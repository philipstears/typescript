{
    "isDeclaration": false,
    "languageVersion": "EcmaScript5",
    "parseOptions": {
        "allowAutomaticSemicolonInsertion": true
    },
    "sourceUnit": {
        "kind": "SourceUnit",
        "fullStart": 0,
        "fullEnd": 1412,
        "start": 561,
        "end": 1412,
        "fullWidth": 1412,
        "width": 851,
        "isIncrementallyUnusable": true,
        "moduleElements": [
            {
                "kind": "FunctionDeclaration",
                "fullStart": 0,
                "fullEnd": 1388,
                "start": 561,
                "end": 1386,
                "fullWidth": 1388,
                "width": 825,
                "isIncrementallyUnusable": true,
                "modifiers": [],
                "functionKeyword": {
                    "kind": "FunctionKeyword",
                    "fullStart": 0,
                    "fullEnd": 570,
                    "start": 561,
                    "end": 569,
                    "fullWidth": 570,
                    "width": 8,
                    "text": "function",
                    "value": "function",
                    "valueText": "function",
                    "hasLeadingTrivia": true,
                    "hasLeadingComment": true,
                    "hasLeadingNewLine": true,
                    "hasTrailingTrivia": true,
                    "leadingTrivia": [
                        {
                            "kind": "SingleLineCommentTrivia",
                            "text": "/// Copyright (c) 2012 Ecma International.  All rights reserved. "
                        },
                        {
                            "kind": "NewLineTrivia",
                            "text": "\r\n"
                        },
                        {
                            "kind": "SingleLineCommentTrivia",
                            "text": "/// Ecma International makes this code available under the terms and conditions set"
                        },
                        {
                            "kind": "NewLineTrivia",
                            "text": "\r\n"
                        },
                        {
                            "kind": "SingleLineCommentTrivia",
                            "text": "/// forth on http://hg.ecmascript.org/tests/test262/raw-file/tip/LICENSE (the "
                        },
                        {
                            "kind": "NewLineTrivia",
                            "text": "\r\n"
                        },
                        {
                            "kind": "SingleLineCommentTrivia",
                            "text": "/// \"Use Terms\").   Any redistribution of this code must retain the above "
                        },
                        {
                            "kind": "NewLineTrivia",
                            "text": "\r\n"
                        },
                        {
                            "kind": "SingleLineCommentTrivia",
                            "text": "/// copyright and this notice and otherwise comply with the Use Terms."
                        },
                        {
                            "kind": "NewLineTrivia",
                            "text": "\r\n"
                        },
                        {
                            "kind": "MultiLineCommentTrivia",
                            "text": "/**\r\n * @path ch15/15.4/15.4.4/15.4.4.14/15.4.4.14-5-26.js\r\n * @description Array.prototype.indexOf - side effects produced by step 2 are visible when an exception occurs\r\n */"
                        },
                        {
                            "kind": "NewLineTrivia",
                            "text": "\r\n"
                        },
                        {
                            "kind": "NewLineTrivia",
                            "text": "\r\n"
                        },
                        {
                            "kind": "NewLineTrivia",
                            "text": "\r\n"
                        }
                    ],
                    "trailingTrivia": [
                        {
                            "kind": "WhitespaceTrivia",
                            "text": " "
                        }
                    ]
                },
                "identifier": {
                    "kind": "IdentifierName",
                    "fullStart": 570,
                    "fullEnd": 578,
                    "start": 570,
                    "end": 578,
                    "fullWidth": 8,
                    "width": 8,
                    "text": "testcase",
                    "value": "testcase",
                    "valueText": "testcase"
                },
                "callSignature": {
                    "kind": "CallSignature",
                    "fullStart": 578,
                    "fullEnd": 581,
                    "start": 578,
                    "end": 580,
                    "fullWidth": 3,
                    "width": 2,
                    "parameterList": {
                        "kind": "ParameterList",
                        "fullStart": 578,
                        "fullEnd": 581,
                        "start": 578,
                        "end": 580,
                        "fullWidth": 3,
                        "width": 2,
                        "openParenToken": {
                            "kind": "OpenParenToken",
                            "fullStart": 578,
                            "fullEnd": 579,
                            "start": 578,
                            "end": 579,
                            "fullWidth": 1,
                            "width": 1,
                            "text": "(",
                            "value": "(",
                            "valueText": "("
                        },
                        "parameters": [],
                        "closeParenToken": {
                            "kind": "CloseParenToken",
                            "fullStart": 579,
                            "fullEnd": 581,
                            "start": 579,
                            "end": 580,
                            "fullWidth": 2,
                            "width": 1,
                            "text": ")",
                            "value": ")",
                            "valueText": ")",
                            "hasTrailingTrivia": true,
                            "trailingTrivia": [
                                {
                                    "kind": "WhitespaceTrivia",
                                    "text": " "
                                }
                            ]
                        }
                    }
                },
                "block": {
                    "kind": "Block",
                    "fullStart": 581,
                    "fullEnd": 1388,
                    "start": 581,
                    "end": 1386,
                    "fullWidth": 807,
                    "width": 805,
                    "isIncrementallyUnusable": true,
                    "openBraceToken": {
                        "kind": "OpenBraceToken",
                        "fullStart": 581,
                        "fullEnd": 584,
                        "start": 581,
                        "end": 582,
                        "fullWidth": 3,
                        "width": 1,
                        "text": "{",
                        "value": "{",
                        "valueText": "{",
                        "hasTrailingTrivia": true,
                        "hasTrailingNewLine": true,
                        "trailingTrivia": [
                            {
                                "kind": "NewLineTrivia",
                                "text": "\r\n"
                            }
                        ]
                    },
                    "statements": [
                        {
                            "kind": "VariableStatement",
                            "fullStart": 584,
                            "fullEnd": 620,
                            "start": 592,
                            "end": 618,
                            "fullWidth": 36,
                            "width": 26,
                            "modifiers": [],
                            "variableDeclaration": {
                                "kind": "VariableDeclaration",
                                "fullStart": 584,
                                "fullEnd": 617,
                                "start": 592,
                                "end": 617,
                                "fullWidth": 33,
                                "width": 25,
                                "varKeyword": {
                                    "kind": "VarKeyword",
                                    "fullStart": 584,
                                    "fullEnd": 596,
                                    "start": 592,
                                    "end": 595,
                                    "fullWidth": 12,
                                    "width": 3,
                                    "text": "var",
                                    "value": "var",
                                    "valueText": "var",
                                    "hasLeadingTrivia": true,
                                    "hasTrailingTrivia": true,
                                    "leadingTrivia": [
                                        {
                                            "kind": "WhitespaceTrivia",
                                            "text": "        "
                                        }
                                    ],
                                    "trailingTrivia": [
                                        {
                                            "kind": "WhitespaceTrivia",
                                            "text": " "
                                        }
                                    ]
                                },
                                "variableDeclarators": [
                                    {
                                        "kind": "VariableDeclarator",
                                        "fullStart": 596,
                                        "fullEnd": 617,
                                        "start": 596,
                                        "end": 617,
                                        "fullWidth": 21,
<<<<<<< HEAD
                                        "width": 21,
                                        "identifier": {
=======
                                        "propertyName": {
>>>>>>> 85e84683
                                            "kind": "IdentifierName",
                                            "fullStart": 596,
                                            "fullEnd": 610,
                                            "start": 596,
                                            "end": 609,
                                            "fullWidth": 14,
                                            "width": 13,
                                            "text": "stepTwoOccurs",
                                            "value": "stepTwoOccurs",
                                            "valueText": "stepTwoOccurs",
                                            "hasTrailingTrivia": true,
                                            "trailingTrivia": [
                                                {
                                                    "kind": "WhitespaceTrivia",
                                                    "text": " "
                                                }
                                            ]
                                        },
                                        "equalsValueClause": {
                                            "kind": "EqualsValueClause",
                                            "fullStart": 610,
                                            "fullEnd": 617,
                                            "start": 610,
                                            "end": 617,
                                            "fullWidth": 7,
                                            "width": 7,
                                            "equalsToken": {
                                                "kind": "EqualsToken",
                                                "fullStart": 610,
                                                "fullEnd": 612,
                                                "start": 610,
                                                "end": 611,
                                                "fullWidth": 2,
                                                "width": 1,
                                                "text": "=",
                                                "value": "=",
                                                "valueText": "=",
                                                "hasTrailingTrivia": true,
                                                "trailingTrivia": [
                                                    {
                                                        "kind": "WhitespaceTrivia",
                                                        "text": " "
                                                    }
                                                ]
                                            },
                                            "value": {
                                                "kind": "FalseKeyword",
                                                "fullStart": 612,
                                                "fullEnd": 617,
                                                "start": 612,
                                                "end": 617,
                                                "fullWidth": 5,
                                                "width": 5,
                                                "text": "false",
                                                "value": false,
                                                "valueText": "false"
                                            }
                                        }
                                    }
                                ]
                            },
                            "semicolonToken": {
                                "kind": "SemicolonToken",
                                "fullStart": 617,
                                "fullEnd": 620,
                                "start": 617,
                                "end": 618,
                                "fullWidth": 3,
                                "width": 1,
                                "text": ";",
                                "value": ";",
                                "valueText": ";",
                                "hasTrailingTrivia": true,
                                "hasTrailingNewLine": true,
                                "trailingTrivia": [
                                    {
                                        "kind": "NewLineTrivia",
                                        "text": "\r\n"
                                    }
                                ]
                            }
                        },
                        {
                            "kind": "VariableStatement",
                            "fullStart": 620,
                            "fullEnd": 657,
                            "start": 628,
                            "end": 655,
                            "fullWidth": 37,
                            "width": 27,
                            "modifiers": [],
                            "variableDeclaration": {
                                "kind": "VariableDeclaration",
                                "fullStart": 620,
                                "fullEnd": 654,
                                "start": 628,
                                "end": 654,
                                "fullWidth": 34,
                                "width": 26,
                                "varKeyword": {
                                    "kind": "VarKeyword",
                                    "fullStart": 620,
                                    "fullEnd": 632,
                                    "start": 628,
                                    "end": 631,
                                    "fullWidth": 12,
                                    "width": 3,
                                    "text": "var",
                                    "value": "var",
                                    "valueText": "var",
                                    "hasLeadingTrivia": true,
                                    "hasTrailingTrivia": true,
                                    "leadingTrivia": [
                                        {
                                            "kind": "WhitespaceTrivia",
                                            "text": "        "
                                        }
                                    ],
                                    "trailingTrivia": [
                                        {
                                            "kind": "WhitespaceTrivia",
                                            "text": " "
                                        }
                                    ]
                                },
                                "variableDeclarators": [
                                    {
                                        "kind": "VariableDeclarator",
                                        "fullStart": 632,
                                        "fullEnd": 654,
                                        "start": 632,
                                        "end": 654,
                                        "fullWidth": 22,
<<<<<<< HEAD
                                        "width": 22,
                                        "identifier": {
=======
                                        "propertyName": {
>>>>>>> 85e84683
                                            "kind": "IdentifierName",
                                            "fullStart": 632,
                                            "fullEnd": 647,
                                            "start": 632,
                                            "end": 646,
                                            "fullWidth": 15,
                                            "width": 14,
                                            "text": "stepFiveOccurs",
                                            "value": "stepFiveOccurs",
                                            "valueText": "stepFiveOccurs",
                                            "hasTrailingTrivia": true,
                                            "trailingTrivia": [
                                                {
                                                    "kind": "WhitespaceTrivia",
                                                    "text": " "
                                                }
                                            ]
                                        },
                                        "equalsValueClause": {
                                            "kind": "EqualsValueClause",
                                            "fullStart": 647,
                                            "fullEnd": 654,
                                            "start": 647,
                                            "end": 654,
                                            "fullWidth": 7,
                                            "width": 7,
                                            "equalsToken": {
                                                "kind": "EqualsToken",
                                                "fullStart": 647,
                                                "fullEnd": 649,
                                                "start": 647,
                                                "end": 648,
                                                "fullWidth": 2,
                                                "width": 1,
                                                "text": "=",
                                                "value": "=",
                                                "valueText": "=",
                                                "hasTrailingTrivia": true,
                                                "trailingTrivia": [
                                                    {
                                                        "kind": "WhitespaceTrivia",
                                                        "text": " "
                                                    }
                                                ]
                                            },
                                            "value": {
                                                "kind": "FalseKeyword",
                                                "fullStart": 649,
                                                "fullEnd": 654,
                                                "start": 649,
                                                "end": 654,
                                                "fullWidth": 5,
                                                "width": 5,
                                                "text": "false",
                                                "value": false,
                                                "valueText": "false"
                                            }
                                        }
                                    }
                                ]
                            },
                            "semicolonToken": {
                                "kind": "SemicolonToken",
                                "fullStart": 654,
                                "fullEnd": 657,
                                "start": 654,
                                "end": 655,
                                "fullWidth": 3,
                                "width": 1,
                                "text": ";",
                                "value": ";",
                                "valueText": ";",
                                "hasTrailingTrivia": true,
                                "hasTrailingNewLine": true,
                                "trailingTrivia": [
                                    {
                                        "kind": "NewLineTrivia",
                                        "text": "\r\n"
                                    }
                                ]
                            }
                        },
                        {
                            "kind": "VariableStatement",
                            "fullStart": 657,
                            "fullEnd": 682,
                            "start": 667,
                            "end": 680,
                            "fullWidth": 25,
                            "width": 13,
                            "modifiers": [],
                            "variableDeclaration": {
                                "kind": "VariableDeclaration",
                                "fullStart": 657,
                                "fullEnd": 679,
                                "start": 667,
                                "end": 679,
                                "fullWidth": 22,
                                "width": 12,
                                "varKeyword": {
                                    "kind": "VarKeyword",
                                    "fullStart": 657,
                                    "fullEnd": 671,
                                    "start": 667,
                                    "end": 670,
                                    "fullWidth": 14,
                                    "width": 3,
                                    "text": "var",
                                    "value": "var",
                                    "valueText": "var",
                                    "hasLeadingTrivia": true,
                                    "hasLeadingNewLine": true,
                                    "hasTrailingTrivia": true,
                                    "leadingTrivia": [
                                        {
                                            "kind": "NewLineTrivia",
                                            "text": "\r\n"
                                        },
                                        {
                                            "kind": "WhitespaceTrivia",
                                            "text": "        "
                                        }
                                    ],
                                    "trailingTrivia": [
                                        {
                                            "kind": "WhitespaceTrivia",
                                            "text": " "
                                        }
                                    ]
                                },
                                "variableDeclarators": [
                                    {
                                        "kind": "VariableDeclarator",
                                        "fullStart": 671,
                                        "fullEnd": 679,
                                        "start": 671,
                                        "end": 679,
                                        "fullWidth": 8,
<<<<<<< HEAD
                                        "width": 8,
                                        "identifier": {
=======
                                        "propertyName": {
>>>>>>> 85e84683
                                            "kind": "IdentifierName",
                                            "fullStart": 671,
                                            "fullEnd": 675,
                                            "start": 671,
                                            "end": 674,
                                            "fullWidth": 4,
                                            "width": 3,
                                            "text": "obj",
                                            "value": "obj",
                                            "valueText": "obj",
                                            "hasTrailingTrivia": true,
                                            "trailingTrivia": [
                                                {
                                                    "kind": "WhitespaceTrivia",
                                                    "text": " "
                                                }
                                            ]
                                        },
                                        "equalsValueClause": {
                                            "kind": "EqualsValueClause",
                                            "fullStart": 675,
                                            "fullEnd": 679,
                                            "start": 675,
                                            "end": 679,
                                            "fullWidth": 4,
                                            "width": 4,
                                            "equalsToken": {
                                                "kind": "EqualsToken",
                                                "fullStart": 675,
                                                "fullEnd": 677,
                                                "start": 675,
                                                "end": 676,
                                                "fullWidth": 2,
                                                "width": 1,
                                                "text": "=",
                                                "value": "=",
                                                "valueText": "=",
                                                "hasTrailingTrivia": true,
                                                "trailingTrivia": [
                                                    {
                                                        "kind": "WhitespaceTrivia",
                                                        "text": " "
                                                    }
                                                ]
                                            },
                                            "value": {
                                                "kind": "ObjectLiteralExpression",
                                                "fullStart": 677,
                                                "fullEnd": 679,
                                                "start": 677,
                                                "end": 679,
                                                "fullWidth": 2,
                                                "width": 2,
                                                "openBraceToken": {
                                                    "kind": "OpenBraceToken",
                                                    "fullStart": 677,
                                                    "fullEnd": 678,
                                                    "start": 677,
                                                    "end": 678,
                                                    "fullWidth": 1,
                                                    "width": 1,
                                                    "text": "{",
                                                    "value": "{",
                                                    "valueText": "{"
                                                },
                                                "propertyAssignments": [],
                                                "closeBraceToken": {
                                                    "kind": "CloseBraceToken",
                                                    "fullStart": 678,
                                                    "fullEnd": 679,
                                                    "start": 678,
                                                    "end": 679,
                                                    "fullWidth": 1,
                                                    "width": 1,
                                                    "text": "}",
                                                    "value": "}",
                                                    "valueText": "}"
                                                }
                                            }
                                        }
                                    }
                                ]
                            },
                            "semicolonToken": {
                                "kind": "SemicolonToken",
                                "fullStart": 679,
                                "fullEnd": 682,
                                "start": 679,
                                "end": 680,
                                "fullWidth": 3,
                                "width": 1,
                                "text": ";",
                                "value": ";",
                                "valueText": ";",
                                "hasTrailingTrivia": true,
                                "hasTrailingNewLine": true,
                                "trailingTrivia": [
                                    {
                                        "kind": "NewLineTrivia",
                                        "text": "\r\n"
                                    }
                                ]
                            }
                        },
                        {
                            "kind": "ExpressionStatement",
                            "fullStart": 682,
                            "fullEnd": 1020,
                            "start": 692,
                            "end": 1018,
                            "fullWidth": 338,
                            "width": 326,
                            "isIncrementallyUnusable": true,
                            "expression": {
                                "kind": "InvocationExpression",
                                "fullStart": 682,
                                "fullEnd": 1017,
                                "start": 692,
                                "end": 1017,
                                "fullWidth": 335,
                                "width": 325,
                                "isIncrementallyUnusable": true,
                                "expression": {
                                    "kind": "MemberAccessExpression",
                                    "fullStart": 682,
                                    "fullEnd": 713,
                                    "start": 692,
                                    "end": 713,
                                    "fullWidth": 31,
                                    "width": 21,
                                    "expression": {
                                        "kind": "IdentifierName",
                                        "fullStart": 682,
                                        "fullEnd": 698,
                                        "start": 692,
                                        "end": 698,
                                        "fullWidth": 16,
                                        "width": 6,
                                        "text": "Object",
                                        "value": "Object",
                                        "valueText": "Object",
                                        "hasLeadingTrivia": true,
                                        "hasLeadingNewLine": true,
                                        "leadingTrivia": [
                                            {
                                                "kind": "NewLineTrivia",
                                                "text": "\r\n"
                                            },
                                            {
                                                "kind": "WhitespaceTrivia",
                                                "text": "        "
                                            }
                                        ]
                                    },
                                    "dotToken": {
                                        "kind": "DotToken",
                                        "fullStart": 698,
                                        "fullEnd": 699,
                                        "start": 698,
                                        "end": 699,
                                        "fullWidth": 1,
                                        "width": 1,
                                        "text": ".",
                                        "value": ".",
                                        "valueText": "."
                                    },
                                    "name": {
                                        "kind": "IdentifierName",
                                        "fullStart": 699,
                                        "fullEnd": 713,
                                        "start": 699,
                                        "end": 713,
                                        "fullWidth": 14,
                                        "width": 14,
                                        "text": "defineProperty",
                                        "value": "defineProperty",
                                        "valueText": "defineProperty"
                                    }
                                },
                                "argumentList": {
                                    "kind": "ArgumentList",
                                    "fullStart": 713,
                                    "fullEnd": 1017,
                                    "start": 713,
                                    "end": 1017,
                                    "fullWidth": 304,
                                    "width": 304,
                                    "isIncrementallyUnusable": true,
                                    "openParenToken": {
                                        "kind": "OpenParenToken",
                                        "fullStart": 713,
                                        "fullEnd": 714,
                                        "start": 713,
                                        "end": 714,
                                        "fullWidth": 1,
                                        "width": 1,
                                        "text": "(",
                                        "value": "(",
                                        "valueText": "("
                                    },
                                    "arguments": [
                                        {
                                            "kind": "IdentifierName",
                                            "fullStart": 714,
                                            "fullEnd": 717,
                                            "start": 714,
                                            "end": 717,
                                            "fullWidth": 3,
                                            "width": 3,
                                            "text": "obj",
                                            "value": "obj",
                                            "valueText": "obj"
                                        },
                                        {
                                            "kind": "CommaToken",
                                            "fullStart": 717,
                                            "fullEnd": 719,
                                            "start": 717,
                                            "end": 718,
                                            "fullWidth": 2,
                                            "width": 1,
                                            "text": ",",
                                            "value": ",",
                                            "valueText": ",",
                                            "hasTrailingTrivia": true,
                                            "trailingTrivia": [
                                                {
                                                    "kind": "WhitespaceTrivia",
                                                    "text": " "
                                                }
                                            ]
                                        },
                                        {
                                            "kind": "StringLiteral",
                                            "fullStart": 719,
                                            "fullEnd": 727,
                                            "start": 719,
                                            "end": 727,
                                            "fullWidth": 8,
                                            "width": 8,
                                            "text": "\"length\"",
                                            "value": "length",
                                            "valueText": "length"
                                        },
                                        {
                                            "kind": "CommaToken",
                                            "fullStart": 727,
                                            "fullEnd": 729,
                                            "start": 727,
                                            "end": 728,
                                            "fullWidth": 2,
                                            "width": 1,
                                            "text": ",",
                                            "value": ",",
                                            "valueText": ",",
                                            "hasTrailingTrivia": true,
                                            "trailingTrivia": [
                                                {
                                                    "kind": "WhitespaceTrivia",
                                                    "text": " "
                                                }
                                            ]
                                        },
                                        {
                                            "kind": "ObjectLiteralExpression",
                                            "fullStart": 729,
                                            "fullEnd": 1016,
                                            "start": 729,
                                            "end": 1016,
                                            "fullWidth": 287,
                                            "width": 287,
                                            "isIncrementallyUnusable": true,
                                            "openBraceToken": {
                                                "kind": "OpenBraceToken",
                                                "fullStart": 729,
                                                "fullEnd": 732,
                                                "start": 729,
                                                "end": 730,
                                                "fullWidth": 3,
                                                "width": 1,
                                                "text": "{",
                                                "value": "{",
                                                "valueText": "{",
                                                "hasTrailingTrivia": true,
                                                "hasTrailingNewLine": true,
                                                "trailingTrivia": [
                                                    {
                                                        "kind": "NewLineTrivia",
                                                        "text": "\r\n"
                                                    }
                                                ]
                                            },
                                            "propertyAssignments": [
                                                {
                                                    "kind": "SimplePropertyAssignment",
                                                    "fullStart": 732,
                                                    "fullEnd": 972,
                                                    "start": 744,
                                                    "end": 972,
                                                    "fullWidth": 240,
                                                    "width": 228,
                                                    "isIncrementallyUnusable": true,
                                                    "propertyName": {
                                                        "kind": "IdentifierName",
                                                        "fullStart": 732,
                                                        "fullEnd": 747,
                                                        "start": 744,
                                                        "end": 747,
                                                        "fullWidth": 15,
                                                        "width": 3,
                                                        "text": "get",
                                                        "value": "get",
                                                        "valueText": "get",
                                                        "hasLeadingTrivia": true,
                                                        "leadingTrivia": [
                                                            {
                                                                "kind": "WhitespaceTrivia",
                                                                "text": "            "
                                                            }
                                                        ]
                                                    },
                                                    "colonToken": {
                                                        "kind": "ColonToken",
                                                        "fullStart": 747,
                                                        "fullEnd": 749,
                                                        "start": 747,
                                                        "end": 748,
                                                        "fullWidth": 2,
                                                        "width": 1,
                                                        "text": ":",
                                                        "value": ":",
                                                        "valueText": ":",
                                                        "hasTrailingTrivia": true,
                                                        "trailingTrivia": [
                                                            {
                                                                "kind": "WhitespaceTrivia",
                                                                "text": " "
                                                            }
                                                        ]
                                                    },
                                                    "expression": {
                                                        "kind": "FunctionExpression",
                                                        "fullStart": 749,
                                                        "fullEnd": 972,
                                                        "start": 749,
                                                        "end": 972,
                                                        "fullWidth": 223,
                                                        "width": 223,
                                                        "functionKeyword": {
                                                            "kind": "FunctionKeyword",
                                                            "fullStart": 749,
                                                            "fullEnd": 758,
                                                            "start": 749,
                                                            "end": 757,
                                                            "fullWidth": 9,
                                                            "width": 8,
                                                            "text": "function",
                                                            "value": "function",
                                                            "valueText": "function",
                                                            "hasTrailingTrivia": true,
                                                            "trailingTrivia": [
                                                                {
                                                                    "kind": "WhitespaceTrivia",
                                                                    "text": " "
                                                                }
                                                            ]
                                                        },
                                                        "callSignature": {
                                                            "kind": "CallSignature",
                                                            "fullStart": 758,
                                                            "fullEnd": 761,
                                                            "start": 758,
                                                            "end": 760,
                                                            "fullWidth": 3,
                                                            "width": 2,
                                                            "parameterList": {
                                                                "kind": "ParameterList",
                                                                "fullStart": 758,
                                                                "fullEnd": 761,
                                                                "start": 758,
                                                                "end": 760,
                                                                "fullWidth": 3,
                                                                "width": 2,
                                                                "openParenToken": {
                                                                    "kind": "OpenParenToken",
                                                                    "fullStart": 758,
                                                                    "fullEnd": 759,
                                                                    "start": 758,
                                                                    "end": 759,
                                                                    "fullWidth": 1,
                                                                    "width": 1,
                                                                    "text": "(",
                                                                    "value": "(",
                                                                    "valueText": "("
                                                                },
                                                                "parameters": [],
                                                                "closeParenToken": {
                                                                    "kind": "CloseParenToken",
                                                                    "fullStart": 759,
                                                                    "fullEnd": 761,
                                                                    "start": 759,
                                                                    "end": 760,
                                                                    "fullWidth": 2,
                                                                    "width": 1,
                                                                    "text": ")",
                                                                    "value": ")",
                                                                    "valueText": ")",
                                                                    "hasTrailingTrivia": true,
                                                                    "trailingTrivia": [
                                                                        {
                                                                            "kind": "WhitespaceTrivia",
                                                                            "text": " "
                                                                        }
                                                                    ]
                                                                }
                                                            }
                                                        },
                                                        "block": {
                                                            "kind": "Block",
                                                            "fullStart": 761,
                                                            "fullEnd": 972,
                                                            "start": 761,
                                                            "end": 972,
                                                            "fullWidth": 211,
                                                            "width": 211,
                                                            "openBraceToken": {
                                                                "kind": "OpenBraceToken",
                                                                "fullStart": 761,
                                                                "fullEnd": 764,
                                                                "start": 761,
                                                                "end": 762,
                                                                "fullWidth": 3,
                                                                "width": 1,
                                                                "text": "{",
                                                                "value": "{",
                                                                "valueText": "{",
                                                                "hasTrailingTrivia": true,
                                                                "hasTrailingNewLine": true,
                                                                "trailingTrivia": [
                                                                    {
                                                                        "kind": "NewLineTrivia",
                                                                        "text": "\r\n"
                                                                    }
                                                                ]
                                                            },
                                                            "statements": [
                                                                {
                                                                    "kind": "ExpressionStatement",
                                                                    "fullStart": 764,
                                                                    "fullEnd": 803,
                                                                    "start": 780,
                                                                    "end": 801,
                                                                    "fullWidth": 39,
                                                                    "width": 21,
                                                                    "expression": {
                                                                        "kind": "AssignmentExpression",
                                                                        "fullStart": 764,
                                                                        "fullEnd": 800,
                                                                        "start": 780,
                                                                        "end": 800,
                                                                        "fullWidth": 36,
                                                                        "width": 20,
                                                                        "left": {
                                                                            "kind": "IdentifierName",
                                                                            "fullStart": 764,
                                                                            "fullEnd": 794,
                                                                            "start": 780,
                                                                            "end": 793,
                                                                            "fullWidth": 30,
                                                                            "width": 13,
                                                                            "text": "stepTwoOccurs",
                                                                            "value": "stepTwoOccurs",
                                                                            "valueText": "stepTwoOccurs",
                                                                            "hasLeadingTrivia": true,
                                                                            "hasTrailingTrivia": true,
                                                                            "leadingTrivia": [
                                                                                {
                                                                                    "kind": "WhitespaceTrivia",
                                                                                    "text": "                "
                                                                                }
                                                                            ],
                                                                            "trailingTrivia": [
                                                                                {
                                                                                    "kind": "WhitespaceTrivia",
                                                                                    "text": " "
                                                                                }
                                                                            ]
                                                                        },
                                                                        "operatorToken": {
                                                                            "kind": "EqualsToken",
                                                                            "fullStart": 794,
                                                                            "fullEnd": 796,
                                                                            "start": 794,
                                                                            "end": 795,
                                                                            "fullWidth": 2,
                                                                            "width": 1,
                                                                            "text": "=",
                                                                            "value": "=",
                                                                            "valueText": "=",
                                                                            "hasTrailingTrivia": true,
                                                                            "trailingTrivia": [
                                                                                {
                                                                                    "kind": "WhitespaceTrivia",
                                                                                    "text": " "
                                                                                }
                                                                            ]
                                                                        },
                                                                        "right": {
                                                                            "kind": "TrueKeyword",
                                                                            "fullStart": 796,
                                                                            "fullEnd": 800,
                                                                            "start": 796,
                                                                            "end": 800,
                                                                            "fullWidth": 4,
                                                                            "width": 4,
                                                                            "text": "true",
                                                                            "value": true,
                                                                            "valueText": "true"
                                                                        }
                                                                    },
                                                                    "semicolonToken": {
                                                                        "kind": "SemicolonToken",
                                                                        "fullStart": 800,
                                                                        "fullEnd": 803,
                                                                        "start": 800,
                                                                        "end": 801,
                                                                        "fullWidth": 3,
                                                                        "width": 1,
                                                                        "text": ";",
                                                                        "value": ";",
                                                                        "valueText": ";",
                                                                        "hasTrailingTrivia": true,
                                                                        "hasTrailingNewLine": true,
                                                                        "trailingTrivia": [
                                                                            {
                                                                                "kind": "NewLineTrivia",
                                                                                "text": "\r\n"
                                                                            }
                                                                        ]
                                                                    }
                                                                },
                                                                {
                                                                    "kind": "IfStatement",
                                                                    "fullStart": 803,
                                                                    "fullEnd": 931,
                                                                    "start": 819,
                                                                    "end": 929,
                                                                    "fullWidth": 128,
                                                                    "width": 110,
                                                                    "ifKeyword": {
                                                                        "kind": "IfKeyword",
                                                                        "fullStart": 803,
                                                                        "fullEnd": 822,
                                                                        "start": 819,
                                                                        "end": 821,
                                                                        "fullWidth": 19,
                                                                        "width": 2,
                                                                        "text": "if",
                                                                        "value": "if",
                                                                        "valueText": "if",
                                                                        "hasLeadingTrivia": true,
                                                                        "hasTrailingTrivia": true,
                                                                        "leadingTrivia": [
                                                                            {
                                                                                "kind": "WhitespaceTrivia",
                                                                                "text": "                "
                                                                            }
                                                                        ],
                                                                        "trailingTrivia": [
                                                                            {
                                                                                "kind": "WhitespaceTrivia",
                                                                                "text": " "
                                                                            }
                                                                        ]
                                                                    },
                                                                    "openParenToken": {
                                                                        "kind": "OpenParenToken",
                                                                        "fullStart": 822,
                                                                        "fullEnd": 823,
                                                                        "start": 822,
                                                                        "end": 823,
                                                                        "fullWidth": 1,
                                                                        "width": 1,
                                                                        "text": "(",
                                                                        "value": "(",
                                                                        "valueText": "("
                                                                    },
                                                                    "condition": {
                                                                        "kind": "IdentifierName",
                                                                        "fullStart": 823,
                                                                        "fullEnd": 837,
                                                                        "start": 823,
                                                                        "end": 837,
                                                                        "fullWidth": 14,
                                                                        "width": 14,
                                                                        "text": "stepFiveOccurs",
                                                                        "value": "stepFiveOccurs",
                                                                        "valueText": "stepFiveOccurs"
                                                                    },
                                                                    "closeParenToken": {
                                                                        "kind": "CloseParenToken",
                                                                        "fullStart": 837,
                                                                        "fullEnd": 839,
                                                                        "start": 837,
                                                                        "end": 838,
                                                                        "fullWidth": 2,
                                                                        "width": 1,
                                                                        "text": ")",
                                                                        "value": ")",
                                                                        "valueText": ")",
                                                                        "hasTrailingTrivia": true,
                                                                        "trailingTrivia": [
                                                                            {
                                                                                "kind": "WhitespaceTrivia",
                                                                                "text": " "
                                                                            }
                                                                        ]
                                                                    },
                                                                    "statement": {
                                                                        "kind": "Block",
                                                                        "fullStart": 839,
                                                                        "fullEnd": 931,
                                                                        "start": 839,
                                                                        "end": 929,
                                                                        "fullWidth": 92,
                                                                        "width": 90,
                                                                        "openBraceToken": {
                                                                            "kind": "OpenBraceToken",
                                                                            "fullStart": 839,
                                                                            "fullEnd": 842,
                                                                            "start": 839,
                                                                            "end": 840,
                                                                            "fullWidth": 3,
                                                                            "width": 1,
                                                                            "text": "{",
                                                                            "value": "{",
                                                                            "valueText": "{",
                                                                            "hasTrailingTrivia": true,
                                                                            "hasTrailingNewLine": true,
                                                                            "trailingTrivia": [
                                                                                {
                                                                                    "kind": "NewLineTrivia",
                                                                                    "text": "\r\n"
                                                                                }
                                                                            ]
                                                                        },
                                                                        "statements": [
                                                                            {
                                                                                "kind": "ThrowStatement",
                                                                                "fullStart": 842,
                                                                                "fullEnd": 912,
                                                                                "start": 862,
                                                                                "end": 910,
                                                                                "fullWidth": 70,
                                                                                "width": 48,
                                                                                "throwKeyword": {
                                                                                    "kind": "ThrowKeyword",
                                                                                    "fullStart": 842,
                                                                                    "fullEnd": 868,
                                                                                    "start": 862,
                                                                                    "end": 867,
                                                                                    "fullWidth": 26,
                                                                                    "width": 5,
                                                                                    "text": "throw",
                                                                                    "value": "throw",
                                                                                    "valueText": "throw",
                                                                                    "hasLeadingTrivia": true,
                                                                                    "hasTrailingTrivia": true,
                                                                                    "leadingTrivia": [
                                                                                        {
                                                                                            "kind": "WhitespaceTrivia",
                                                                                            "text": "                    "
                                                                                        }
                                                                                    ],
                                                                                    "trailingTrivia": [
                                                                                        {
                                                                                            "kind": "WhitespaceTrivia",
                                                                                            "text": " "
                                                                                        }
                                                                                    ]
                                                                                },
                                                                                "expression": {
                                                                                    "kind": "ObjectCreationExpression",
                                                                                    "fullStart": 868,
                                                                                    "fullEnd": 909,
                                                                                    "start": 868,
                                                                                    "end": 909,
                                                                                    "fullWidth": 41,
                                                                                    "width": 41,
                                                                                    "newKeyword": {
                                                                                        "kind": "NewKeyword",
                                                                                        "fullStart": 868,
                                                                                        "fullEnd": 872,
                                                                                        "start": 868,
                                                                                        "end": 871,
                                                                                        "fullWidth": 4,
                                                                                        "width": 3,
                                                                                        "text": "new",
                                                                                        "value": "new",
                                                                                        "valueText": "new",
                                                                                        "hasTrailingTrivia": true,
                                                                                        "trailingTrivia": [
                                                                                            {
                                                                                                "kind": "WhitespaceTrivia",
                                                                                                "text": " "
                                                                                            }
                                                                                        ]
                                                                                    },
                                                                                    "expression": {
                                                                                        "kind": "IdentifierName",
                                                                                        "fullStart": 872,
                                                                                        "fullEnd": 877,
                                                                                        "start": 872,
                                                                                        "end": 877,
                                                                                        "fullWidth": 5,
                                                                                        "width": 5,
                                                                                        "text": "Error",
                                                                                        "value": "Error",
                                                                                        "valueText": "Error"
                                                                                    },
                                                                                    "argumentList": {
                                                                                        "kind": "ArgumentList",
                                                                                        "fullStart": 877,
                                                                                        "fullEnd": 909,
                                                                                        "start": 877,
                                                                                        "end": 909,
                                                                                        "fullWidth": 32,
                                                                                        "width": 32,
                                                                                        "openParenToken": {
                                                                                            "kind": "OpenParenToken",
                                                                                            "fullStart": 877,
                                                                                            "fullEnd": 878,
                                                                                            "start": 877,
                                                                                            "end": 878,
                                                                                            "fullWidth": 1,
                                                                                            "width": 1,
                                                                                            "text": "(",
                                                                                            "value": "(",
                                                                                            "valueText": "("
                                                                                        },
                                                                                        "arguments": [
                                                                                            {
                                                                                                "kind": "StringLiteral",
                                                                                                "fullStart": 878,
                                                                                                "fullEnd": 908,
                                                                                                "start": 878,
                                                                                                "end": 908,
                                                                                                "fullWidth": 30,
                                                                                                "width": 30,
                                                                                                "text": "\"Step 5 occurred out of order\"",
                                                                                                "value": "Step 5 occurred out of order",
                                                                                                "valueText": "Step 5 occurred out of order"
                                                                                            }
                                                                                        ],
                                                                                        "closeParenToken": {
                                                                                            "kind": "CloseParenToken",
                                                                                            "fullStart": 908,
                                                                                            "fullEnd": 909,
                                                                                            "start": 908,
                                                                                            "end": 909,
                                                                                            "fullWidth": 1,
                                                                                            "width": 1,
                                                                                            "text": ")",
                                                                                            "value": ")",
                                                                                            "valueText": ")"
                                                                                        }
                                                                                    }
                                                                                },
                                                                                "semicolonToken": {
                                                                                    "kind": "SemicolonToken",
                                                                                    "fullStart": 909,
                                                                                    "fullEnd": 912,
                                                                                    "start": 909,
                                                                                    "end": 910,
                                                                                    "fullWidth": 3,
                                                                                    "width": 1,
                                                                                    "text": ";",
                                                                                    "value": ";",
                                                                                    "valueText": ";",
                                                                                    "hasTrailingTrivia": true,
                                                                                    "hasTrailingNewLine": true,
                                                                                    "trailingTrivia": [
                                                                                        {
                                                                                            "kind": "NewLineTrivia",
                                                                                            "text": "\r\n"
                                                                                        }
                                                                                    ]
                                                                                }
                                                                            }
                                                                        ],
                                                                        "closeBraceToken": {
                                                                            "kind": "CloseBraceToken",
                                                                            "fullStart": 912,
                                                                            "fullEnd": 931,
                                                                            "start": 928,
                                                                            "end": 929,
                                                                            "fullWidth": 19,
                                                                            "width": 1,
                                                                            "text": "}",
                                                                            "value": "}",
                                                                            "valueText": "}",
                                                                            "hasLeadingTrivia": true,
                                                                            "hasTrailingTrivia": true,
                                                                            "hasTrailingNewLine": true,
                                                                            "leadingTrivia": [
                                                                                {
                                                                                    "kind": "WhitespaceTrivia",
                                                                                    "text": "                "
                                                                                }
                                                                            ],
                                                                            "trailingTrivia": [
                                                                                {
                                                                                    "kind": "NewLineTrivia",
                                                                                    "text": "\r\n"
                                                                                }
                                                                            ]
                                                                        }
                                                                    }
                                                                },
                                                                {
                                                                    "kind": "ReturnStatement",
                                                                    "fullStart": 931,
                                                                    "fullEnd": 959,
                                                                    "start": 947,
                                                                    "end": 957,
                                                                    "fullWidth": 28,
                                                                    "width": 10,
                                                                    "returnKeyword": {
                                                                        "kind": "ReturnKeyword",
                                                                        "fullStart": 931,
                                                                        "fullEnd": 954,
                                                                        "start": 947,
                                                                        "end": 953,
                                                                        "fullWidth": 23,
                                                                        "width": 6,
                                                                        "text": "return",
                                                                        "value": "return",
                                                                        "valueText": "return",
                                                                        "hasLeadingTrivia": true,
                                                                        "hasTrailingTrivia": true,
                                                                        "leadingTrivia": [
                                                                            {
                                                                                "kind": "WhitespaceTrivia",
                                                                                "text": "                "
                                                                            }
                                                                        ],
                                                                        "trailingTrivia": [
                                                                            {
                                                                                "kind": "WhitespaceTrivia",
                                                                                "text": " "
                                                                            }
                                                                        ]
                                                                    },
                                                                    "expression": {
                                                                        "kind": "NumericLiteral",
                                                                        "fullStart": 954,
                                                                        "fullEnd": 956,
                                                                        "start": 954,
                                                                        "end": 956,
                                                                        "fullWidth": 2,
                                                                        "width": 2,
                                                                        "text": "20",
                                                                        "value": 20,
                                                                        "valueText": "20"
                                                                    },
                                                                    "semicolonToken": {
                                                                        "kind": "SemicolonToken",
                                                                        "fullStart": 956,
                                                                        "fullEnd": 959,
                                                                        "start": 956,
                                                                        "end": 957,
                                                                        "fullWidth": 3,
                                                                        "width": 1,
                                                                        "text": ";",
                                                                        "value": ";",
                                                                        "valueText": ";",
                                                                        "hasTrailingTrivia": true,
                                                                        "hasTrailingNewLine": true,
                                                                        "trailingTrivia": [
                                                                            {
                                                                                "kind": "NewLineTrivia",
                                                                                "text": "\r\n"
                                                                            }
                                                                        ]
                                                                    }
                                                                }
                                                            ],
                                                            "closeBraceToken": {
                                                                "kind": "CloseBraceToken",
                                                                "fullStart": 959,
                                                                "fullEnd": 972,
                                                                "start": 971,
                                                                "end": 972,
                                                                "fullWidth": 13,
                                                                "width": 1,
                                                                "text": "}",
                                                                "value": "}",
                                                                "valueText": "}",
                                                                "hasLeadingTrivia": true,
                                                                "leadingTrivia": [
                                                                    {
                                                                        "kind": "WhitespaceTrivia",
                                                                        "text": "            "
                                                                    }
                                                                ]
                                                            }
                                                        }
                                                    }
                                                },
                                                {
                                                    "kind": "CommaToken",
                                                    "fullStart": 972,
                                                    "fullEnd": 975,
                                                    "start": 972,
                                                    "end": 973,
                                                    "fullWidth": 3,
                                                    "width": 1,
                                                    "text": ",",
                                                    "value": ",",
                                                    "valueText": ",",
                                                    "hasTrailingTrivia": true,
                                                    "hasTrailingNewLine": true,
                                                    "trailingTrivia": [
                                                        {
                                                            "kind": "NewLineTrivia",
                                                            "text": "\r\n"
                                                        }
                                                    ]
                                                },
                                                {
                                                    "kind": "SimplePropertyAssignment",
                                                    "fullStart": 975,
                                                    "fullEnd": 1007,
                                                    "start": 987,
                                                    "end": 1005,
                                                    "fullWidth": 32,
                                                    "width": 18,
                                                    "propertyName": {
                                                        "kind": "IdentifierName",
                                                        "fullStart": 975,
                                                        "fullEnd": 999,
                                                        "start": 987,
                                                        "end": 999,
                                                        "fullWidth": 24,
                                                        "width": 12,
                                                        "text": "configurable",
                                                        "value": "configurable",
                                                        "valueText": "configurable",
                                                        "hasLeadingTrivia": true,
                                                        "leadingTrivia": [
                                                            {
                                                                "kind": "WhitespaceTrivia",
                                                                "text": "            "
                                                            }
                                                        ]
                                                    },
                                                    "colonToken": {
                                                        "kind": "ColonToken",
                                                        "fullStart": 999,
                                                        "fullEnd": 1001,
                                                        "start": 999,
                                                        "end": 1000,
                                                        "fullWidth": 2,
                                                        "width": 1,
                                                        "text": ":",
                                                        "value": ":",
                                                        "valueText": ":",
                                                        "hasTrailingTrivia": true,
                                                        "trailingTrivia": [
                                                            {
                                                                "kind": "WhitespaceTrivia",
                                                                "text": " "
                                                            }
                                                        ]
                                                    },
                                                    "expression": {
                                                        "kind": "TrueKeyword",
                                                        "fullStart": 1001,
                                                        "fullEnd": 1007,
                                                        "start": 1001,
                                                        "end": 1005,
                                                        "fullWidth": 6,
                                                        "width": 4,
                                                        "text": "true",
                                                        "value": true,
                                                        "valueText": "true",
                                                        "hasTrailingTrivia": true,
                                                        "hasTrailingNewLine": true,
                                                        "trailingTrivia": [
                                                            {
                                                                "kind": "NewLineTrivia",
                                                                "text": "\r\n"
                                                            }
                                                        ]
                                                    }
                                                }
                                            ],
                                            "closeBraceToken": {
                                                "kind": "CloseBraceToken",
                                                "fullStart": 1007,
                                                "fullEnd": 1016,
                                                "start": 1015,
                                                "end": 1016,
                                                "fullWidth": 9,
                                                "width": 1,
                                                "text": "}",
                                                "value": "}",
                                                "valueText": "}",
                                                "hasLeadingTrivia": true,
                                                "leadingTrivia": [
                                                    {
                                                        "kind": "WhitespaceTrivia",
                                                        "text": "        "
                                                    }
                                                ]
                                            }
                                        }
                                    ],
                                    "closeParenToken": {
                                        "kind": "CloseParenToken",
                                        "fullStart": 1016,
                                        "fullEnd": 1017,
                                        "start": 1016,
                                        "end": 1017,
                                        "fullWidth": 1,
                                        "width": 1,
                                        "text": ")",
                                        "value": ")",
                                        "valueText": ")"
                                    }
                                }
                            },
                            "semicolonToken": {
                                "kind": "SemicolonToken",
                                "fullStart": 1017,
                                "fullEnd": 1020,
                                "start": 1017,
                                "end": 1018,
                                "fullWidth": 3,
                                "width": 1,
                                "text": ";",
                                "value": ";",
                                "valueText": ";",
                                "hasTrailingTrivia": true,
                                "hasTrailingNewLine": true,
                                "trailingTrivia": [
                                    {
                                        "kind": "NewLineTrivia",
                                        "text": "\r\n"
                                    }
                                ]
                            }
                        },
                        {
                            "kind": "VariableStatement",
                            "fullStart": 1020,
                            "fullEnd": 1179,
                            "start": 1030,
                            "end": 1177,
                            "fullWidth": 159,
                            "width": 147,
                            "modifiers": [],
                            "variableDeclaration": {
                                "kind": "VariableDeclaration",
                                "fullStart": 1020,
                                "fullEnd": 1176,
                                "start": 1030,
                                "end": 1176,
                                "fullWidth": 156,
                                "width": 146,
                                "varKeyword": {
                                    "kind": "VarKeyword",
                                    "fullStart": 1020,
                                    "fullEnd": 1034,
                                    "start": 1030,
                                    "end": 1033,
                                    "fullWidth": 14,
                                    "width": 3,
                                    "text": "var",
                                    "value": "var",
                                    "valueText": "var",
                                    "hasLeadingTrivia": true,
                                    "hasLeadingNewLine": true,
                                    "hasTrailingTrivia": true,
                                    "leadingTrivia": [
                                        {
                                            "kind": "NewLineTrivia",
                                            "text": "\r\n"
                                        },
                                        {
                                            "kind": "WhitespaceTrivia",
                                            "text": "        "
                                        }
                                    ],
                                    "trailingTrivia": [
                                        {
                                            "kind": "WhitespaceTrivia",
                                            "text": " "
                                        }
                                    ]
                                },
                                "variableDeclarators": [
                                    {
                                        "kind": "VariableDeclarator",
                                        "fullStart": 1034,
                                        "fullEnd": 1176,
                                        "start": 1034,
                                        "end": 1176,
                                        "fullWidth": 142,
<<<<<<< HEAD
                                        "width": 142,
                                        "identifier": {
=======
                                        "propertyName": {
>>>>>>> 85e84683
                                            "kind": "IdentifierName",
                                            "fullStart": 1034,
                                            "fullEnd": 1044,
                                            "start": 1034,
                                            "end": 1043,
                                            "fullWidth": 10,
                                            "width": 9,
                                            "text": "fromIndex",
                                            "value": "fromIndex",
                                            "valueText": "fromIndex",
                                            "hasTrailingTrivia": true,
                                            "trailingTrivia": [
                                                {
                                                    "kind": "WhitespaceTrivia",
                                                    "text": " "
                                                }
                                            ]
                                        },
                                        "equalsValueClause": {
                                            "kind": "EqualsValueClause",
                                            "fullStart": 1044,
                                            "fullEnd": 1176,
                                            "start": 1044,
                                            "end": 1176,
                                            "fullWidth": 132,
                                            "width": 132,
                                            "equalsToken": {
                                                "kind": "EqualsToken",
                                                "fullStart": 1044,
                                                "fullEnd": 1046,
                                                "start": 1044,
                                                "end": 1045,
                                                "fullWidth": 2,
                                                "width": 1,
                                                "text": "=",
                                                "value": "=",
                                                "valueText": "=",
                                                "hasTrailingTrivia": true,
                                                "trailingTrivia": [
                                                    {
                                                        "kind": "WhitespaceTrivia",
                                                        "text": " "
                                                    }
                                                ]
                                            },
                                            "value": {
                                                "kind": "ObjectLiteralExpression",
                                                "fullStart": 1046,
                                                "fullEnd": 1176,
                                                "start": 1046,
                                                "end": 1176,
                                                "fullWidth": 130,
                                                "width": 130,
                                                "openBraceToken": {
                                                    "kind": "OpenBraceToken",
                                                    "fullStart": 1046,
                                                    "fullEnd": 1049,
                                                    "start": 1046,
                                                    "end": 1047,
                                                    "fullWidth": 3,
                                                    "width": 1,
                                                    "text": "{",
                                                    "value": "{",
                                                    "valueText": "{",
                                                    "hasTrailingTrivia": true,
                                                    "hasTrailingNewLine": true,
                                                    "trailingTrivia": [
                                                        {
                                                            "kind": "NewLineTrivia",
                                                            "text": "\r\n"
                                                        }
                                                    ]
                                                },
                                                "propertyAssignments": [
                                                    {
                                                        "kind": "SimplePropertyAssignment",
                                                        "fullStart": 1049,
                                                        "fullEnd": 1167,
                                                        "start": 1061,
                                                        "end": 1165,
                                                        "fullWidth": 118,
                                                        "width": 104,
                                                        "propertyName": {
                                                            "kind": "IdentifierName",
                                                            "fullStart": 1049,
                                                            "fullEnd": 1068,
                                                            "start": 1061,
                                                            "end": 1068,
                                                            "fullWidth": 19,
                                                            "width": 7,
                                                            "text": "valueOf",
                                                            "value": "valueOf",
                                                            "valueText": "valueOf",
                                                            "hasLeadingTrivia": true,
                                                            "leadingTrivia": [
                                                                {
                                                                    "kind": "WhitespaceTrivia",
                                                                    "text": "            "
                                                                }
                                                            ]
                                                        },
                                                        "colonToken": {
                                                            "kind": "ColonToken",
                                                            "fullStart": 1068,
                                                            "fullEnd": 1070,
                                                            "start": 1068,
                                                            "end": 1069,
                                                            "fullWidth": 2,
                                                            "width": 1,
                                                            "text": ":",
                                                            "value": ":",
                                                            "valueText": ":",
                                                            "hasTrailingTrivia": true,
                                                            "trailingTrivia": [
                                                                {
                                                                    "kind": "WhitespaceTrivia",
                                                                    "text": " "
                                                                }
                                                            ]
                                                        },
                                                        "expression": {
                                                            "kind": "FunctionExpression",
                                                            "fullStart": 1070,
                                                            "fullEnd": 1167,
                                                            "start": 1070,
                                                            "end": 1165,
                                                            "fullWidth": 97,
                                                            "width": 95,
                                                            "functionKeyword": {
                                                                "kind": "FunctionKeyword",
                                                                "fullStart": 1070,
                                                                "fullEnd": 1079,
                                                                "start": 1070,
                                                                "end": 1078,
                                                                "fullWidth": 9,
                                                                "width": 8,
                                                                "text": "function",
                                                                "value": "function",
                                                                "valueText": "function",
                                                                "hasTrailingTrivia": true,
                                                                "trailingTrivia": [
                                                                    {
                                                                        "kind": "WhitespaceTrivia",
                                                                        "text": " "
                                                                    }
                                                                ]
                                                            },
                                                            "callSignature": {
                                                                "kind": "CallSignature",
                                                                "fullStart": 1079,
                                                                "fullEnd": 1082,
                                                                "start": 1079,
                                                                "end": 1081,
                                                                "fullWidth": 3,
                                                                "width": 2,
                                                                "parameterList": {
                                                                    "kind": "ParameterList",
                                                                    "fullStart": 1079,
                                                                    "fullEnd": 1082,
                                                                    "start": 1079,
                                                                    "end": 1081,
                                                                    "fullWidth": 3,
                                                                    "width": 2,
                                                                    "openParenToken": {
                                                                        "kind": "OpenParenToken",
                                                                        "fullStart": 1079,
                                                                        "fullEnd": 1080,
                                                                        "start": 1079,
                                                                        "end": 1080,
                                                                        "fullWidth": 1,
                                                                        "width": 1,
                                                                        "text": "(",
                                                                        "value": "(",
                                                                        "valueText": "("
                                                                    },
                                                                    "parameters": [],
                                                                    "closeParenToken": {
                                                                        "kind": "CloseParenToken",
                                                                        "fullStart": 1080,
                                                                        "fullEnd": 1082,
                                                                        "start": 1080,
                                                                        "end": 1081,
                                                                        "fullWidth": 2,
                                                                        "width": 1,
                                                                        "text": ")",
                                                                        "value": ")",
                                                                        "valueText": ")",
                                                                        "hasTrailingTrivia": true,
                                                                        "trailingTrivia": [
                                                                            {
                                                                                "kind": "WhitespaceTrivia",
                                                                                "text": " "
                                                                            }
                                                                        ]
                                                                    }
                                                                }
                                                            },
                                                            "block": {
                                                                "kind": "Block",
                                                                "fullStart": 1082,
                                                                "fullEnd": 1167,
                                                                "start": 1082,
                                                                "end": 1165,
                                                                "fullWidth": 85,
                                                                "width": 83,
                                                                "openBraceToken": {
                                                                    "kind": "OpenBraceToken",
                                                                    "fullStart": 1082,
                                                                    "fullEnd": 1085,
                                                                    "start": 1082,
                                                                    "end": 1083,
                                                                    "fullWidth": 3,
                                                                    "width": 1,
                                                                    "text": "{",
                                                                    "value": "{",
                                                                    "valueText": "{",
                                                                    "hasTrailingTrivia": true,
                                                                    "hasTrailingNewLine": true,
                                                                    "trailingTrivia": [
                                                                        {
                                                                            "kind": "NewLineTrivia",
                                                                            "text": "\r\n"
                                                                        }
                                                                    ]
                                                                },
                                                                "statements": [
                                                                    {
                                                                        "kind": "ExpressionStatement",
                                                                        "fullStart": 1085,
                                                                        "fullEnd": 1125,
                                                                        "start": 1101,
                                                                        "end": 1123,
                                                                        "fullWidth": 40,
                                                                        "width": 22,
                                                                        "expression": {
                                                                            "kind": "AssignmentExpression",
                                                                            "fullStart": 1085,
                                                                            "fullEnd": 1122,
                                                                            "start": 1101,
                                                                            "end": 1122,
                                                                            "fullWidth": 37,
                                                                            "width": 21,
                                                                            "left": {
                                                                                "kind": "IdentifierName",
                                                                                "fullStart": 1085,
                                                                                "fullEnd": 1116,
                                                                                "start": 1101,
                                                                                "end": 1115,
                                                                                "fullWidth": 31,
                                                                                "width": 14,
                                                                                "text": "stepFiveOccurs",
                                                                                "value": "stepFiveOccurs",
                                                                                "valueText": "stepFiveOccurs",
                                                                                "hasLeadingTrivia": true,
                                                                                "hasTrailingTrivia": true,
                                                                                "leadingTrivia": [
                                                                                    {
                                                                                        "kind": "WhitespaceTrivia",
                                                                                        "text": "                "
                                                                                    }
                                                                                ],
                                                                                "trailingTrivia": [
                                                                                    {
                                                                                        "kind": "WhitespaceTrivia",
                                                                                        "text": " "
                                                                                    }
                                                                                ]
                                                                            },
                                                                            "operatorToken": {
                                                                                "kind": "EqualsToken",
                                                                                "fullStart": 1116,
                                                                                "fullEnd": 1118,
                                                                                "start": 1116,
                                                                                "end": 1117,
                                                                                "fullWidth": 2,
                                                                                "width": 1,
                                                                                "text": "=",
                                                                                "value": "=",
                                                                                "valueText": "=",
                                                                                "hasTrailingTrivia": true,
                                                                                "trailingTrivia": [
                                                                                    {
                                                                                        "kind": "WhitespaceTrivia",
                                                                                        "text": " "
                                                                                    }
                                                                                ]
                                                                            },
                                                                            "right": {
                                                                                "kind": "TrueKeyword",
                                                                                "fullStart": 1118,
                                                                                "fullEnd": 1122,
                                                                                "start": 1118,
                                                                                "end": 1122,
                                                                                "fullWidth": 4,
                                                                                "width": 4,
                                                                                "text": "true",
                                                                                "value": true,
                                                                                "valueText": "true"
                                                                            }
                                                                        },
                                                                        "semicolonToken": {
                                                                            "kind": "SemicolonToken",
                                                                            "fullStart": 1122,
                                                                            "fullEnd": 1125,
                                                                            "start": 1122,
                                                                            "end": 1123,
                                                                            "fullWidth": 3,
                                                                            "width": 1,
                                                                            "text": ";",
                                                                            "value": ";",
                                                                            "valueText": ";",
                                                                            "hasTrailingTrivia": true,
                                                                            "hasTrailingNewLine": true,
                                                                            "trailingTrivia": [
                                                                                {
                                                                                    "kind": "NewLineTrivia",
                                                                                    "text": "\r\n"
                                                                                }
                                                                            ]
                                                                        }
                                                                    },
                                                                    {
                                                                        "kind": "ReturnStatement",
                                                                        "fullStart": 1125,
                                                                        "fullEnd": 1152,
                                                                        "start": 1141,
                                                                        "end": 1150,
                                                                        "fullWidth": 27,
                                                                        "width": 9,
                                                                        "returnKeyword": {
                                                                            "kind": "ReturnKeyword",
                                                                            "fullStart": 1125,
                                                                            "fullEnd": 1148,
                                                                            "start": 1141,
                                                                            "end": 1147,
                                                                            "fullWidth": 23,
                                                                            "width": 6,
                                                                            "text": "return",
                                                                            "value": "return",
                                                                            "valueText": "return",
                                                                            "hasLeadingTrivia": true,
                                                                            "hasTrailingTrivia": true,
                                                                            "leadingTrivia": [
                                                                                {
                                                                                    "kind": "WhitespaceTrivia",
                                                                                    "text": "                "
                                                                                }
                                                                            ],
                                                                            "trailingTrivia": [
                                                                                {
                                                                                    "kind": "WhitespaceTrivia",
                                                                                    "text": " "
                                                                                }
                                                                            ]
                                                                        },
                                                                        "expression": {
                                                                            "kind": "NumericLiteral",
                                                                            "fullStart": 1148,
                                                                            "fullEnd": 1149,
                                                                            "start": 1148,
                                                                            "end": 1149,
                                                                            "fullWidth": 1,
                                                                            "width": 1,
                                                                            "text": "0",
                                                                            "value": 0,
                                                                            "valueText": "0"
                                                                        },
                                                                        "semicolonToken": {
                                                                            "kind": "SemicolonToken",
                                                                            "fullStart": 1149,
                                                                            "fullEnd": 1152,
                                                                            "start": 1149,
                                                                            "end": 1150,
                                                                            "fullWidth": 3,
                                                                            "width": 1,
                                                                            "text": ";",
                                                                            "value": ";",
                                                                            "valueText": ";",
                                                                            "hasTrailingTrivia": true,
                                                                            "hasTrailingNewLine": true,
                                                                            "trailingTrivia": [
                                                                                {
                                                                                    "kind": "NewLineTrivia",
                                                                                    "text": "\r\n"
                                                                                }
                                                                            ]
                                                                        }
                                                                    }
                                                                ],
                                                                "closeBraceToken": {
                                                                    "kind": "CloseBraceToken",
                                                                    "fullStart": 1152,
                                                                    "fullEnd": 1167,
                                                                    "start": 1164,
                                                                    "end": 1165,
                                                                    "fullWidth": 15,
                                                                    "width": 1,
                                                                    "text": "}",
                                                                    "value": "}",
                                                                    "valueText": "}",
                                                                    "hasLeadingTrivia": true,
                                                                    "hasTrailingTrivia": true,
                                                                    "hasTrailingNewLine": true,
                                                                    "leadingTrivia": [
                                                                        {
                                                                            "kind": "WhitespaceTrivia",
                                                                            "text": "            "
                                                                        }
                                                                    ],
                                                                    "trailingTrivia": [
                                                                        {
                                                                            "kind": "NewLineTrivia",
                                                                            "text": "\r\n"
                                                                        }
                                                                    ]
                                                                }
                                                            }
                                                        }
                                                    }
                                                ],
                                                "closeBraceToken": {
                                                    "kind": "CloseBraceToken",
                                                    "fullStart": 1167,
                                                    "fullEnd": 1176,
                                                    "start": 1175,
                                                    "end": 1176,
                                                    "fullWidth": 9,
                                                    "width": 1,
                                                    "text": "}",
                                                    "value": "}",
                                                    "valueText": "}",
                                                    "hasLeadingTrivia": true,
                                                    "leadingTrivia": [
                                                        {
                                                            "kind": "WhitespaceTrivia",
                                                            "text": "        "
                                                        }
                                                    ]
                                                }
                                            }
                                        }
                                    }
                                ]
                            },
                            "semicolonToken": {
                                "kind": "SemicolonToken",
                                "fullStart": 1176,
                                "fullEnd": 1179,
                                "start": 1176,
                                "end": 1177,
                                "fullWidth": 3,
                                "width": 1,
                                "text": ";",
                                "value": ";",
                                "valueText": ";",
                                "hasTrailingTrivia": true,
                                "hasTrailingNewLine": true,
                                "trailingTrivia": [
                                    {
                                        "kind": "NewLineTrivia",
                                        "text": "\r\n"
                                    }
                                ]
                            }
                        },
                        {
                            "kind": "TryStatement",
                            "fullStart": 1179,
                            "fullEnd": 1381,
                            "start": 1189,
                            "end": 1379,
                            "fullWidth": 202,
                            "width": 190,
                            "tryKeyword": {
                                "kind": "TryKeyword",
                                "fullStart": 1179,
                                "fullEnd": 1193,
                                "start": 1189,
                                "end": 1192,
                                "fullWidth": 14,
                                "width": 3,
                                "text": "try",
                                "value": "try",
                                "valueText": "try",
                                "hasLeadingTrivia": true,
                                "hasLeadingNewLine": true,
                                "hasTrailingTrivia": true,
                                "leadingTrivia": [
                                    {
                                        "kind": "NewLineTrivia",
                                        "text": "\r\n"
                                    },
                                    {
                                        "kind": "WhitespaceTrivia",
                                        "text": "        "
                                    }
                                ],
                                "trailingTrivia": [
                                    {
                                        "kind": "WhitespaceTrivia",
                                        "text": " "
                                    }
                                ]
                            },
                            "block": {
                                "kind": "Block",
                                "fullStart": 1193,
                                "fullEnd": 1329,
                                "start": 1193,
                                "end": 1328,
                                "fullWidth": 136,
                                "width": 135,
                                "openBraceToken": {
                                    "kind": "OpenBraceToken",
                                    "fullStart": 1193,
                                    "fullEnd": 1196,
                                    "start": 1193,
                                    "end": 1194,
                                    "fullWidth": 3,
                                    "width": 1,
                                    "text": "{",
                                    "value": "{",
                                    "valueText": "{",
                                    "hasTrailingTrivia": true,
                                    "hasTrailingNewLine": true,
                                    "trailingTrivia": [
                                        {
                                            "kind": "NewLineTrivia",
                                            "text": "\r\n"
                                        }
                                    ]
                                },
                                "statements": [
                                    {
                                        "kind": "ExpressionStatement",
                                        "fullStart": 1196,
                                        "fullEnd": 1266,
                                        "start": 1208,
                                        "end": 1264,
                                        "fullWidth": 70,
                                        "width": 56,
                                        "expression": {
                                            "kind": "InvocationExpression",
                                            "fullStart": 1196,
                                            "fullEnd": 1263,
                                            "start": 1208,
                                            "end": 1263,
                                            "fullWidth": 67,
                                            "width": 55,
                                            "expression": {
                                                "kind": "MemberAccessExpression",
                                                "fullStart": 1196,
                                                "fullEnd": 1236,
                                                "start": 1208,
                                                "end": 1236,
                                                "fullWidth": 40,
                                                "width": 28,
                                                "expression": {
                                                    "kind": "MemberAccessExpression",
                                                    "fullStart": 1196,
                                                    "fullEnd": 1231,
                                                    "start": 1208,
                                                    "end": 1231,
                                                    "fullWidth": 35,
                                                    "width": 23,
                                                    "expression": {
                                                        "kind": "MemberAccessExpression",
                                                        "fullStart": 1196,
                                                        "fullEnd": 1223,
                                                        "start": 1208,
                                                        "end": 1223,
                                                        "fullWidth": 27,
                                                        "width": 15,
                                                        "expression": {
                                                            "kind": "IdentifierName",
                                                            "fullStart": 1196,
                                                            "fullEnd": 1213,
                                                            "start": 1208,
                                                            "end": 1213,
                                                            "fullWidth": 17,
                                                            "width": 5,
                                                            "text": "Array",
                                                            "value": "Array",
                                                            "valueText": "Array",
                                                            "hasLeadingTrivia": true,
                                                            "leadingTrivia": [
                                                                {
                                                                    "kind": "WhitespaceTrivia",
                                                                    "text": "            "
                                                                }
                                                            ]
                                                        },
                                                        "dotToken": {
                                                            "kind": "DotToken",
                                                            "fullStart": 1213,
                                                            "fullEnd": 1214,
                                                            "start": 1213,
                                                            "end": 1214,
                                                            "fullWidth": 1,
                                                            "width": 1,
                                                            "text": ".",
                                                            "value": ".",
                                                            "valueText": "."
                                                        },
                                                        "name": {
                                                            "kind": "IdentifierName",
                                                            "fullStart": 1214,
                                                            "fullEnd": 1223,
                                                            "start": 1214,
                                                            "end": 1223,
                                                            "fullWidth": 9,
                                                            "width": 9,
                                                            "text": "prototype",
                                                            "value": "prototype",
                                                            "valueText": "prototype"
                                                        }
                                                    },
                                                    "dotToken": {
                                                        "kind": "DotToken",
                                                        "fullStart": 1223,
                                                        "fullEnd": 1224,
                                                        "start": 1223,
                                                        "end": 1224,
                                                        "fullWidth": 1,
                                                        "width": 1,
                                                        "text": ".",
                                                        "value": ".",
                                                        "valueText": "."
                                                    },
                                                    "name": {
                                                        "kind": "IdentifierName",
                                                        "fullStart": 1224,
                                                        "fullEnd": 1231,
                                                        "start": 1224,
                                                        "end": 1231,
                                                        "fullWidth": 7,
                                                        "width": 7,
                                                        "text": "indexOf",
                                                        "value": "indexOf",
                                                        "valueText": "indexOf"
                                                    }
                                                },
                                                "dotToken": {
                                                    "kind": "DotToken",
                                                    "fullStart": 1231,
                                                    "fullEnd": 1232,
                                                    "start": 1231,
                                                    "end": 1232,
                                                    "fullWidth": 1,
                                                    "width": 1,
                                                    "text": ".",
                                                    "value": ".",
                                                    "valueText": "."
                                                },
                                                "name": {
                                                    "kind": "IdentifierName",
                                                    "fullStart": 1232,
                                                    "fullEnd": 1236,
                                                    "start": 1232,
                                                    "end": 1236,
                                                    "fullWidth": 4,
                                                    "width": 4,
                                                    "text": "call",
                                                    "value": "call",
                                                    "valueText": "call"
                                                }
                                            },
                                            "argumentList": {
                                                "kind": "ArgumentList",
                                                "fullStart": 1236,
                                                "fullEnd": 1263,
                                                "start": 1236,
                                                "end": 1263,
                                                "fullWidth": 27,
                                                "width": 27,
                                                "openParenToken": {
                                                    "kind": "OpenParenToken",
                                                    "fullStart": 1236,
                                                    "fullEnd": 1237,
                                                    "start": 1236,
                                                    "end": 1237,
                                                    "fullWidth": 1,
                                                    "width": 1,
                                                    "text": "(",
                                                    "value": "(",
                                                    "valueText": "("
                                                },
                                                "arguments": [
                                                    {
                                                        "kind": "IdentifierName",
                                                        "fullStart": 1237,
                                                        "fullEnd": 1240,
                                                        "start": 1237,
                                                        "end": 1240,
                                                        "fullWidth": 3,
                                                        "width": 3,
                                                        "text": "obj",
                                                        "value": "obj",
                                                        "valueText": "obj"
                                                    },
                                                    {
                                                        "kind": "CommaToken",
                                                        "fullStart": 1240,
                                                        "fullEnd": 1242,
                                                        "start": 1240,
                                                        "end": 1241,
                                                        "fullWidth": 2,
                                                        "width": 1,
                                                        "text": ",",
                                                        "value": ",",
                                                        "valueText": ",",
                                                        "hasTrailingTrivia": true,
                                                        "trailingTrivia": [
                                                            {
                                                                "kind": "WhitespaceTrivia",
                                                                "text": " "
                                                            }
                                                        ]
                                                    },
                                                    {
                                                        "kind": "IdentifierName",
                                                        "fullStart": 1242,
                                                        "fullEnd": 1251,
                                                        "start": 1242,
                                                        "end": 1251,
                                                        "fullWidth": 9,
                                                        "width": 9,
                                                        "text": "undefined",
                                                        "value": "undefined",
                                                        "valueText": "undefined"
                                                    },
                                                    {
                                                        "kind": "CommaToken",
                                                        "fullStart": 1251,
                                                        "fullEnd": 1253,
                                                        "start": 1251,
                                                        "end": 1252,
                                                        "fullWidth": 2,
                                                        "width": 1,
                                                        "text": ",",
                                                        "value": ",",
                                                        "valueText": ",",
                                                        "hasTrailingTrivia": true,
                                                        "trailingTrivia": [
                                                            {
                                                                "kind": "WhitespaceTrivia",
                                                                "text": " "
                                                            }
                                                        ]
                                                    },
                                                    {
                                                        "kind": "IdentifierName",
                                                        "fullStart": 1253,
                                                        "fullEnd": 1262,
                                                        "start": 1253,
                                                        "end": 1262,
                                                        "fullWidth": 9,
                                                        "width": 9,
                                                        "text": "fromIndex",
                                                        "value": "fromIndex",
                                                        "valueText": "fromIndex"
                                                    }
                                                ],
                                                "closeParenToken": {
                                                    "kind": "CloseParenToken",
                                                    "fullStart": 1262,
                                                    "fullEnd": 1263,
                                                    "start": 1262,
                                                    "end": 1263,
                                                    "fullWidth": 1,
                                                    "width": 1,
                                                    "text": ")",
                                                    "value": ")",
                                                    "valueText": ")"
                                                }
                                            }
                                        },
                                        "semicolonToken": {
                                            "kind": "SemicolonToken",
                                            "fullStart": 1263,
                                            "fullEnd": 1266,
                                            "start": 1263,
                                            "end": 1264,
                                            "fullWidth": 3,
                                            "width": 1,
                                            "text": ";",
                                            "value": ";",
                                            "valueText": ";",
                                            "hasTrailingTrivia": true,
                                            "hasTrailingNewLine": true,
                                            "trailingTrivia": [
                                                {
                                                    "kind": "NewLineTrivia",
                                                    "text": "\r\n"
                                                }
                                            ]
                                        }
                                    },
                                    {
                                        "kind": "ReturnStatement",
                                        "fullStart": 1266,
                                        "fullEnd": 1319,
                                        "start": 1278,
                                        "end": 1317,
                                        "fullWidth": 53,
                                        "width": 39,
                                        "returnKeyword": {
                                            "kind": "ReturnKeyword",
                                            "fullStart": 1266,
                                            "fullEnd": 1285,
                                            "start": 1278,
                                            "end": 1284,
                                            "fullWidth": 19,
                                            "width": 6,
                                            "text": "return",
                                            "value": "return",
                                            "valueText": "return",
                                            "hasLeadingTrivia": true,
                                            "hasTrailingTrivia": true,
                                            "leadingTrivia": [
                                                {
                                                    "kind": "WhitespaceTrivia",
                                                    "text": "            "
                                                }
                                            ],
                                            "trailingTrivia": [
                                                {
                                                    "kind": "WhitespaceTrivia",
                                                    "text": " "
                                                }
                                            ]
                                        },
                                        "expression": {
                                            "kind": "LogicalAndExpression",
                                            "fullStart": 1285,
                                            "fullEnd": 1316,
                                            "start": 1285,
                                            "end": 1316,
                                            "fullWidth": 31,
                                            "width": 31,
                                            "left": {
                                                "kind": "IdentifierName",
                                                "fullStart": 1285,
                                                "fullEnd": 1299,
                                                "start": 1285,
                                                "end": 1298,
                                                "fullWidth": 14,
                                                "width": 13,
                                                "text": "stepTwoOccurs",
                                                "value": "stepTwoOccurs",
                                                "valueText": "stepTwoOccurs",
                                                "hasTrailingTrivia": true,
                                                "trailingTrivia": [
                                                    {
                                                        "kind": "WhitespaceTrivia",
                                                        "text": " "
                                                    }
                                                ]
                                            },
                                            "operatorToken": {
                                                "kind": "AmpersandAmpersandToken",
                                                "fullStart": 1299,
                                                "fullEnd": 1302,
                                                "start": 1299,
                                                "end": 1301,
                                                "fullWidth": 3,
                                                "width": 2,
                                                "text": "&&",
                                                "value": "&&",
                                                "valueText": "&&",
                                                "hasTrailingTrivia": true,
                                                "trailingTrivia": [
                                                    {
                                                        "kind": "WhitespaceTrivia",
                                                        "text": " "
                                                    }
                                                ]
                                            },
                                            "right": {
                                                "kind": "IdentifierName",
                                                "fullStart": 1302,
                                                "fullEnd": 1316,
                                                "start": 1302,
                                                "end": 1316,
                                                "fullWidth": 14,
                                                "width": 14,
                                                "text": "stepFiveOccurs",
                                                "value": "stepFiveOccurs",
                                                "valueText": "stepFiveOccurs"
                                            }
                                        },
                                        "semicolonToken": {
                                            "kind": "SemicolonToken",
                                            "fullStart": 1316,
                                            "fullEnd": 1319,
                                            "start": 1316,
                                            "end": 1317,
                                            "fullWidth": 3,
                                            "width": 1,
                                            "text": ";",
                                            "value": ";",
                                            "valueText": ";",
                                            "hasTrailingTrivia": true,
                                            "hasTrailingNewLine": true,
                                            "trailingTrivia": [
                                                {
                                                    "kind": "NewLineTrivia",
                                                    "text": "\r\n"
                                                }
                                            ]
                                        }
                                    }
                                ],
                                "closeBraceToken": {
                                    "kind": "CloseBraceToken",
                                    "fullStart": 1319,
                                    "fullEnd": 1329,
                                    "start": 1327,
                                    "end": 1328,
                                    "fullWidth": 10,
                                    "width": 1,
                                    "text": "}",
                                    "value": "}",
                                    "valueText": "}",
                                    "hasLeadingTrivia": true,
                                    "hasTrailingTrivia": true,
                                    "leadingTrivia": [
                                        {
                                            "kind": "WhitespaceTrivia",
                                            "text": "        "
                                        }
                                    ],
                                    "trailingTrivia": [
                                        {
                                            "kind": "WhitespaceTrivia",
                                            "text": " "
                                        }
                                    ]
                                }
                            },
                            "catchClause": {
                                "kind": "CatchClause",
                                "fullStart": 1329,
                                "fullEnd": 1381,
                                "start": 1329,
                                "end": 1379,
                                "fullWidth": 52,
                                "width": 50,
                                "catchKeyword": {
                                    "kind": "CatchKeyword",
                                    "fullStart": 1329,
                                    "fullEnd": 1335,
                                    "start": 1329,
                                    "end": 1334,
                                    "fullWidth": 6,
                                    "width": 5,
                                    "text": "catch",
                                    "value": "catch",
                                    "valueText": "catch",
                                    "hasTrailingTrivia": true,
                                    "trailingTrivia": [
                                        {
                                            "kind": "WhitespaceTrivia",
                                            "text": " "
                                        }
                                    ]
                                },
                                "openParenToken": {
                                    "kind": "OpenParenToken",
                                    "fullStart": 1335,
                                    "fullEnd": 1336,
                                    "start": 1335,
                                    "end": 1336,
                                    "fullWidth": 1,
                                    "width": 1,
                                    "text": "(",
                                    "value": "(",
                                    "valueText": "("
                                },
                                "identifier": {
                                    "kind": "IdentifierName",
                                    "fullStart": 1336,
                                    "fullEnd": 1338,
                                    "start": 1336,
                                    "end": 1338,
                                    "fullWidth": 2,
                                    "width": 2,
                                    "text": "ex",
                                    "value": "ex",
                                    "valueText": "ex"
                                },
                                "closeParenToken": {
                                    "kind": "CloseParenToken",
                                    "fullStart": 1338,
                                    "fullEnd": 1340,
                                    "start": 1338,
                                    "end": 1339,
                                    "fullWidth": 2,
                                    "width": 1,
                                    "text": ")",
                                    "value": ")",
                                    "valueText": ")",
                                    "hasTrailingTrivia": true,
                                    "trailingTrivia": [
                                        {
                                            "kind": "WhitespaceTrivia",
                                            "text": " "
                                        }
                                    ]
                                },
                                "block": {
                                    "kind": "Block",
                                    "fullStart": 1340,
                                    "fullEnd": 1381,
                                    "start": 1340,
                                    "end": 1379,
                                    "fullWidth": 41,
                                    "width": 39,
                                    "openBraceToken": {
                                        "kind": "OpenBraceToken",
                                        "fullStart": 1340,
                                        "fullEnd": 1343,
                                        "start": 1340,
                                        "end": 1341,
                                        "fullWidth": 3,
                                        "width": 1,
                                        "text": "{",
                                        "value": "{",
                                        "valueText": "{",
                                        "hasTrailingTrivia": true,
                                        "hasTrailingNewLine": true,
                                        "trailingTrivia": [
                                            {
                                                "kind": "NewLineTrivia",
                                                "text": "\r\n"
                                            }
                                        ]
                                    },
                                    "statements": [
                                        {
                                            "kind": "ReturnStatement",
                                            "fullStart": 1343,
                                            "fullEnd": 1370,
                                            "start": 1355,
                                            "end": 1368,
                                            "fullWidth": 27,
                                            "width": 13,
                                            "returnKeyword": {
                                                "kind": "ReturnKeyword",
                                                "fullStart": 1343,
                                                "fullEnd": 1362,
                                                "start": 1355,
                                                "end": 1361,
                                                "fullWidth": 19,
                                                "width": 6,
                                                "text": "return",
                                                "value": "return",
                                                "valueText": "return",
                                                "hasLeadingTrivia": true,
                                                "hasTrailingTrivia": true,
                                                "leadingTrivia": [
                                                    {
                                                        "kind": "WhitespaceTrivia",
                                                        "text": "            "
                                                    }
                                                ],
                                                "trailingTrivia": [
                                                    {
                                                        "kind": "WhitespaceTrivia",
                                                        "text": " "
                                                    }
                                                ]
                                            },
                                            "expression": {
                                                "kind": "FalseKeyword",
                                                "fullStart": 1362,
                                                "fullEnd": 1367,
                                                "start": 1362,
                                                "end": 1367,
                                                "fullWidth": 5,
                                                "width": 5,
                                                "text": "false",
                                                "value": false,
                                                "valueText": "false"
                                            },
                                            "semicolonToken": {
                                                "kind": "SemicolonToken",
                                                "fullStart": 1367,
                                                "fullEnd": 1370,
                                                "start": 1367,
                                                "end": 1368,
                                                "fullWidth": 3,
                                                "width": 1,
                                                "text": ";",
                                                "value": ";",
                                                "valueText": ";",
                                                "hasTrailingTrivia": true,
                                                "hasTrailingNewLine": true,
                                                "trailingTrivia": [
                                                    {
                                                        "kind": "NewLineTrivia",
                                                        "text": "\r\n"
                                                    }
                                                ]
                                            }
                                        }
                                    ],
                                    "closeBraceToken": {
                                        "kind": "CloseBraceToken",
                                        "fullStart": 1370,
                                        "fullEnd": 1381,
                                        "start": 1378,
                                        "end": 1379,
                                        "fullWidth": 11,
                                        "width": 1,
                                        "text": "}",
                                        "value": "}",
                                        "valueText": "}",
                                        "hasLeadingTrivia": true,
                                        "hasTrailingTrivia": true,
                                        "hasTrailingNewLine": true,
                                        "leadingTrivia": [
                                            {
                                                "kind": "WhitespaceTrivia",
                                                "text": "        "
                                            }
                                        ],
                                        "trailingTrivia": [
                                            {
                                                "kind": "NewLineTrivia",
                                                "text": "\r\n"
                                            }
                                        ]
                                    }
                                }
                            }
                        }
                    ],
                    "closeBraceToken": {
                        "kind": "CloseBraceToken",
                        "fullStart": 1381,
                        "fullEnd": 1388,
                        "start": 1385,
                        "end": 1386,
                        "fullWidth": 7,
                        "width": 1,
                        "text": "}",
                        "value": "}",
                        "valueText": "}",
                        "hasLeadingTrivia": true,
                        "hasTrailingTrivia": true,
                        "hasTrailingNewLine": true,
                        "leadingTrivia": [
                            {
                                "kind": "WhitespaceTrivia",
                                "text": "    "
                            }
                        ],
                        "trailingTrivia": [
                            {
                                "kind": "NewLineTrivia",
                                "text": "\r\n"
                            }
                        ]
                    }
                }
            },
            {
                "kind": "ExpressionStatement",
                "fullStart": 1388,
                "fullEnd": 1412,
                "start": 1388,
                "end": 1410,
                "fullWidth": 24,
                "width": 22,
                "expression": {
                    "kind": "InvocationExpression",
                    "fullStart": 1388,
                    "fullEnd": 1409,
                    "start": 1388,
                    "end": 1409,
                    "fullWidth": 21,
                    "width": 21,
                    "expression": {
                        "kind": "IdentifierName",
                        "fullStart": 1388,
                        "fullEnd": 1399,
                        "start": 1388,
                        "end": 1399,
                        "fullWidth": 11,
                        "width": 11,
                        "text": "runTestCase",
                        "value": "runTestCase",
                        "valueText": "runTestCase"
                    },
                    "argumentList": {
                        "kind": "ArgumentList",
                        "fullStart": 1399,
                        "fullEnd": 1409,
                        "start": 1399,
                        "end": 1409,
                        "fullWidth": 10,
                        "width": 10,
                        "openParenToken": {
                            "kind": "OpenParenToken",
                            "fullStart": 1399,
                            "fullEnd": 1400,
                            "start": 1399,
                            "end": 1400,
                            "fullWidth": 1,
                            "width": 1,
                            "text": "(",
                            "value": "(",
                            "valueText": "("
                        },
                        "arguments": [
                            {
                                "kind": "IdentifierName",
                                "fullStart": 1400,
                                "fullEnd": 1408,
                                "start": 1400,
                                "end": 1408,
                                "fullWidth": 8,
                                "width": 8,
                                "text": "testcase",
                                "value": "testcase",
                                "valueText": "testcase"
                            }
                        ],
                        "closeParenToken": {
                            "kind": "CloseParenToken",
                            "fullStart": 1408,
                            "fullEnd": 1409,
                            "start": 1408,
                            "end": 1409,
                            "fullWidth": 1,
                            "width": 1,
                            "text": ")",
                            "value": ")",
                            "valueText": ")"
                        }
                    }
                },
                "semicolonToken": {
                    "kind": "SemicolonToken",
                    "fullStart": 1409,
                    "fullEnd": 1412,
                    "start": 1409,
                    "end": 1410,
                    "fullWidth": 3,
                    "width": 1,
                    "text": ";",
                    "value": ";",
                    "valueText": ";",
                    "hasTrailingTrivia": true,
                    "hasTrailingNewLine": true,
                    "trailingTrivia": [
                        {
                            "kind": "NewLineTrivia",
                            "text": "\r\n"
                        }
                    ]
                }
            }
        ],
        "endOfFileToken": {
            "kind": "EndOfFileToken",
            "fullStart": 1412,
            "fullEnd": 1412,
            "start": 1412,
            "end": 1412,
            "fullWidth": 0,
            "width": 0,
            "text": ""
        }
    },
    "lineMap": {
        "lineStarts": [
            0,
            67,
            152,
            232,
            308,
            380,
            385,
            440,
            552,
            557,
            559,
            561,
            584,
            620,
            657,
            659,
            682,
            684,
            732,
            764,
            803,
            842,
            912,
            931,
            959,
            975,
            1007,
            1020,
            1022,
            1049,
            1085,
            1125,
            1152,
            1167,
            1179,
            1181,
            1196,
            1266,
            1319,
            1343,
            1370,
            1381,
            1388,
            1412
        ],
        "length": 1412
    }
}<|MERGE_RESOLUTION|>--- conflicted
+++ resolved
@@ -247,12 +247,8 @@
                                         "start": 596,
                                         "end": 617,
                                         "fullWidth": 21,
-<<<<<<< HEAD
                                         "width": 21,
-                                        "identifier": {
-=======
                                         "propertyName": {
->>>>>>> 85e84683
                                             "kind": "IdentifierName",
                                             "fullStart": 596,
                                             "fullEnd": 610,
@@ -386,12 +382,8 @@
                                         "start": 632,
                                         "end": 654,
                                         "fullWidth": 22,
-<<<<<<< HEAD
                                         "width": 22,
-                                        "identifier": {
-=======
                                         "propertyName": {
->>>>>>> 85e84683
                                             "kind": "IdentifierName",
                                             "fullStart": 632,
                                             "fullEnd": 647,
@@ -530,12 +522,8 @@
                                         "start": 671,
                                         "end": 679,
                                         "fullWidth": 8,
-<<<<<<< HEAD
                                         "width": 8,
-                                        "identifier": {
-=======
                                         "propertyName": {
->>>>>>> 85e84683
                                             "kind": "IdentifierName",
                                             "fullStart": 671,
                                             "fullEnd": 675,
@@ -1645,12 +1633,8 @@
                                         "start": 1034,
                                         "end": 1176,
                                         "fullWidth": 142,
-<<<<<<< HEAD
                                         "width": 142,
-                                        "identifier": {
-=======
                                         "propertyName": {
->>>>>>> 85e84683
                                             "kind": "IdentifierName",
                                             "fullStart": 1034,
                                             "fullEnd": 1044,
