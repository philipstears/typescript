--- conflicted
+++ resolved
@@ -252,12 +252,8 @@
                                         "start": 595,
                                         "end": 617,
                                         "fullWidth": 22,
-<<<<<<< HEAD
                                         "width": 22,
-                                        "identifier": {
-=======
                                         "propertyName": {
->>>>>>> 85e84683
                                             "kind": "IdentifierName",
                                             "fullStart": 595,
                                             "fullEnd": 610,
@@ -391,12 +387,8 @@
                                         "start": 632,
                                         "end": 640,
                                         "fullWidth": 8,
-<<<<<<< HEAD
                                         "width": 8,
-                                        "identifier": {
-=======
                                         "propertyName": {
->>>>>>> 85e84683
                                             "kind": "IdentifierName",
                                             "fullStart": 632,
                                             "fullEnd": 636,
