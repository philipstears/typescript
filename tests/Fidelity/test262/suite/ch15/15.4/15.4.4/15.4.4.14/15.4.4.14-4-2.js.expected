{
    "isDeclaration": false,
    "languageVersion": "EcmaScript5",
    "parseOptions": {
        "allowAutomaticSemicolonInsertion": true
    },
    "sourceUnit": {
        "kind": "SourceUnit",
        "fullStart": 0,
        "fullEnd": 725,
        "start": 564,
        "end": 725,
        "fullWidth": 725,
        "width": 161,
        "isIncrementallyUnusable": true,
        "moduleElements": [
            {
                "kind": "FunctionDeclaration",
                "fullStart": 0,
                "fullEnd": 701,
                "start": 564,
                "end": 699,
                "fullWidth": 701,
                "width": 135,
                "modifiers": [],
                "functionKeyword": {
                    "kind": "FunctionKeyword",
                    "fullStart": 0,
                    "fullEnd": 573,
                    "start": 564,
                    "end": 572,
                    "fullWidth": 573,
                    "width": 8,
                    "text": "function",
                    "value": "function",
                    "valueText": "function",
                    "hasLeadingTrivia": true,
                    "hasLeadingComment": true,
                    "hasLeadingNewLine": true,
                    "hasTrailingTrivia": true,
                    "leadingTrivia": [
                        {
                            "kind": "SingleLineCommentTrivia",
                            "text": "/// Copyright (c) 2012 Ecma International.  All rights reserved. "
                        },
                        {
                            "kind": "NewLineTrivia",
                            "text": "\r\n"
                        },
                        {
                            "kind": "SingleLineCommentTrivia",
                            "text": "/// Ecma International makes this code available under the terms and conditions set"
                        },
                        {
                            "kind": "NewLineTrivia",
                            "text": "\r\n"
                        },
                        {
                            "kind": "SingleLineCommentTrivia",
                            "text": "/// forth on http://hg.ecmascript.org/tests/test262/raw-file/tip/LICENSE (the "
                        },
                        {
                            "kind": "NewLineTrivia",
                            "text": "\r\n"
                        },
                        {
                            "kind": "SingleLineCommentTrivia",
                            "text": "/// \"Use Terms\").   Any redistribution of this code must retain the above "
                        },
                        {
                            "kind": "NewLineTrivia",
                            "text": "\r\n"
                        },
                        {
                            "kind": "SingleLineCommentTrivia",
                            "text": "/// copyright and this notice and otherwise comply with the Use Terms."
                        },
                        {
                            "kind": "NewLineTrivia",
                            "text": "\r\n"
                        },
                        {
                            "kind": "MultiLineCommentTrivia",
                            "text": "/**\r\n * @path ch15/15.4/15.4.4/15.4.4.14/15.4.4.14-4-2.js\r\n * @description Array.prototype.indexOf returns -1 if 'length' is 0 ( length overridden to null (type conversion))\r\n */"
                        },
                        {
                            "kind": "NewLineTrivia",
                            "text": "\r\n"
                        },
                        {
                            "kind": "NewLineTrivia",
                            "text": "\r\n"
                        },
                        {
                            "kind": "NewLineTrivia",
                            "text": "\r\n"
                        }
                    ],
                    "trailingTrivia": [
                        {
                            "kind": "WhitespaceTrivia",
                            "text": " "
                        }
                    ]
                },
                "identifier": {
                    "kind": "IdentifierName",
                    "fullStart": 573,
                    "fullEnd": 581,
                    "start": 573,
                    "end": 581,
                    "fullWidth": 8,
                    "width": 8,
                    "text": "testcase",
                    "value": "testcase",
                    "valueText": "testcase"
                },
                "callSignature": {
                    "kind": "CallSignature",
                    "fullStart": 581,
                    "fullEnd": 584,
                    "start": 581,
                    "end": 583,
                    "fullWidth": 3,
                    "width": 2,
                    "parameterList": {
                        "kind": "ParameterList",
                        "fullStart": 581,
                        "fullEnd": 584,
                        "start": 581,
                        "end": 583,
                        "fullWidth": 3,
                        "width": 2,
                        "openParenToken": {
                            "kind": "OpenParenToken",
                            "fullStart": 581,
                            "fullEnd": 582,
                            "start": 581,
                            "end": 582,
                            "fullWidth": 1,
                            "width": 1,
                            "text": "(",
                            "value": "(",
                            "valueText": "("
                        },
                        "parameters": [],
                        "closeParenToken": {
                            "kind": "CloseParenToken",
                            "fullStart": 582,
                            "fullEnd": 584,
                            "start": 582,
                            "end": 583,
                            "fullWidth": 2,
                            "width": 1,
                            "text": ")",
                            "value": ")",
                            "valueText": ")",
                            "hasTrailingTrivia": true,
                            "trailingTrivia": [
                                {
                                    "kind": "WhitespaceTrivia",
                                    "text": " "
                                }
                            ]
                        }
                    }
                },
                "block": {
                    "kind": "Block",
                    "fullStart": 584,
                    "fullEnd": 701,
                    "start": 584,
                    "end": 699,
                    "fullWidth": 117,
                    "width": 115,
                    "openBraceToken": {
                        "kind": "OpenBraceToken",
                        "fullStart": 584,
                        "fullEnd": 587,
                        "start": 584,
                        "end": 585,
                        "fullWidth": 3,
                        "width": 1,
                        "text": "{",
                        "value": "{",
                        "valueText": "{",
                        "hasTrailingTrivia": true,
                        "hasTrailingNewLine": true,
                        "trailingTrivia": [
                            {
                                "kind": "NewLineTrivia",
                                "text": "\r\n"
                            }
                        ]
                    },
                    "statements": [
                        {
                            "kind": "VariableStatement",
                            "fullStart": 587,
                            "fullEnd": 651,
                            "start": 593,
                            "end": 649,
                            "fullWidth": 64,
                            "width": 56,
                            "modifiers": [],
                            "variableDeclaration": {
                                "kind": "VariableDeclaration",
                                "fullStart": 587,
                                "fullEnd": 648,
                                "start": 593,
                                "end": 648,
                                "fullWidth": 61,
                                "width": 55,
                                "varKeyword": {
                                    "kind": "VarKeyword",
                                    "fullStart": 587,
                                    "fullEnd": 597,
                                    "start": 593,
                                    "end": 596,
                                    "fullWidth": 10,
                                    "width": 3,
                                    "text": "var",
                                    "value": "var",
                                    "valueText": "var",
                                    "hasLeadingTrivia": true,
                                    "hasLeadingNewLine": true,
                                    "hasTrailingTrivia": true,
                                    "leadingTrivia": [
                                        {
                                            "kind": "WhitespaceTrivia",
                                            "text": "  "
                                        },
                                        {
                                            "kind": "NewLineTrivia",
                                            "text": "\r\n"
                                        },
                                        {
                                            "kind": "WhitespaceTrivia",
                                            "text": "  "
                                        }
                                    ],
                                    "trailingTrivia": [
                                        {
                                            "kind": "WhitespaceTrivia",
                                            "text": " "
                                        }
                                    ]
                                },
                                "variableDeclarators": [
                                    {
                                        "kind": "VariableDeclarator",
                                        "fullStart": 597,
                                        "fullEnd": 648,
                                        "start": 597,
                                        "end": 648,
                                        "fullWidth": 51,
<<<<<<< HEAD
                                        "width": 51,
                                        "identifier": {
=======
                                        "propertyName": {
>>>>>>> 85e84683
                                            "kind": "IdentifierName",
                                            "fullStart": 597,
                                            "fullEnd": 599,
                                            "start": 597,
                                            "end": 598,
                                            "fullWidth": 2,
                                            "width": 1,
                                            "text": "i",
                                            "value": "i",
                                            "valueText": "i",
                                            "hasTrailingTrivia": true,
                                            "trailingTrivia": [
                                                {
                                                    "kind": "WhitespaceTrivia",
                                                    "text": " "
                                                }
                                            ]
                                        },
                                        "equalsValueClause": {
                                            "kind": "EqualsValueClause",
                                            "fullStart": 599,
                                            "fullEnd": 648,
                                            "start": 599,
                                            "end": 648,
                                            "fullWidth": 49,
                                            "width": 49,
                                            "equalsToken": {
                                                "kind": "EqualsToken",
                                                "fullStart": 599,
                                                "fullEnd": 601,
                                                "start": 599,
                                                "end": 600,
                                                "fullWidth": 2,
                                                "width": 1,
                                                "text": "=",
                                                "value": "=",
                                                "valueText": "=",
                                                "hasTrailingTrivia": true,
                                                "trailingTrivia": [
                                                    {
                                                        "kind": "WhitespaceTrivia",
                                                        "text": " "
                                                    }
                                                ]
                                            },
                                            "value": {
                                                "kind": "InvocationExpression",
                                                "fullStart": 601,
                                                "fullEnd": 648,
                                                "start": 601,
                                                "end": 648,
                                                "fullWidth": 47,
                                                "width": 47,
                                                "expression": {
                                                    "kind": "MemberAccessExpression",
                                                    "fullStart": 601,
                                                    "fullEnd": 629,
                                                    "start": 601,
                                                    "end": 629,
                                                    "fullWidth": 28,
                                                    "width": 28,
                                                    "expression": {
                                                        "kind": "MemberAccessExpression",
                                                        "fullStart": 601,
                                                        "fullEnd": 624,
                                                        "start": 601,
                                                        "end": 624,
                                                        "fullWidth": 23,
                                                        "width": 23,
                                                        "expression": {
                                                            "kind": "MemberAccessExpression",
                                                            "fullStart": 601,
                                                            "fullEnd": 616,
                                                            "start": 601,
                                                            "end": 616,
                                                            "fullWidth": 15,
                                                            "width": 15,
                                                            "expression": {
                                                                "kind": "IdentifierName",
                                                                "fullStart": 601,
                                                                "fullEnd": 606,
                                                                "start": 601,
                                                                "end": 606,
                                                                "fullWidth": 5,
                                                                "width": 5,
                                                                "text": "Array",
                                                                "value": "Array",
                                                                "valueText": "Array"
                                                            },
                                                            "dotToken": {
                                                                "kind": "DotToken",
                                                                "fullStart": 606,
                                                                "fullEnd": 607,
                                                                "start": 606,
                                                                "end": 607,
                                                                "fullWidth": 1,
                                                                "width": 1,
                                                                "text": ".",
                                                                "value": ".",
                                                                "valueText": "."
                                                            },
                                                            "name": {
                                                                "kind": "IdentifierName",
                                                                "fullStart": 607,
                                                                "fullEnd": 616,
                                                                "start": 607,
                                                                "end": 616,
                                                                "fullWidth": 9,
                                                                "width": 9,
                                                                "text": "prototype",
                                                                "value": "prototype",
                                                                "valueText": "prototype"
                                                            }
                                                        },
                                                        "dotToken": {
                                                            "kind": "DotToken",
                                                            "fullStart": 616,
                                                            "fullEnd": 617,
                                                            "start": 616,
                                                            "end": 617,
                                                            "fullWidth": 1,
                                                            "width": 1,
                                                            "text": ".",
                                                            "value": ".",
                                                            "valueText": "."
                                                        },
                                                        "name": {
                                                            "kind": "IdentifierName",
                                                            "fullStart": 617,
                                                            "fullEnd": 624,
                                                            "start": 617,
                                                            "end": 624,
                                                            "fullWidth": 7,
                                                            "width": 7,
                                                            "text": "indexOf",
                                                            "value": "indexOf",
                                                            "valueText": "indexOf"
                                                        }
                                                    },
                                                    "dotToken": {
                                                        "kind": "DotToken",
                                                        "fullStart": 624,
                                                        "fullEnd": 625,
                                                        "start": 624,
                                                        "end": 625,
                                                        "fullWidth": 1,
                                                        "width": 1,
                                                        "text": ".",
                                                        "value": ".",
                                                        "valueText": "."
                                                    },
                                                    "name": {
                                                        "kind": "IdentifierName",
                                                        "fullStart": 625,
                                                        "fullEnd": 629,
                                                        "start": 625,
                                                        "end": 629,
                                                        "fullWidth": 4,
                                                        "width": 4,
                                                        "text": "call",
                                                        "value": "call",
                                                        "valueText": "call"
                                                    }
                                                },
                                                "argumentList": {
                                                    "kind": "ArgumentList",
                                                    "fullStart": 629,
                                                    "fullEnd": 648,
                                                    "start": 629,
                                                    "end": 648,
                                                    "fullWidth": 19,
                                                    "width": 19,
                                                    "openParenToken": {
                                                        "kind": "OpenParenToken",
                                                        "fullStart": 629,
                                                        "fullEnd": 630,
                                                        "start": 629,
                                                        "end": 630,
                                                        "fullWidth": 1,
                                                        "width": 1,
                                                        "text": "(",
                                                        "value": "(",
                                                        "valueText": "("
                                                    },
                                                    "arguments": [
                                                        {
                                                            "kind": "ObjectLiteralExpression",
                                                            "fullStart": 630,
                                                            "fullEnd": 644,
                                                            "start": 630,
                                                            "end": 644,
                                                            "fullWidth": 14,
                                                            "width": 14,
                                                            "openBraceToken": {
                                                                "kind": "OpenBraceToken",
                                                                "fullStart": 630,
                                                                "fullEnd": 631,
                                                                "start": 630,
                                                                "end": 631,
                                                                "fullWidth": 1,
                                                                "width": 1,
                                                                "text": "{",
                                                                "value": "{",
                                                                "valueText": "{"
                                                            },
                                                            "propertyAssignments": [
                                                                {
                                                                    "kind": "SimplePropertyAssignment",
                                                                    "fullStart": 631,
                                                                    "fullEnd": 643,
                                                                    "start": 631,
                                                                    "end": 643,
                                                                    "fullWidth": 12,
                                                                    "width": 12,
                                                                    "propertyName": {
                                                                        "kind": "IdentifierName",
                                                                        "fullStart": 631,
                                                                        "fullEnd": 637,
                                                                        "start": 631,
                                                                        "end": 637,
                                                                        "fullWidth": 6,
                                                                        "width": 6,
                                                                        "text": "length",
                                                                        "value": "length",
                                                                        "valueText": "length"
                                                                    },
                                                                    "colonToken": {
                                                                        "kind": "ColonToken",
                                                                        "fullStart": 637,
                                                                        "fullEnd": 639,
                                                                        "start": 637,
                                                                        "end": 638,
                                                                        "fullWidth": 2,
                                                                        "width": 1,
                                                                        "text": ":",
                                                                        "value": ":",
                                                                        "valueText": ":",
                                                                        "hasTrailingTrivia": true,
                                                                        "trailingTrivia": [
                                                                            {
                                                                                "kind": "WhitespaceTrivia",
                                                                                "text": " "
                                                                            }
                                                                        ]
                                                                    },
                                                                    "expression": {
                                                                        "kind": "NullKeyword",
                                                                        "fullStart": 639,
                                                                        "fullEnd": 643,
                                                                        "start": 639,
                                                                        "end": 643,
                                                                        "fullWidth": 4,
                                                                        "width": 4,
                                                                        "text": "null"
                                                                    }
                                                                }
                                                            ],
                                                            "closeBraceToken": {
                                                                "kind": "CloseBraceToken",
                                                                "fullStart": 643,
                                                                "fullEnd": 644,
                                                                "start": 643,
                                                                "end": 644,
                                                                "fullWidth": 1,
                                                                "width": 1,
                                                                "text": "}",
                                                                "value": "}",
                                                                "valueText": "}"
                                                            }
                                                        },
                                                        {
                                                            "kind": "CommaToken",
                                                            "fullStart": 644,
                                                            "fullEnd": 646,
                                                            "start": 644,
                                                            "end": 645,
                                                            "fullWidth": 2,
                                                            "width": 1,
                                                            "text": ",",
                                                            "value": ",",
                                                            "valueText": ",",
                                                            "hasTrailingTrivia": true,
                                                            "trailingTrivia": [
                                                                {
                                                                    "kind": "WhitespaceTrivia",
                                                                    "text": " "
                                                                }
                                                            ]
                                                        },
                                                        {
                                                            "kind": "NumericLiteral",
                                                            "fullStart": 646,
                                                            "fullEnd": 647,
                                                            "start": 646,
                                                            "end": 647,
                                                            "fullWidth": 1,
                                                            "width": 1,
                                                            "text": "1",
                                                            "value": 1,
                                                            "valueText": "1"
                                                        }
                                                    ],
                                                    "closeParenToken": {
                                                        "kind": "CloseParenToken",
                                                        "fullStart": 647,
                                                        "fullEnd": 648,
                                                        "start": 647,
                                                        "end": 648,
                                                        "fullWidth": 1,
                                                        "width": 1,
                                                        "text": ")",
                                                        "value": ")",
                                                        "valueText": ")"
                                                    }
                                                }
                                            }
                                        }
                                    }
                                ]
                            },
                            "semicolonToken": {
                                "kind": "SemicolonToken",
                                "fullStart": 648,
                                "fullEnd": 651,
                                "start": 648,
                                "end": 649,
                                "fullWidth": 3,
                                "width": 1,
                                "text": ";",
                                "value": ";",
                                "valueText": ";",
                                "hasTrailingTrivia": true,
                                "hasTrailingNewLine": true,
                                "trailingTrivia": [
                                    {
                                        "kind": "NewLineTrivia",
                                        "text": "\r\n"
                                    }
                                ]
                            }
                        },
                        {
                            "kind": "IfStatement",
                            "fullStart": 651,
                            "fullEnd": 697,
                            "start": 657,
                            "end": 695,
                            "fullWidth": 46,
                            "width": 38,
                            "ifKeyword": {
                                "kind": "IfKeyword",
                                "fullStart": 651,
                                "fullEnd": 660,
                                "start": 657,
                                "end": 659,
                                "fullWidth": 9,
                                "width": 2,
                                "text": "if",
                                "value": "if",
                                "valueText": "if",
                                "hasLeadingTrivia": true,
                                "hasLeadingNewLine": true,
                                "hasTrailingTrivia": true,
                                "leadingTrivia": [
                                    {
                                        "kind": "WhitespaceTrivia",
                                        "text": "  "
                                    },
                                    {
                                        "kind": "NewLineTrivia",
                                        "text": "\r\n"
                                    },
                                    {
                                        "kind": "WhitespaceTrivia",
                                        "text": "  "
                                    }
                                ],
                                "trailingTrivia": [
                                    {
                                        "kind": "WhitespaceTrivia",
                                        "text": " "
                                    }
                                ]
                            },
                            "openParenToken": {
                                "kind": "OpenParenToken",
                                "fullStart": 660,
                                "fullEnd": 661,
                                "start": 660,
                                "end": 661,
                                "fullWidth": 1,
                                "width": 1,
                                "text": "(",
                                "value": "(",
                                "valueText": "("
                            },
                            "condition": {
                                "kind": "EqualsExpression",
                                "fullStart": 661,
                                "fullEnd": 669,
                                "start": 661,
                                "end": 669,
                                "fullWidth": 8,
                                "width": 8,
                                "left": {
                                    "kind": "IdentifierName",
                                    "fullStart": 661,
                                    "fullEnd": 663,
                                    "start": 661,
                                    "end": 662,
                                    "fullWidth": 2,
                                    "width": 1,
                                    "text": "i",
                                    "value": "i",
                                    "valueText": "i",
                                    "hasTrailingTrivia": true,
                                    "trailingTrivia": [
                                        {
                                            "kind": "WhitespaceTrivia",
                                            "text": " "
                                        }
                                    ]
                                },
                                "operatorToken": {
                                    "kind": "EqualsEqualsEqualsToken",
                                    "fullStart": 663,
                                    "fullEnd": 667,
                                    "start": 663,
                                    "end": 666,
                                    "fullWidth": 4,
                                    "width": 3,
                                    "text": "===",
                                    "value": "===",
                                    "valueText": "===",
                                    "hasTrailingTrivia": true,
                                    "trailingTrivia": [
                                        {
                                            "kind": "WhitespaceTrivia",
                                            "text": " "
                                        }
                                    ]
                                },
                                "right": {
                                    "kind": "NegateExpression",
                                    "fullStart": 667,
                                    "fullEnd": 669,
                                    "start": 667,
                                    "end": 669,
                                    "fullWidth": 2,
                                    "width": 2,
                                    "operatorToken": {
                                        "kind": "MinusToken",
                                        "fullStart": 667,
                                        "fullEnd": 668,
                                        "start": 667,
                                        "end": 668,
                                        "fullWidth": 1,
                                        "width": 1,
                                        "text": "-",
                                        "value": "-",
                                        "valueText": "-"
                                    },
                                    "operand": {
                                        "kind": "NumericLiteral",
                                        "fullStart": 668,
                                        "fullEnd": 669,
                                        "start": 668,
                                        "end": 669,
                                        "fullWidth": 1,
                                        "width": 1,
                                        "text": "1",
                                        "value": 1,
                                        "valueText": "1"
                                    }
                                }
                            },
                            "closeParenToken": {
                                "kind": "CloseParenToken",
                                "fullStart": 669,
                                "fullEnd": 671,
                                "start": 669,
                                "end": 670,
                                "fullWidth": 2,
                                "width": 1,
                                "text": ")",
                                "value": ")",
                                "valueText": ")",
                                "hasTrailingTrivia": true,
                                "trailingTrivia": [
                                    {
                                        "kind": "WhitespaceTrivia",
                                        "text": " "
                                    }
                                ]
                            },
                            "statement": {
                                "kind": "Block",
                                "fullStart": 671,
                                "fullEnd": 697,
                                "start": 671,
                                "end": 695,
                                "fullWidth": 26,
                                "width": 24,
                                "openBraceToken": {
                                    "kind": "OpenBraceToken",
                                    "fullStart": 671,
                                    "fullEnd": 674,
                                    "start": 671,
                                    "end": 672,
                                    "fullWidth": 3,
                                    "width": 1,
                                    "text": "{",
                                    "value": "{",
                                    "valueText": "{",
                                    "hasTrailingTrivia": true,
                                    "hasTrailingNewLine": true,
                                    "trailingTrivia": [
                                        {
                                            "kind": "NewLineTrivia",
                                            "text": "\r\n"
                                        }
                                    ]
                                },
                                "statements": [
                                    {
                                        "kind": "ReturnStatement",
                                        "fullStart": 674,
                                        "fullEnd": 692,
                                        "start": 678,
                                        "end": 690,
                                        "fullWidth": 18,
                                        "width": 12,
                                        "returnKeyword": {
                                            "kind": "ReturnKeyword",
                                            "fullStart": 674,
                                            "fullEnd": 685,
                                            "start": 678,
                                            "end": 684,
                                            "fullWidth": 11,
                                            "width": 6,
                                            "text": "return",
                                            "value": "return",
                                            "valueText": "return",
                                            "hasLeadingTrivia": true,
                                            "hasTrailingTrivia": true,
                                            "leadingTrivia": [
                                                {
                                                    "kind": "WhitespaceTrivia",
                                                    "text": "    "
                                                }
                                            ],
                                            "trailingTrivia": [
                                                {
                                                    "kind": "WhitespaceTrivia",
                                                    "text": " "
                                                }
                                            ]
                                        },
                                        "expression": {
                                            "kind": "TrueKeyword",
                                            "fullStart": 685,
                                            "fullEnd": 689,
                                            "start": 685,
                                            "end": 689,
                                            "fullWidth": 4,
                                            "width": 4,
                                            "text": "true",
                                            "value": true,
                                            "valueText": "true"
                                        },
                                        "semicolonToken": {
                                            "kind": "SemicolonToken",
                                            "fullStart": 689,
                                            "fullEnd": 692,
                                            "start": 689,
                                            "end": 690,
                                            "fullWidth": 3,
                                            "width": 1,
                                            "text": ";",
                                            "value": ";",
                                            "valueText": ";",
                                            "hasTrailingTrivia": true,
                                            "hasTrailingNewLine": true,
                                            "trailingTrivia": [
                                                {
                                                    "kind": "NewLineTrivia",
                                                    "text": "\r\n"
                                                }
                                            ]
                                        }
                                    }
                                ],
                                "closeBraceToken": {
                                    "kind": "CloseBraceToken",
                                    "fullStart": 692,
                                    "fullEnd": 697,
                                    "start": 694,
                                    "end": 695,
                                    "fullWidth": 5,
                                    "width": 1,
                                    "text": "}",
                                    "value": "}",
                                    "valueText": "}",
                                    "hasLeadingTrivia": true,
                                    "hasTrailingTrivia": true,
                                    "hasTrailingNewLine": true,
                                    "leadingTrivia": [
                                        {
                                            "kind": "WhitespaceTrivia",
                                            "text": "  "
                                        }
                                    ],
                                    "trailingTrivia": [
                                        {
                                            "kind": "NewLineTrivia",
                                            "text": "\r\n"
                                        }
                                    ]
                                }
                            }
                        }
                    ],
                    "closeBraceToken": {
                        "kind": "CloseBraceToken",
                        "fullStart": 697,
                        "fullEnd": 701,
                        "start": 698,
                        "end": 699,
                        "fullWidth": 4,
                        "width": 1,
                        "text": "}",
                        "value": "}",
                        "valueText": "}",
                        "hasLeadingTrivia": true,
                        "hasTrailingTrivia": true,
                        "hasTrailingNewLine": true,
                        "leadingTrivia": [
                            {
                                "kind": "WhitespaceTrivia",
                                "text": " "
                            }
                        ],
                        "trailingTrivia": [
                            {
                                "kind": "NewLineTrivia",
                                "text": "\r\n"
                            }
                        ]
                    }
                }
            },
            {
                "kind": "ExpressionStatement",
                "fullStart": 701,
                "fullEnd": 725,
                "start": 701,
                "end": 723,
                "fullWidth": 24,
                "width": 22,
                "expression": {
                    "kind": "InvocationExpression",
                    "fullStart": 701,
                    "fullEnd": 722,
                    "start": 701,
                    "end": 722,
                    "fullWidth": 21,
                    "width": 21,
                    "expression": {
                        "kind": "IdentifierName",
                        "fullStart": 701,
                        "fullEnd": 712,
                        "start": 701,
                        "end": 712,
                        "fullWidth": 11,
                        "width": 11,
                        "text": "runTestCase",
                        "value": "runTestCase",
                        "valueText": "runTestCase"
                    },
                    "argumentList": {
                        "kind": "ArgumentList",
                        "fullStart": 712,
                        "fullEnd": 722,
                        "start": 712,
                        "end": 722,
                        "fullWidth": 10,
                        "width": 10,
                        "openParenToken": {
                            "kind": "OpenParenToken",
                            "fullStart": 712,
                            "fullEnd": 713,
                            "start": 712,
                            "end": 713,
                            "fullWidth": 1,
                            "width": 1,
                            "text": "(",
                            "value": "(",
                            "valueText": "("
                        },
                        "arguments": [
                            {
                                "kind": "IdentifierName",
                                "fullStart": 713,
                                "fullEnd": 721,
                                "start": 713,
                                "end": 721,
                                "fullWidth": 8,
                                "width": 8,
                                "text": "testcase",
                                "value": "testcase",
                                "valueText": "testcase"
                            }
                        ],
                        "closeParenToken": {
                            "kind": "CloseParenToken",
                            "fullStart": 721,
                            "fullEnd": 722,
                            "start": 721,
                            "end": 722,
                            "fullWidth": 1,
                            "width": 1,
                            "text": ")",
                            "value": ")",
                            "valueText": ")"
                        }
                    }
                },
                "semicolonToken": {
                    "kind": "SemicolonToken",
                    "fullStart": 722,
                    "fullEnd": 725,
                    "start": 722,
                    "end": 723,
                    "fullWidth": 3,
                    "width": 1,
                    "text": ";",
                    "value": ";",
                    "valueText": ";",
                    "hasTrailingTrivia": true,
                    "hasTrailingNewLine": true,
                    "trailingTrivia": [
                        {
                            "kind": "NewLineTrivia",
                            "text": "\r\n"
                        }
                    ]
                }
            }
        ],
        "endOfFileToken": {
            "kind": "EndOfFileToken",
            "fullStart": 725,
            "fullEnd": 725,
            "start": 725,
            "end": 725,
            "fullWidth": 0,
            "width": 0,
            "text": ""
        }
    },
    "lineMap": {
        "lineStarts": [
            0,
            67,
            152,
            232,
            308,
            380,
            385,
            439,
            555,
            560,
            562,
            564,
            587,
            591,
            651,
            655,
            674,
            692,
            697,
            701,
            725
        ],
        "length": 725
    }
}<|MERGE_RESOLUTION|>--- conflicted
+++ resolved
@@ -254,12 +254,8 @@
                                         "start": 597,
                                         "end": 648,
                                         "fullWidth": 51,
-<<<<<<< HEAD
                                         "width": 51,
-                                        "identifier": {
-=======
                                         "propertyName": {
->>>>>>> 85e84683
                                             "kind": "IdentifierName",
                                             "fullStart": 597,
                                             "fullEnd": 599,
