--- conflicted
+++ resolved
@@ -252,12 +252,8 @@
                                         "start": 586,
                                         "end": 603,
                                         "fullWidth": 17,
-<<<<<<< HEAD
                                         "width": 17,
-                                        "identifier": {
-=======
                                         "propertyName": {
->>>>>>> 85e84683
                                             "kind": "IdentifierName",
                                             "fullStart": 586,
                                             "fullEnd": 590,
