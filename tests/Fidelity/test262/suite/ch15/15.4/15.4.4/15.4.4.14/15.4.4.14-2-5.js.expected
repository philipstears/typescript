{
    "isDeclaration": false,
    "languageVersion": "EcmaScript5",
    "parseOptions": {
        "allowAutomaticSemicolonInsertion": true
    },
    "sourceUnit": {
        "kind": "SourceUnit",
        "fullStart": 0,
        "fullEnd": 1164,
        "start": 591,
        "end": 1164,
        "fullWidth": 1164,
        "width": 573,
        "isIncrementallyUnusable": true,
        "moduleElements": [
            {
                "kind": "FunctionDeclaration",
                "fullStart": 0,
                "fullEnd": 1140,
                "start": 591,
                "end": 1138,
                "fullWidth": 1140,
                "width": 547,
                "isIncrementallyUnusable": true,
                "modifiers": [],
                "functionKeyword": {
                    "kind": "FunctionKeyword",
                    "fullStart": 0,
                    "fullEnd": 600,
                    "start": 591,
                    "end": 599,
                    "fullWidth": 600,
                    "width": 8,
                    "text": "function",
                    "value": "function",
                    "valueText": "function",
                    "hasLeadingTrivia": true,
                    "hasLeadingComment": true,
                    "hasLeadingNewLine": true,
                    "hasTrailingTrivia": true,
                    "leadingTrivia": [
                        {
                            "kind": "SingleLineCommentTrivia",
                            "text": "/// Copyright (c) 2012 Ecma International.  All rights reserved. "
                        },
                        {
                            "kind": "NewLineTrivia",
                            "text": "\r\n"
                        },
                        {
                            "kind": "SingleLineCommentTrivia",
                            "text": "/// Ecma International makes this code available under the terms and conditions set"
                        },
                        {
                            "kind": "NewLineTrivia",
                            "text": "\r\n"
                        },
                        {
                            "kind": "SingleLineCommentTrivia",
                            "text": "/// forth on http://hg.ecmascript.org/tests/test262/raw-file/tip/LICENSE (the "
                        },
                        {
                            "kind": "NewLineTrivia",
                            "text": "\r\n"
                        },
                        {
                            "kind": "SingleLineCommentTrivia",
                            "text": "/// \"Use Terms\").   Any redistribution of this code must retain the above "
                        },
                        {
                            "kind": "NewLineTrivia",
                            "text": "\r\n"
                        },
                        {
                            "kind": "SingleLineCommentTrivia",
                            "text": "/// copyright and this notice and otherwise comply with the Use Terms."
                        },
                        {
                            "kind": "NewLineTrivia",
                            "text": "\r\n"
                        },
                        {
                            "kind": "MultiLineCommentTrivia",
                            "text": "/**\r\n * @path ch15/15.4/15.4.4/15.4.4.14/15.4.4.14-2-5.js\r\n * @description Array.prototype.indexOf - 'length' is own data property that overrides an inherited accessor property on an Array-like object\r\n */"
                        },
                        {
                            "kind": "NewLineTrivia",
                            "text": "\r\n"
                        },
                        {
                            "kind": "NewLineTrivia",
                            "text": "\r\n"
                        },
                        {
                            "kind": "NewLineTrivia",
                            "text": "\r\n"
                        }
                    ],
                    "trailingTrivia": [
                        {
                            "kind": "WhitespaceTrivia",
                            "text": " "
                        }
                    ]
                },
                "identifier": {
                    "kind": "IdentifierName",
                    "fullStart": 600,
                    "fullEnd": 608,
                    "start": 600,
                    "end": 608,
                    "fullWidth": 8,
                    "width": 8,
                    "text": "testcase",
                    "value": "testcase",
                    "valueText": "testcase"
                },
                "callSignature": {
                    "kind": "CallSignature",
                    "fullStart": 608,
                    "fullEnd": 611,
                    "start": 608,
                    "end": 610,
                    "fullWidth": 3,
                    "width": 2,
                    "parameterList": {
                        "kind": "ParameterList",
                        "fullStart": 608,
                        "fullEnd": 611,
                        "start": 608,
                        "end": 610,
                        "fullWidth": 3,
                        "width": 2,
                        "openParenToken": {
                            "kind": "OpenParenToken",
                            "fullStart": 608,
                            "fullEnd": 609,
                            "start": 608,
                            "end": 609,
                            "fullWidth": 1,
                            "width": 1,
                            "text": "(",
                            "value": "(",
                            "valueText": "("
                        },
                        "parameters": [],
                        "closeParenToken": {
                            "kind": "CloseParenToken",
                            "fullStart": 609,
                            "fullEnd": 611,
                            "start": 609,
                            "end": 610,
                            "fullWidth": 2,
                            "width": 1,
                            "text": ")",
                            "value": ")",
                            "valueText": ")",
                            "hasTrailingTrivia": true,
                            "trailingTrivia": [
                                {
                                    "kind": "WhitespaceTrivia",
                                    "text": " "
                                }
                            ]
                        }
                    }
                },
                "block": {
                    "kind": "Block",
                    "fullStart": 611,
                    "fullEnd": 1140,
                    "start": 611,
                    "end": 1138,
                    "fullWidth": 529,
                    "width": 527,
                    "isIncrementallyUnusable": true,
                    "openBraceToken": {
                        "kind": "OpenBraceToken",
                        "fullStart": 611,
                        "fullEnd": 614,
                        "start": 611,
                        "end": 612,
                        "fullWidth": 3,
                        "width": 1,
                        "text": "{",
                        "value": "{",
                        "valueText": "{",
                        "hasTrailingTrivia": true,
                        "hasTrailingNewLine": true,
                        "trailingTrivia": [
                            {
                                "kind": "NewLineTrivia",
                                "text": "\r\n"
                            }
                        ]
                    },
                    "statements": [
                        {
                            "kind": "VariableStatement",
                            "fullStart": 614,
                            "fullEnd": 639,
                            "start": 622,
                            "end": 637,
                            "fullWidth": 25,
                            "width": 15,
                            "modifiers": [],
                            "variableDeclaration": {
                                "kind": "VariableDeclaration",
                                "fullStart": 614,
                                "fullEnd": 636,
                                "start": 622,
                                "end": 636,
                                "fullWidth": 22,
                                "width": 14,
                                "varKeyword": {
                                    "kind": "VarKeyword",
                                    "fullStart": 614,
                                    "fullEnd": 626,
                                    "start": 622,
                                    "end": 625,
                                    "fullWidth": 12,
                                    "width": 3,
                                    "text": "var",
                                    "value": "var",
                                    "valueText": "var",
                                    "hasLeadingTrivia": true,
                                    "hasTrailingTrivia": true,
                                    "leadingTrivia": [
                                        {
                                            "kind": "WhitespaceTrivia",
                                            "text": "        "
                                        }
                                    ],
                                    "trailingTrivia": [
                                        {
                                            "kind": "WhitespaceTrivia",
                                            "text": " "
                                        }
                                    ]
                                },
                                "variableDeclarators": [
                                    {
                                        "kind": "VariableDeclarator",
                                        "fullStart": 626,
                                        "fullEnd": 636,
                                        "start": 626,
                                        "end": 636,
                                        "fullWidth": 10,
<<<<<<< HEAD
                                        "width": 10,
                                        "identifier": {
=======
                                        "propertyName": {
>>>>>>> 85e84683
                                            "kind": "IdentifierName",
                                            "fullStart": 626,
                                            "fullEnd": 632,
                                            "start": 626,
                                            "end": 631,
                                            "fullWidth": 6,
                                            "width": 5,
                                            "text": "proto",
                                            "value": "proto",
                                            "valueText": "proto",
                                            "hasTrailingTrivia": true,
                                            "trailingTrivia": [
                                                {
                                                    "kind": "WhitespaceTrivia",
                                                    "text": " "
                                                }
                                            ]
                                        },
                                        "equalsValueClause": {
                                            "kind": "EqualsValueClause",
                                            "fullStart": 632,
                                            "fullEnd": 636,
                                            "start": 632,
                                            "end": 636,
                                            "fullWidth": 4,
                                            "width": 4,
                                            "equalsToken": {
                                                "kind": "EqualsToken",
                                                "fullStart": 632,
                                                "fullEnd": 634,
                                                "start": 632,
                                                "end": 633,
                                                "fullWidth": 2,
                                                "width": 1,
                                                "text": "=",
                                                "value": "=",
                                                "valueText": "=",
                                                "hasTrailingTrivia": true,
                                                "trailingTrivia": [
                                                    {
                                                        "kind": "WhitespaceTrivia",
                                                        "text": " "
                                                    }
                                                ]
                                            },
                                            "value": {
                                                "kind": "ObjectLiteralExpression",
                                                "fullStart": 634,
                                                "fullEnd": 636,
                                                "start": 634,
                                                "end": 636,
                                                "fullWidth": 2,
                                                "width": 2,
                                                "openBraceToken": {
                                                    "kind": "OpenBraceToken",
                                                    "fullStart": 634,
                                                    "fullEnd": 635,
                                                    "start": 634,
                                                    "end": 635,
                                                    "fullWidth": 1,
                                                    "width": 1,
                                                    "text": "{",
                                                    "value": "{",
                                                    "valueText": "{"
                                                },
                                                "propertyAssignments": [],
                                                "closeBraceToken": {
                                                    "kind": "CloseBraceToken",
                                                    "fullStart": 635,
                                                    "fullEnd": 636,
                                                    "start": 635,
                                                    "end": 636,
                                                    "fullWidth": 1,
                                                    "width": 1,
                                                    "text": "}",
                                                    "value": "}",
                                                    "valueText": "}"
                                                }
                                            }
                                        }
                                    }
                                ]
                            },
                            "semicolonToken": {
                                "kind": "SemicolonToken",
                                "fullStart": 636,
                                "fullEnd": 639,
                                "start": 636,
                                "end": 637,
                                "fullWidth": 3,
                                "width": 1,
                                "text": ";",
                                "value": ";",
                                "valueText": ";",
                                "hasTrailingTrivia": true,
                                "hasTrailingNewLine": true,
                                "trailingTrivia": [
                                    {
                                        "kind": "NewLineTrivia",
                                        "text": "\r\n"
                                    }
                                ]
                            }
                        },
                        {
                            "kind": "ExpressionStatement",
                            "fullStart": 639,
                            "fullEnd": 809,
                            "start": 647,
                            "end": 807,
                            "fullWidth": 170,
                            "width": 160,
                            "isIncrementallyUnusable": true,
                            "expression": {
                                "kind": "InvocationExpression",
                                "fullStart": 639,
                                "fullEnd": 806,
                                "start": 647,
                                "end": 806,
                                "fullWidth": 167,
                                "width": 159,
                                "isIncrementallyUnusable": true,
                                "expression": {
                                    "kind": "MemberAccessExpression",
                                    "fullStart": 639,
                                    "fullEnd": 668,
                                    "start": 647,
                                    "end": 668,
                                    "fullWidth": 29,
                                    "width": 21,
                                    "expression": {
                                        "kind": "IdentifierName",
                                        "fullStart": 639,
                                        "fullEnd": 653,
                                        "start": 647,
                                        "end": 653,
                                        "fullWidth": 14,
                                        "width": 6,
                                        "text": "Object",
                                        "value": "Object",
                                        "valueText": "Object",
                                        "hasLeadingTrivia": true,
                                        "leadingTrivia": [
                                            {
                                                "kind": "WhitespaceTrivia",
                                                "text": "        "
                                            }
                                        ]
                                    },
                                    "dotToken": {
                                        "kind": "DotToken",
                                        "fullStart": 653,
                                        "fullEnd": 654,
                                        "start": 653,
                                        "end": 654,
                                        "fullWidth": 1,
                                        "width": 1,
                                        "text": ".",
                                        "value": ".",
                                        "valueText": "."
                                    },
                                    "name": {
                                        "kind": "IdentifierName",
                                        "fullStart": 654,
                                        "fullEnd": 668,
                                        "start": 654,
                                        "end": 668,
                                        "fullWidth": 14,
                                        "width": 14,
                                        "text": "defineProperty",
                                        "value": "defineProperty",
                                        "valueText": "defineProperty"
                                    }
                                },
                                "argumentList": {
                                    "kind": "ArgumentList",
                                    "fullStart": 668,
                                    "fullEnd": 806,
                                    "start": 668,
                                    "end": 806,
                                    "fullWidth": 138,
                                    "width": 138,
                                    "isIncrementallyUnusable": true,
                                    "openParenToken": {
                                        "kind": "OpenParenToken",
                                        "fullStart": 668,
                                        "fullEnd": 669,
                                        "start": 668,
                                        "end": 669,
                                        "fullWidth": 1,
                                        "width": 1,
                                        "text": "(",
                                        "value": "(",
                                        "valueText": "("
                                    },
                                    "arguments": [
                                        {
                                            "kind": "IdentifierName",
                                            "fullStart": 669,
                                            "fullEnd": 674,
                                            "start": 669,
                                            "end": 674,
                                            "fullWidth": 5,
                                            "width": 5,
                                            "text": "proto",
                                            "value": "proto",
                                            "valueText": "proto"
                                        },
                                        {
                                            "kind": "CommaToken",
                                            "fullStart": 674,
                                            "fullEnd": 676,
                                            "start": 674,
                                            "end": 675,
                                            "fullWidth": 2,
                                            "width": 1,
                                            "text": ",",
                                            "value": ",",
                                            "valueText": ",",
                                            "hasTrailingTrivia": true,
                                            "trailingTrivia": [
                                                {
                                                    "kind": "WhitespaceTrivia",
                                                    "text": " "
                                                }
                                            ]
                                        },
                                        {
                                            "kind": "StringLiteral",
                                            "fullStart": 676,
                                            "fullEnd": 684,
                                            "start": 676,
                                            "end": 684,
                                            "fullWidth": 8,
                                            "width": 8,
                                            "text": "\"length\"",
                                            "value": "length",
                                            "valueText": "length"
                                        },
                                        {
                                            "kind": "CommaToken",
                                            "fullStart": 684,
                                            "fullEnd": 686,
                                            "start": 684,
                                            "end": 685,
                                            "fullWidth": 2,
                                            "width": 1,
                                            "text": ",",
                                            "value": ",",
                                            "valueText": ",",
                                            "hasTrailingTrivia": true,
                                            "trailingTrivia": [
                                                {
                                                    "kind": "WhitespaceTrivia",
                                                    "text": " "
                                                }
                                            ]
                                        },
                                        {
                                            "kind": "ObjectLiteralExpression",
                                            "fullStart": 686,
                                            "fullEnd": 805,
                                            "start": 686,
                                            "end": 805,
                                            "fullWidth": 119,
                                            "width": 119,
                                            "isIncrementallyUnusable": true,
                                            "openBraceToken": {
                                                "kind": "OpenBraceToken",
                                                "fullStart": 686,
                                                "fullEnd": 689,
                                                "start": 686,
                                                "end": 687,
                                                "fullWidth": 3,
                                                "width": 1,
                                                "text": "{",
                                                "value": "{",
                                                "valueText": "{",
                                                "hasTrailingTrivia": true,
                                                "hasTrailingNewLine": true,
                                                "trailingTrivia": [
                                                    {
                                                        "kind": "NewLineTrivia",
                                                        "text": "\r\n"
                                                    }
                                                ]
                                            },
                                            "propertyAssignments": [
                                                {
                                                    "kind": "SimplePropertyAssignment",
                                                    "fullStart": 689,
                                                    "fullEnd": 761,
                                                    "start": 701,
                                                    "end": 761,
                                                    "fullWidth": 72,
                                                    "width": 60,
                                                    "isIncrementallyUnusable": true,
                                                    "propertyName": {
                                                        "kind": "IdentifierName",
                                                        "fullStart": 689,
                                                        "fullEnd": 704,
                                                        "start": 701,
                                                        "end": 704,
                                                        "fullWidth": 15,
                                                        "width": 3,
                                                        "text": "get",
                                                        "value": "get",
                                                        "valueText": "get",
                                                        "hasLeadingTrivia": true,
                                                        "leadingTrivia": [
                                                            {
                                                                "kind": "WhitespaceTrivia",
                                                                "text": "            "
                                                            }
                                                        ]
                                                    },
                                                    "colonToken": {
                                                        "kind": "ColonToken",
                                                        "fullStart": 704,
                                                        "fullEnd": 706,
                                                        "start": 704,
                                                        "end": 705,
                                                        "fullWidth": 2,
                                                        "width": 1,
                                                        "text": ":",
                                                        "value": ":",
                                                        "valueText": ":",
                                                        "hasTrailingTrivia": true,
                                                        "trailingTrivia": [
                                                            {
                                                                "kind": "WhitespaceTrivia",
                                                                "text": " "
                                                            }
                                                        ]
                                                    },
                                                    "expression": {
                                                        "kind": "FunctionExpression",
                                                        "fullStart": 706,
                                                        "fullEnd": 761,
                                                        "start": 706,
                                                        "end": 761,
                                                        "fullWidth": 55,
                                                        "width": 55,
                                                        "functionKeyword": {
                                                            "kind": "FunctionKeyword",
                                                            "fullStart": 706,
                                                            "fullEnd": 715,
                                                            "start": 706,
                                                            "end": 714,
                                                            "fullWidth": 9,
                                                            "width": 8,
                                                            "text": "function",
                                                            "value": "function",
                                                            "valueText": "function",
                                                            "hasTrailingTrivia": true,
                                                            "trailingTrivia": [
                                                                {
                                                                    "kind": "WhitespaceTrivia",
                                                                    "text": " "
                                                                }
                                                            ]
                                                        },
                                                        "callSignature": {
                                                            "kind": "CallSignature",
                                                            "fullStart": 715,
                                                            "fullEnd": 718,
                                                            "start": 715,
                                                            "end": 717,
                                                            "fullWidth": 3,
                                                            "width": 2,
                                                            "parameterList": {
                                                                "kind": "ParameterList",
                                                                "fullStart": 715,
                                                                "fullEnd": 718,
                                                                "start": 715,
                                                                "end": 717,
                                                                "fullWidth": 3,
                                                                "width": 2,
                                                                "openParenToken": {
                                                                    "kind": "OpenParenToken",
                                                                    "fullStart": 715,
                                                                    "fullEnd": 716,
                                                                    "start": 715,
                                                                    "end": 716,
                                                                    "fullWidth": 1,
                                                                    "width": 1,
                                                                    "text": "(",
                                                                    "value": "(",
                                                                    "valueText": "("
                                                                },
                                                                "parameters": [],
                                                                "closeParenToken": {
                                                                    "kind": "CloseParenToken",
                                                                    "fullStart": 716,
                                                                    "fullEnd": 718,
                                                                    "start": 716,
                                                                    "end": 717,
                                                                    "fullWidth": 2,
                                                                    "width": 1,
                                                                    "text": ")",
                                                                    "value": ")",
                                                                    "valueText": ")",
                                                                    "hasTrailingTrivia": true,
                                                                    "trailingTrivia": [
                                                                        {
                                                                            "kind": "WhitespaceTrivia",
                                                                            "text": " "
                                                                        }
                                                                    ]
                                                                }
                                                            }
                                                        },
                                                        "block": {
                                                            "kind": "Block",
                                                            "fullStart": 718,
                                                            "fullEnd": 761,
                                                            "start": 718,
                                                            "end": 761,
                                                            "fullWidth": 43,
                                                            "width": 43,
                                                            "openBraceToken": {
                                                                "kind": "OpenBraceToken",
                                                                "fullStart": 718,
                                                                "fullEnd": 721,
                                                                "start": 718,
                                                                "end": 719,
                                                                "fullWidth": 3,
                                                                "width": 1,
                                                                "text": "{",
                                                                "value": "{",
                                                                "valueText": "{",
                                                                "hasTrailingTrivia": true,
                                                                "hasTrailingNewLine": true,
                                                                "trailingTrivia": [
                                                                    {
                                                                        "kind": "NewLineTrivia",
                                                                        "text": "\r\n"
                                                                    }
                                                                ]
                                                            },
                                                            "statements": [
                                                                {
                                                                    "kind": "ReturnStatement",
                                                                    "fullStart": 721,
                                                                    "fullEnd": 748,
                                                                    "start": 737,
                                                                    "end": 746,
                                                                    "fullWidth": 27,
                                                                    "width": 9,
                                                                    "returnKeyword": {
                                                                        "kind": "ReturnKeyword",
                                                                        "fullStart": 721,
                                                                        "fullEnd": 744,
                                                                        "start": 737,
                                                                        "end": 743,
                                                                        "fullWidth": 23,
                                                                        "width": 6,
                                                                        "text": "return",
                                                                        "value": "return",
                                                                        "valueText": "return",
                                                                        "hasLeadingTrivia": true,
                                                                        "hasTrailingTrivia": true,
                                                                        "leadingTrivia": [
                                                                            {
                                                                                "kind": "WhitespaceTrivia",
                                                                                "text": "                "
                                                                            }
                                                                        ],
                                                                        "trailingTrivia": [
                                                                            {
                                                                                "kind": "WhitespaceTrivia",
                                                                                "text": " "
                                                                            }
                                                                        ]
                                                                    },
                                                                    "expression": {
                                                                        "kind": "NumericLiteral",
                                                                        "fullStart": 744,
                                                                        "fullEnd": 745,
                                                                        "start": 744,
                                                                        "end": 745,
                                                                        "fullWidth": 1,
                                                                        "width": 1,
                                                                        "text": "0",
                                                                        "value": 0,
                                                                        "valueText": "0"
                                                                    },
                                                                    "semicolonToken": {
                                                                        "kind": "SemicolonToken",
                                                                        "fullStart": 745,
                                                                        "fullEnd": 748,
                                                                        "start": 745,
                                                                        "end": 746,
                                                                        "fullWidth": 3,
                                                                        "width": 1,
                                                                        "text": ";",
                                                                        "value": ";",
                                                                        "valueText": ";",
                                                                        "hasTrailingTrivia": true,
                                                                        "hasTrailingNewLine": true,
                                                                        "trailingTrivia": [
                                                                            {
                                                                                "kind": "NewLineTrivia",
                                                                                "text": "\r\n"
                                                                            }
                                                                        ]
                                                                    }
                                                                }
                                                            ],
                                                            "closeBraceToken": {
                                                                "kind": "CloseBraceToken",
                                                                "fullStart": 748,
                                                                "fullEnd": 761,
                                                                "start": 760,
                                                                "end": 761,
                                                                "fullWidth": 13,
                                                                "width": 1,
                                                                "text": "}",
                                                                "value": "}",
                                                                "valueText": "}",
                                                                "hasLeadingTrivia": true,
                                                                "leadingTrivia": [
                                                                    {
                                                                        "kind": "WhitespaceTrivia",
                                                                        "text": "            "
                                                                    }
                                                                ]
                                                            }
                                                        }
                                                    }
                                                },
                                                {
                                                    "kind": "CommaToken",
                                                    "fullStart": 761,
                                                    "fullEnd": 764,
                                                    "start": 761,
                                                    "end": 762,
                                                    "fullWidth": 3,
                                                    "width": 1,
                                                    "text": ",",
                                                    "value": ",",
                                                    "valueText": ",",
                                                    "hasTrailingTrivia": true,
                                                    "hasTrailingNewLine": true,
                                                    "trailingTrivia": [
                                                        {
                                                            "kind": "NewLineTrivia",
                                                            "text": "\r\n"
                                                        }
                                                    ]
                                                },
                                                {
                                                    "kind": "SimplePropertyAssignment",
                                                    "fullStart": 764,
                                                    "fullEnd": 796,
                                                    "start": 776,
                                                    "end": 794,
                                                    "fullWidth": 32,
                                                    "width": 18,
                                                    "propertyName": {
                                                        "kind": "IdentifierName",
                                                        "fullStart": 764,
                                                        "fullEnd": 788,
                                                        "start": 776,
                                                        "end": 788,
                                                        "fullWidth": 24,
                                                        "width": 12,
                                                        "text": "configurable",
                                                        "value": "configurable",
                                                        "valueText": "configurable",
                                                        "hasLeadingTrivia": true,
                                                        "leadingTrivia": [
                                                            {
                                                                "kind": "WhitespaceTrivia",
                                                                "text": "            "
                                                            }
                                                        ]
                                                    },
                                                    "colonToken": {
                                                        "kind": "ColonToken",
                                                        "fullStart": 788,
                                                        "fullEnd": 790,
                                                        "start": 788,
                                                        "end": 789,
                                                        "fullWidth": 2,
                                                        "width": 1,
                                                        "text": ":",
                                                        "value": ":",
                                                        "valueText": ":",
                                                        "hasTrailingTrivia": true,
                                                        "trailingTrivia": [
                                                            {
                                                                "kind": "WhitespaceTrivia",
                                                                "text": " "
                                                            }
                                                        ]
                                                    },
                                                    "expression": {
                                                        "kind": "TrueKeyword",
                                                        "fullStart": 790,
                                                        "fullEnd": 796,
                                                        "start": 790,
                                                        "end": 794,
                                                        "fullWidth": 6,
                                                        "width": 4,
                                                        "text": "true",
                                                        "value": true,
                                                        "valueText": "true",
                                                        "hasTrailingTrivia": true,
                                                        "hasTrailingNewLine": true,
                                                        "trailingTrivia": [
                                                            {
                                                                "kind": "NewLineTrivia",
                                                                "text": "\r\n"
                                                            }
                                                        ]
                                                    }
                                                }
                                            ],
                                            "closeBraceToken": {
                                                "kind": "CloseBraceToken",
                                                "fullStart": 796,
                                                "fullEnd": 805,
                                                "start": 804,
                                                "end": 805,
                                                "fullWidth": 9,
                                                "width": 1,
                                                "text": "}",
                                                "value": "}",
                                                "valueText": "}",
                                                "hasLeadingTrivia": true,
                                                "leadingTrivia": [
                                                    {
                                                        "kind": "WhitespaceTrivia",
                                                        "text": "        "
                                                    }
                                                ]
                                            }
                                        }
                                    ],
                                    "closeParenToken": {
                                        "kind": "CloseParenToken",
                                        "fullStart": 805,
                                        "fullEnd": 806,
                                        "start": 805,
                                        "end": 806,
                                        "fullWidth": 1,
                                        "width": 1,
                                        "text": ")",
                                        "value": ")",
                                        "valueText": ")"
                                    }
                                }
                            },
                            "semicolonToken": {
                                "kind": "SemicolonToken",
                                "fullStart": 806,
                                "fullEnd": 809,
                                "start": 806,
                                "end": 807,
                                "fullWidth": 3,
                                "width": 1,
                                "text": ";",
                                "value": ";",
                                "valueText": ";",
                                "hasTrailingTrivia": true,
                                "hasTrailingNewLine": true,
                                "trailingTrivia": [
                                    {
                                        "kind": "NewLineTrivia",
                                        "text": "\r\n"
                                    }
                                ]
                            }
                        },
                        {
                            "kind": "VariableStatement",
                            "fullStart": 809,
                            "fullEnd": 846,
                            "start": 819,
                            "end": 844,
                            "fullWidth": 37,
                            "width": 25,
                            "modifiers": [],
                            "variableDeclaration": {
                                "kind": "VariableDeclaration",
                                "fullStart": 809,
                                "fullEnd": 843,
                                "start": 819,
                                "end": 843,
                                "fullWidth": 34,
                                "width": 24,
                                "varKeyword": {
                                    "kind": "VarKeyword",
                                    "fullStart": 809,
                                    "fullEnd": 823,
                                    "start": 819,
                                    "end": 822,
                                    "fullWidth": 14,
                                    "width": 3,
                                    "text": "var",
                                    "value": "var",
                                    "valueText": "var",
                                    "hasLeadingTrivia": true,
                                    "hasLeadingNewLine": true,
                                    "hasTrailingTrivia": true,
                                    "leadingTrivia": [
                                        {
                                            "kind": "NewLineTrivia",
                                            "text": "\r\n"
                                        },
                                        {
                                            "kind": "WhitespaceTrivia",
                                            "text": "        "
                                        }
                                    ],
                                    "trailingTrivia": [
                                        {
                                            "kind": "WhitespaceTrivia",
                                            "text": " "
                                        }
                                    ]
                                },
                                "variableDeclarators": [
                                    {
                                        "kind": "VariableDeclarator",
                                        "fullStart": 823,
                                        "fullEnd": 843,
                                        "start": 823,
                                        "end": 843,
                                        "fullWidth": 20,
<<<<<<< HEAD
                                        "width": 20,
                                        "identifier": {
=======
                                        "propertyName": {
>>>>>>> 85e84683
                                            "kind": "IdentifierName",
                                            "fullStart": 823,
                                            "fullEnd": 827,
                                            "start": 823,
                                            "end": 826,
                                            "fullWidth": 4,
                                            "width": 3,
                                            "text": "Con",
                                            "value": "Con",
                                            "valueText": "Con",
                                            "hasTrailingTrivia": true,
                                            "trailingTrivia": [
                                                {
                                                    "kind": "WhitespaceTrivia",
                                                    "text": " "
                                                }
                                            ]
                                        },
                                        "equalsValueClause": {
                                            "kind": "EqualsValueClause",
                                            "fullStart": 827,
                                            "fullEnd": 843,
                                            "start": 827,
                                            "end": 843,
                                            "fullWidth": 16,
                                            "width": 16,
                                            "equalsToken": {
                                                "kind": "EqualsToken",
                                                "fullStart": 827,
                                                "fullEnd": 829,
                                                "start": 827,
                                                "end": 828,
                                                "fullWidth": 2,
                                                "width": 1,
                                                "text": "=",
                                                "value": "=",
                                                "valueText": "=",
                                                "hasTrailingTrivia": true,
                                                "trailingTrivia": [
                                                    {
                                                        "kind": "WhitespaceTrivia",
                                                        "text": " "
                                                    }
                                                ]
                                            },
                                            "value": {
                                                "kind": "FunctionExpression",
                                                "fullStart": 829,
                                                "fullEnd": 843,
                                                "start": 829,
                                                "end": 843,
                                                "fullWidth": 14,
                                                "width": 14,
                                                "functionKeyword": {
                                                    "kind": "FunctionKeyword",
                                                    "fullStart": 829,
                                                    "fullEnd": 838,
                                                    "start": 829,
                                                    "end": 837,
                                                    "fullWidth": 9,
                                                    "width": 8,
                                                    "text": "function",
                                                    "value": "function",
                                                    "valueText": "function",
                                                    "hasTrailingTrivia": true,
                                                    "trailingTrivia": [
                                                        {
                                                            "kind": "WhitespaceTrivia",
                                                            "text": " "
                                                        }
                                                    ]
                                                },
                                                "callSignature": {
                                                    "kind": "CallSignature",
                                                    "fullStart": 838,
                                                    "fullEnd": 841,
                                                    "start": 838,
                                                    "end": 840,
                                                    "fullWidth": 3,
                                                    "width": 2,
                                                    "parameterList": {
                                                        "kind": "ParameterList",
                                                        "fullStart": 838,
                                                        "fullEnd": 841,
                                                        "start": 838,
                                                        "end": 840,
                                                        "fullWidth": 3,
                                                        "width": 2,
                                                        "openParenToken": {
                                                            "kind": "OpenParenToken",
                                                            "fullStart": 838,
                                                            "fullEnd": 839,
                                                            "start": 838,
                                                            "end": 839,
                                                            "fullWidth": 1,
                                                            "width": 1,
                                                            "text": "(",
                                                            "value": "(",
                                                            "valueText": "("
                                                        },
                                                        "parameters": [],
                                                        "closeParenToken": {
                                                            "kind": "CloseParenToken",
                                                            "fullStart": 839,
                                                            "fullEnd": 841,
                                                            "start": 839,
                                                            "end": 840,
                                                            "fullWidth": 2,
                                                            "width": 1,
                                                            "text": ")",
                                                            "value": ")",
                                                            "valueText": ")",
                                                            "hasTrailingTrivia": true,
                                                            "trailingTrivia": [
                                                                {
                                                                    "kind": "WhitespaceTrivia",
                                                                    "text": " "
                                                                }
                                                            ]
                                                        }
                                                    }
                                                },
                                                "block": {
                                                    "kind": "Block",
                                                    "fullStart": 841,
                                                    "fullEnd": 843,
                                                    "start": 841,
                                                    "end": 843,
                                                    "fullWidth": 2,
                                                    "width": 2,
                                                    "openBraceToken": {
                                                        "kind": "OpenBraceToken",
                                                        "fullStart": 841,
                                                        "fullEnd": 842,
                                                        "start": 841,
                                                        "end": 842,
                                                        "fullWidth": 1,
                                                        "width": 1,
                                                        "text": "{",
                                                        "value": "{",
                                                        "valueText": "{"
                                                    },
                                                    "statements": [],
                                                    "closeBraceToken": {
                                                        "kind": "CloseBraceToken",
                                                        "fullStart": 842,
                                                        "fullEnd": 843,
                                                        "start": 842,
                                                        "end": 843,
                                                        "fullWidth": 1,
                                                        "width": 1,
                                                        "text": "}",
                                                        "value": "}",
                                                        "valueText": "}"
                                                    }
                                                }
                                            }
                                        }
                                    }
                                ]
                            },
                            "semicolonToken": {
                                "kind": "SemicolonToken",
                                "fullStart": 843,
                                "fullEnd": 846,
                                "start": 843,
                                "end": 844,
                                "fullWidth": 3,
                                "width": 1,
                                "text": ";",
                                "value": ";",
                                "valueText": ";",
                                "hasTrailingTrivia": true,
                                "hasTrailingNewLine": true,
                                "trailingTrivia": [
                                    {
                                        "kind": "NewLineTrivia",
                                        "text": "\r\n"
                                    }
                                ]
                            }
                        },
                        {
                            "kind": "ExpressionStatement",
                            "fullStart": 846,
                            "fullEnd": 878,
                            "start": 854,
                            "end": 876,
                            "fullWidth": 32,
                            "width": 22,
                            "expression": {
                                "kind": "AssignmentExpression",
                                "fullStart": 846,
                                "fullEnd": 875,
                                "start": 854,
                                "end": 875,
                                "fullWidth": 29,
                                "width": 21,
                                "left": {
                                    "kind": "MemberAccessExpression",
                                    "fullStart": 846,
                                    "fullEnd": 868,
                                    "start": 854,
                                    "end": 867,
                                    "fullWidth": 22,
                                    "width": 13,
                                    "expression": {
                                        "kind": "IdentifierName",
                                        "fullStart": 846,
                                        "fullEnd": 857,
                                        "start": 854,
                                        "end": 857,
                                        "fullWidth": 11,
                                        "width": 3,
                                        "text": "Con",
                                        "value": "Con",
                                        "valueText": "Con",
                                        "hasLeadingTrivia": true,
                                        "leadingTrivia": [
                                            {
                                                "kind": "WhitespaceTrivia",
                                                "text": "        "
                                            }
                                        ]
                                    },
                                    "dotToken": {
                                        "kind": "DotToken",
                                        "fullStart": 857,
                                        "fullEnd": 858,
                                        "start": 857,
                                        "end": 858,
                                        "fullWidth": 1,
                                        "width": 1,
                                        "text": ".",
                                        "value": ".",
                                        "valueText": "."
                                    },
                                    "name": {
                                        "kind": "IdentifierName",
                                        "fullStart": 858,
                                        "fullEnd": 868,
                                        "start": 858,
                                        "end": 867,
                                        "fullWidth": 10,
                                        "width": 9,
                                        "text": "prototype",
                                        "value": "prototype",
                                        "valueText": "prototype",
                                        "hasTrailingTrivia": true,
                                        "trailingTrivia": [
                                            {
                                                "kind": "WhitespaceTrivia",
                                                "text": " "
                                            }
                                        ]
                                    }
                                },
                                "operatorToken": {
                                    "kind": "EqualsToken",
                                    "fullStart": 868,
                                    "fullEnd": 870,
                                    "start": 868,
                                    "end": 869,
                                    "fullWidth": 2,
                                    "width": 1,
                                    "text": "=",
                                    "value": "=",
                                    "valueText": "=",
                                    "hasTrailingTrivia": true,
                                    "trailingTrivia": [
                                        {
                                            "kind": "WhitespaceTrivia",
                                            "text": " "
                                        }
                                    ]
                                },
                                "right": {
                                    "kind": "IdentifierName",
                                    "fullStart": 870,
                                    "fullEnd": 875,
                                    "start": 870,
                                    "end": 875,
                                    "fullWidth": 5,
                                    "width": 5,
                                    "text": "proto",
                                    "value": "proto",
                                    "valueText": "proto"
                                }
                            },
                            "semicolonToken": {
                                "kind": "SemicolonToken",
                                "fullStart": 875,
                                "fullEnd": 878,
                                "start": 875,
                                "end": 876,
                                "fullWidth": 3,
                                "width": 1,
                                "text": ";",
                                "value": ";",
                                "valueText": ";",
                                "hasTrailingTrivia": true,
                                "hasTrailingNewLine": true,
                                "trailingTrivia": [
                                    {
                                        "kind": "NewLineTrivia",
                                        "text": "\r\n"
                                    }
                                ]
                            }
                        },
                        {
                            "kind": "VariableStatement",
                            "fullStart": 878,
                            "fullEnd": 912,
                            "start": 888,
                            "end": 910,
                            "fullWidth": 34,
                            "width": 22,
                            "modifiers": [],
                            "variableDeclaration": {
                                "kind": "VariableDeclaration",
                                "fullStart": 878,
                                "fullEnd": 909,
                                "start": 888,
                                "end": 909,
                                "fullWidth": 31,
                                "width": 21,
                                "varKeyword": {
                                    "kind": "VarKeyword",
                                    "fullStart": 878,
                                    "fullEnd": 892,
                                    "start": 888,
                                    "end": 891,
                                    "fullWidth": 14,
                                    "width": 3,
                                    "text": "var",
                                    "value": "var",
                                    "valueText": "var",
                                    "hasLeadingTrivia": true,
                                    "hasLeadingNewLine": true,
                                    "hasTrailingTrivia": true,
                                    "leadingTrivia": [
                                        {
                                            "kind": "NewLineTrivia",
                                            "text": "\r\n"
                                        },
                                        {
                                            "kind": "WhitespaceTrivia",
                                            "text": "        "
                                        }
                                    ],
                                    "trailingTrivia": [
                                        {
                                            "kind": "WhitespaceTrivia",
                                            "text": " "
                                        }
                                    ]
                                },
                                "variableDeclarators": [
                                    {
                                        "kind": "VariableDeclarator",
                                        "fullStart": 892,
                                        "fullEnd": 909,
                                        "start": 892,
                                        "end": 909,
                                        "fullWidth": 17,
<<<<<<< HEAD
                                        "width": 17,
                                        "identifier": {
=======
                                        "propertyName": {
>>>>>>> 85e84683
                                            "kind": "IdentifierName",
                                            "fullStart": 892,
                                            "fullEnd": 898,
                                            "start": 892,
                                            "end": 897,
                                            "fullWidth": 6,
                                            "width": 5,
                                            "text": "child",
                                            "value": "child",
                                            "valueText": "child",
                                            "hasTrailingTrivia": true,
                                            "trailingTrivia": [
                                                {
                                                    "kind": "WhitespaceTrivia",
                                                    "text": " "
                                                }
                                            ]
                                        },
                                        "equalsValueClause": {
                                            "kind": "EqualsValueClause",
                                            "fullStart": 898,
                                            "fullEnd": 909,
                                            "start": 898,
                                            "end": 909,
                                            "fullWidth": 11,
                                            "width": 11,
                                            "equalsToken": {
                                                "kind": "EqualsToken",
                                                "fullStart": 898,
                                                "fullEnd": 900,
                                                "start": 898,
                                                "end": 899,
                                                "fullWidth": 2,
                                                "width": 1,
                                                "text": "=",
                                                "value": "=",
                                                "valueText": "=",
                                                "hasTrailingTrivia": true,
                                                "trailingTrivia": [
                                                    {
                                                        "kind": "WhitespaceTrivia",
                                                        "text": " "
                                                    }
                                                ]
                                            },
                                            "value": {
                                                "kind": "ObjectCreationExpression",
                                                "fullStart": 900,
                                                "fullEnd": 909,
                                                "start": 900,
                                                "end": 909,
                                                "fullWidth": 9,
                                                "width": 9,
                                                "newKeyword": {
                                                    "kind": "NewKeyword",
                                                    "fullStart": 900,
                                                    "fullEnd": 904,
                                                    "start": 900,
                                                    "end": 903,
                                                    "fullWidth": 4,
                                                    "width": 3,
                                                    "text": "new",
                                                    "value": "new",
                                                    "valueText": "new",
                                                    "hasTrailingTrivia": true,
                                                    "trailingTrivia": [
                                                        {
                                                            "kind": "WhitespaceTrivia",
                                                            "text": " "
                                                        }
                                                    ]
                                                },
                                                "expression": {
                                                    "kind": "IdentifierName",
                                                    "fullStart": 904,
                                                    "fullEnd": 907,
                                                    "start": 904,
                                                    "end": 907,
                                                    "fullWidth": 3,
                                                    "width": 3,
                                                    "text": "Con",
                                                    "value": "Con",
                                                    "valueText": "Con"
                                                },
                                                "argumentList": {
                                                    "kind": "ArgumentList",
                                                    "fullStart": 907,
                                                    "fullEnd": 909,
                                                    "start": 907,
                                                    "end": 909,
                                                    "fullWidth": 2,
                                                    "width": 2,
                                                    "openParenToken": {
                                                        "kind": "OpenParenToken",
                                                        "fullStart": 907,
                                                        "fullEnd": 908,
                                                        "start": 907,
                                                        "end": 908,
                                                        "fullWidth": 1,
                                                        "width": 1,
                                                        "text": "(",
                                                        "value": "(",
                                                        "valueText": "("
                                                    },
                                                    "arguments": [],
                                                    "closeParenToken": {
                                                        "kind": "CloseParenToken",
                                                        "fullStart": 908,
                                                        "fullEnd": 909,
                                                        "start": 908,
                                                        "end": 909,
                                                        "fullWidth": 1,
                                                        "width": 1,
                                                        "text": ")",
                                                        "value": ")",
                                                        "valueText": ")"
                                                    }
                                                }
                                            }
                                        }
                                    }
                                ]
                            },
                            "semicolonToken": {
                                "kind": "SemicolonToken",
                                "fullStart": 909,
                                "fullEnd": 912,
                                "start": 909,
                                "end": 910,
                                "fullWidth": 3,
                                "width": 1,
                                "text": ";",
                                "value": ";",
                                "valueText": ";",
                                "hasTrailingTrivia": true,
                                "hasTrailingNewLine": true,
                                "trailingTrivia": [
                                    {
                                        "kind": "NewLineTrivia",
                                        "text": "\r\n"
                                    }
                                ]
                            }
                        },
                        {
                            "kind": "ExpressionStatement",
                            "fullStart": 912,
                            "fullEnd": 1040,
                            "start": 930,
                            "end": 1038,
                            "fullWidth": 128,
                            "width": 108,
                            "expression": {
                                "kind": "InvocationExpression",
                                "fullStart": 912,
                                "fullEnd": 1037,
                                "start": 930,
                                "end": 1037,
                                "fullWidth": 125,
                                "width": 107,
                                "expression": {
                                    "kind": "MemberAccessExpression",
                                    "fullStart": 912,
                                    "fullEnd": 951,
                                    "start": 930,
                                    "end": 951,
                                    "fullWidth": 39,
                                    "width": 21,
                                    "expression": {
                                        "kind": "IdentifierName",
                                        "fullStart": 912,
                                        "fullEnd": 936,
                                        "start": 930,
                                        "end": 936,
                                        "fullWidth": 24,
                                        "width": 6,
                                        "text": "Object",
                                        "value": "Object",
                                        "valueText": "Object",
                                        "hasLeadingTrivia": true,
                                        "hasLeadingNewLine": true,
                                        "leadingTrivia": [
                                            {
                                                "kind": "WhitespaceTrivia",
                                                "text": "        "
                                            },
                                            {
                                                "kind": "NewLineTrivia",
                                                "text": "\r\n"
                                            },
                                            {
                                                "kind": "WhitespaceTrivia",
                                                "text": "        "
                                            }
                                        ]
                                    },
                                    "dotToken": {
                                        "kind": "DotToken",
                                        "fullStart": 936,
                                        "fullEnd": 937,
                                        "start": 936,
                                        "end": 937,
                                        "fullWidth": 1,
                                        "width": 1,
                                        "text": ".",
                                        "value": ".",
                                        "valueText": "."
                                    },
                                    "name": {
                                        "kind": "IdentifierName",
                                        "fullStart": 937,
                                        "fullEnd": 951,
                                        "start": 937,
                                        "end": 951,
                                        "fullWidth": 14,
                                        "width": 14,
                                        "text": "defineProperty",
                                        "value": "defineProperty",
                                        "valueText": "defineProperty"
                                    }
                                },
                                "argumentList": {
                                    "kind": "ArgumentList",
                                    "fullStart": 951,
                                    "fullEnd": 1037,
                                    "start": 951,
                                    "end": 1037,
                                    "fullWidth": 86,
                                    "width": 86,
                                    "openParenToken": {
                                        "kind": "OpenParenToken",
                                        "fullStart": 951,
                                        "fullEnd": 952,
                                        "start": 951,
                                        "end": 952,
                                        "fullWidth": 1,
                                        "width": 1,
                                        "text": "(",
                                        "value": "(",
                                        "valueText": "("
                                    },
                                    "arguments": [
                                        {
                                            "kind": "IdentifierName",
                                            "fullStart": 952,
                                            "fullEnd": 957,
                                            "start": 952,
                                            "end": 957,
                                            "fullWidth": 5,
                                            "width": 5,
                                            "text": "child",
                                            "value": "child",
                                            "valueText": "child"
                                        },
                                        {
                                            "kind": "CommaToken",
                                            "fullStart": 957,
                                            "fullEnd": 959,
                                            "start": 957,
                                            "end": 958,
                                            "fullWidth": 2,
                                            "width": 1,
                                            "text": ",",
                                            "value": ",",
                                            "valueText": ",",
                                            "hasTrailingTrivia": true,
                                            "trailingTrivia": [
                                                {
                                                    "kind": "WhitespaceTrivia",
                                                    "text": " "
                                                }
                                            ]
                                        },
                                        {
                                            "kind": "StringLiteral",
                                            "fullStart": 959,
                                            "fullEnd": 967,
                                            "start": 959,
                                            "end": 967,
                                            "fullWidth": 8,
                                            "width": 8,
                                            "text": "\"length\"",
                                            "value": "length",
                                            "valueText": "length"
                                        },
                                        {
                                            "kind": "CommaToken",
                                            "fullStart": 967,
                                            "fullEnd": 969,
                                            "start": 967,
                                            "end": 968,
                                            "fullWidth": 2,
                                            "width": 1,
                                            "text": ",",
                                            "value": ",",
                                            "valueText": ",",
                                            "hasTrailingTrivia": true,
                                            "trailingTrivia": [
                                                {
                                                    "kind": "WhitespaceTrivia",
                                                    "text": " "
                                                }
                                            ]
                                        },
                                        {
                                            "kind": "ObjectLiteralExpression",
                                            "fullStart": 969,
                                            "fullEnd": 1036,
                                            "start": 969,
                                            "end": 1036,
                                            "fullWidth": 67,
                                            "width": 67,
                                            "openBraceToken": {
                                                "kind": "OpenBraceToken",
                                                "fullStart": 969,
                                                "fullEnd": 972,
                                                "start": 969,
                                                "end": 970,
                                                "fullWidth": 3,
                                                "width": 1,
                                                "text": "{",
                                                "value": "{",
                                                "valueText": "{",
                                                "hasTrailingTrivia": true,
                                                "hasTrailingNewLine": true,
                                                "trailingTrivia": [
                                                    {
                                                        "kind": "NewLineTrivia",
                                                        "text": "\r\n"
                                                    }
                                                ]
                                            },
                                            "propertyAssignments": [
                                                {
                                                    "kind": "SimplePropertyAssignment",
                                                    "fullStart": 972,
                                                    "fullEnd": 992,
                                                    "start": 984,
                                                    "end": 992,
                                                    "fullWidth": 20,
                                                    "width": 8,
                                                    "propertyName": {
                                                        "kind": "IdentifierName",
                                                        "fullStart": 972,
                                                        "fullEnd": 989,
                                                        "start": 984,
                                                        "end": 989,
                                                        "fullWidth": 17,
                                                        "width": 5,
                                                        "text": "value",
                                                        "value": "value",
                                                        "valueText": "value",
                                                        "hasLeadingTrivia": true,
                                                        "leadingTrivia": [
                                                            {
                                                                "kind": "WhitespaceTrivia",
                                                                "text": "            "
                                                            }
                                                        ]
                                                    },
                                                    "colonToken": {
                                                        "kind": "ColonToken",
                                                        "fullStart": 989,
                                                        "fullEnd": 991,
                                                        "start": 989,
                                                        "end": 990,
                                                        "fullWidth": 2,
                                                        "width": 1,
                                                        "text": ":",
                                                        "value": ":",
                                                        "valueText": ":",
                                                        "hasTrailingTrivia": true,
                                                        "trailingTrivia": [
                                                            {
                                                                "kind": "WhitespaceTrivia",
                                                                "text": " "
                                                            }
                                                        ]
                                                    },
                                                    "expression": {
                                                        "kind": "NumericLiteral",
                                                        "fullStart": 991,
                                                        "fullEnd": 992,
                                                        "start": 991,
                                                        "end": 992,
                                                        "fullWidth": 1,
                                                        "width": 1,
                                                        "text": "2",
                                                        "value": 2,
                                                        "valueText": "2"
                                                    }
                                                },
                                                {
                                                    "kind": "CommaToken",
                                                    "fullStart": 992,
                                                    "fullEnd": 995,
                                                    "start": 992,
                                                    "end": 993,
                                                    "fullWidth": 3,
                                                    "width": 1,
                                                    "text": ",",
                                                    "value": ",",
                                                    "valueText": ",",
                                                    "hasTrailingTrivia": true,
                                                    "hasTrailingNewLine": true,
                                                    "trailingTrivia": [
                                                        {
                                                            "kind": "NewLineTrivia",
                                                            "text": "\r\n"
                                                        }
                                                    ]
                                                },
                                                {
                                                    "kind": "SimplePropertyAssignment",
                                                    "fullStart": 995,
                                                    "fullEnd": 1027,
                                                    "start": 1007,
                                                    "end": 1025,
                                                    "fullWidth": 32,
                                                    "width": 18,
                                                    "propertyName": {
                                                        "kind": "IdentifierName",
                                                        "fullStart": 995,
                                                        "fullEnd": 1019,
                                                        "start": 1007,
                                                        "end": 1019,
                                                        "fullWidth": 24,
                                                        "width": 12,
                                                        "text": "configurable",
                                                        "value": "configurable",
                                                        "valueText": "configurable",
                                                        "hasLeadingTrivia": true,
                                                        "leadingTrivia": [
                                                            {
                                                                "kind": "WhitespaceTrivia",
                                                                "text": "            "
                                                            }
                                                        ]
                                                    },
                                                    "colonToken": {
                                                        "kind": "ColonToken",
                                                        "fullStart": 1019,
                                                        "fullEnd": 1021,
                                                        "start": 1019,
                                                        "end": 1020,
                                                        "fullWidth": 2,
                                                        "width": 1,
                                                        "text": ":",
                                                        "value": ":",
                                                        "valueText": ":",
                                                        "hasTrailingTrivia": true,
                                                        "trailingTrivia": [
                                                            {
                                                                "kind": "WhitespaceTrivia",
                                                                "text": " "
                                                            }
                                                        ]
                                                    },
                                                    "expression": {
                                                        "kind": "TrueKeyword",
                                                        "fullStart": 1021,
                                                        "fullEnd": 1027,
                                                        "start": 1021,
                                                        "end": 1025,
                                                        "fullWidth": 6,
                                                        "width": 4,
                                                        "text": "true",
                                                        "value": true,
                                                        "valueText": "true",
                                                        "hasTrailingTrivia": true,
                                                        "hasTrailingNewLine": true,
                                                        "trailingTrivia": [
                                                            {
                                                                "kind": "NewLineTrivia",
                                                                "text": "\r\n"
                                                            }
                                                        ]
                                                    }
                                                }
                                            ],
                                            "closeBraceToken": {
                                                "kind": "CloseBraceToken",
                                                "fullStart": 1027,
                                                "fullEnd": 1036,
                                                "start": 1035,
                                                "end": 1036,
                                                "fullWidth": 9,
                                                "width": 1,
                                                "text": "}",
                                                "value": "}",
                                                "valueText": "}",
                                                "hasLeadingTrivia": true,
                                                "leadingTrivia": [
                                                    {
                                                        "kind": "WhitespaceTrivia",
                                                        "text": "        "
                                                    }
                                                ]
                                            }
                                        }
                                    ],
                                    "closeParenToken": {
                                        "kind": "CloseParenToken",
                                        "fullStart": 1036,
                                        "fullEnd": 1037,
                                        "start": 1036,
                                        "end": 1037,
                                        "fullWidth": 1,
                                        "width": 1,
                                        "text": ")",
                                        "value": ")",
                                        "valueText": ")"
                                    }
                                }
                            },
                            "semicolonToken": {
                                "kind": "SemicolonToken",
                                "fullStart": 1037,
                                "fullEnd": 1040,
                                "start": 1037,
                                "end": 1038,
                                "fullWidth": 3,
                                "width": 1,
                                "text": ";",
                                "value": ";",
                                "valueText": ";",
                                "hasTrailingTrivia": true,
                                "hasTrailingNewLine": true,
                                "trailingTrivia": [
                                    {
                                        "kind": "NewLineTrivia",
                                        "text": "\r\n"
                                    }
                                ]
                            }
                        },
                        {
                            "kind": "ExpressionStatement",
                            "fullStart": 1040,
                            "fullEnd": 1066,
                            "start": 1048,
                            "end": 1064,
                            "fullWidth": 26,
                            "width": 16,
                            "expression": {
                                "kind": "AssignmentExpression",
                                "fullStart": 1040,
                                "fullEnd": 1063,
                                "start": 1048,
                                "end": 1063,
                                "fullWidth": 23,
                                "width": 15,
                                "left": {
                                    "kind": "ElementAccessExpression",
                                    "fullStart": 1040,
                                    "fullEnd": 1057,
                                    "start": 1048,
                                    "end": 1056,
                                    "fullWidth": 17,
                                    "width": 8,
                                    "expression": {
                                        "kind": "IdentifierName",
                                        "fullStart": 1040,
                                        "fullEnd": 1053,
                                        "start": 1048,
                                        "end": 1053,
                                        "fullWidth": 13,
                                        "width": 5,
                                        "text": "child",
                                        "value": "child",
                                        "valueText": "child",
                                        "hasLeadingTrivia": true,
                                        "leadingTrivia": [
                                            {
                                                "kind": "WhitespaceTrivia",
                                                "text": "        "
                                            }
                                        ]
                                    },
                                    "openBracketToken": {
                                        "kind": "OpenBracketToken",
                                        "fullStart": 1053,
                                        "fullEnd": 1054,
                                        "start": 1053,
                                        "end": 1054,
                                        "fullWidth": 1,
                                        "width": 1,
                                        "text": "[",
                                        "value": "[",
                                        "valueText": "["
                                    },
                                    "argumentExpression": {
                                        "kind": "NumericLiteral",
                                        "fullStart": 1054,
                                        "fullEnd": 1055,
                                        "start": 1054,
                                        "end": 1055,
                                        "fullWidth": 1,
                                        "width": 1,
                                        "text": "1",
                                        "value": 1,
                                        "valueText": "1"
                                    },
                                    "closeBracketToken": {
                                        "kind": "CloseBracketToken",
                                        "fullStart": 1055,
                                        "fullEnd": 1057,
                                        "start": 1055,
                                        "end": 1056,
                                        "fullWidth": 2,
                                        "width": 1,
                                        "text": "]",
                                        "value": "]",
                                        "valueText": "]",
                                        "hasTrailingTrivia": true,
                                        "trailingTrivia": [
                                            {
                                                "kind": "WhitespaceTrivia",
                                                "text": " "
                                            }
                                        ]
                                    }
                                },
                                "operatorToken": {
                                    "kind": "EqualsToken",
                                    "fullStart": 1057,
                                    "fullEnd": 1059,
                                    "start": 1057,
                                    "end": 1058,
                                    "fullWidth": 2,
                                    "width": 1,
                                    "text": "=",
                                    "value": "=",
                                    "valueText": "=",
                                    "hasTrailingTrivia": true,
                                    "trailingTrivia": [
                                        {
                                            "kind": "WhitespaceTrivia",
                                            "text": " "
                                        }
                                    ]
                                },
                                "right": {
                                    "kind": "TrueKeyword",
                                    "fullStart": 1059,
                                    "fullEnd": 1063,
                                    "start": 1059,
                                    "end": 1063,
                                    "fullWidth": 4,
                                    "width": 4,
                                    "text": "true",
                                    "value": true,
                                    "valueText": "true"
                                }
                            },
                            "semicolonToken": {
                                "kind": "SemicolonToken",
                                "fullStart": 1063,
                                "fullEnd": 1066,
                                "start": 1063,
                                "end": 1064,
                                "fullWidth": 3,
                                "width": 1,
                                "text": ";",
                                "value": ";",
                                "valueText": ";",
                                "hasTrailingTrivia": true,
                                "hasTrailingNewLine": true,
                                "trailingTrivia": [
                                    {
                                        "kind": "NewLineTrivia",
                                        "text": "\r\n"
                                    }
                                ]
                            }
                        },
                        {
                            "kind": "ReturnStatement",
                            "fullStart": 1066,
                            "fullEnd": 1133,
                            "start": 1076,
                            "end": 1131,
                            "fullWidth": 67,
                            "width": 55,
                            "returnKeyword": {
                                "kind": "ReturnKeyword",
                                "fullStart": 1066,
                                "fullEnd": 1083,
                                "start": 1076,
                                "end": 1082,
                                "fullWidth": 17,
                                "width": 6,
                                "text": "return",
                                "value": "return",
                                "valueText": "return",
                                "hasLeadingTrivia": true,
                                "hasLeadingNewLine": true,
                                "hasTrailingTrivia": true,
                                "leadingTrivia": [
                                    {
                                        "kind": "NewLineTrivia",
                                        "text": "\r\n"
                                    },
                                    {
                                        "kind": "WhitespaceTrivia",
                                        "text": "        "
                                    }
                                ],
                                "trailingTrivia": [
                                    {
                                        "kind": "WhitespaceTrivia",
                                        "text": " "
                                    }
                                ]
                            },
                            "expression": {
                                "kind": "EqualsExpression",
                                "fullStart": 1083,
                                "fullEnd": 1130,
                                "start": 1083,
                                "end": 1130,
                                "fullWidth": 47,
                                "width": 47,
                                "left": {
                                    "kind": "InvocationExpression",
                                    "fullStart": 1083,
                                    "fullEnd": 1125,
                                    "start": 1083,
                                    "end": 1124,
                                    "fullWidth": 42,
                                    "width": 41,
                                    "expression": {
                                        "kind": "MemberAccessExpression",
                                        "fullStart": 1083,
                                        "fullEnd": 1111,
                                        "start": 1083,
                                        "end": 1111,
                                        "fullWidth": 28,
                                        "width": 28,
                                        "expression": {
                                            "kind": "MemberAccessExpression",
                                            "fullStart": 1083,
                                            "fullEnd": 1106,
                                            "start": 1083,
                                            "end": 1106,
                                            "fullWidth": 23,
                                            "width": 23,
                                            "expression": {
                                                "kind": "MemberAccessExpression",
                                                "fullStart": 1083,
                                                "fullEnd": 1098,
                                                "start": 1083,
                                                "end": 1098,
                                                "fullWidth": 15,
                                                "width": 15,
                                                "expression": {
                                                    "kind": "IdentifierName",
                                                    "fullStart": 1083,
                                                    "fullEnd": 1088,
                                                    "start": 1083,
                                                    "end": 1088,
                                                    "fullWidth": 5,
                                                    "width": 5,
                                                    "text": "Array",
                                                    "value": "Array",
                                                    "valueText": "Array"
                                                },
                                                "dotToken": {
                                                    "kind": "DotToken",
                                                    "fullStart": 1088,
                                                    "fullEnd": 1089,
                                                    "start": 1088,
                                                    "end": 1089,
                                                    "fullWidth": 1,
                                                    "width": 1,
                                                    "text": ".",
                                                    "value": ".",
                                                    "valueText": "."
                                                },
                                                "name": {
                                                    "kind": "IdentifierName",
                                                    "fullStart": 1089,
                                                    "fullEnd": 1098,
                                                    "start": 1089,
                                                    "end": 1098,
                                                    "fullWidth": 9,
                                                    "width": 9,
                                                    "text": "prototype",
                                                    "value": "prototype",
                                                    "valueText": "prototype"
                                                }
                                            },
                                            "dotToken": {
                                                "kind": "DotToken",
                                                "fullStart": 1098,
                                                "fullEnd": 1099,
                                                "start": 1098,
                                                "end": 1099,
                                                "fullWidth": 1,
                                                "width": 1,
                                                "text": ".",
                                                "value": ".",
                                                "valueText": "."
                                            },
                                            "name": {
                                                "kind": "IdentifierName",
                                                "fullStart": 1099,
                                                "fullEnd": 1106,
                                                "start": 1099,
                                                "end": 1106,
                                                "fullWidth": 7,
                                                "width": 7,
                                                "text": "indexOf",
                                                "value": "indexOf",
                                                "valueText": "indexOf"
                                            }
                                        },
                                        "dotToken": {
                                            "kind": "DotToken",
                                            "fullStart": 1106,
                                            "fullEnd": 1107,
                                            "start": 1106,
                                            "end": 1107,
                                            "fullWidth": 1,
                                            "width": 1,
                                            "text": ".",
                                            "value": ".",
                                            "valueText": "."
                                        },
                                        "name": {
                                            "kind": "IdentifierName",
                                            "fullStart": 1107,
                                            "fullEnd": 1111,
                                            "start": 1107,
                                            "end": 1111,
                                            "fullWidth": 4,
                                            "width": 4,
                                            "text": "call",
                                            "value": "call",
                                            "valueText": "call"
                                        }
                                    },
                                    "argumentList": {
                                        "kind": "ArgumentList",
                                        "fullStart": 1111,
                                        "fullEnd": 1125,
                                        "start": 1111,
                                        "end": 1124,
                                        "fullWidth": 14,
                                        "width": 13,
                                        "openParenToken": {
                                            "kind": "OpenParenToken",
                                            "fullStart": 1111,
                                            "fullEnd": 1112,
                                            "start": 1111,
                                            "end": 1112,
                                            "fullWidth": 1,
                                            "width": 1,
                                            "text": "(",
                                            "value": "(",
                                            "valueText": "("
                                        },
                                        "arguments": [
                                            {
                                                "kind": "IdentifierName",
                                                "fullStart": 1112,
                                                "fullEnd": 1117,
                                                "start": 1112,
                                                "end": 1117,
                                                "fullWidth": 5,
                                                "width": 5,
                                                "text": "child",
                                                "value": "child",
                                                "valueText": "child"
                                            },
                                            {
                                                "kind": "CommaToken",
                                                "fullStart": 1117,
                                                "fullEnd": 1119,
                                                "start": 1117,
                                                "end": 1118,
                                                "fullWidth": 2,
                                                "width": 1,
                                                "text": ",",
                                                "value": ",",
                                                "valueText": ",",
                                                "hasTrailingTrivia": true,
                                                "trailingTrivia": [
                                                    {
                                                        "kind": "WhitespaceTrivia",
                                                        "text": " "
                                                    }
                                                ]
                                            },
                                            {
                                                "kind": "TrueKeyword",
                                                "fullStart": 1119,
                                                "fullEnd": 1123,
                                                "start": 1119,
                                                "end": 1123,
                                                "fullWidth": 4,
                                                "width": 4,
                                                "text": "true",
                                                "value": true,
                                                "valueText": "true"
                                            }
                                        ],
                                        "closeParenToken": {
                                            "kind": "CloseParenToken",
                                            "fullStart": 1123,
                                            "fullEnd": 1125,
                                            "start": 1123,
                                            "end": 1124,
                                            "fullWidth": 2,
                                            "width": 1,
                                            "text": ")",
                                            "value": ")",
                                            "valueText": ")",
                                            "hasTrailingTrivia": true,
                                            "trailingTrivia": [
                                                {
                                                    "kind": "WhitespaceTrivia",
                                                    "text": " "
                                                }
                                            ]
                                        }
                                    }
                                },
                                "operatorToken": {
                                    "kind": "EqualsEqualsEqualsToken",
                                    "fullStart": 1125,
                                    "fullEnd": 1129,
                                    "start": 1125,
                                    "end": 1128,
                                    "fullWidth": 4,
                                    "width": 3,
                                    "text": "===",
                                    "value": "===",
                                    "valueText": "===",
                                    "hasTrailingTrivia": true,
                                    "trailingTrivia": [
                                        {
                                            "kind": "WhitespaceTrivia",
                                            "text": " "
                                        }
                                    ]
                                },
                                "right": {
                                    "kind": "NumericLiteral",
                                    "fullStart": 1129,
                                    "fullEnd": 1130,
                                    "start": 1129,
                                    "end": 1130,
                                    "fullWidth": 1,
                                    "width": 1,
                                    "text": "1",
                                    "value": 1,
                                    "valueText": "1"
                                }
                            },
                            "semicolonToken": {
                                "kind": "SemicolonToken",
                                "fullStart": 1130,
                                "fullEnd": 1133,
                                "start": 1130,
                                "end": 1131,
                                "fullWidth": 3,
                                "width": 1,
                                "text": ";",
                                "value": ";",
                                "valueText": ";",
                                "hasTrailingTrivia": true,
                                "hasTrailingNewLine": true,
                                "trailingTrivia": [
                                    {
                                        "kind": "NewLineTrivia",
                                        "text": "\r\n"
                                    }
                                ]
                            }
                        }
                    ],
                    "closeBraceToken": {
                        "kind": "CloseBraceToken",
                        "fullStart": 1133,
                        "fullEnd": 1140,
                        "start": 1137,
                        "end": 1138,
                        "fullWidth": 7,
                        "width": 1,
                        "text": "}",
                        "value": "}",
                        "valueText": "}",
                        "hasLeadingTrivia": true,
                        "hasTrailingTrivia": true,
                        "hasTrailingNewLine": true,
                        "leadingTrivia": [
                            {
                                "kind": "WhitespaceTrivia",
                                "text": "    "
                            }
                        ],
                        "trailingTrivia": [
                            {
                                "kind": "NewLineTrivia",
                                "text": "\r\n"
                            }
                        ]
                    }
                }
            },
            {
                "kind": "ExpressionStatement",
                "fullStart": 1140,
                "fullEnd": 1164,
                "start": 1140,
                "end": 1162,
                "fullWidth": 24,
                "width": 22,
                "expression": {
                    "kind": "InvocationExpression",
                    "fullStart": 1140,
                    "fullEnd": 1161,
                    "start": 1140,
                    "end": 1161,
                    "fullWidth": 21,
                    "width": 21,
                    "expression": {
                        "kind": "IdentifierName",
                        "fullStart": 1140,
                        "fullEnd": 1151,
                        "start": 1140,
                        "end": 1151,
                        "fullWidth": 11,
                        "width": 11,
                        "text": "runTestCase",
                        "value": "runTestCase",
                        "valueText": "runTestCase"
                    },
                    "argumentList": {
                        "kind": "ArgumentList",
                        "fullStart": 1151,
                        "fullEnd": 1161,
                        "start": 1151,
                        "end": 1161,
                        "fullWidth": 10,
                        "width": 10,
                        "openParenToken": {
                            "kind": "OpenParenToken",
                            "fullStart": 1151,
                            "fullEnd": 1152,
                            "start": 1151,
                            "end": 1152,
                            "fullWidth": 1,
                            "width": 1,
                            "text": "(",
                            "value": "(",
                            "valueText": "("
                        },
                        "arguments": [
                            {
                                "kind": "IdentifierName",
                                "fullStart": 1152,
                                "fullEnd": 1160,
                                "start": 1152,
                                "end": 1160,
                                "fullWidth": 8,
                                "width": 8,
                                "text": "testcase",
                                "value": "testcase",
                                "valueText": "testcase"
                            }
                        ],
                        "closeParenToken": {
                            "kind": "CloseParenToken",
                            "fullStart": 1160,
                            "fullEnd": 1161,
                            "start": 1160,
                            "end": 1161,
                            "fullWidth": 1,
                            "width": 1,
                            "text": ")",
                            "value": ")",
                            "valueText": ")"
                        }
                    }
                },
                "semicolonToken": {
                    "kind": "SemicolonToken",
                    "fullStart": 1161,
                    "fullEnd": 1164,
                    "start": 1161,
                    "end": 1162,
                    "fullWidth": 3,
                    "width": 1,
                    "text": ";",
                    "value": ";",
                    "valueText": ";",
                    "hasTrailingTrivia": true,
                    "hasTrailingNewLine": true,
                    "trailingTrivia": [
                        {
                            "kind": "NewLineTrivia",
                            "text": "\r\n"
                        }
                    ]
                }
            }
        ],
        "endOfFileToken": {
            "kind": "EndOfFileToken",
            "fullStart": 1164,
            "fullEnd": 1164,
            "start": 1164,
            "end": 1164,
            "fullWidth": 0,
            "width": 0,
            "text": ""
        }
    },
    "lineMap": {
        "lineStarts": [
            0,
            67,
            152,
            232,
            308,
            380,
            385,
            439,
            582,
            587,
            589,
            591,
            614,
            639,
            689,
            721,
            748,
            764,
            796,
            809,
            811,
            846,
            878,
            880,
            912,
            922,
            972,
            995,
            1027,
            1040,
            1066,
            1068,
            1133,
            1140,
            1164
        ],
        "length": 1164
    }
}<|MERGE_RESOLUTION|>--- conflicted
+++ resolved
@@ -247,12 +247,8 @@
                                         "start": 626,
                                         "end": 636,
                                         "fullWidth": 10,
-<<<<<<< HEAD
                                         "width": 10,
-                                        "identifier": {
-=======
                                         "propertyName": {
->>>>>>> 85e84683
                                             "kind": "IdentifierName",
                                             "fullStart": 626,
                                             "fullEnd": 632,
@@ -984,12 +980,8 @@
                                         "start": 823,
                                         "end": 843,
                                         "fullWidth": 20,
-<<<<<<< HEAD
                                         "width": 20,
-                                        "identifier": {
-=======
                                         "propertyName": {
->>>>>>> 85e84683
                                             "kind": "IdentifierName",
                                             "fullStart": 823,
                                             "fullEnd": 827,
@@ -1356,12 +1348,8 @@
                                         "start": 892,
                                         "end": 909,
                                         "fullWidth": 17,
-<<<<<<< HEAD
                                         "width": 17,
-                                        "identifier": {
-=======
                                         "propertyName": {
->>>>>>> 85e84683
                                             "kind": "IdentifierName",
                                             "fullStart": 892,
                                             "fullEnd": 898,
