{
    "isDeclaration": false,
    "languageVersion": "EcmaScript5",
    "parseOptions": {
        "allowAutomaticSemicolonInsertion": true
    },
    "sourceUnit": {
        "kind": "SourceUnit",
        "fullStart": 0,
        "fullEnd": 737,
        "start": 515,
        "end": 737,
        "fullWidth": 737,
        "width": 222,
        "isIncrementallyUnusable": true,
        "moduleElements": [
            {
                "kind": "FunctionDeclaration",
                "fullStart": 0,
                "fullEnd": 713,
                "start": 515,
                "end": 711,
                "fullWidth": 713,
                "width": 196,
                "modifiers": [],
                "functionKeyword": {
                    "kind": "FunctionKeyword",
                    "fullStart": 0,
                    "fullEnd": 524,
                    "start": 515,
                    "end": 523,
                    "fullWidth": 524,
                    "width": 8,
                    "text": "function",
                    "value": "function",
                    "valueText": "function",
                    "hasLeadingTrivia": true,
                    "hasLeadingComment": true,
                    "hasLeadingNewLine": true,
                    "hasTrailingTrivia": true,
                    "leadingTrivia": [
                        {
                            "kind": "SingleLineCommentTrivia",
                            "text": "/// Copyright (c) 2012 Ecma International.  All rights reserved. "
                        },
                        {
                            "kind": "NewLineTrivia",
                            "text": "\r\n"
                        },
                        {
                            "kind": "SingleLineCommentTrivia",
                            "text": "/// Ecma International makes this code available under the terms and conditions set"
                        },
                        {
                            "kind": "NewLineTrivia",
                            "text": "\r\n"
                        },
                        {
                            "kind": "SingleLineCommentTrivia",
                            "text": "/// forth on http://hg.ecmascript.org/tests/test262/raw-file/tip/LICENSE (the "
                        },
                        {
                            "kind": "NewLineTrivia",
                            "text": "\r\n"
                        },
                        {
                            "kind": "SingleLineCommentTrivia",
                            "text": "/// \"Use Terms\").   Any redistribution of this code must retain the above "
                        },
                        {
                            "kind": "NewLineTrivia",
                            "text": "\r\n"
                        },
                        {
                            "kind": "SingleLineCommentTrivia",
                            "text": "/// copyright and this notice and otherwise comply with the Use Terms."
                        },
                        {
                            "kind": "NewLineTrivia",
                            "text": "\r\n"
                        },
                        {
                            "kind": "MultiLineCommentTrivia",
                            "text": "/**\r\n * @path ch15/15.4/15.4.4/15.4.4.14/15.4.4.14-5-3.js\r\n * @description Array.prototype.indexOf when fromIndex is boolean\r\n */"
                        },
                        {
                            "kind": "NewLineTrivia",
                            "text": "\r\n"
                        },
                        {
                            "kind": "NewLineTrivia",
                            "text": "\r\n"
                        },
                        {
                            "kind": "NewLineTrivia",
                            "text": "\r\n"
                        }
                    ],
                    "trailingTrivia": [
                        {
                            "kind": "WhitespaceTrivia",
                            "text": " "
                        }
                    ]
                },
                "identifier": {
                    "kind": "IdentifierName",
                    "fullStart": 524,
                    "fullEnd": 532,
                    "start": 524,
                    "end": 532,
                    "fullWidth": 8,
                    "width": 8,
                    "text": "testcase",
                    "value": "testcase",
                    "valueText": "testcase"
                },
                "callSignature": {
                    "kind": "CallSignature",
                    "fullStart": 532,
                    "fullEnd": 535,
                    "start": 532,
                    "end": 534,
                    "fullWidth": 3,
                    "width": 2,
                    "parameterList": {
                        "kind": "ParameterList",
                        "fullStart": 532,
                        "fullEnd": 535,
                        "start": 532,
                        "end": 534,
                        "fullWidth": 3,
                        "width": 2,
                        "openParenToken": {
                            "kind": "OpenParenToken",
                            "fullStart": 532,
                            "fullEnd": 533,
                            "start": 532,
                            "end": 533,
                            "fullWidth": 1,
                            "width": 1,
                            "text": "(",
                            "value": "(",
                            "valueText": "("
                        },
                        "parameters": [],
                        "closeParenToken": {
                            "kind": "CloseParenToken",
                            "fullStart": 533,
                            "fullEnd": 535,
                            "start": 533,
                            "end": 534,
                            "fullWidth": 2,
                            "width": 1,
                            "text": ")",
                            "value": ")",
                            "valueText": ")",
                            "hasTrailingTrivia": true,
                            "trailingTrivia": [
                                {
                                    "kind": "WhitespaceTrivia",
                                    "text": " "
                                }
                            ]
                        }
                    }
                },
                "block": {
                    "kind": "Block",
                    "fullStart": 535,
                    "fullEnd": 713,
                    "start": 535,
                    "end": 711,
                    "fullWidth": 178,
                    "width": 176,
                    "openBraceToken": {
                        "kind": "OpenBraceToken",
                        "fullStart": 535,
                        "fullEnd": 538,
                        "start": 535,
                        "end": 536,
                        "fullWidth": 3,
                        "width": 1,
                        "text": "{",
                        "value": "{",
                        "valueText": "{",
                        "hasTrailingTrivia": true,
                        "hasTrailingNewLine": true,
                        "trailingTrivia": [
                            {
                                "kind": "NewLineTrivia",
                                "text": "\r\n"
                            }
                        ]
                    },
                    "statements": [
                        {
                            "kind": "VariableStatement",
                            "fullStart": 538,
                            "fullEnd": 558,
                            "start": 540,
                            "end": 556,
                            "fullWidth": 20,
                            "width": 16,
                            "modifiers": [],
                            "variableDeclaration": {
                                "kind": "VariableDeclaration",
                                "fullStart": 538,
                                "fullEnd": 555,
                                "start": 540,
                                "end": 555,
                                "fullWidth": 17,
                                "width": 15,
                                "varKeyword": {
                                    "kind": "VarKeyword",
                                    "fullStart": 538,
                                    "fullEnd": 544,
                                    "start": 540,
                                    "end": 543,
                                    "fullWidth": 6,
                                    "width": 3,
                                    "text": "var",
                                    "value": "var",
                                    "valueText": "var",
                                    "hasLeadingTrivia": true,
                                    "hasTrailingTrivia": true,
                                    "leadingTrivia": [
                                        {
                                            "kind": "WhitespaceTrivia",
                                            "text": "  "
                                        }
                                    ],
                                    "trailingTrivia": [
                                        {
                                            "kind": "WhitespaceTrivia",
                                            "text": " "
                                        }
                                    ]
                                },
                                "variableDeclarators": [
                                    {
                                        "kind": "VariableDeclarator",
                                        "fullStart": 544,
                                        "fullEnd": 555,
                                        "start": 544,
                                        "end": 555,
                                        "fullWidth": 11,
<<<<<<< HEAD
                                        "width": 11,
                                        "identifier": {
=======
                                        "propertyName": {
>>>>>>> 85e84683
                                            "kind": "IdentifierName",
                                            "fullStart": 544,
                                            "fullEnd": 546,
                                            "start": 544,
                                            "end": 545,
                                            "fullWidth": 2,
                                            "width": 1,
                                            "text": "a",
                                            "value": "a",
                                            "valueText": "a",
                                            "hasTrailingTrivia": true,
                                            "trailingTrivia": [
                                                {
                                                    "kind": "WhitespaceTrivia",
                                                    "text": " "
                                                }
                                            ]
                                        },
                                        "equalsValueClause": {
                                            "kind": "EqualsValueClause",
                                            "fullStart": 546,
                                            "fullEnd": 555,
                                            "start": 546,
                                            "end": 555,
                                            "fullWidth": 9,
                                            "width": 9,
                                            "equalsToken": {
                                                "kind": "EqualsToken",
                                                "fullStart": 546,
                                                "fullEnd": 548,
                                                "start": 546,
                                                "end": 547,
                                                "fullWidth": 2,
                                                "width": 1,
                                                "text": "=",
                                                "value": "=",
                                                "valueText": "=",
                                                "hasTrailingTrivia": true,
                                                "trailingTrivia": [
                                                    {
                                                        "kind": "WhitespaceTrivia",
                                                        "text": " "
                                                    }
                                                ]
                                            },
                                            "value": {
                                                "kind": "ArrayLiteralExpression",
                                                "fullStart": 548,
                                                "fullEnd": 555,
                                                "start": 548,
                                                "end": 555,
                                                "fullWidth": 7,
                                                "width": 7,
                                                "openBracketToken": {
                                                    "kind": "OpenBracketToken",
                                                    "fullStart": 548,
                                                    "fullEnd": 549,
                                                    "start": 548,
                                                    "end": 549,
                                                    "fullWidth": 1,
                                                    "width": 1,
                                                    "text": "[",
                                                    "value": "[",
                                                    "valueText": "["
                                                },
                                                "expressions": [
                                                    {
                                                        "kind": "NumericLiteral",
                                                        "fullStart": 549,
                                                        "fullEnd": 550,
                                                        "start": 549,
                                                        "end": 550,
                                                        "fullWidth": 1,
                                                        "width": 1,
                                                        "text": "1",
                                                        "value": 1,
                                                        "valueText": "1"
                                                    },
                                                    {
                                                        "kind": "CommaToken",
                                                        "fullStart": 550,
                                                        "fullEnd": 551,
                                                        "start": 550,
                                                        "end": 551,
                                                        "fullWidth": 1,
                                                        "width": 1,
                                                        "text": ",",
                                                        "value": ",",
                                                        "valueText": ","
                                                    },
                                                    {
                                                        "kind": "NumericLiteral",
                                                        "fullStart": 551,
                                                        "fullEnd": 552,
                                                        "start": 551,
                                                        "end": 552,
                                                        "fullWidth": 1,
                                                        "width": 1,
                                                        "text": "2",
                                                        "value": 2,
                                                        "valueText": "2"
                                                    },
                                                    {
                                                        "kind": "CommaToken",
                                                        "fullStart": 552,
                                                        "fullEnd": 553,
                                                        "start": 552,
                                                        "end": 553,
                                                        "fullWidth": 1,
                                                        "width": 1,
                                                        "text": ",",
                                                        "value": ",",
                                                        "valueText": ","
                                                    },
                                                    {
                                                        "kind": "NumericLiteral",
                                                        "fullStart": 553,
                                                        "fullEnd": 554,
                                                        "start": 553,
                                                        "end": 554,
                                                        "fullWidth": 1,
                                                        "width": 1,
                                                        "text": "3",
                                                        "value": 3,
                                                        "valueText": "3"
                                                    }
                                                ],
                                                "closeBracketToken": {
                                                    "kind": "CloseBracketToken",
                                                    "fullStart": 554,
                                                    "fullEnd": 555,
                                                    "start": 554,
                                                    "end": 555,
                                                    "fullWidth": 1,
                                                    "width": 1,
                                                    "text": "]",
                                                    "value": "]",
                                                    "valueText": "]"
                                                }
                                            }
                                        }
                                    }
                                ]
                            },
                            "semicolonToken": {
                                "kind": "SemicolonToken",
                                "fullStart": 555,
                                "fullEnd": 558,
                                "start": 555,
                                "end": 556,
                                "fullWidth": 3,
                                "width": 1,
                                "text": ";",
                                "value": ";",
                                "valueText": ";",
                                "hasTrailingTrivia": true,
                                "hasTrailingNewLine": true,
                                "trailingTrivia": [
                                    {
                                        "kind": "NewLineTrivia",
                                        "text": "\r\n"
                                    }
                                ]
                            }
                        },
                        {
                            "kind": "IfStatement",
                            "fullStart": 558,
                            "fullEnd": 709,
                            "start": 560,
                            "end": 707,
                            "fullWidth": 151,
                            "width": 147,
                            "ifKeyword": {
                                "kind": "IfKeyword",
                                "fullStart": 558,
                                "fullEnd": 563,
                                "start": 560,
                                "end": 562,
                                "fullWidth": 5,
                                "width": 2,
                                "text": "if",
                                "value": "if",
                                "valueText": "if",
                                "hasLeadingTrivia": true,
                                "hasTrailingTrivia": true,
                                "leadingTrivia": [
                                    {
                                        "kind": "WhitespaceTrivia",
                                        "text": "  "
                                    }
                                ],
                                "trailingTrivia": [
                                    {
                                        "kind": "WhitespaceTrivia",
                                        "text": " "
                                    }
                                ]
                            },
                            "openParenToken": {
                                "kind": "OpenParenToken",
                                "fullStart": 563,
                                "fullEnd": 564,
                                "start": 563,
                                "end": 564,
                                "fullWidth": 1,
                                "width": 1,
                                "text": "(",
                                "value": "(",
                                "valueText": "("
                            },
                            "condition": {
                                "kind": "LogicalAndExpression",
                                "fullStart": 564,
                                "fullEnd": 652,
                                "start": 564,
                                "end": 651,
                                "fullWidth": 88,
                                "width": 87,
                                "left": {
                                    "kind": "EqualsExpression",
                                    "fullStart": 564,
                                    "fullEnd": 589,
                                    "start": 564,
                                    "end": 588,
                                    "fullWidth": 25,
                                    "width": 24,
                                    "left": {
                                        "kind": "InvocationExpression",
                                        "fullStart": 564,
                                        "fullEnd": 582,
                                        "start": 564,
                                        "end": 581,
                                        "fullWidth": 18,
                                        "width": 17,
                                        "expression": {
                                            "kind": "MemberAccessExpression",
                                            "fullStart": 564,
                                            "fullEnd": 573,
                                            "start": 564,
                                            "end": 573,
                                            "fullWidth": 9,
                                            "width": 9,
                                            "expression": {
                                                "kind": "IdentifierName",
                                                "fullStart": 564,
                                                "fullEnd": 565,
                                                "start": 564,
                                                "end": 565,
                                                "fullWidth": 1,
                                                "width": 1,
                                                "text": "a",
                                                "value": "a",
                                                "valueText": "a"
                                            },
                                            "dotToken": {
                                                "kind": "DotToken",
                                                "fullStart": 565,
                                                "fullEnd": 566,
                                                "start": 565,
                                                "end": 566,
                                                "fullWidth": 1,
                                                "width": 1,
                                                "text": ".",
                                                "value": ".",
                                                "valueText": "."
                                            },
                                            "name": {
                                                "kind": "IdentifierName",
                                                "fullStart": 566,
                                                "fullEnd": 573,
                                                "start": 566,
                                                "end": 573,
                                                "fullWidth": 7,
                                                "width": 7,
                                                "text": "indexOf",
                                                "value": "indexOf",
                                                "valueText": "indexOf"
                                            }
                                        },
                                        "argumentList": {
                                            "kind": "ArgumentList",
                                            "fullStart": 573,
                                            "fullEnd": 582,
                                            "start": 573,
                                            "end": 581,
                                            "fullWidth": 9,
                                            "width": 8,
                                            "openParenToken": {
                                                "kind": "OpenParenToken",
                                                "fullStart": 573,
                                                "fullEnd": 574,
                                                "start": 573,
                                                "end": 574,
                                                "fullWidth": 1,
                                                "width": 1,
                                                "text": "(",
                                                "value": "(",
                                                "valueText": "("
                                            },
                                            "arguments": [
                                                {
                                                    "kind": "NumericLiteral",
                                                    "fullStart": 574,
                                                    "fullEnd": 575,
                                                    "start": 574,
                                                    "end": 575,
                                                    "fullWidth": 1,
                                                    "width": 1,
                                                    "text": "1",
                                                    "value": 1,
                                                    "valueText": "1"
                                                },
                                                {
                                                    "kind": "CommaToken",
                                                    "fullStart": 575,
                                                    "fullEnd": 576,
                                                    "start": 575,
                                                    "end": 576,
                                                    "fullWidth": 1,
                                                    "width": 1,
                                                    "text": ",",
                                                    "value": ",",
                                                    "valueText": ","
                                                },
                                                {
                                                    "kind": "TrueKeyword",
                                                    "fullStart": 576,
                                                    "fullEnd": 580,
                                                    "start": 576,
                                                    "end": 580,
                                                    "fullWidth": 4,
                                                    "width": 4,
                                                    "text": "true",
                                                    "value": true,
                                                    "valueText": "true"
                                                }
                                            ],
                                            "closeParenToken": {
                                                "kind": "CloseParenToken",
                                                "fullStart": 580,
                                                "fullEnd": 582,
                                                "start": 580,
                                                "end": 581,
                                                "fullWidth": 2,
                                                "width": 1,
                                                "text": ")",
                                                "value": ")",
                                                "valueText": ")",
                                                "hasTrailingTrivia": true,
                                                "trailingTrivia": [
                                                    {
                                                        "kind": "WhitespaceTrivia",
                                                        "text": " "
                                                    }
                                                ]
                                            }
                                        }
                                    },
                                    "operatorToken": {
                                        "kind": "EqualsEqualsEqualsToken",
                                        "fullStart": 582,
                                        "fullEnd": 586,
                                        "start": 582,
                                        "end": 585,
                                        "fullWidth": 4,
                                        "width": 3,
                                        "text": "===",
                                        "value": "===",
                                        "valueText": "===",
                                        "hasTrailingTrivia": true,
                                        "trailingTrivia": [
                                            {
                                                "kind": "WhitespaceTrivia",
                                                "text": " "
                                            }
                                        ]
                                    },
                                    "right": {
                                        "kind": "NegateExpression",
                                        "fullStart": 586,
                                        "fullEnd": 589,
                                        "start": 586,
                                        "end": 588,
                                        "fullWidth": 3,
                                        "width": 2,
                                        "operatorToken": {
                                            "kind": "MinusToken",
                                            "fullStart": 586,
                                            "fullEnd": 587,
                                            "start": 586,
                                            "end": 587,
                                            "fullWidth": 1,
                                            "width": 1,
                                            "text": "-",
                                            "value": "-",
                                            "valueText": "-"
                                        },
                                        "operand": {
                                            "kind": "NumericLiteral",
                                            "fullStart": 587,
                                            "fullEnd": 589,
                                            "start": 587,
                                            "end": 588,
                                            "fullWidth": 2,
                                            "width": 1,
                                            "text": "1",
                                            "value": 1,
                                            "valueText": "1",
                                            "hasTrailingTrivia": true,
                                            "trailingTrivia": [
                                                {
                                                    "kind": "WhitespaceTrivia",
                                                    "text": " "
                                                }
                                            ]
                                        }
                                    }
                                },
                                "operatorToken": {
                                    "kind": "AmpersandAmpersandToken",
                                    "fullStart": 589,
                                    "fullEnd": 622,
                                    "start": 589,
                                    "end": 591,
                                    "fullWidth": 33,
                                    "width": 2,
                                    "text": "&&",
                                    "value": "&&",
                                    "valueText": "&&",
                                    "hasTrailingTrivia": true,
                                    "hasTrailingComment": true,
                                    "hasTrailingNewLine": true,
                                    "trailingTrivia": [
                                        {
                                            "kind": "WhitespaceTrivia",
                                            "text": "        "
                                        },
                                        {
                                            "kind": "SingleLineCommentTrivia",
                                            "text": "// true resolves to 1"
                                        },
                                        {
                                            "kind": "NewLineTrivia",
                                            "text": "\r\n"
                                        }
                                    ]
                                },
                                "right": {
                                    "kind": "EqualsExpression",
                                    "fullStart": 622,
                                    "fullEnd": 652,
                                    "start": 627,
                                    "end": 651,
                                    "fullWidth": 30,
                                    "width": 24,
                                    "left": {
                                        "kind": "InvocationExpression",
                                        "fullStart": 622,
                                        "fullEnd": 646,
                                        "start": 627,
                                        "end": 645,
                                        "fullWidth": 24,
                                        "width": 18,
                                        "expression": {
                                            "kind": "MemberAccessExpression",
                                            "fullStart": 622,
                                            "fullEnd": 636,
                                            "start": 627,
                                            "end": 636,
                                            "fullWidth": 14,
                                            "width": 9,
                                            "expression": {
                                                "kind": "IdentifierName",
                                                "fullStart": 622,
                                                "fullEnd": 628,
                                                "start": 627,
                                                "end": 628,
                                                "fullWidth": 6,
                                                "width": 1,
                                                "text": "a",
                                                "value": "a",
                                                "valueText": "a",
                                                "hasLeadingTrivia": true,
                                                "leadingTrivia": [
                                                    {
                                                        "kind": "WhitespaceTrivia",
                                                        "text": "     "
                                                    }
                                                ]
                                            },
                                            "dotToken": {
                                                "kind": "DotToken",
                                                "fullStart": 628,
                                                "fullEnd": 629,
                                                "start": 628,
                                                "end": 629,
                                                "fullWidth": 1,
                                                "width": 1,
                                                "text": ".",
                                                "value": ".",
                                                "valueText": "."
                                            },
                                            "name": {
                                                "kind": "IdentifierName",
                                                "fullStart": 629,
                                                "fullEnd": 636,
                                                "start": 629,
                                                "end": 636,
                                                "fullWidth": 7,
                                                "width": 7,
                                                "text": "indexOf",
                                                "value": "indexOf",
                                                "valueText": "indexOf"
                                            }
                                        },
                                        "argumentList": {
                                            "kind": "ArgumentList",
                                            "fullStart": 636,
                                            "fullEnd": 646,
                                            "start": 636,
                                            "end": 645,
                                            "fullWidth": 10,
                                            "width": 9,
                                            "openParenToken": {
                                                "kind": "OpenParenToken",
                                                "fullStart": 636,
                                                "fullEnd": 637,
                                                "start": 636,
                                                "end": 637,
                                                "fullWidth": 1,
                                                "width": 1,
                                                "text": "(",
                                                "value": "(",
                                                "valueText": "("
                                            },
                                            "arguments": [
                                                {
                                                    "kind": "NumericLiteral",
                                                    "fullStart": 637,
                                                    "fullEnd": 638,
                                                    "start": 637,
                                                    "end": 638,
                                                    "fullWidth": 1,
                                                    "width": 1,
                                                    "text": "1",
                                                    "value": 1,
                                                    "valueText": "1"
                                                },
                                                {
                                                    "kind": "CommaToken",
                                                    "fullStart": 638,
                                                    "fullEnd": 639,
                                                    "start": 638,
                                                    "end": 639,
                                                    "fullWidth": 1,
                                                    "width": 1,
                                                    "text": ",",
                                                    "value": ",",
                                                    "valueText": ","
                                                },
                                                {
                                                    "kind": "FalseKeyword",
                                                    "fullStart": 639,
                                                    "fullEnd": 644,
                                                    "start": 639,
                                                    "end": 644,
                                                    "fullWidth": 5,
                                                    "width": 5,
                                                    "text": "false",
                                                    "value": false,
                                                    "valueText": "false"
                                                }
                                            ],
                                            "closeParenToken": {
                                                "kind": "CloseParenToken",
                                                "fullStart": 644,
                                                "fullEnd": 646,
                                                "start": 644,
                                                "end": 645,
                                                "fullWidth": 2,
                                                "width": 1,
                                                "text": ")",
                                                "value": ")",
                                                "valueText": ")",
                                                "hasTrailingTrivia": true,
                                                "trailingTrivia": [
                                                    {
                                                        "kind": "WhitespaceTrivia",
                                                        "text": " "
                                                    }
                                                ]
                                            }
                                        }
                                    },
                                    "operatorToken": {
                                        "kind": "EqualsEqualsEqualsToken",
                                        "fullStart": 646,
                                        "fullEnd": 650,
                                        "start": 646,
                                        "end": 649,
                                        "fullWidth": 4,
                                        "width": 3,
                                        "text": "===",
                                        "value": "===",
                                        "valueText": "===",
                                        "hasTrailingTrivia": true,
                                        "trailingTrivia": [
                                            {
                                                "kind": "WhitespaceTrivia",
                                                "text": " "
                                            }
                                        ]
                                    },
                                    "right": {
                                        "kind": "NumericLiteral",
                                        "fullStart": 650,
                                        "fullEnd": 652,
                                        "start": 650,
                                        "end": 651,
                                        "fullWidth": 2,
                                        "width": 1,
                                        "text": "0",
                                        "value": 0,
                                        "valueText": "0",
                                        "hasTrailingTrivia": true,
                                        "trailingTrivia": [
                                            {
                                                "kind": "WhitespaceTrivia",
                                                "text": " "
                                            }
                                        ]
                                    }
                                }
                            },
                            "closeParenToken": {
                                "kind": "CloseParenToken",
                                "fullStart": 652,
                                "fullEnd": 654,
                                "start": 652,
                                "end": 653,
                                "fullWidth": 2,
                                "width": 1,
                                "text": ")",
                                "value": ")",
                                "valueText": ")",
                                "hasTrailingTrivia": true,
                                "trailingTrivia": [
                                    {
                                        "kind": "WhitespaceTrivia",
                                        "text": " "
                                    }
                                ]
                            },
                            "statement": {
                                "kind": "Block",
                                "fullStart": 654,
                                "fullEnd": 709,
                                "start": 654,
                                "end": 707,
                                "fullWidth": 55,
                                "width": 53,
                                "openBraceToken": {
                                    "kind": "OpenBraceToken",
                                    "fullStart": 654,
                                    "fullEnd": 686,
                                    "start": 654,
                                    "end": 655,
                                    "fullWidth": 32,
                                    "width": 1,
                                    "text": "{",
                                    "value": "{",
                                    "valueText": "{",
                                    "hasTrailingTrivia": true,
                                    "hasTrailingComment": true,
                                    "hasTrailingNewLine": true,
                                    "trailingTrivia": [
                                        {
                                            "kind": "WhitespaceTrivia",
                                            "text": "       "
                                        },
                                        {
                                            "kind": "SingleLineCommentTrivia",
                                            "text": "// false resolves to 0"
                                        },
                                        {
                                            "kind": "NewLineTrivia",
                                            "text": "\r\n"
                                        }
                                    ]
                                },
                                "statements": [
                                    {
                                        "kind": "ReturnStatement",
                                        "fullStart": 686,
                                        "fullEnd": 704,
                                        "start": 690,
                                        "end": 702,
                                        "fullWidth": 18,
                                        "width": 12,
                                        "returnKeyword": {
                                            "kind": "ReturnKeyword",
                                            "fullStart": 686,
                                            "fullEnd": 697,
                                            "start": 690,
                                            "end": 696,
                                            "fullWidth": 11,
                                            "width": 6,
                                            "text": "return",
                                            "value": "return",
                                            "valueText": "return",
                                            "hasLeadingTrivia": true,
                                            "hasTrailingTrivia": true,
                                            "leadingTrivia": [
                                                {
                                                    "kind": "WhitespaceTrivia",
                                                    "text": "    "
                                                }
                                            ],
                                            "trailingTrivia": [
                                                {
                                                    "kind": "WhitespaceTrivia",
                                                    "text": " "
                                                }
                                            ]
                                        },
                                        "expression": {
                                            "kind": "TrueKeyword",
                                            "fullStart": 697,
                                            "fullEnd": 701,
                                            "start": 697,
                                            "end": 701,
                                            "fullWidth": 4,
                                            "width": 4,
                                            "text": "true",
                                            "value": true,
                                            "valueText": "true"
                                        },
                                        "semicolonToken": {
                                            "kind": "SemicolonToken",
                                            "fullStart": 701,
                                            "fullEnd": 704,
                                            "start": 701,
                                            "end": 702,
                                            "fullWidth": 3,
                                            "width": 1,
                                            "text": ";",
                                            "value": ";",
                                            "valueText": ";",
                                            "hasTrailingTrivia": true,
                                            "hasTrailingNewLine": true,
                                            "trailingTrivia": [
                                                {
                                                    "kind": "NewLineTrivia",
                                                    "text": "\r\n"
                                                }
                                            ]
                                        }
                                    }
                                ],
                                "closeBraceToken": {
                                    "kind": "CloseBraceToken",
                                    "fullStart": 704,
                                    "fullEnd": 709,
                                    "start": 706,
                                    "end": 707,
                                    "fullWidth": 5,
                                    "width": 1,
                                    "text": "}",
                                    "value": "}",
                                    "valueText": "}",
                                    "hasLeadingTrivia": true,
                                    "hasTrailingTrivia": true,
                                    "hasTrailingNewLine": true,
                                    "leadingTrivia": [
                                        {
                                            "kind": "WhitespaceTrivia",
                                            "text": "  "
                                        }
                                    ],
                                    "trailingTrivia": [
                                        {
                                            "kind": "NewLineTrivia",
                                            "text": "\r\n"
                                        }
                                    ]
                                }
                            }
                        }
                    ],
                    "closeBraceToken": {
                        "kind": "CloseBraceToken",
                        "fullStart": 709,
                        "fullEnd": 713,
                        "start": 710,
                        "end": 711,
                        "fullWidth": 4,
                        "width": 1,
                        "text": "}",
                        "value": "}",
                        "valueText": "}",
                        "hasLeadingTrivia": true,
                        "hasTrailingTrivia": true,
                        "hasTrailingNewLine": true,
                        "leadingTrivia": [
                            {
                                "kind": "WhitespaceTrivia",
                                "text": " "
                            }
                        ],
                        "trailingTrivia": [
                            {
                                "kind": "NewLineTrivia",
                                "text": "\r\n"
                            }
                        ]
                    }
                }
            },
            {
                "kind": "ExpressionStatement",
                "fullStart": 713,
                "fullEnd": 737,
                "start": 713,
                "end": 735,
                "fullWidth": 24,
                "width": 22,
                "expression": {
                    "kind": "InvocationExpression",
                    "fullStart": 713,
                    "fullEnd": 734,
                    "start": 713,
                    "end": 734,
                    "fullWidth": 21,
                    "width": 21,
                    "expression": {
                        "kind": "IdentifierName",
                        "fullStart": 713,
                        "fullEnd": 724,
                        "start": 713,
                        "end": 724,
                        "fullWidth": 11,
                        "width": 11,
                        "text": "runTestCase",
                        "value": "runTestCase",
                        "valueText": "runTestCase"
                    },
                    "argumentList": {
                        "kind": "ArgumentList",
                        "fullStart": 724,
                        "fullEnd": 734,
                        "start": 724,
                        "end": 734,
                        "fullWidth": 10,
                        "width": 10,
                        "openParenToken": {
                            "kind": "OpenParenToken",
                            "fullStart": 724,
                            "fullEnd": 725,
                            "start": 724,
                            "end": 725,
                            "fullWidth": 1,
                            "width": 1,
                            "text": "(",
                            "value": "(",
                            "valueText": "("
                        },
                        "arguments": [
                            {
                                "kind": "IdentifierName",
                                "fullStart": 725,
                                "fullEnd": 733,
                                "start": 725,
                                "end": 733,
                                "fullWidth": 8,
                                "width": 8,
                                "text": "testcase",
                                "value": "testcase",
                                "valueText": "testcase"
                            }
                        ],
                        "closeParenToken": {
                            "kind": "CloseParenToken",
                            "fullStart": 733,
                            "fullEnd": 734,
                            "start": 733,
                            "end": 734,
                            "fullWidth": 1,
                            "width": 1,
                            "text": ")",
                            "value": ")",
                            "valueText": ")"
                        }
                    }
                },
                "semicolonToken": {
                    "kind": "SemicolonToken",
                    "fullStart": 734,
                    "fullEnd": 737,
                    "start": 734,
                    "end": 735,
                    "fullWidth": 3,
                    "width": 1,
                    "text": ";",
                    "value": ";",
                    "valueText": ";",
                    "hasTrailingTrivia": true,
                    "hasTrailingNewLine": true,
                    "trailingTrivia": [
                        {
                            "kind": "NewLineTrivia",
                            "text": "\r\n"
                        }
                    ]
                }
            }
        ],
        "endOfFileToken": {
            "kind": "EndOfFileToken",
            "fullStart": 737,
            "fullEnd": 737,
            "start": 737,
            "end": 737,
            "fullWidth": 0,
            "width": 0,
            "text": ""
        }
    },
    "lineMap": {
        "lineStarts": [
            0,
            67,
            152,
            232,
            308,
            380,
            385,
            439,
            506,
            511,
            513,
            515,
            538,
            558,
            622,
            686,
            704,
            709,
            713,
            737
        ],
        "length": 737
    }
}<|MERGE_RESOLUTION|>--- conflicted
+++ resolved
@@ -245,12 +245,8 @@
                                         "start": 544,
                                         "end": 555,
                                         "fullWidth": 11,
-<<<<<<< HEAD
                                         "width": 11,
-                                        "identifier": {
-=======
                                         "propertyName": {
->>>>>>> 85e84683
                                             "kind": "IdentifierName",
                                             "fullStart": 544,
                                             "fullEnd": 546,
