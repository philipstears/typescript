{
    "isDeclaration": false,
    "languageVersion": "EcmaScript5",
    "parseOptions": {
        "allowAutomaticSemicolonInsertion": true
    },
    "sourceUnit": {
        "kind": "SourceUnit",
        "fullStart": 0,
        "fullEnd": 726,
        "start": 528,
        "end": 726,
        "fullWidth": 726,
        "width": 198,
        "isIncrementallyUnusable": true,
        "moduleElements": [
            {
                "kind": "FunctionDeclaration",
                "fullStart": 0,
                "fullEnd": 702,
                "start": 528,
                "end": 700,
                "fullWidth": 702,
                "width": 172,
                "modifiers": [],
                "functionKeyword": {
                    "kind": "FunctionKeyword",
                    "fullStart": 0,
                    "fullEnd": 537,
                    "start": 528,
                    "end": 536,
                    "fullWidth": 537,
                    "width": 8,
                    "text": "function",
                    "value": "function",
                    "valueText": "function",
                    "hasLeadingTrivia": true,
                    "hasLeadingComment": true,
                    "hasLeadingNewLine": true,
                    "hasTrailingTrivia": true,
                    "leadingTrivia": [
                        {
                            "kind": "SingleLineCommentTrivia",
                            "text": "/// Copyright (c) 2012 Ecma International.  All rights reserved. "
                        },
                        {
                            "kind": "NewLineTrivia",
                            "text": "\r\n"
                        },
                        {
                            "kind": "SingleLineCommentTrivia",
                            "text": "/// Ecma International makes this code available under the terms and conditions set"
                        },
                        {
                            "kind": "NewLineTrivia",
                            "text": "\r\n"
                        },
                        {
                            "kind": "SingleLineCommentTrivia",
                            "text": "/// forth on http://hg.ecmascript.org/tests/test262/raw-file/tip/LICENSE (the "
                        },
                        {
                            "kind": "NewLineTrivia",
                            "text": "\r\n"
                        },
                        {
                            "kind": "SingleLineCommentTrivia",
                            "text": "/// \"Use Terms\").   Any redistribution of this code must retain the above "
                        },
                        {
                            "kind": "NewLineTrivia",
                            "text": "\r\n"
                        },
                        {
                            "kind": "SingleLineCommentTrivia",
                            "text": "/// copyright and this notice and otherwise comply with the Use Terms."
                        },
                        {
                            "kind": "NewLineTrivia",
                            "text": "\r\n"
                        },
                        {
                            "kind": "MultiLineCommentTrivia",
                            "text": "/**\r\n * @path ch15/15.4/15.4.4/15.4.4.18/15.4.4.18-4-3.js\r\n * @description Array.prototype.forEach throws TypeError if callbackfn is null\r\n */"
                        },
                        {
                            "kind": "NewLineTrivia",
                            "text": "\r\n"
                        },
                        {
                            "kind": "NewLineTrivia",
                            "text": "\r\n"
                        },
                        {
                            "kind": "NewLineTrivia",
                            "text": "\r\n"
                        }
                    ],
                    "trailingTrivia": [
                        {
                            "kind": "WhitespaceTrivia",
                            "text": " "
                        }
                    ]
                },
                "identifier": {
                    "kind": "IdentifierName",
                    "fullStart": 537,
                    "fullEnd": 545,
                    "start": 537,
                    "end": 545,
                    "fullWidth": 8,
                    "width": 8,
                    "text": "testcase",
                    "value": "testcase",
                    "valueText": "testcase"
                },
                "callSignature": {
                    "kind": "CallSignature",
                    "fullStart": 545,
                    "fullEnd": 548,
                    "start": 545,
                    "end": 547,
                    "fullWidth": 3,
                    "width": 2,
                    "parameterList": {
                        "kind": "ParameterList",
                        "fullStart": 545,
                        "fullEnd": 548,
                        "start": 545,
                        "end": 547,
                        "fullWidth": 3,
                        "width": 2,
                        "openParenToken": {
                            "kind": "OpenParenToken",
                            "fullStart": 545,
                            "fullEnd": 546,
                            "start": 545,
                            "end": 546,
                            "fullWidth": 1,
                            "width": 1,
                            "text": "(",
                            "value": "(",
                            "valueText": "("
                        },
                        "parameters": [],
                        "closeParenToken": {
                            "kind": "CloseParenToken",
                            "fullStart": 546,
                            "fullEnd": 548,
                            "start": 546,
                            "end": 547,
                            "fullWidth": 2,
                            "width": 1,
                            "text": ")",
                            "value": ")",
                            "valueText": ")",
                            "hasTrailingTrivia": true,
                            "trailingTrivia": [
                                {
                                    "kind": "WhitespaceTrivia",
                                    "text": " "
                                }
                            ]
                        }
                    }
                },
                "block": {
                    "kind": "Block",
                    "fullStart": 548,
                    "fullEnd": 702,
                    "start": 548,
                    "end": 700,
                    "fullWidth": 154,
                    "width": 152,
                    "openBraceToken": {
                        "kind": "OpenBraceToken",
                        "fullStart": 548,
                        "fullEnd": 551,
                        "start": 548,
                        "end": 549,
                        "fullWidth": 3,
                        "width": 1,
                        "text": "{",
                        "value": "{",
                        "valueText": "{",
                        "hasTrailingTrivia": true,
                        "hasTrailingNewLine": true,
                        "trailingTrivia": [
                            {
                                "kind": "NewLineTrivia",
                                "text": "\r\n"
                            }
                        ]
                    },
                    "statements": [
                        {
                            "kind": "VariableStatement",
                            "fullStart": 551,
                            "fullEnd": 581,
                            "start": 555,
                            "end": 579,
                            "fullWidth": 30,
                            "width": 24,
                            "modifiers": [],
                            "variableDeclaration": {
                                "kind": "VariableDeclaration",
                                "fullStart": 551,
                                "fullEnd": 578,
                                "start": 555,
                                "end": 578,
                                "fullWidth": 27,
                                "width": 23,
                                "varKeyword": {
                                    "kind": "VarKeyword",
                                    "fullStart": 551,
                                    "fullEnd": 559,
                                    "start": 555,
                                    "end": 558,
                                    "fullWidth": 8,
                                    "width": 3,
                                    "text": "var",
                                    "value": "var",
                                    "valueText": "var",
                                    "hasLeadingTrivia": true,
                                    "hasLeadingNewLine": true,
                                    "hasTrailingTrivia": true,
                                    "leadingTrivia": [
                                        {
                                            "kind": "NewLineTrivia",
                                            "text": "\r\n"
                                        },
                                        {
                                            "kind": "WhitespaceTrivia",
                                            "text": "  "
                                        }
                                    ],
                                    "trailingTrivia": [
                                        {
                                            "kind": "WhitespaceTrivia",
                                            "text": " "
                                        }
                                    ]
                                },
                                "variableDeclarators": [
                                    {
                                        "kind": "VariableDeclarator",
                                        "fullStart": 559,
                                        "fullEnd": 578,
                                        "start": 559,
                                        "end": 578,
                                        "fullWidth": 19,
<<<<<<< HEAD
                                        "width": 19,
                                        "identifier": {
=======
                                        "propertyName": {
>>>>>>> 85e84683
                                            "kind": "IdentifierName",
                                            "fullStart": 559,
                                            "fullEnd": 563,
                                            "start": 559,
                                            "end": 562,
                                            "fullWidth": 4,
                                            "width": 3,
                                            "text": "arr",
                                            "value": "arr",
                                            "valueText": "arr",
                                            "hasTrailingTrivia": true,
                                            "trailingTrivia": [
                                                {
                                                    "kind": "WhitespaceTrivia",
                                                    "text": " "
                                                }
                                            ]
                                        },
                                        "equalsValueClause": {
                                            "kind": "EqualsValueClause",
                                            "fullStart": 563,
                                            "fullEnd": 578,
                                            "start": 563,
                                            "end": 578,
                                            "fullWidth": 15,
                                            "width": 15,
                                            "equalsToken": {
                                                "kind": "EqualsToken",
                                                "fullStart": 563,
                                                "fullEnd": 565,
                                                "start": 563,
                                                "end": 564,
                                                "fullWidth": 2,
                                                "width": 1,
                                                "text": "=",
                                                "value": "=",
                                                "valueText": "=",
                                                "hasTrailingTrivia": true,
                                                "trailingTrivia": [
                                                    {
                                                        "kind": "WhitespaceTrivia",
                                                        "text": " "
                                                    }
                                                ]
                                            },
                                            "value": {
                                                "kind": "ObjectCreationExpression",
                                                "fullStart": 565,
                                                "fullEnd": 578,
                                                "start": 565,
                                                "end": 578,
                                                "fullWidth": 13,
                                                "width": 13,
                                                "newKeyword": {
                                                    "kind": "NewKeyword",
                                                    "fullStart": 565,
                                                    "fullEnd": 569,
                                                    "start": 565,
                                                    "end": 568,
                                                    "fullWidth": 4,
                                                    "width": 3,
                                                    "text": "new",
                                                    "value": "new",
                                                    "valueText": "new",
                                                    "hasTrailingTrivia": true,
                                                    "trailingTrivia": [
                                                        {
                                                            "kind": "WhitespaceTrivia",
                                                            "text": " "
                                                        }
                                                    ]
                                                },
                                                "expression": {
                                                    "kind": "IdentifierName",
                                                    "fullStart": 569,
                                                    "fullEnd": 574,
                                                    "start": 569,
                                                    "end": 574,
                                                    "fullWidth": 5,
                                                    "width": 5,
                                                    "text": "Array",
                                                    "value": "Array",
                                                    "valueText": "Array"
                                                },
                                                "argumentList": {
                                                    "kind": "ArgumentList",
                                                    "fullStart": 574,
                                                    "fullEnd": 578,
                                                    "start": 574,
                                                    "end": 578,
                                                    "fullWidth": 4,
                                                    "width": 4,
                                                    "openParenToken": {
                                                        "kind": "OpenParenToken",
                                                        "fullStart": 574,
                                                        "fullEnd": 575,
                                                        "start": 574,
                                                        "end": 575,
                                                        "fullWidth": 1,
                                                        "width": 1,
                                                        "text": "(",
                                                        "value": "(",
                                                        "valueText": "("
                                                    },
                                                    "arguments": [
                                                        {
                                                            "kind": "NumericLiteral",
                                                            "fullStart": 575,
                                                            "fullEnd": 577,
                                                            "start": 575,
                                                            "end": 577,
                                                            "fullWidth": 2,
                                                            "width": 2,
                                                            "text": "10",
                                                            "value": 10,
                                                            "valueText": "10"
                                                        }
                                                    ],
                                                    "closeParenToken": {
                                                        "kind": "CloseParenToken",
                                                        "fullStart": 577,
                                                        "fullEnd": 578,
                                                        "start": 577,
                                                        "end": 578,
                                                        "fullWidth": 1,
                                                        "width": 1,
                                                        "text": ")",
                                                        "value": ")",
                                                        "valueText": ")"
                                                    }
                                                }
                                            }
                                        }
                                    }
                                ]
                            },
                            "semicolonToken": {
                                "kind": "SemicolonToken",
                                "fullStart": 578,
                                "fullEnd": 581,
                                "start": 578,
                                "end": 579,
                                "fullWidth": 3,
                                "width": 1,
                                "text": ";",
                                "value": ";",
                                "valueText": ";",
                                "hasTrailingTrivia": true,
                                "hasTrailingNewLine": true,
                                "trailingTrivia": [
                                    {
                                        "kind": "NewLineTrivia",
                                        "text": "\r\n"
                                    }
                                ]
                            }
                        },
                        {
                            "kind": "TryStatement",
                            "fullStart": 581,
                            "fullEnd": 696,
                            "start": 583,
                            "end": 694,
                            "fullWidth": 115,
                            "width": 111,
                            "tryKeyword": {
                                "kind": "TryKeyword",
                                "fullStart": 581,
                                "fullEnd": 587,
                                "start": 583,
                                "end": 586,
                                "fullWidth": 6,
                                "width": 3,
                                "text": "try",
                                "value": "try",
                                "valueText": "try",
                                "hasLeadingTrivia": true,
                                "hasTrailingTrivia": true,
                                "leadingTrivia": [
                                    {
                                        "kind": "WhitespaceTrivia",
                                        "text": "  "
                                    }
                                ],
                                "trailingTrivia": [
                                    {
                                        "kind": "WhitespaceTrivia",
                                        "text": " "
                                    }
                                ]
                            },
                            "block": {
                                "kind": "Block",
                                "fullStart": 587,
                                "fullEnd": 623,
                                "start": 587,
                                "end": 621,
                                "fullWidth": 36,
                                "width": 34,
                                "openBraceToken": {
                                    "kind": "OpenBraceToken",
                                    "fullStart": 587,
                                    "fullEnd": 590,
                                    "start": 587,
                                    "end": 588,
                                    "fullWidth": 3,
                                    "width": 1,
                                    "text": "{",
                                    "value": "{",
                                    "valueText": "{",
                                    "hasTrailingTrivia": true,
                                    "hasTrailingNewLine": true,
                                    "trailingTrivia": [
                                        {
                                            "kind": "NewLineTrivia",
                                            "text": "\r\n"
                                        }
                                    ]
                                },
                                "statements": [
                                    {
                                        "kind": "ExpressionStatement",
                                        "fullStart": 590,
                                        "fullEnd": 618,
                                        "start": 594,
                                        "end": 612,
                                        "fullWidth": 28,
                                        "width": 18,
                                        "expression": {
                                            "kind": "InvocationExpression",
                                            "fullStart": 590,
                                            "fullEnd": 611,
                                            "start": 594,
                                            "end": 611,
                                            "fullWidth": 21,
                                            "width": 17,
                                            "expression": {
                                                "kind": "MemberAccessExpression",
                                                "fullStart": 590,
                                                "fullEnd": 605,
                                                "start": 594,
                                                "end": 605,
                                                "fullWidth": 15,
                                                "width": 11,
                                                "expression": {
                                                    "kind": "IdentifierName",
                                                    "fullStart": 590,
                                                    "fullEnd": 597,
                                                    "start": 594,
                                                    "end": 597,
                                                    "fullWidth": 7,
                                                    "width": 3,
                                                    "text": "arr",
                                                    "value": "arr",
                                                    "valueText": "arr",
                                                    "hasLeadingTrivia": true,
                                                    "leadingTrivia": [
                                                        {
                                                            "kind": "WhitespaceTrivia",
                                                            "text": "    "
                                                        }
                                                    ]
                                                },
                                                "dotToken": {
                                                    "kind": "DotToken",
                                                    "fullStart": 597,
                                                    "fullEnd": 598,
                                                    "start": 597,
                                                    "end": 598,
                                                    "fullWidth": 1,
                                                    "width": 1,
                                                    "text": ".",
                                                    "value": ".",
                                                    "valueText": "."
                                                },
                                                "name": {
                                                    "kind": "IdentifierName",
                                                    "fullStart": 598,
                                                    "fullEnd": 605,
                                                    "start": 598,
                                                    "end": 605,
                                                    "fullWidth": 7,
                                                    "width": 7,
                                                    "text": "forEach",
                                                    "value": "forEach",
                                                    "valueText": "forEach"
                                                }
                                            },
                                            "argumentList": {
                                                "kind": "ArgumentList",
                                                "fullStart": 605,
                                                "fullEnd": 611,
                                                "start": 605,
                                                "end": 611,
                                                "fullWidth": 6,
                                                "width": 6,
                                                "openParenToken": {
                                                    "kind": "OpenParenToken",
                                                    "fullStart": 605,
                                                    "fullEnd": 606,
                                                    "start": 605,
                                                    "end": 606,
                                                    "fullWidth": 1,
                                                    "width": 1,
                                                    "text": "(",
                                                    "value": "(",
                                                    "valueText": "("
                                                },
                                                "arguments": [
                                                    {
                                                        "kind": "NullKeyword",
                                                        "fullStart": 606,
                                                        "fullEnd": 610,
                                                        "start": 606,
                                                        "end": 610,
                                                        "fullWidth": 4,
                                                        "width": 4,
                                                        "text": "null"
                                                    }
                                                ],
                                                "closeParenToken": {
                                                    "kind": "CloseParenToken",
                                                    "fullStart": 610,
                                                    "fullEnd": 611,
                                                    "start": 610,
                                                    "end": 611,
                                                    "fullWidth": 1,
                                                    "width": 1,
                                                    "text": ")",
                                                    "value": ")",
                                                    "valueText": ")"
                                                }
                                            }
                                        },
                                        "semicolonToken": {
                                            "kind": "SemicolonToken",
                                            "fullStart": 611,
                                            "fullEnd": 618,
                                            "start": 611,
                                            "end": 612,
                                            "fullWidth": 7,
                                            "width": 1,
                                            "text": ";",
                                            "value": ";",
                                            "valueText": ";",
                                            "hasTrailingTrivia": true,
                                            "hasTrailingNewLine": true,
                                            "trailingTrivia": [
                                                {
                                                    "kind": "WhitespaceTrivia",
                                                    "text": "    "
                                                },
                                                {
                                                    "kind": "NewLineTrivia",
                                                    "text": "\r\n"
                                                }
                                            ]
                                        }
                                    }
                                ],
                                "closeBraceToken": {
                                    "kind": "CloseBraceToken",
                                    "fullStart": 618,
                                    "fullEnd": 623,
                                    "start": 620,
                                    "end": 621,
                                    "fullWidth": 5,
                                    "width": 1,
                                    "text": "}",
                                    "value": "}",
                                    "valueText": "}",
                                    "hasLeadingTrivia": true,
                                    "hasTrailingTrivia": true,
                                    "hasTrailingNewLine": true,
                                    "leadingTrivia": [
                                        {
                                            "kind": "WhitespaceTrivia",
                                            "text": "  "
                                        }
                                    ],
                                    "trailingTrivia": [
                                        {
                                            "kind": "NewLineTrivia",
                                            "text": "\r\n"
                                        }
                                    ]
                                }
                            },
                            "catchClause": {
                                "kind": "CatchClause",
                                "fullStart": 623,
                                "fullEnd": 696,
                                "start": 625,
                                "end": 694,
                                "fullWidth": 73,
                                "width": 69,
                                "catchKeyword": {
                                    "kind": "CatchKeyword",
                                    "fullStart": 623,
                                    "fullEnd": 630,
                                    "start": 625,
                                    "end": 630,
                                    "fullWidth": 7,
                                    "width": 5,
                                    "text": "catch",
                                    "value": "catch",
                                    "valueText": "catch",
                                    "hasLeadingTrivia": true,
                                    "leadingTrivia": [
                                        {
                                            "kind": "WhitespaceTrivia",
                                            "text": "  "
                                        }
                                    ]
                                },
                                "openParenToken": {
                                    "kind": "OpenParenToken",
                                    "fullStart": 630,
                                    "fullEnd": 631,
                                    "start": 630,
                                    "end": 631,
                                    "fullWidth": 1,
                                    "width": 1,
                                    "text": "(",
                                    "value": "(",
                                    "valueText": "("
                                },
                                "identifier": {
                                    "kind": "IdentifierName",
                                    "fullStart": 631,
                                    "fullEnd": 632,
                                    "start": 631,
                                    "end": 632,
                                    "fullWidth": 1,
                                    "width": 1,
                                    "text": "e",
                                    "value": "e",
                                    "valueText": "e"
                                },
                                "closeParenToken": {
                                    "kind": "CloseParenToken",
                                    "fullStart": 632,
                                    "fullEnd": 634,
                                    "start": 632,
                                    "end": 633,
                                    "fullWidth": 2,
                                    "width": 1,
                                    "text": ")",
                                    "value": ")",
                                    "valueText": ")",
                                    "hasTrailingTrivia": true,
                                    "trailingTrivia": [
                                        {
                                            "kind": "WhitespaceTrivia",
                                            "text": " "
                                        }
                                    ]
                                },
                                "block": {
                                    "kind": "Block",
                                    "fullStart": 634,
                                    "fullEnd": 696,
                                    "start": 634,
                                    "end": 694,
                                    "fullWidth": 62,
                                    "width": 60,
                                    "openBraceToken": {
                                        "kind": "OpenBraceToken",
                                        "fullStart": 634,
                                        "fullEnd": 637,
                                        "start": 634,
                                        "end": 635,
                                        "fullWidth": 3,
                                        "width": 1,
                                        "text": "{",
                                        "value": "{",
                                        "valueText": "{",
                                        "hasTrailingTrivia": true,
                                        "hasTrailingNewLine": true,
                                        "trailingTrivia": [
                                            {
                                                "kind": "NewLineTrivia",
                                                "text": "\r\n"
                                            }
                                        ]
                                    },
                                    "statements": [
                                        {
                                            "kind": "IfStatement",
                                            "fullStart": 637,
                                            "fullEnd": 691,
                                            "start": 641,
                                            "end": 687,
                                            "fullWidth": 54,
                                            "width": 46,
                                            "ifKeyword": {
                                                "kind": "IfKeyword",
                                                "fullStart": 637,
                                                "fullEnd": 643,
                                                "start": 641,
                                                "end": 643,
                                                "fullWidth": 6,
                                                "width": 2,
                                                "text": "if",
                                                "value": "if",
                                                "valueText": "if",
                                                "hasLeadingTrivia": true,
                                                "leadingTrivia": [
                                                    {
                                                        "kind": "WhitespaceTrivia",
                                                        "text": "    "
                                                    }
                                                ]
                                            },
                                            "openParenToken": {
                                                "kind": "OpenParenToken",
                                                "fullStart": 643,
                                                "fullEnd": 644,
                                                "start": 643,
                                                "end": 644,
                                                "fullWidth": 1,
                                                "width": 1,
                                                "text": "(",
                                                "value": "(",
                                                "valueText": "("
                                            },
                                            "condition": {
                                                "kind": "InstanceOfExpression",
                                                "fullStart": 644,
                                                "fullEnd": 666,
                                                "start": 644,
                                                "end": 666,
                                                "fullWidth": 22,
                                                "width": 22,
                                                "left": {
                                                    "kind": "IdentifierName",
                                                    "fullStart": 644,
                                                    "fullEnd": 646,
                                                    "start": 644,
                                                    "end": 645,
                                                    "fullWidth": 2,
                                                    "width": 1,
                                                    "text": "e",
                                                    "value": "e",
                                                    "valueText": "e",
                                                    "hasTrailingTrivia": true,
                                                    "trailingTrivia": [
                                                        {
                                                            "kind": "WhitespaceTrivia",
                                                            "text": " "
                                                        }
                                                    ]
                                                },
                                                "operatorToken": {
                                                    "kind": "InstanceOfKeyword",
                                                    "fullStart": 646,
                                                    "fullEnd": 657,
                                                    "start": 646,
                                                    "end": 656,
                                                    "fullWidth": 11,
                                                    "width": 10,
                                                    "text": "instanceof",
                                                    "value": "instanceof",
                                                    "valueText": "instanceof",
                                                    "hasTrailingTrivia": true,
                                                    "trailingTrivia": [
                                                        {
                                                            "kind": "WhitespaceTrivia",
                                                            "text": " "
                                                        }
                                                    ]
                                                },
                                                "right": {
                                                    "kind": "IdentifierName",
                                                    "fullStart": 657,
                                                    "fullEnd": 666,
                                                    "start": 657,
                                                    "end": 666,
                                                    "fullWidth": 9,
                                                    "width": 9,
                                                    "text": "TypeError",
                                                    "value": "TypeError",
                                                    "valueText": "TypeError"
                                                }
                                            },
                                            "closeParenToken": {
                                                "kind": "CloseParenToken",
                                                "fullStart": 666,
                                                "fullEnd": 669,
                                                "start": 666,
                                                "end": 667,
                                                "fullWidth": 3,
                                                "width": 1,
                                                "text": ")",
                                                "value": ")",
                                                "valueText": ")",
                                                "hasTrailingTrivia": true,
                                                "hasTrailingNewLine": true,
                                                "trailingTrivia": [
                                                    {
                                                        "kind": "NewLineTrivia",
                                                        "text": "\r\n"
                                                    }
                                                ]
                                            },
                                            "statement": {
                                                "kind": "ReturnStatement",
                                                "fullStart": 669,
                                                "fullEnd": 691,
                                                "start": 675,
                                                "end": 687,
                                                "fullWidth": 22,
                                                "width": 12,
                                                "returnKeyword": {
                                                    "kind": "ReturnKeyword",
                                                    "fullStart": 669,
                                                    "fullEnd": 682,
                                                    "start": 675,
                                                    "end": 681,
                                                    "fullWidth": 13,
                                                    "width": 6,
                                                    "text": "return",
                                                    "value": "return",
                                                    "valueText": "return",
                                                    "hasLeadingTrivia": true,
                                                    "hasTrailingTrivia": true,
                                                    "leadingTrivia": [
                                                        {
                                                            "kind": "WhitespaceTrivia",
                                                            "text": "      "
                                                        }
                                                    ],
                                                    "trailingTrivia": [
                                                        {
                                                            "kind": "WhitespaceTrivia",
                                                            "text": " "
                                                        }
                                                    ]
                                                },
                                                "expression": {
                                                    "kind": "TrueKeyword",
                                                    "fullStart": 682,
                                                    "fullEnd": 686,
                                                    "start": 682,
                                                    "end": 686,
                                                    "fullWidth": 4,
                                                    "width": 4,
                                                    "text": "true",
                                                    "value": true,
                                                    "valueText": "true"
                                                },
                                                "semicolonToken": {
                                                    "kind": "SemicolonToken",
                                                    "fullStart": 686,
                                                    "fullEnd": 691,
                                                    "start": 686,
                                                    "end": 687,
                                                    "fullWidth": 5,
                                                    "width": 1,
                                                    "text": ";",
                                                    "value": ";",
                                                    "valueText": ";",
                                                    "hasTrailingTrivia": true,
                                                    "hasTrailingNewLine": true,
                                                    "trailingTrivia": [
                                                        {
                                                            "kind": "WhitespaceTrivia",
                                                            "text": "  "
                                                        },
                                                        {
                                                            "kind": "NewLineTrivia",
                                                            "text": "\r\n"
                                                        }
                                                    ]
                                                }
                                            }
                                        }
                                    ],
                                    "closeBraceToken": {
                                        "kind": "CloseBraceToken",
                                        "fullStart": 691,
                                        "fullEnd": 696,
                                        "start": 693,
                                        "end": 694,
                                        "fullWidth": 5,
                                        "width": 1,
                                        "text": "}",
                                        "value": "}",
                                        "valueText": "}",
                                        "hasLeadingTrivia": true,
                                        "hasTrailingTrivia": true,
                                        "hasTrailingNewLine": true,
                                        "leadingTrivia": [
                                            {
                                                "kind": "WhitespaceTrivia",
                                                "text": "  "
                                            }
                                        ],
                                        "trailingTrivia": [
                                            {
                                                "kind": "NewLineTrivia",
                                                "text": "\r\n"
                                            }
                                        ]
                                    }
                                }
                            }
                        }
                    ],
                    "closeBraceToken": {
                        "kind": "CloseBraceToken",
                        "fullStart": 696,
                        "fullEnd": 702,
                        "start": 699,
                        "end": 700,
                        "fullWidth": 6,
                        "width": 1,
                        "text": "}",
                        "value": "}",
                        "valueText": "}",
                        "hasLeadingTrivia": true,
                        "hasLeadingNewLine": true,
                        "hasTrailingTrivia": true,
                        "hasTrailingNewLine": true,
                        "leadingTrivia": [
                            {
                                "kind": "NewLineTrivia",
                                "text": "\r\n"
                            },
                            {
                                "kind": "WhitespaceTrivia",
                                "text": " "
                            }
                        ],
                        "trailingTrivia": [
                            {
                                "kind": "NewLineTrivia",
                                "text": "\r\n"
                            }
                        ]
                    }
                }
            },
            {
                "kind": "ExpressionStatement",
                "fullStart": 702,
                "fullEnd": 726,
                "start": 702,
                "end": 724,
                "fullWidth": 24,
                "width": 22,
                "expression": {
                    "kind": "InvocationExpression",
                    "fullStart": 702,
                    "fullEnd": 723,
                    "start": 702,
                    "end": 723,
                    "fullWidth": 21,
                    "width": 21,
                    "expression": {
                        "kind": "IdentifierName",
                        "fullStart": 702,
                        "fullEnd": 713,
                        "start": 702,
                        "end": 713,
                        "fullWidth": 11,
                        "width": 11,
                        "text": "runTestCase",
                        "value": "runTestCase",
                        "valueText": "runTestCase"
                    },
                    "argumentList": {
                        "kind": "ArgumentList",
                        "fullStart": 713,
                        "fullEnd": 723,
                        "start": 713,
                        "end": 723,
                        "fullWidth": 10,
                        "width": 10,
                        "openParenToken": {
                            "kind": "OpenParenToken",
                            "fullStart": 713,
                            "fullEnd": 714,
                            "start": 713,
                            "end": 714,
                            "fullWidth": 1,
                            "width": 1,
                            "text": "(",
                            "value": "(",
                            "valueText": "("
                        },
                        "arguments": [
                            {
                                "kind": "IdentifierName",
                                "fullStart": 714,
                                "fullEnd": 722,
                                "start": 714,
                                "end": 722,
                                "fullWidth": 8,
                                "width": 8,
                                "text": "testcase",
                                "value": "testcase",
                                "valueText": "testcase"
                            }
                        ],
                        "closeParenToken": {
                            "kind": "CloseParenToken",
                            "fullStart": 722,
                            "fullEnd": 723,
                            "start": 722,
                            "end": 723,
                            "fullWidth": 1,
                            "width": 1,
                            "text": ")",
                            "value": ")",
                            "valueText": ")"
                        }
                    }
                },
                "semicolonToken": {
                    "kind": "SemicolonToken",
                    "fullStart": 723,
                    "fullEnd": 726,
                    "start": 723,
                    "end": 724,
                    "fullWidth": 3,
                    "width": 1,
                    "text": ";",
                    "value": ";",
                    "valueText": ";",
                    "hasTrailingTrivia": true,
                    "hasTrailingNewLine": true,
                    "trailingTrivia": [
                        {
                            "kind": "NewLineTrivia",
                            "text": "\r\n"
                        }
                    ]
                }
            }
        ],
        "endOfFileToken": {
            "kind": "EndOfFileToken",
            "fullStart": 726,
            "fullEnd": 726,
            "start": 726,
            "end": 726,
            "fullWidth": 0,
            "width": 0,
            "text": ""
        }
    },
    "lineMap": {
        "lineStarts": [
            0,
            67,
            152,
            232,
            308,
            380,
            385,
            439,
            519,
            524,
            526,
            528,
            551,
            553,
            581,
            590,
            618,
            623,
            637,
            669,
            691,
            696,
            698,
            702,
            726
        ],
        "length": 726
    }
}<|MERGE_RESOLUTION|>--- conflicted
+++ resolved
@@ -250,12 +250,8 @@
                                         "start": 559,
                                         "end": 578,
                                         "fullWidth": 19,
-<<<<<<< HEAD
                                         "width": 19,
-                                        "identifier": {
-=======
                                         "propertyName": {
->>>>>>> 85e84683
                                             "kind": "IdentifierName",
                                             "fullStart": 559,
                                             "fullEnd": 563,
