--- conflicted
+++ resolved
@@ -245,12 +245,8 @@
                                         "start": 550,
                                         "end": 564,
                                         "fullWidth": 14,
-<<<<<<< HEAD
                                         "width": 14,
-                                        "identifier": {
-=======
                                         "propertyName": {
->>>>>>> 85e84683
                                             "kind": "IdentifierName",
                                             "fullStart": 550,
                                             "fullEnd": 557,
@@ -792,12 +788,8 @@
                                         "start": 684,
                                         "end": 707,
                                         "fullWidth": 23,
-<<<<<<< HEAD
                                         "width": 23,
-                                        "identifier": {
-=======
                                         "propertyName": {
->>>>>>> 85e84683
                                             "kind": "IdentifierName",
                                             "fullStart": 684,
                                             "fullEnd": 688,
