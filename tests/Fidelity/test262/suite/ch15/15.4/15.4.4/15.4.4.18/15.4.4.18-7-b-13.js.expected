{
    "isDeclaration": false,
    "languageVersion": "EcmaScript5",
    "parseOptions": {
        "allowAutomaticSemicolonInsertion": true
    },
    "sourceUnit": {
        "kind": "SourceUnit",
        "fullStart": 0,
        "fullEnd": 1262,
        "start": 598,
        "end": 1262,
        "fullWidth": 1262,
        "width": 664,
        "isIncrementallyUnusable": true,
        "moduleElements": [
            {
                "kind": "FunctionDeclaration",
                "fullStart": 0,
                "fullEnd": 1238,
                "start": 598,
                "end": 1236,
                "fullWidth": 1238,
                "width": 638,
                "isIncrementallyUnusable": true,
                "modifiers": [],
                "functionKeyword": {
                    "kind": "FunctionKeyword",
                    "fullStart": 0,
                    "fullEnd": 607,
                    "start": 598,
                    "end": 606,
                    "fullWidth": 607,
                    "width": 8,
                    "text": "function",
                    "value": "function",
                    "valueText": "function",
                    "hasLeadingTrivia": true,
                    "hasLeadingComment": true,
                    "hasLeadingNewLine": true,
                    "hasTrailingTrivia": true,
                    "leadingTrivia": [
                        {
                            "kind": "SingleLineCommentTrivia",
                            "text": "/// Copyright (c) 2012 Ecma International.  All rights reserved. "
                        },
                        {
                            "kind": "NewLineTrivia",
                            "text": "\r\n"
                        },
                        {
                            "kind": "SingleLineCommentTrivia",
                            "text": "/// Ecma International makes this code available under the terms and conditions set"
                        },
                        {
                            "kind": "NewLineTrivia",
                            "text": "\r\n"
                        },
                        {
                            "kind": "SingleLineCommentTrivia",
                            "text": "/// forth on http://hg.ecmascript.org/tests/test262/raw-file/tip/LICENSE (the "
                        },
                        {
                            "kind": "NewLineTrivia",
                            "text": "\r\n"
                        },
                        {
                            "kind": "SingleLineCommentTrivia",
                            "text": "/// \"Use Terms\").   Any redistribution of this code must retain the above "
                        },
                        {
                            "kind": "NewLineTrivia",
                            "text": "\r\n"
                        },
                        {
                            "kind": "SingleLineCommentTrivia",
                            "text": "/// copyright and this notice and otherwise comply with the Use Terms."
                        },
                        {
                            "kind": "NewLineTrivia",
                            "text": "\r\n"
                        },
                        {
                            "kind": "MultiLineCommentTrivia",
                            "text": "/**\r\n * @path ch15/15.4/15.4.4/15.4.4.18/15.4.4.18-7-b-13.js\r\n * @description Array.prototype.forEach - deleting own property with prototype property causes prototype index property to be visited on an Array\r\n */"
                        },
                        {
                            "kind": "NewLineTrivia",
                            "text": "\r\n"
                        },
                        {
                            "kind": "NewLineTrivia",
                            "text": "\r\n"
                        },
                        {
                            "kind": "NewLineTrivia",
                            "text": "\r\n"
                        }
                    ],
                    "trailingTrivia": [
                        {
                            "kind": "WhitespaceTrivia",
                            "text": " "
                        }
                    ]
                },
                "identifier": {
                    "kind": "IdentifierName",
                    "fullStart": 607,
                    "fullEnd": 615,
                    "start": 607,
                    "end": 615,
                    "fullWidth": 8,
                    "width": 8,
                    "text": "testcase",
                    "value": "testcase",
                    "valueText": "testcase"
                },
                "callSignature": {
                    "kind": "CallSignature",
                    "fullStart": 615,
                    "fullEnd": 618,
                    "start": 615,
                    "end": 617,
                    "fullWidth": 3,
                    "width": 2,
                    "parameterList": {
                        "kind": "ParameterList",
                        "fullStart": 615,
                        "fullEnd": 618,
                        "start": 615,
                        "end": 617,
                        "fullWidth": 3,
                        "width": 2,
                        "openParenToken": {
                            "kind": "OpenParenToken",
                            "fullStart": 615,
                            "fullEnd": 616,
                            "start": 615,
                            "end": 616,
                            "fullWidth": 1,
                            "width": 1,
                            "text": "(",
                            "value": "(",
                            "valueText": "("
                        },
                        "parameters": [],
                        "closeParenToken": {
                            "kind": "CloseParenToken",
                            "fullStart": 616,
                            "fullEnd": 618,
                            "start": 616,
                            "end": 617,
                            "fullWidth": 2,
                            "width": 1,
                            "text": ")",
                            "value": ")",
                            "valueText": ")",
                            "hasTrailingTrivia": true,
                            "trailingTrivia": [
                                {
                                    "kind": "WhitespaceTrivia",
                                    "text": " "
                                }
                            ]
                        }
                    }
                },
                "block": {
                    "kind": "Block",
                    "fullStart": 618,
                    "fullEnd": 1238,
                    "start": 618,
                    "end": 1236,
                    "fullWidth": 620,
                    "width": 618,
                    "isIncrementallyUnusable": true,
                    "openBraceToken": {
                        "kind": "OpenBraceToken",
                        "fullStart": 618,
                        "fullEnd": 621,
                        "start": 618,
                        "end": 619,
                        "fullWidth": 3,
                        "width": 1,
                        "text": "{",
                        "value": "{",
                        "valueText": "{",
                        "hasTrailingTrivia": true,
                        "hasTrailingNewLine": true,
                        "trailingTrivia": [
                            {
                                "kind": "NewLineTrivia",
                                "text": "\r\n"
                            }
                        ]
                    },
                    "statements": [
                        {
                            "kind": "VariableStatement",
                            "fullStart": 621,
                            "fullEnd": 656,
                            "start": 631,
                            "end": 654,
                            "fullWidth": 35,
                            "width": 23,
                            "modifiers": [],
                            "variableDeclaration": {
                                "kind": "VariableDeclaration",
                                "fullStart": 621,
                                "fullEnd": 653,
                                "start": 631,
                                "end": 653,
                                "fullWidth": 32,
                                "width": 22,
                                "varKeyword": {
                                    "kind": "VarKeyword",
                                    "fullStart": 621,
                                    "fullEnd": 635,
                                    "start": 631,
                                    "end": 634,
                                    "fullWidth": 14,
                                    "width": 3,
                                    "text": "var",
                                    "value": "var",
                                    "valueText": "var",
                                    "hasLeadingTrivia": true,
                                    "hasLeadingNewLine": true,
                                    "hasTrailingTrivia": true,
                                    "leadingTrivia": [
                                        {
                                            "kind": "NewLineTrivia",
                                            "text": "\r\n"
                                        },
                                        {
                                            "kind": "WhitespaceTrivia",
                                            "text": "        "
                                        }
                                    ],
                                    "trailingTrivia": [
                                        {
                                            "kind": "WhitespaceTrivia",
                                            "text": " "
                                        }
                                    ]
                                },
                                "variableDeclarators": [
                                    {
                                        "kind": "VariableDeclarator",
                                        "fullStart": 635,
                                        "fullEnd": 653,
                                        "start": 635,
                                        "end": 653,
                                        "fullWidth": 18,
<<<<<<< HEAD
                                        "width": 18,
                                        "identifier": {
=======
                                        "propertyName": {
>>>>>>> 85e84683
                                            "kind": "IdentifierName",
                                            "fullStart": 635,
                                            "fullEnd": 646,
                                            "start": 635,
                                            "end": 645,
                                            "fullWidth": 11,
                                            "width": 10,
                                            "text": "testResult",
                                            "value": "testResult",
                                            "valueText": "testResult",
                                            "hasTrailingTrivia": true,
                                            "trailingTrivia": [
                                                {
                                                    "kind": "WhitespaceTrivia",
                                                    "text": " "
                                                }
                                            ]
                                        },
                                        "equalsValueClause": {
                                            "kind": "EqualsValueClause",
                                            "fullStart": 646,
                                            "fullEnd": 653,
                                            "start": 646,
                                            "end": 653,
                                            "fullWidth": 7,
                                            "width": 7,
                                            "equalsToken": {
                                                "kind": "EqualsToken",
                                                "fullStart": 646,
                                                "fullEnd": 648,
                                                "start": 646,
                                                "end": 647,
                                                "fullWidth": 2,
                                                "width": 1,
                                                "text": "=",
                                                "value": "=",
                                                "valueText": "=",
                                                "hasTrailingTrivia": true,
                                                "trailingTrivia": [
                                                    {
                                                        "kind": "WhitespaceTrivia",
                                                        "text": " "
                                                    }
                                                ]
                                            },
                                            "value": {
                                                "kind": "FalseKeyword",
                                                "fullStart": 648,
                                                "fullEnd": 653,
                                                "start": 648,
                                                "end": 653,
                                                "fullWidth": 5,
                                                "width": 5,
                                                "text": "false",
                                                "value": false,
                                                "valueText": "false"
                                            }
                                        }
                                    }
                                ]
                            },
                            "semicolonToken": {
                                "kind": "SemicolonToken",
                                "fullStart": 653,
                                "fullEnd": 656,
                                "start": 653,
                                "end": 654,
                                "fullWidth": 3,
                                "width": 1,
                                "text": ";",
                                "value": ";",
                                "valueText": ";",
                                "hasTrailingTrivia": true,
                                "hasTrailingNewLine": true,
                                "trailingTrivia": [
                                    {
                                        "kind": "NewLineTrivia",
                                        "text": "\r\n"
                                    }
                                ]
                            }
                        },
                        {
                            "kind": "FunctionDeclaration",
                            "fullStart": 656,
                            "fullEnd": 809,
                            "start": 666,
                            "end": 807,
                            "fullWidth": 153,
                            "width": 141,
                            "modifiers": [],
                            "functionKeyword": {
                                "kind": "FunctionKeyword",
                                "fullStart": 656,
                                "fullEnd": 675,
                                "start": 666,
                                "end": 674,
                                "fullWidth": 19,
                                "width": 8,
                                "text": "function",
                                "value": "function",
                                "valueText": "function",
                                "hasLeadingTrivia": true,
                                "hasLeadingNewLine": true,
                                "hasTrailingTrivia": true,
                                "leadingTrivia": [
                                    {
                                        "kind": "NewLineTrivia",
                                        "text": "\r\n"
                                    },
                                    {
                                        "kind": "WhitespaceTrivia",
                                        "text": "        "
                                    }
                                ],
                                "trailingTrivia": [
                                    {
                                        "kind": "WhitespaceTrivia",
                                        "text": " "
                                    }
                                ]
                            },
                            "identifier": {
                                "kind": "IdentifierName",
                                "fullStart": 675,
                                "fullEnd": 685,
                                "start": 675,
                                "end": 685,
                                "fullWidth": 10,
                                "width": 10,
                                "text": "callbackfn",
                                "value": "callbackfn",
                                "valueText": "callbackfn"
                            },
                            "callSignature": {
                                "kind": "CallSignature",
                                "fullStart": 685,
                                "fullEnd": 701,
                                "start": 685,
                                "end": 700,
                                "fullWidth": 16,
                                "width": 15,
                                "parameterList": {
                                    "kind": "ParameterList",
                                    "fullStart": 685,
                                    "fullEnd": 701,
                                    "start": 685,
                                    "end": 700,
                                    "fullWidth": 16,
                                    "width": 15,
                                    "openParenToken": {
                                        "kind": "OpenParenToken",
                                        "fullStart": 685,
                                        "fullEnd": 686,
                                        "start": 685,
                                        "end": 686,
                                        "fullWidth": 1,
                                        "width": 1,
                                        "text": "(",
                                        "value": "(",
                                        "valueText": "("
                                    },
                                    "parameters": [
                                        {
                                            "kind": "Parameter",
                                            "fullStart": 686,
                                            "fullEnd": 689,
                                            "start": 686,
                                            "end": 689,
                                            "fullWidth": 3,
                                            "width": 3,
                                            "modifiers": [],
                                            "identifier": {
                                                "kind": "IdentifierName",
                                                "fullStart": 686,
                                                "fullEnd": 689,
                                                "start": 686,
                                                "end": 689,
                                                "fullWidth": 3,
                                                "width": 3,
                                                "text": "val",
                                                "value": "val",
                                                "valueText": "val"
                                            }
                                        },
                                        {
                                            "kind": "CommaToken",
                                            "fullStart": 689,
                                            "fullEnd": 691,
                                            "start": 689,
                                            "end": 690,
                                            "fullWidth": 2,
                                            "width": 1,
                                            "text": ",",
                                            "value": ",",
                                            "valueText": ",",
                                            "hasTrailingTrivia": true,
                                            "trailingTrivia": [
                                                {
                                                    "kind": "WhitespaceTrivia",
                                                    "text": " "
                                                }
                                            ]
                                        },
                                        {
                                            "kind": "Parameter",
                                            "fullStart": 691,
                                            "fullEnd": 694,
                                            "start": 691,
                                            "end": 694,
                                            "fullWidth": 3,
                                            "width": 3,
                                            "modifiers": [],
                                            "identifier": {
                                                "kind": "IdentifierName",
                                                "fullStart": 691,
                                                "fullEnd": 694,
                                                "start": 691,
                                                "end": 694,
                                                "fullWidth": 3,
                                                "width": 3,
                                                "text": "idx",
                                                "value": "idx",
                                                "valueText": "idx"
                                            }
                                        },
                                        {
                                            "kind": "CommaToken",
                                            "fullStart": 694,
                                            "fullEnd": 696,
                                            "start": 694,
                                            "end": 695,
                                            "fullWidth": 2,
                                            "width": 1,
                                            "text": ",",
                                            "value": ",",
                                            "valueText": ",",
                                            "hasTrailingTrivia": true,
                                            "trailingTrivia": [
                                                {
                                                    "kind": "WhitespaceTrivia",
                                                    "text": " "
                                                }
                                            ]
                                        },
                                        {
                                            "kind": "Parameter",
                                            "fullStart": 696,
                                            "fullEnd": 699,
                                            "start": 696,
                                            "end": 699,
                                            "fullWidth": 3,
                                            "width": 3,
                                            "modifiers": [],
                                            "identifier": {
                                                "kind": "IdentifierName",
                                                "fullStart": 696,
                                                "fullEnd": 699,
                                                "start": 696,
                                                "end": 699,
                                                "fullWidth": 3,
                                                "width": 3,
                                                "text": "obj",
                                                "value": "obj",
                                                "valueText": "obj"
                                            }
                                        }
                                    ],
                                    "closeParenToken": {
                                        "kind": "CloseParenToken",
                                        "fullStart": 699,
                                        "fullEnd": 701,
                                        "start": 699,
                                        "end": 700,
                                        "fullWidth": 2,
                                        "width": 1,
                                        "text": ")",
                                        "value": ")",
                                        "valueText": ")",
                                        "hasTrailingTrivia": true,
                                        "trailingTrivia": [
                                            {
                                                "kind": "WhitespaceTrivia",
                                                "text": " "
                                            }
                                        ]
                                    }
                                }
                            },
                            "block": {
                                "kind": "Block",
                                "fullStart": 701,
                                "fullEnd": 809,
                                "start": 701,
                                "end": 807,
                                "fullWidth": 108,
                                "width": 106,
                                "openBraceToken": {
                                    "kind": "OpenBraceToken",
                                    "fullStart": 701,
                                    "fullEnd": 704,
                                    "start": 701,
                                    "end": 702,
                                    "fullWidth": 3,
                                    "width": 1,
                                    "text": "{",
                                    "value": "{",
                                    "valueText": "{",
                                    "hasTrailingTrivia": true,
                                    "hasTrailingNewLine": true,
                                    "trailingTrivia": [
                                        {
                                            "kind": "NewLineTrivia",
                                            "text": "\r\n"
                                        }
                                    ]
                                },
                                "statements": [
                                    {
                                        "kind": "IfStatement",
                                        "fullStart": 704,
                                        "fullEnd": 798,
                                        "start": 716,
                                        "end": 796,
                                        "fullWidth": 94,
                                        "width": 80,
                                        "ifKeyword": {
                                            "kind": "IfKeyword",
                                            "fullStart": 704,
                                            "fullEnd": 719,
                                            "start": 716,
                                            "end": 718,
                                            "fullWidth": 15,
                                            "width": 2,
                                            "text": "if",
                                            "value": "if",
                                            "valueText": "if",
                                            "hasLeadingTrivia": true,
                                            "hasTrailingTrivia": true,
                                            "leadingTrivia": [
                                                {
                                                    "kind": "WhitespaceTrivia",
                                                    "text": "            "
                                                }
                                            ],
                                            "trailingTrivia": [
                                                {
                                                    "kind": "WhitespaceTrivia",
                                                    "text": " "
                                                }
                                            ]
                                        },
                                        "openParenToken": {
                                            "kind": "OpenParenToken",
                                            "fullStart": 719,
                                            "fullEnd": 720,
                                            "start": 719,
                                            "end": 720,
                                            "fullWidth": 1,
                                            "width": 1,
                                            "text": "(",
                                            "value": "(",
                                            "valueText": "("
                                        },
                                        "condition": {
                                            "kind": "LogicalAndExpression",
                                            "fullStart": 720,
                                            "fullEnd": 742,
                                            "start": 720,
                                            "end": 742,
                                            "fullWidth": 22,
                                            "width": 22,
                                            "left": {
                                                "kind": "EqualsExpression",
                                                "fullStart": 720,
                                                "fullEnd": 730,
                                                "start": 720,
                                                "end": 729,
                                                "fullWidth": 10,
                                                "width": 9,
                                                "left": {
                                                    "kind": "IdentifierName",
                                                    "fullStart": 720,
                                                    "fullEnd": 724,
                                                    "start": 720,
                                                    "end": 723,
                                                    "fullWidth": 4,
                                                    "width": 3,
                                                    "text": "idx",
                                                    "value": "idx",
                                                    "valueText": "idx",
                                                    "hasTrailingTrivia": true,
                                                    "trailingTrivia": [
                                                        {
                                                            "kind": "WhitespaceTrivia",
                                                            "text": " "
                                                        }
                                                    ]
                                                },
                                                "operatorToken": {
                                                    "kind": "EqualsEqualsEqualsToken",
                                                    "fullStart": 724,
                                                    "fullEnd": 728,
                                                    "start": 724,
                                                    "end": 727,
                                                    "fullWidth": 4,
                                                    "width": 3,
                                                    "text": "===",
                                                    "value": "===",
                                                    "valueText": "===",
                                                    "hasTrailingTrivia": true,
                                                    "trailingTrivia": [
                                                        {
                                                            "kind": "WhitespaceTrivia",
                                                            "text": " "
                                                        }
                                                    ]
                                                },
                                                "right": {
                                                    "kind": "NumericLiteral",
                                                    "fullStart": 728,
                                                    "fullEnd": 730,
                                                    "start": 728,
                                                    "end": 729,
                                                    "fullWidth": 2,
                                                    "width": 1,
                                                    "text": "1",
                                                    "value": 1,
                                                    "valueText": "1",
                                                    "hasTrailingTrivia": true,
                                                    "trailingTrivia": [
                                                        {
                                                            "kind": "WhitespaceTrivia",
                                                            "text": " "
                                                        }
                                                    ]
                                                }
                                            },
                                            "operatorToken": {
                                                "kind": "AmpersandAmpersandToken",
                                                "fullStart": 730,
                                                "fullEnd": 733,
                                                "start": 730,
                                                "end": 732,
                                                "fullWidth": 3,
                                                "width": 2,
                                                "text": "&&",
                                                "value": "&&",
                                                "valueText": "&&",
                                                "hasTrailingTrivia": true,
                                                "trailingTrivia": [
                                                    {
                                                        "kind": "WhitespaceTrivia",
                                                        "text": " "
                                                    }
                                                ]
                                            },
                                            "right": {
                                                "kind": "EqualsExpression",
                                                "fullStart": 733,
                                                "fullEnd": 742,
                                                "start": 733,
                                                "end": 742,
                                                "fullWidth": 9,
                                                "width": 9,
                                                "left": {
                                                    "kind": "IdentifierName",
                                                    "fullStart": 733,
                                                    "fullEnd": 737,
                                                    "start": 733,
                                                    "end": 736,
                                                    "fullWidth": 4,
                                                    "width": 3,
                                                    "text": "val",
                                                    "value": "val",
                                                    "valueText": "val",
                                                    "hasTrailingTrivia": true,
                                                    "trailingTrivia": [
                                                        {
                                                            "kind": "WhitespaceTrivia",
                                                            "text": " "
                                                        }
                                                    ]
                                                },
                                                "operatorToken": {
                                                    "kind": "EqualsEqualsEqualsToken",
                                                    "fullStart": 737,
                                                    "fullEnd": 741,
                                                    "start": 737,
                                                    "end": 740,
                                                    "fullWidth": 4,
                                                    "width": 3,
                                                    "text": "===",
                                                    "value": "===",
                                                    "valueText": "===",
                                                    "hasTrailingTrivia": true,
                                                    "trailingTrivia": [
                                                        {
                                                            "kind": "WhitespaceTrivia",
                                                            "text": " "
                                                        }
                                                    ]
                                                },
                                                "right": {
                                                    "kind": "NumericLiteral",
                                                    "fullStart": 741,
                                                    "fullEnd": 742,
                                                    "start": 741,
                                                    "end": 742,
                                                    "fullWidth": 1,
                                                    "width": 1,
                                                    "text": "1",
                                                    "value": 1,
                                                    "valueText": "1"
                                                }
                                            }
                                        },
                                        "closeParenToken": {
                                            "kind": "CloseParenToken",
                                            "fullStart": 742,
                                            "fullEnd": 744,
                                            "start": 742,
                                            "end": 743,
                                            "fullWidth": 2,
                                            "width": 1,
                                            "text": ")",
                                            "value": ")",
                                            "valueText": ")",
                                            "hasTrailingTrivia": true,
                                            "trailingTrivia": [
                                                {
                                                    "kind": "WhitespaceTrivia",
                                                    "text": " "
                                                }
                                            ]
                                        },
                                        "statement": {
                                            "kind": "Block",
                                            "fullStart": 744,
                                            "fullEnd": 798,
                                            "start": 744,
                                            "end": 796,
                                            "fullWidth": 54,
                                            "width": 52,
                                            "openBraceToken": {
                                                "kind": "OpenBraceToken",
                                                "fullStart": 744,
                                                "fullEnd": 747,
                                                "start": 744,
                                                "end": 745,
                                                "fullWidth": 3,
                                                "width": 1,
                                                "text": "{",
                                                "value": "{",
                                                "valueText": "{",
                                                "hasTrailingTrivia": true,
                                                "hasTrailingNewLine": true,
                                                "trailingTrivia": [
                                                    {
                                                        "kind": "NewLineTrivia",
                                                        "text": "\r\n"
                                                    }
                                                ]
                                            },
                                            "statements": [
                                                {
                                                    "kind": "ExpressionStatement",
                                                    "fullStart": 747,
                                                    "fullEnd": 783,
                                                    "start": 763,
                                                    "end": 781,
                                                    "fullWidth": 36,
                                                    "width": 18,
                                                    "expression": {
                                                        "kind": "AssignmentExpression",
                                                        "fullStart": 747,
                                                        "fullEnd": 780,
                                                        "start": 763,
                                                        "end": 780,
                                                        "fullWidth": 33,
                                                        "width": 17,
                                                        "left": {
                                                            "kind": "IdentifierName",
                                                            "fullStart": 747,
                                                            "fullEnd": 774,
                                                            "start": 763,
                                                            "end": 773,
                                                            "fullWidth": 27,
                                                            "width": 10,
                                                            "text": "testResult",
                                                            "value": "testResult",
                                                            "valueText": "testResult",
                                                            "hasLeadingTrivia": true,
                                                            "hasTrailingTrivia": true,
                                                            "leadingTrivia": [
                                                                {
                                                                    "kind": "WhitespaceTrivia",
                                                                    "text": "                "
                                                                }
                                                            ],
                                                            "trailingTrivia": [
                                                                {
                                                                    "kind": "WhitespaceTrivia",
                                                                    "text": " "
                                                                }
                                                            ]
                                                        },
                                                        "operatorToken": {
                                                            "kind": "EqualsToken",
                                                            "fullStart": 774,
                                                            "fullEnd": 776,
                                                            "start": 774,
                                                            "end": 775,
                                                            "fullWidth": 2,
                                                            "width": 1,
                                                            "text": "=",
                                                            "value": "=",
                                                            "valueText": "=",
                                                            "hasTrailingTrivia": true,
                                                            "trailingTrivia": [
                                                                {
                                                                    "kind": "WhitespaceTrivia",
                                                                    "text": " "
                                                                }
                                                            ]
                                                        },
                                                        "right": {
                                                            "kind": "TrueKeyword",
                                                            "fullStart": 776,
                                                            "fullEnd": 780,
                                                            "start": 776,
                                                            "end": 780,
                                                            "fullWidth": 4,
                                                            "width": 4,
                                                            "text": "true",
                                                            "value": true,
                                                            "valueText": "true"
                                                        }
                                                    },
                                                    "semicolonToken": {
                                                        "kind": "SemicolonToken",
                                                        "fullStart": 780,
                                                        "fullEnd": 783,
                                                        "start": 780,
                                                        "end": 781,
                                                        "fullWidth": 3,
                                                        "width": 1,
                                                        "text": ";",
                                                        "value": ";",
                                                        "valueText": ";",
                                                        "hasTrailingTrivia": true,
                                                        "hasTrailingNewLine": true,
                                                        "trailingTrivia": [
                                                            {
                                                                "kind": "NewLineTrivia",
                                                                "text": "\r\n"
                                                            }
                                                        ]
                                                    }
                                                }
                                            ],
                                            "closeBraceToken": {
                                                "kind": "CloseBraceToken",
                                                "fullStart": 783,
                                                "fullEnd": 798,
                                                "start": 795,
                                                "end": 796,
                                                "fullWidth": 15,
                                                "width": 1,
                                                "text": "}",
                                                "value": "}",
                                                "valueText": "}",
                                                "hasLeadingTrivia": true,
                                                "hasTrailingTrivia": true,
                                                "hasTrailingNewLine": true,
                                                "leadingTrivia": [
                                                    {
                                                        "kind": "WhitespaceTrivia",
                                                        "text": "            "
                                                    }
                                                ],
                                                "trailingTrivia": [
                                                    {
                                                        "kind": "NewLineTrivia",
                                                        "text": "\r\n"
                                                    }
                                                ]
                                            }
                                        }
                                    }
                                ],
                                "closeBraceToken": {
                                    "kind": "CloseBraceToken",
                                    "fullStart": 798,
                                    "fullEnd": 809,
                                    "start": 806,
                                    "end": 807,
                                    "fullWidth": 11,
                                    "width": 1,
                                    "text": "}",
                                    "value": "}",
                                    "valueText": "}",
                                    "hasLeadingTrivia": true,
                                    "hasTrailingTrivia": true,
                                    "hasTrailingNewLine": true,
                                    "leadingTrivia": [
                                        {
                                            "kind": "WhitespaceTrivia",
                                            "text": "        "
                                        }
                                    ],
                                    "trailingTrivia": [
                                        {
                                            "kind": "NewLineTrivia",
                                            "text": "\r\n"
                                        }
                                    ]
                                }
                            }
                        },
                        {
                            "kind": "VariableStatement",
                            "fullStart": 809,
                            "fullEnd": 838,
                            "start": 817,
                            "end": 836,
                            "fullWidth": 29,
                            "width": 19,
                            "modifiers": [],
                            "variableDeclaration": {
                                "kind": "VariableDeclaration",
                                "fullStart": 809,
                                "fullEnd": 835,
                                "start": 817,
                                "end": 835,
                                "fullWidth": 26,
                                "width": 18,
                                "varKeyword": {
                                    "kind": "VarKeyword",
                                    "fullStart": 809,
                                    "fullEnd": 821,
                                    "start": 817,
                                    "end": 820,
                                    "fullWidth": 12,
                                    "width": 3,
                                    "text": "var",
                                    "value": "var",
                                    "valueText": "var",
                                    "hasLeadingTrivia": true,
                                    "hasTrailingTrivia": true,
                                    "leadingTrivia": [
                                        {
                                            "kind": "WhitespaceTrivia",
                                            "text": "        "
                                        }
                                    ],
                                    "trailingTrivia": [
                                        {
                                            "kind": "WhitespaceTrivia",
                                            "text": " "
                                        }
                                    ]
                                },
                                "variableDeclarators": [
                                    {
                                        "kind": "VariableDeclarator",
                                        "fullStart": 821,
                                        "fullEnd": 835,
                                        "start": 821,
                                        "end": 835,
                                        "fullWidth": 14,
<<<<<<< HEAD
                                        "width": 14,
                                        "identifier": {
=======
                                        "propertyName": {
>>>>>>> 85e84683
                                            "kind": "IdentifierName",
                                            "fullStart": 821,
                                            "fullEnd": 825,
                                            "start": 821,
                                            "end": 824,
                                            "fullWidth": 4,
                                            "width": 3,
                                            "text": "arr",
                                            "value": "arr",
                                            "valueText": "arr",
                                            "hasTrailingTrivia": true,
                                            "trailingTrivia": [
                                                {
                                                    "kind": "WhitespaceTrivia",
                                                    "text": " "
                                                }
                                            ]
                                        },
                                        "equalsValueClause": {
                                            "kind": "EqualsValueClause",
                                            "fullStart": 825,
                                            "fullEnd": 835,
                                            "start": 825,
                                            "end": 835,
                                            "fullWidth": 10,
                                            "width": 10,
                                            "equalsToken": {
                                                "kind": "EqualsToken",
                                                "fullStart": 825,
                                                "fullEnd": 827,
                                                "start": 825,
                                                "end": 826,
                                                "fullWidth": 2,
                                                "width": 1,
                                                "text": "=",
                                                "value": "=",
                                                "valueText": "=",
                                                "hasTrailingTrivia": true,
                                                "trailingTrivia": [
                                                    {
                                                        "kind": "WhitespaceTrivia",
                                                        "text": " "
                                                    }
                                                ]
                                            },
                                            "value": {
                                                "kind": "ArrayLiteralExpression",
                                                "fullStart": 827,
                                                "fullEnd": 835,
                                                "start": 827,
                                                "end": 835,
                                                "fullWidth": 8,
                                                "width": 8,
                                                "openBracketToken": {
                                                    "kind": "OpenBracketToken",
                                                    "fullStart": 827,
                                                    "fullEnd": 828,
                                                    "start": 827,
                                                    "end": 828,
                                                    "fullWidth": 1,
                                                    "width": 1,
                                                    "text": "[",
                                                    "value": "[",
                                                    "valueText": "["
                                                },
                                                "expressions": [
                                                    {
                                                        "kind": "NumericLiteral",
                                                        "fullStart": 828,
                                                        "fullEnd": 829,
                                                        "start": 828,
                                                        "end": 829,
                                                        "fullWidth": 1,
                                                        "width": 1,
                                                        "text": "0",
                                                        "value": 0,
                                                        "valueText": "0"
                                                    },
                                                    {
                                                        "kind": "CommaToken",
                                                        "fullStart": 829,
                                                        "fullEnd": 831,
                                                        "start": 829,
                                                        "end": 830,
                                                        "fullWidth": 2,
                                                        "width": 1,
                                                        "text": ",",
                                                        "value": ",",
                                                        "valueText": ",",
                                                        "hasTrailingTrivia": true,
                                                        "trailingTrivia": [
                                                            {
                                                                "kind": "WhitespaceTrivia",
                                                                "text": " "
                                                            }
                                                        ]
                                                    },
                                                    {
                                                        "kind": "NumericLiteral",
                                                        "fullStart": 831,
                                                        "fullEnd": 834,
                                                        "start": 831,
                                                        "end": 834,
                                                        "fullWidth": 3,
                                                        "width": 3,
                                                        "text": "111",
                                                        "value": 111,
                                                        "valueText": "111"
                                                    }
                                                ],
                                                "closeBracketToken": {
                                                    "kind": "CloseBracketToken",
                                                    "fullStart": 834,
                                                    "fullEnd": 835,
                                                    "start": 834,
                                                    "end": 835,
                                                    "fullWidth": 1,
                                                    "width": 1,
                                                    "text": "]",
                                                    "value": "]",
                                                    "valueText": "]"
                                                }
                                            }
                                        }
                                    }
                                ]
                            },
                            "semicolonToken": {
                                "kind": "SemicolonToken",
                                "fullStart": 835,
                                "fullEnd": 838,
                                "start": 835,
                                "end": 836,
                                "fullWidth": 3,
                                "width": 1,
                                "text": ";",
                                "value": ";",
                                "valueText": ";",
                                "hasTrailingTrivia": true,
                                "hasTrailingNewLine": true,
                                "trailingTrivia": [
                                    {
                                        "kind": "NewLineTrivia",
                                        "text": "\r\n"
                                    }
                                ]
                            }
                        },
                        {
                            "kind": "ExpressionStatement",
                            "fullStart": 838,
                            "fullEnd": 1035,
                            "start": 848,
                            "end": 1033,
                            "fullWidth": 197,
                            "width": 185,
                            "isIncrementallyUnusable": true,
                            "expression": {
                                "kind": "InvocationExpression",
                                "fullStart": 838,
                                "fullEnd": 1032,
                                "start": 848,
                                "end": 1032,
                                "fullWidth": 194,
                                "width": 184,
                                "isIncrementallyUnusable": true,
                                "expression": {
                                    "kind": "MemberAccessExpression",
                                    "fullStart": 838,
                                    "fullEnd": 869,
                                    "start": 848,
                                    "end": 869,
                                    "fullWidth": 31,
                                    "width": 21,
                                    "expression": {
                                        "kind": "IdentifierName",
                                        "fullStart": 838,
                                        "fullEnd": 854,
                                        "start": 848,
                                        "end": 854,
                                        "fullWidth": 16,
                                        "width": 6,
                                        "text": "Object",
                                        "value": "Object",
                                        "valueText": "Object",
                                        "hasLeadingTrivia": true,
                                        "hasLeadingNewLine": true,
                                        "leadingTrivia": [
                                            {
                                                "kind": "NewLineTrivia",
                                                "text": "\r\n"
                                            },
                                            {
                                                "kind": "WhitespaceTrivia",
                                                "text": "        "
                                            }
                                        ]
                                    },
                                    "dotToken": {
                                        "kind": "DotToken",
                                        "fullStart": 854,
                                        "fullEnd": 855,
                                        "start": 854,
                                        "end": 855,
                                        "fullWidth": 1,
                                        "width": 1,
                                        "text": ".",
                                        "value": ".",
                                        "valueText": "."
                                    },
                                    "name": {
                                        "kind": "IdentifierName",
                                        "fullStart": 855,
                                        "fullEnd": 869,
                                        "start": 855,
                                        "end": 869,
                                        "fullWidth": 14,
                                        "width": 14,
                                        "text": "defineProperty",
                                        "value": "defineProperty",
                                        "valueText": "defineProperty"
                                    }
                                },
                                "argumentList": {
                                    "kind": "ArgumentList",
                                    "fullStart": 869,
                                    "fullEnd": 1032,
                                    "start": 869,
                                    "end": 1032,
                                    "fullWidth": 163,
                                    "width": 163,
                                    "isIncrementallyUnusable": true,
                                    "openParenToken": {
                                        "kind": "OpenParenToken",
                                        "fullStart": 869,
                                        "fullEnd": 870,
                                        "start": 869,
                                        "end": 870,
                                        "fullWidth": 1,
                                        "width": 1,
                                        "text": "(",
                                        "value": "(",
                                        "valueText": "("
                                    },
                                    "arguments": [
                                        {
                                            "kind": "IdentifierName",
                                            "fullStart": 870,
                                            "fullEnd": 873,
                                            "start": 870,
                                            "end": 873,
                                            "fullWidth": 3,
                                            "width": 3,
                                            "text": "arr",
                                            "value": "arr",
                                            "valueText": "arr"
                                        },
                                        {
                                            "kind": "CommaToken",
                                            "fullStart": 873,
                                            "fullEnd": 875,
                                            "start": 873,
                                            "end": 874,
                                            "fullWidth": 2,
                                            "width": 1,
                                            "text": ",",
                                            "value": ",",
                                            "valueText": ",",
                                            "hasTrailingTrivia": true,
                                            "trailingTrivia": [
                                                {
                                                    "kind": "WhitespaceTrivia",
                                                    "text": " "
                                                }
                                            ]
                                        },
                                        {
                                            "kind": "StringLiteral",
                                            "fullStart": 875,
                                            "fullEnd": 878,
                                            "start": 875,
                                            "end": 878,
                                            "fullWidth": 3,
                                            "width": 3,
                                            "text": "\"0\"",
                                            "value": "0",
                                            "valueText": "0"
                                        },
                                        {
                                            "kind": "CommaToken",
                                            "fullStart": 878,
                                            "fullEnd": 880,
                                            "start": 878,
                                            "end": 879,
                                            "fullWidth": 2,
                                            "width": 1,
                                            "text": ",",
                                            "value": ",",
                                            "valueText": ",",
                                            "hasTrailingTrivia": true,
                                            "trailingTrivia": [
                                                {
                                                    "kind": "WhitespaceTrivia",
                                                    "text": " "
                                                }
                                            ]
                                        },
                                        {
                                            "kind": "ObjectLiteralExpression",
                                            "fullStart": 880,
                                            "fullEnd": 1031,
                                            "start": 880,
                                            "end": 1031,
                                            "fullWidth": 151,
                                            "width": 151,
                                            "isIncrementallyUnusable": true,
                                            "openBraceToken": {
                                                "kind": "OpenBraceToken",
                                                "fullStart": 880,
                                                "fullEnd": 883,
                                                "start": 880,
                                                "end": 881,
                                                "fullWidth": 3,
                                                "width": 1,
                                                "text": "{",
                                                "value": "{",
                                                "valueText": "{",
                                                "hasTrailingTrivia": true,
                                                "hasTrailingNewLine": true,
                                                "trailingTrivia": [
                                                    {
                                                        "kind": "NewLineTrivia",
                                                        "text": "\r\n"
                                                    }
                                                ]
                                            },
                                            "propertyAssignments": [
                                                {
                                                    "kind": "SimplePropertyAssignment",
                                                    "fullStart": 883,
                                                    "fullEnd": 987,
                                                    "start": 895,
                                                    "end": 987,
                                                    "fullWidth": 104,
                                                    "width": 92,
                                                    "isIncrementallyUnusable": true,
                                                    "propertyName": {
                                                        "kind": "IdentifierName",
                                                        "fullStart": 883,
                                                        "fullEnd": 898,
                                                        "start": 895,
                                                        "end": 898,
                                                        "fullWidth": 15,
                                                        "width": 3,
                                                        "text": "get",
                                                        "value": "get",
                                                        "valueText": "get",
                                                        "hasLeadingTrivia": true,
                                                        "leadingTrivia": [
                                                            {
                                                                "kind": "WhitespaceTrivia",
                                                                "text": "            "
                                                            }
                                                        ]
                                                    },
                                                    "colonToken": {
                                                        "kind": "ColonToken",
                                                        "fullStart": 898,
                                                        "fullEnd": 900,
                                                        "start": 898,
                                                        "end": 899,
                                                        "fullWidth": 2,
                                                        "width": 1,
                                                        "text": ":",
                                                        "value": ":",
                                                        "valueText": ":",
                                                        "hasTrailingTrivia": true,
                                                        "trailingTrivia": [
                                                            {
                                                                "kind": "WhitespaceTrivia",
                                                                "text": " "
                                                            }
                                                        ]
                                                    },
                                                    "expression": {
                                                        "kind": "FunctionExpression",
                                                        "fullStart": 900,
                                                        "fullEnd": 987,
                                                        "start": 900,
                                                        "end": 987,
                                                        "fullWidth": 87,
                                                        "width": 87,
                                                        "functionKeyword": {
                                                            "kind": "FunctionKeyword",
                                                            "fullStart": 900,
                                                            "fullEnd": 909,
                                                            "start": 900,
                                                            "end": 908,
                                                            "fullWidth": 9,
                                                            "width": 8,
                                                            "text": "function",
                                                            "value": "function",
                                                            "valueText": "function",
                                                            "hasTrailingTrivia": true,
                                                            "trailingTrivia": [
                                                                {
                                                                    "kind": "WhitespaceTrivia",
                                                                    "text": " "
                                                                }
                                                            ]
                                                        },
                                                        "callSignature": {
                                                            "kind": "CallSignature",
                                                            "fullStart": 909,
                                                            "fullEnd": 912,
                                                            "start": 909,
                                                            "end": 911,
                                                            "fullWidth": 3,
                                                            "width": 2,
                                                            "parameterList": {
                                                                "kind": "ParameterList",
                                                                "fullStart": 909,
                                                                "fullEnd": 912,
                                                                "start": 909,
                                                                "end": 911,
                                                                "fullWidth": 3,
                                                                "width": 2,
                                                                "openParenToken": {
                                                                    "kind": "OpenParenToken",
                                                                    "fullStart": 909,
                                                                    "fullEnd": 910,
                                                                    "start": 909,
                                                                    "end": 910,
                                                                    "fullWidth": 1,
                                                                    "width": 1,
                                                                    "text": "(",
                                                                    "value": "(",
                                                                    "valueText": "("
                                                                },
                                                                "parameters": [],
                                                                "closeParenToken": {
                                                                    "kind": "CloseParenToken",
                                                                    "fullStart": 910,
                                                                    "fullEnd": 912,
                                                                    "start": 910,
                                                                    "end": 911,
                                                                    "fullWidth": 2,
                                                                    "width": 1,
                                                                    "text": ")",
                                                                    "value": ")",
                                                                    "valueText": ")",
                                                                    "hasTrailingTrivia": true,
                                                                    "trailingTrivia": [
                                                                        {
                                                                            "kind": "WhitespaceTrivia",
                                                                            "text": " "
                                                                        }
                                                                    ]
                                                                }
                                                            }
                                                        },
                                                        "block": {
                                                            "kind": "Block",
                                                            "fullStart": 912,
                                                            "fullEnd": 987,
                                                            "start": 912,
                                                            "end": 987,
                                                            "fullWidth": 75,
                                                            "width": 75,
                                                            "openBraceToken": {
                                                                "kind": "OpenBraceToken",
                                                                "fullStart": 912,
                                                                "fullEnd": 915,
                                                                "start": 912,
                                                                "end": 913,
                                                                "fullWidth": 3,
                                                                "width": 1,
                                                                "text": "{",
                                                                "value": "{",
                                                                "valueText": "{",
                                                                "hasTrailingTrivia": true,
                                                                "hasTrailingNewLine": true,
                                                                "trailingTrivia": [
                                                                    {
                                                                        "kind": "NewLineTrivia",
                                                                        "text": "\r\n"
                                                                    }
                                                                ]
                                                            },
                                                            "statements": [
                                                                {
                                                                    "kind": "ExpressionStatement",
                                                                    "fullStart": 915,
                                                                    "fullEnd": 947,
                                                                    "start": 931,
                                                                    "end": 945,
                                                                    "fullWidth": 32,
                                                                    "width": 14,
                                                                    "expression": {
                                                                        "kind": "DeleteExpression",
                                                                        "fullStart": 915,
                                                                        "fullEnd": 944,
                                                                        "start": 931,
                                                                        "end": 944,
                                                                        "fullWidth": 29,
                                                                        "width": 13,
                                                                        "deleteKeyword": {
                                                                            "kind": "DeleteKeyword",
                                                                            "fullStart": 915,
                                                                            "fullEnd": 938,
                                                                            "start": 931,
                                                                            "end": 937,
                                                                            "fullWidth": 23,
                                                                            "width": 6,
                                                                            "text": "delete",
                                                                            "value": "delete",
                                                                            "valueText": "delete",
                                                                            "hasLeadingTrivia": true,
                                                                            "hasTrailingTrivia": true,
                                                                            "leadingTrivia": [
                                                                                {
                                                                                    "kind": "WhitespaceTrivia",
                                                                                    "text": "                "
                                                                                }
                                                                            ],
                                                                            "trailingTrivia": [
                                                                                {
                                                                                    "kind": "WhitespaceTrivia",
                                                                                    "text": " "
                                                                                }
                                                                            ]
                                                                        },
                                                                        "expression": {
                                                                            "kind": "ElementAccessExpression",
                                                                            "fullStart": 938,
                                                                            "fullEnd": 944,
                                                                            "start": 938,
                                                                            "end": 944,
                                                                            "fullWidth": 6,
                                                                            "width": 6,
                                                                            "expression": {
                                                                                "kind": "IdentifierName",
                                                                                "fullStart": 938,
                                                                                "fullEnd": 941,
                                                                                "start": 938,
                                                                                "end": 941,
                                                                                "fullWidth": 3,
                                                                                "width": 3,
                                                                                "text": "arr",
                                                                                "value": "arr",
                                                                                "valueText": "arr"
                                                                            },
                                                                            "openBracketToken": {
                                                                                "kind": "OpenBracketToken",
                                                                                "fullStart": 941,
                                                                                "fullEnd": 942,
                                                                                "start": 941,
                                                                                "end": 942,
                                                                                "fullWidth": 1,
                                                                                "width": 1,
                                                                                "text": "[",
                                                                                "value": "[",
                                                                                "valueText": "["
                                                                            },
                                                                            "argumentExpression": {
                                                                                "kind": "NumericLiteral",
                                                                                "fullStart": 942,
                                                                                "fullEnd": 943,
                                                                                "start": 942,
                                                                                "end": 943,
                                                                                "fullWidth": 1,
                                                                                "width": 1,
                                                                                "text": "1",
                                                                                "value": 1,
                                                                                "valueText": "1"
                                                                            },
                                                                            "closeBracketToken": {
                                                                                "kind": "CloseBracketToken",
                                                                                "fullStart": 943,
                                                                                "fullEnd": 944,
                                                                                "start": 943,
                                                                                "end": 944,
                                                                                "fullWidth": 1,
                                                                                "width": 1,
                                                                                "text": "]",
                                                                                "value": "]",
                                                                                "valueText": "]"
                                                                            }
                                                                        }
                                                                    },
                                                                    "semicolonToken": {
                                                                        "kind": "SemicolonToken",
                                                                        "fullStart": 944,
                                                                        "fullEnd": 947,
                                                                        "start": 944,
                                                                        "end": 945,
                                                                        "fullWidth": 3,
                                                                        "width": 1,
                                                                        "text": ";",
                                                                        "value": ";",
                                                                        "valueText": ";",
                                                                        "hasTrailingTrivia": true,
                                                                        "hasTrailingNewLine": true,
                                                                        "trailingTrivia": [
                                                                            {
                                                                                "kind": "NewLineTrivia",
                                                                                "text": "\r\n"
                                                                            }
                                                                        ]
                                                                    }
                                                                },
                                                                {
                                                                    "kind": "ReturnStatement",
                                                                    "fullStart": 947,
                                                                    "fullEnd": 974,
                                                                    "start": 963,
                                                                    "end": 972,
                                                                    "fullWidth": 27,
                                                                    "width": 9,
                                                                    "returnKeyword": {
                                                                        "kind": "ReturnKeyword",
                                                                        "fullStart": 947,
                                                                        "fullEnd": 970,
                                                                        "start": 963,
                                                                        "end": 969,
                                                                        "fullWidth": 23,
                                                                        "width": 6,
                                                                        "text": "return",
                                                                        "value": "return",
                                                                        "valueText": "return",
                                                                        "hasLeadingTrivia": true,
                                                                        "hasTrailingTrivia": true,
                                                                        "leadingTrivia": [
                                                                            {
                                                                                "kind": "WhitespaceTrivia",
                                                                                "text": "                "
                                                                            }
                                                                        ],
                                                                        "trailingTrivia": [
                                                                            {
                                                                                "kind": "WhitespaceTrivia",
                                                                                "text": " "
                                                                            }
                                                                        ]
                                                                    },
                                                                    "expression": {
                                                                        "kind": "NumericLiteral",
                                                                        "fullStart": 970,
                                                                        "fullEnd": 971,
                                                                        "start": 970,
                                                                        "end": 971,
                                                                        "fullWidth": 1,
                                                                        "width": 1,
                                                                        "text": "0",
                                                                        "value": 0,
                                                                        "valueText": "0"
                                                                    },
                                                                    "semicolonToken": {
                                                                        "kind": "SemicolonToken",
                                                                        "fullStart": 971,
                                                                        "fullEnd": 974,
                                                                        "start": 971,
                                                                        "end": 972,
                                                                        "fullWidth": 3,
                                                                        "width": 1,
                                                                        "text": ";",
                                                                        "value": ";",
                                                                        "valueText": ";",
                                                                        "hasTrailingTrivia": true,
                                                                        "hasTrailingNewLine": true,
                                                                        "trailingTrivia": [
                                                                            {
                                                                                "kind": "NewLineTrivia",
                                                                                "text": "\r\n"
                                                                            }
                                                                        ]
                                                                    }
                                                                }
                                                            ],
                                                            "closeBraceToken": {
                                                                "kind": "CloseBraceToken",
                                                                "fullStart": 974,
                                                                "fullEnd": 987,
                                                                "start": 986,
                                                                "end": 987,
                                                                "fullWidth": 13,
                                                                "width": 1,
                                                                "text": "}",
                                                                "value": "}",
                                                                "valueText": "}",
                                                                "hasLeadingTrivia": true,
                                                                "leadingTrivia": [
                                                                    {
                                                                        "kind": "WhitespaceTrivia",
                                                                        "text": "            "
                                                                    }
                                                                ]
                                                            }
                                                        }
                                                    }
                                                },
                                                {
                                                    "kind": "CommaToken",
                                                    "fullStart": 987,
                                                    "fullEnd": 990,
                                                    "start": 987,
                                                    "end": 988,
                                                    "fullWidth": 3,
                                                    "width": 1,
                                                    "text": ",",
                                                    "value": ",",
                                                    "valueText": ",",
                                                    "hasTrailingTrivia": true,
                                                    "hasTrailingNewLine": true,
                                                    "trailingTrivia": [
                                                        {
                                                            "kind": "NewLineTrivia",
                                                            "text": "\r\n"
                                                        }
                                                    ]
                                                },
                                                {
                                                    "kind": "SimplePropertyAssignment",
                                                    "fullStart": 990,
                                                    "fullEnd": 1022,
                                                    "start": 1002,
                                                    "end": 1020,
                                                    "fullWidth": 32,
                                                    "width": 18,
                                                    "propertyName": {
                                                        "kind": "IdentifierName",
                                                        "fullStart": 990,
                                                        "fullEnd": 1014,
                                                        "start": 1002,
                                                        "end": 1014,
                                                        "fullWidth": 24,
                                                        "width": 12,
                                                        "text": "configurable",
                                                        "value": "configurable",
                                                        "valueText": "configurable",
                                                        "hasLeadingTrivia": true,
                                                        "leadingTrivia": [
                                                            {
                                                                "kind": "WhitespaceTrivia",
                                                                "text": "            "
                                                            }
                                                        ]
                                                    },
                                                    "colonToken": {
                                                        "kind": "ColonToken",
                                                        "fullStart": 1014,
                                                        "fullEnd": 1016,
                                                        "start": 1014,
                                                        "end": 1015,
                                                        "fullWidth": 2,
                                                        "width": 1,
                                                        "text": ":",
                                                        "value": ":",
                                                        "valueText": ":",
                                                        "hasTrailingTrivia": true,
                                                        "trailingTrivia": [
                                                            {
                                                                "kind": "WhitespaceTrivia",
                                                                "text": " "
                                                            }
                                                        ]
                                                    },
                                                    "expression": {
                                                        "kind": "TrueKeyword",
                                                        "fullStart": 1016,
                                                        "fullEnd": 1022,
                                                        "start": 1016,
                                                        "end": 1020,
                                                        "fullWidth": 6,
                                                        "width": 4,
                                                        "text": "true",
                                                        "value": true,
                                                        "valueText": "true",
                                                        "hasTrailingTrivia": true,
                                                        "hasTrailingNewLine": true,
                                                        "trailingTrivia": [
                                                            {
                                                                "kind": "NewLineTrivia",
                                                                "text": "\r\n"
                                                            }
                                                        ]
                                                    }
                                                }
                                            ],
                                            "closeBraceToken": {
                                                "kind": "CloseBraceToken",
                                                "fullStart": 1022,
                                                "fullEnd": 1031,
                                                "start": 1030,
                                                "end": 1031,
                                                "fullWidth": 9,
                                                "width": 1,
                                                "text": "}",
                                                "value": "}",
                                                "valueText": "}",
                                                "hasLeadingTrivia": true,
                                                "leadingTrivia": [
                                                    {
                                                        "kind": "WhitespaceTrivia",
                                                        "text": "        "
                                                    }
                                                ]
                                            }
                                        }
                                    ],
                                    "closeParenToken": {
                                        "kind": "CloseParenToken",
                                        "fullStart": 1031,
                                        "fullEnd": 1032,
                                        "start": 1031,
                                        "end": 1032,
                                        "fullWidth": 1,
                                        "width": 1,
                                        "text": ")",
                                        "value": ")",
                                        "valueText": ")"
                                    }
                                }
                            },
                            "semicolonToken": {
                                "kind": "SemicolonToken",
                                "fullStart": 1032,
                                "fullEnd": 1035,
                                "start": 1032,
                                "end": 1033,
                                "fullWidth": 3,
                                "width": 1,
                                "text": ";",
                                "value": ";",
                                "valueText": ";",
                                "hasTrailingTrivia": true,
                                "hasTrailingNewLine": true,
                                "trailingTrivia": [
                                    {
                                        "kind": "NewLineTrivia",
                                        "text": "\r\n"
                                    }
                                ]
                            }
                        },
                        {
                            "kind": "TryStatement",
                            "fullStart": 1035,
                            "fullEnd": 1231,
                            "start": 1045,
                            "end": 1229,
                            "fullWidth": 196,
                            "width": 184,
                            "tryKeyword": {
                                "kind": "TryKeyword",
                                "fullStart": 1035,
                                "fullEnd": 1049,
                                "start": 1045,
                                "end": 1048,
                                "fullWidth": 14,
                                "width": 3,
                                "text": "try",
                                "value": "try",
                                "valueText": "try",
                                "hasLeadingTrivia": true,
                                "hasLeadingNewLine": true,
                                "hasTrailingTrivia": true,
                                "leadingTrivia": [
                                    {
                                        "kind": "NewLineTrivia",
                                        "text": "\r\n"
                                    },
                                    {
                                        "kind": "WhitespaceTrivia",
                                        "text": "        "
                                    }
                                ],
                                "trailingTrivia": [
                                    {
                                        "kind": "WhitespaceTrivia",
                                        "text": " "
                                    }
                                ]
                            },
                            "block": {
                                "kind": "Block",
                                "fullStart": 1049,
                                "fullEnd": 1169,
                                "start": 1049,
                                "end": 1168,
                                "fullWidth": 120,
                                "width": 119,
                                "openBraceToken": {
                                    "kind": "OpenBraceToken",
                                    "fullStart": 1049,
                                    "fullEnd": 1052,
                                    "start": 1049,
                                    "end": 1050,
                                    "fullWidth": 3,
                                    "width": 1,
                                    "text": "{",
                                    "value": "{",
                                    "valueText": "{",
                                    "hasTrailingTrivia": true,
                                    "hasTrailingNewLine": true,
                                    "trailingTrivia": [
                                        {
                                            "kind": "NewLineTrivia",
                                            "text": "\r\n"
                                        }
                                    ]
                                },
                                "statements": [
                                    {
                                        "kind": "ExpressionStatement",
                                        "fullStart": 1052,
                                        "fullEnd": 1089,
                                        "start": 1064,
                                        "end": 1087,
                                        "fullWidth": 37,
                                        "width": 23,
                                        "expression": {
                                            "kind": "AssignmentExpression",
                                            "fullStart": 1052,
                                            "fullEnd": 1086,
                                            "start": 1064,
                                            "end": 1086,
                                            "fullWidth": 34,
                                            "width": 22,
                                            "left": {
                                                "kind": "ElementAccessExpression",
                                                "fullStart": 1052,
                                                "fullEnd": 1083,
                                                "start": 1064,
                                                "end": 1082,
                                                "fullWidth": 31,
                                                "width": 18,
                                                "expression": {
                                                    "kind": "MemberAccessExpression",
                                                    "fullStart": 1052,
                                                    "fullEnd": 1079,
                                                    "start": 1064,
                                                    "end": 1079,
                                                    "fullWidth": 27,
                                                    "width": 15,
                                                    "expression": {
                                                        "kind": "IdentifierName",
                                                        "fullStart": 1052,
                                                        "fullEnd": 1069,
                                                        "start": 1064,
                                                        "end": 1069,
                                                        "fullWidth": 17,
                                                        "width": 5,
                                                        "text": "Array",
                                                        "value": "Array",
                                                        "valueText": "Array",
                                                        "hasLeadingTrivia": true,
                                                        "leadingTrivia": [
                                                            {
                                                                "kind": "WhitespaceTrivia",
                                                                "text": "            "
                                                            }
                                                        ]
                                                    },
                                                    "dotToken": {
                                                        "kind": "DotToken",
                                                        "fullStart": 1069,
                                                        "fullEnd": 1070,
                                                        "start": 1069,
                                                        "end": 1070,
                                                        "fullWidth": 1,
                                                        "width": 1,
                                                        "text": ".",
                                                        "value": ".",
                                                        "valueText": "."
                                                    },
                                                    "name": {
                                                        "kind": "IdentifierName",
                                                        "fullStart": 1070,
                                                        "fullEnd": 1079,
                                                        "start": 1070,
                                                        "end": 1079,
                                                        "fullWidth": 9,
                                                        "width": 9,
                                                        "text": "prototype",
                                                        "value": "prototype",
                                                        "valueText": "prototype"
                                                    }
                                                },
                                                "openBracketToken": {
                                                    "kind": "OpenBracketToken",
                                                    "fullStart": 1079,
                                                    "fullEnd": 1080,
                                                    "start": 1079,
                                                    "end": 1080,
                                                    "fullWidth": 1,
                                                    "width": 1,
                                                    "text": "[",
                                                    "value": "[",
                                                    "valueText": "["
                                                },
                                                "argumentExpression": {
                                                    "kind": "NumericLiteral",
                                                    "fullStart": 1080,
                                                    "fullEnd": 1081,
                                                    "start": 1080,
                                                    "end": 1081,
                                                    "fullWidth": 1,
                                                    "width": 1,
                                                    "text": "1",
                                                    "value": 1,
                                                    "valueText": "1"
                                                },
                                                "closeBracketToken": {
                                                    "kind": "CloseBracketToken",
                                                    "fullStart": 1081,
                                                    "fullEnd": 1083,
                                                    "start": 1081,
                                                    "end": 1082,
                                                    "fullWidth": 2,
                                                    "width": 1,
                                                    "text": "]",
                                                    "value": "]",
                                                    "valueText": "]",
                                                    "hasTrailingTrivia": true,
                                                    "trailingTrivia": [
                                                        {
                                                            "kind": "WhitespaceTrivia",
                                                            "text": " "
                                                        }
                                                    ]
                                                }
                                            },
                                            "operatorToken": {
                                                "kind": "EqualsToken",
                                                "fullStart": 1083,
                                                "fullEnd": 1085,
                                                "start": 1083,
                                                "end": 1084,
                                                "fullWidth": 2,
                                                "width": 1,
                                                "text": "=",
                                                "value": "=",
                                                "valueText": "=",
                                                "hasTrailingTrivia": true,
                                                "trailingTrivia": [
                                                    {
                                                        "kind": "WhitespaceTrivia",
                                                        "text": " "
                                                    }
                                                ]
                                            },
                                            "right": {
                                                "kind": "NumericLiteral",
                                                "fullStart": 1085,
                                                "fullEnd": 1086,
                                                "start": 1085,
                                                "end": 1086,
                                                "fullWidth": 1,
                                                "width": 1,
                                                "text": "1",
                                                "value": 1,
                                                "valueText": "1"
                                            }
                                        },
                                        "semicolonToken": {
                                            "kind": "SemicolonToken",
                                            "fullStart": 1086,
                                            "fullEnd": 1089,
                                            "start": 1086,
                                            "end": 1087,
                                            "fullWidth": 3,
                                            "width": 1,
                                            "text": ";",
                                            "value": ";",
                                            "valueText": ";",
                                            "hasTrailingTrivia": true,
                                            "hasTrailingNewLine": true,
                                            "trailingTrivia": [
                                                {
                                                    "kind": "NewLineTrivia",
                                                    "text": "\r\n"
                                                }
                                            ]
                                        }
                                    },
                                    {
                                        "kind": "ExpressionStatement",
                                        "fullStart": 1089,
                                        "fullEnd": 1127,
                                        "start": 1101,
                                        "end": 1125,
                                        "fullWidth": 38,
                                        "width": 24,
                                        "expression": {
                                            "kind": "InvocationExpression",
                                            "fullStart": 1089,
                                            "fullEnd": 1124,
                                            "start": 1101,
                                            "end": 1124,
                                            "fullWidth": 35,
                                            "width": 23,
                                            "expression": {
                                                "kind": "MemberAccessExpression",
                                                "fullStart": 1089,
                                                "fullEnd": 1112,
                                                "start": 1101,
                                                "end": 1112,
                                                "fullWidth": 23,
                                                "width": 11,
                                                "expression": {
                                                    "kind": "IdentifierName",
                                                    "fullStart": 1089,
                                                    "fullEnd": 1104,
                                                    "start": 1101,
                                                    "end": 1104,
                                                    "fullWidth": 15,
                                                    "width": 3,
                                                    "text": "arr",
                                                    "value": "arr",
                                                    "valueText": "arr",
                                                    "hasLeadingTrivia": true,
                                                    "leadingTrivia": [
                                                        {
                                                            "kind": "WhitespaceTrivia",
                                                            "text": "            "
                                                        }
                                                    ]
                                                },
                                                "dotToken": {
                                                    "kind": "DotToken",
                                                    "fullStart": 1104,
                                                    "fullEnd": 1105,
                                                    "start": 1104,
                                                    "end": 1105,
                                                    "fullWidth": 1,
                                                    "width": 1,
                                                    "text": ".",
                                                    "value": ".",
                                                    "valueText": "."
                                                },
                                                "name": {
                                                    "kind": "IdentifierName",
                                                    "fullStart": 1105,
                                                    "fullEnd": 1112,
                                                    "start": 1105,
                                                    "end": 1112,
                                                    "fullWidth": 7,
                                                    "width": 7,
                                                    "text": "forEach",
                                                    "value": "forEach",
                                                    "valueText": "forEach"
                                                }
                                            },
                                            "argumentList": {
                                                "kind": "ArgumentList",
                                                "fullStart": 1112,
                                                "fullEnd": 1124,
                                                "start": 1112,
                                                "end": 1124,
                                                "fullWidth": 12,
                                                "width": 12,
                                                "openParenToken": {
                                                    "kind": "OpenParenToken",
                                                    "fullStart": 1112,
                                                    "fullEnd": 1113,
                                                    "start": 1112,
                                                    "end": 1113,
                                                    "fullWidth": 1,
                                                    "width": 1,
                                                    "text": "(",
                                                    "value": "(",
                                                    "valueText": "("
                                                },
                                                "arguments": [
                                                    {
                                                        "kind": "IdentifierName",
                                                        "fullStart": 1113,
                                                        "fullEnd": 1123,
                                                        "start": 1113,
                                                        "end": 1123,
                                                        "fullWidth": 10,
                                                        "width": 10,
                                                        "text": "callbackfn",
                                                        "value": "callbackfn",
                                                        "valueText": "callbackfn"
                                                    }
                                                ],
                                                "closeParenToken": {
                                                    "kind": "CloseParenToken",
                                                    "fullStart": 1123,
                                                    "fullEnd": 1124,
                                                    "start": 1123,
                                                    "end": 1124,
                                                    "fullWidth": 1,
                                                    "width": 1,
                                                    "text": ")",
                                                    "value": ")",
                                                    "valueText": ")"
                                                }
                                            }
                                        },
                                        "semicolonToken": {
                                            "kind": "SemicolonToken",
                                            "fullStart": 1124,
                                            "fullEnd": 1127,
                                            "start": 1124,
                                            "end": 1125,
                                            "fullWidth": 3,
                                            "width": 1,
                                            "text": ";",
                                            "value": ";",
                                            "valueText": ";",
                                            "hasTrailingTrivia": true,
                                            "hasTrailingNewLine": true,
                                            "trailingTrivia": [
                                                {
                                                    "kind": "NewLineTrivia",
                                                    "text": "\r\n"
                                                }
                                            ]
                                        }
                                    },
                                    {
                                        "kind": "ReturnStatement",
                                        "fullStart": 1127,
                                        "fullEnd": 1159,
                                        "start": 1139,
                                        "end": 1157,
                                        "fullWidth": 32,
                                        "width": 18,
                                        "returnKeyword": {
                                            "kind": "ReturnKeyword",
                                            "fullStart": 1127,
                                            "fullEnd": 1146,
                                            "start": 1139,
                                            "end": 1145,
                                            "fullWidth": 19,
                                            "width": 6,
                                            "text": "return",
                                            "value": "return",
                                            "valueText": "return",
                                            "hasLeadingTrivia": true,
                                            "hasTrailingTrivia": true,
                                            "leadingTrivia": [
                                                {
                                                    "kind": "WhitespaceTrivia",
                                                    "text": "            "
                                                }
                                            ],
                                            "trailingTrivia": [
                                                {
                                                    "kind": "WhitespaceTrivia",
                                                    "text": " "
                                                }
                                            ]
                                        },
                                        "expression": {
                                            "kind": "IdentifierName",
                                            "fullStart": 1146,
                                            "fullEnd": 1156,
                                            "start": 1146,
                                            "end": 1156,
                                            "fullWidth": 10,
                                            "width": 10,
                                            "text": "testResult",
                                            "value": "testResult",
                                            "valueText": "testResult"
                                        },
                                        "semicolonToken": {
                                            "kind": "SemicolonToken",
                                            "fullStart": 1156,
                                            "fullEnd": 1159,
                                            "start": 1156,
                                            "end": 1157,
                                            "fullWidth": 3,
                                            "width": 1,
                                            "text": ";",
                                            "value": ";",
                                            "valueText": ";",
                                            "hasTrailingTrivia": true,
                                            "hasTrailingNewLine": true,
                                            "trailingTrivia": [
                                                {
                                                    "kind": "NewLineTrivia",
                                                    "text": "\r\n"
                                                }
                                            ]
                                        }
                                    }
                                ],
                                "closeBraceToken": {
                                    "kind": "CloseBraceToken",
                                    "fullStart": 1159,
                                    "fullEnd": 1169,
                                    "start": 1167,
                                    "end": 1168,
                                    "fullWidth": 10,
                                    "width": 1,
                                    "text": "}",
                                    "value": "}",
                                    "valueText": "}",
                                    "hasLeadingTrivia": true,
                                    "hasTrailingTrivia": true,
                                    "leadingTrivia": [
                                        {
                                            "kind": "WhitespaceTrivia",
                                            "text": "        "
                                        }
                                    ],
                                    "trailingTrivia": [
                                        {
                                            "kind": "WhitespaceTrivia",
                                            "text": " "
                                        }
                                    ]
                                }
                            },
                            "finallyClause": {
                                "kind": "FinallyClause",
                                "fullStart": 1169,
                                "fullEnd": 1231,
                                "start": 1169,
                                "end": 1229,
                                "fullWidth": 62,
                                "width": 60,
                                "finallyKeyword": {
                                    "kind": "FinallyKeyword",
                                    "fullStart": 1169,
                                    "fullEnd": 1177,
                                    "start": 1169,
                                    "end": 1176,
                                    "fullWidth": 8,
                                    "width": 7,
                                    "text": "finally",
                                    "value": "finally",
                                    "valueText": "finally",
                                    "hasTrailingTrivia": true,
                                    "trailingTrivia": [
                                        {
                                            "kind": "WhitespaceTrivia",
                                            "text": " "
                                        }
                                    ]
                                },
                                "block": {
                                    "kind": "Block",
                                    "fullStart": 1177,
                                    "fullEnd": 1231,
                                    "start": 1177,
                                    "end": 1229,
                                    "fullWidth": 54,
                                    "width": 52,
                                    "openBraceToken": {
                                        "kind": "OpenBraceToken",
                                        "fullStart": 1177,
                                        "fullEnd": 1180,
                                        "start": 1177,
                                        "end": 1178,
                                        "fullWidth": 3,
                                        "width": 1,
                                        "text": "{",
                                        "value": "{",
                                        "valueText": "{",
                                        "hasTrailingTrivia": true,
                                        "hasTrailingNewLine": true,
                                        "trailingTrivia": [
                                            {
                                                "kind": "NewLineTrivia",
                                                "text": "\r\n"
                                            }
                                        ]
                                    },
                                    "statements": [
                                        {
                                            "kind": "ExpressionStatement",
                                            "fullStart": 1180,
                                            "fullEnd": 1220,
                                            "start": 1192,
                                            "end": 1218,
                                            "fullWidth": 40,
                                            "width": 26,
                                            "expression": {
                                                "kind": "DeleteExpression",
                                                "fullStart": 1180,
                                                "fullEnd": 1217,
                                                "start": 1192,
                                                "end": 1217,
                                                "fullWidth": 37,
                                                "width": 25,
                                                "deleteKeyword": {
                                                    "kind": "DeleteKeyword",
                                                    "fullStart": 1180,
                                                    "fullEnd": 1199,
                                                    "start": 1192,
                                                    "end": 1198,
                                                    "fullWidth": 19,
                                                    "width": 6,
                                                    "text": "delete",
                                                    "value": "delete",
                                                    "valueText": "delete",
                                                    "hasLeadingTrivia": true,
                                                    "hasTrailingTrivia": true,
                                                    "leadingTrivia": [
                                                        {
                                                            "kind": "WhitespaceTrivia",
                                                            "text": "            "
                                                        }
                                                    ],
                                                    "trailingTrivia": [
                                                        {
                                                            "kind": "WhitespaceTrivia",
                                                            "text": " "
                                                        }
                                                    ]
                                                },
                                                "expression": {
                                                    "kind": "ElementAccessExpression",
                                                    "fullStart": 1199,
                                                    "fullEnd": 1217,
                                                    "start": 1199,
                                                    "end": 1217,
                                                    "fullWidth": 18,
                                                    "width": 18,
                                                    "expression": {
                                                        "kind": "MemberAccessExpression",
                                                        "fullStart": 1199,
                                                        "fullEnd": 1214,
                                                        "start": 1199,
                                                        "end": 1214,
                                                        "fullWidth": 15,
                                                        "width": 15,
                                                        "expression": {
                                                            "kind": "IdentifierName",
                                                            "fullStart": 1199,
                                                            "fullEnd": 1204,
                                                            "start": 1199,
                                                            "end": 1204,
                                                            "fullWidth": 5,
                                                            "width": 5,
                                                            "text": "Array",
                                                            "value": "Array",
                                                            "valueText": "Array"
                                                        },
                                                        "dotToken": {
                                                            "kind": "DotToken",
                                                            "fullStart": 1204,
                                                            "fullEnd": 1205,
                                                            "start": 1204,
                                                            "end": 1205,
                                                            "fullWidth": 1,
                                                            "width": 1,
                                                            "text": ".",
                                                            "value": ".",
                                                            "valueText": "."
                                                        },
                                                        "name": {
                                                            "kind": "IdentifierName",
                                                            "fullStart": 1205,
                                                            "fullEnd": 1214,
                                                            "start": 1205,
                                                            "end": 1214,
                                                            "fullWidth": 9,
                                                            "width": 9,
                                                            "text": "prototype",
                                                            "value": "prototype",
                                                            "valueText": "prototype"
                                                        }
                                                    },
                                                    "openBracketToken": {
                                                        "kind": "OpenBracketToken",
                                                        "fullStart": 1214,
                                                        "fullEnd": 1215,
                                                        "start": 1214,
                                                        "end": 1215,
                                                        "fullWidth": 1,
                                                        "width": 1,
                                                        "text": "[",
                                                        "value": "[",
                                                        "valueText": "["
                                                    },
                                                    "argumentExpression": {
                                                        "kind": "NumericLiteral",
                                                        "fullStart": 1215,
                                                        "fullEnd": 1216,
                                                        "start": 1215,
                                                        "end": 1216,
                                                        "fullWidth": 1,
                                                        "width": 1,
                                                        "text": "1",
                                                        "value": 1,
                                                        "valueText": "1"
                                                    },
                                                    "closeBracketToken": {
                                                        "kind": "CloseBracketToken",
                                                        "fullStart": 1216,
                                                        "fullEnd": 1217,
                                                        "start": 1216,
                                                        "end": 1217,
                                                        "fullWidth": 1,
                                                        "width": 1,
                                                        "text": "]",
                                                        "value": "]",
                                                        "valueText": "]"
                                                    }
                                                }
                                            },
                                            "semicolonToken": {
                                                "kind": "SemicolonToken",
                                                "fullStart": 1217,
                                                "fullEnd": 1220,
                                                "start": 1217,
                                                "end": 1218,
                                                "fullWidth": 3,
                                                "width": 1,
                                                "text": ";",
                                                "value": ";",
                                                "valueText": ";",
                                                "hasTrailingTrivia": true,
                                                "hasTrailingNewLine": true,
                                                "trailingTrivia": [
                                                    {
                                                        "kind": "NewLineTrivia",
                                                        "text": "\r\n"
                                                    }
                                                ]
                                            }
                                        }
                                    ],
                                    "closeBraceToken": {
                                        "kind": "CloseBraceToken",
                                        "fullStart": 1220,
                                        "fullEnd": 1231,
                                        "start": 1228,
                                        "end": 1229,
                                        "fullWidth": 11,
                                        "width": 1,
                                        "text": "}",
                                        "value": "}",
                                        "valueText": "}",
                                        "hasLeadingTrivia": true,
                                        "hasTrailingTrivia": true,
                                        "hasTrailingNewLine": true,
                                        "leadingTrivia": [
                                            {
                                                "kind": "WhitespaceTrivia",
                                                "text": "        "
                                            }
                                        ],
                                        "trailingTrivia": [
                                            {
                                                "kind": "NewLineTrivia",
                                                "text": "\r\n"
                                            }
                                        ]
                                    }
                                }
                            }
                        }
                    ],
                    "closeBraceToken": {
                        "kind": "CloseBraceToken",
                        "fullStart": 1231,
                        "fullEnd": 1238,
                        "start": 1235,
                        "end": 1236,
                        "fullWidth": 7,
                        "width": 1,
                        "text": "}",
                        "value": "}",
                        "valueText": "}",
                        "hasLeadingTrivia": true,
                        "hasTrailingTrivia": true,
                        "hasTrailingNewLine": true,
                        "leadingTrivia": [
                            {
                                "kind": "WhitespaceTrivia",
                                "text": "    "
                            }
                        ],
                        "trailingTrivia": [
                            {
                                "kind": "NewLineTrivia",
                                "text": "\r\n"
                            }
                        ]
                    }
                }
            },
            {
                "kind": "ExpressionStatement",
                "fullStart": 1238,
                "fullEnd": 1262,
                "start": 1238,
                "end": 1260,
                "fullWidth": 24,
                "width": 22,
                "expression": {
                    "kind": "InvocationExpression",
                    "fullStart": 1238,
                    "fullEnd": 1259,
                    "start": 1238,
                    "end": 1259,
                    "fullWidth": 21,
                    "width": 21,
                    "expression": {
                        "kind": "IdentifierName",
                        "fullStart": 1238,
                        "fullEnd": 1249,
                        "start": 1238,
                        "end": 1249,
                        "fullWidth": 11,
                        "width": 11,
                        "text": "runTestCase",
                        "value": "runTestCase",
                        "valueText": "runTestCase"
                    },
                    "argumentList": {
                        "kind": "ArgumentList",
                        "fullStart": 1249,
                        "fullEnd": 1259,
                        "start": 1249,
                        "end": 1259,
                        "fullWidth": 10,
                        "width": 10,
                        "openParenToken": {
                            "kind": "OpenParenToken",
                            "fullStart": 1249,
                            "fullEnd": 1250,
                            "start": 1249,
                            "end": 1250,
                            "fullWidth": 1,
                            "width": 1,
                            "text": "(",
                            "value": "(",
                            "valueText": "("
                        },
                        "arguments": [
                            {
                                "kind": "IdentifierName",
                                "fullStart": 1250,
                                "fullEnd": 1258,
                                "start": 1250,
                                "end": 1258,
                                "fullWidth": 8,
                                "width": 8,
                                "text": "testcase",
                                "value": "testcase",
                                "valueText": "testcase"
                            }
                        ],
                        "closeParenToken": {
                            "kind": "CloseParenToken",
                            "fullStart": 1258,
                            "fullEnd": 1259,
                            "start": 1258,
                            "end": 1259,
                            "fullWidth": 1,
                            "width": 1,
                            "text": ")",
                            "value": ")",
                            "valueText": ")"
                        }
                    }
                },
                "semicolonToken": {
                    "kind": "SemicolonToken",
                    "fullStart": 1259,
                    "fullEnd": 1262,
                    "start": 1259,
                    "end": 1260,
                    "fullWidth": 3,
                    "width": 1,
                    "text": ";",
                    "value": ";",
                    "valueText": ";",
                    "hasTrailingTrivia": true,
                    "hasTrailingNewLine": true,
                    "trailingTrivia": [
                        {
                            "kind": "NewLineTrivia",
                            "text": "\r\n"
                        }
                    ]
                }
            }
        ],
        "endOfFileToken": {
            "kind": "EndOfFileToken",
            "fullStart": 1262,
            "fullEnd": 1262,
            "start": 1262,
            "end": 1262,
            "fullWidth": 0,
            "width": 0,
            "text": ""
        }
    },
    "lineMap": {
        "lineStarts": [
            0,
            67,
            152,
            232,
            308,
            380,
            385,
            442,
            589,
            594,
            596,
            598,
            621,
            623,
            656,
            658,
            704,
            747,
            783,
            798,
            809,
            838,
            840,
            883,
            915,
            947,
            974,
            990,
            1022,
            1035,
            1037,
            1052,
            1089,
            1127,
            1159,
            1180,
            1220,
            1231,
            1238,
            1262
        ],
        "length": 1262
    }
}<|MERGE_RESOLUTION|>--- conflicted
+++ resolved
@@ -252,12 +252,8 @@
                                         "start": 635,
                                         "end": 653,
                                         "fullWidth": 18,
-<<<<<<< HEAD
                                         "width": 18,
-                                        "identifier": {
-=======
                                         "propertyName": {
->>>>>>> 85e84683
                                             "kind": "IdentifierName",
                                             "fullStart": 635,
                                             "fullEnd": 646,
@@ -1029,12 +1025,8 @@
                                         "start": 821,
                                         "end": 835,
                                         "fullWidth": 14,
-<<<<<<< HEAD
                                         "width": 14,
-                                        "identifier": {
-=======
                                         "propertyName": {
->>>>>>> 85e84683
                                             "kind": "IdentifierName",
                                             "fullStart": 821,
                                             "fullEnd": 825,
