{
    "isDeclaration": false,
    "languageVersion": "EcmaScript5",
    "parseOptions": {
        "allowAutomaticSemicolonInsertion": true
    },
    "sourceUnit": {
        "kind": "SourceUnit",
        "fullStart": 0,
        "fullEnd": 823,
        "start": 549,
        "end": 823,
        "fullWidth": 823,
        "width": 274,
        "isIncrementallyUnusable": true,
        "moduleElements": [
            {
                "kind": "FunctionDeclaration",
                "fullStart": 0,
                "fullEnd": 799,
                "start": 549,
                "end": 797,
                "fullWidth": 799,
                "width": 248,
                "modifiers": [],
                "functionKeyword": {
                    "kind": "FunctionKeyword",
                    "fullStart": 0,
                    "fullEnd": 558,
                    "start": 549,
                    "end": 557,
                    "fullWidth": 558,
                    "width": 8,
                    "text": "function",
                    "value": "function",
                    "valueText": "function",
                    "hasLeadingTrivia": true,
                    "hasLeadingComment": true,
                    "hasLeadingNewLine": true,
                    "hasTrailingTrivia": true,
                    "leadingTrivia": [
                        {
                            "kind": "SingleLineCommentTrivia",
                            "text": "/// Copyright (c) 2012 Ecma International.  All rights reserved. "
                        },
                        {
                            "kind": "NewLineTrivia",
                            "text": "\r\n"
                        },
                        {
                            "kind": "SingleLineCommentTrivia",
                            "text": "/// Ecma International makes this code available under the terms and conditions set"
                        },
                        {
                            "kind": "NewLineTrivia",
                            "text": "\r\n"
                        },
                        {
                            "kind": "SingleLineCommentTrivia",
                            "text": "/// forth on http://hg.ecmascript.org/tests/test262/raw-file/tip/LICENSE (the "
                        },
                        {
                            "kind": "NewLineTrivia",
                            "text": "\r\n"
                        },
                        {
                            "kind": "SingleLineCommentTrivia",
                            "text": "/// \"Use Terms\").   Any redistribution of this code must retain the above "
                        },
                        {
                            "kind": "NewLineTrivia",
                            "text": "\r\n"
                        },
                        {
                            "kind": "SingleLineCommentTrivia",
                            "text": "/// copyright and this notice and otherwise comply with the Use Terms."
                        },
                        {
                            "kind": "NewLineTrivia",
                            "text": "\r\n"
                        },
                        {
                            "kind": "MultiLineCommentTrivia",
                            "text": "/**\r\n * @path ch15/15.4/15.4.4/15.4.4.18/15.4.4.18-5-1-s.js\r\n * @description Array.prototype.forEach - thisArg not passed to strict callbackfn\r\n * @onlyStrict\r\n */"
                        },
                        {
                            "kind": "NewLineTrivia",
                            "text": "\r\n"
                        },
                        {
                            "kind": "NewLineTrivia",
                            "text": "\r\n"
                        },
                        {
                            "kind": "NewLineTrivia",
                            "text": "\r\n"
                        }
                    ],
                    "trailingTrivia": [
                        {
                            "kind": "WhitespaceTrivia",
                            "text": " "
                        }
                    ]
                },
                "identifier": {
                    "kind": "IdentifierName",
                    "fullStart": 558,
                    "fullEnd": 566,
                    "start": 558,
                    "end": 566,
                    "fullWidth": 8,
                    "width": 8,
                    "text": "testcase",
                    "value": "testcase",
                    "valueText": "testcase"
                },
                "callSignature": {
                    "kind": "CallSignature",
                    "fullStart": 566,
                    "fullEnd": 569,
                    "start": 566,
                    "end": 568,
                    "fullWidth": 3,
                    "width": 2,
                    "parameterList": {
                        "kind": "ParameterList",
                        "fullStart": 566,
                        "fullEnd": 569,
                        "start": 566,
                        "end": 568,
                        "fullWidth": 3,
                        "width": 2,
                        "openParenToken": {
                            "kind": "OpenParenToken",
                            "fullStart": 566,
                            "fullEnd": 567,
                            "start": 566,
                            "end": 567,
                            "fullWidth": 1,
                            "width": 1,
                            "text": "(",
                            "value": "(",
                            "valueText": "("
                        },
                        "parameters": [],
                        "closeParenToken": {
                            "kind": "CloseParenToken",
                            "fullStart": 567,
                            "fullEnd": 569,
                            "start": 567,
                            "end": 568,
                            "fullWidth": 2,
                            "width": 1,
                            "text": ")",
                            "value": ")",
                            "valueText": ")",
                            "hasTrailingTrivia": true,
                            "trailingTrivia": [
                                {
                                    "kind": "WhitespaceTrivia",
                                    "text": " "
                                }
                            ]
                        }
                    }
                },
                "block": {
                    "kind": "Block",
                    "fullStart": 569,
                    "fullEnd": 799,
                    "start": 569,
                    "end": 797,
                    "fullWidth": 230,
                    "width": 228,
                    "openBraceToken": {
                        "kind": "OpenBraceToken",
                        "fullStart": 569,
                        "fullEnd": 572,
                        "start": 569,
                        "end": 570,
                        "fullWidth": 3,
                        "width": 1,
                        "text": "{",
                        "value": "{",
                        "valueText": "{",
                        "hasTrailingTrivia": true,
                        "hasTrailingNewLine": true,
                        "trailingTrivia": [
                            {
                                "kind": "NewLineTrivia",
                                "text": "\r\n"
                            }
                        ]
                    },
                    "statements": [
                        {
                            "kind": "VariableStatement",
                            "fullStart": 572,
                            "fullEnd": 605,
                            "start": 574,
                            "end": 603,
                            "fullWidth": 33,
                            "width": 29,
                            "modifiers": [],
                            "variableDeclaration": {
                                "kind": "VariableDeclaration",
                                "fullStart": 572,
                                "fullEnd": 602,
                                "start": 574,
                                "end": 602,
                                "fullWidth": 30,
                                "width": 28,
                                "varKeyword": {
                                    "kind": "VarKeyword",
                                    "fullStart": 572,
                                    "fullEnd": 578,
                                    "start": 574,
                                    "end": 577,
                                    "fullWidth": 6,
                                    "width": 3,
                                    "text": "var",
                                    "value": "var",
                                    "valueText": "var",
                                    "hasLeadingTrivia": true,
                                    "hasTrailingTrivia": true,
                                    "leadingTrivia": [
                                        {
                                            "kind": "WhitespaceTrivia",
                                            "text": "  "
                                        }
                                    ],
                                    "trailingTrivia": [
                                        {
                                            "kind": "WhitespaceTrivia",
                                            "text": " "
                                        }
                                    ]
                                },
                                "variableDeclarators": [
                                    {
                                        "kind": "VariableDeclarator",
                                        "fullStart": 578,
                                        "fullEnd": 602,
                                        "start": 578,
                                        "end": 602,
                                        "fullWidth": 24,
                                        "width": 24,
                                        "identifier": {
                                            "kind": "IdentifierName",
                                            "fullStart": 578,
                                            "fullEnd": 595,
                                            "start": 578,
                                            "end": 594,
                                            "fullWidth": 17,
                                            "width": 16,
                                            "text": "innerThisCorrect",
                                            "value": "innerThisCorrect",
                                            "valueText": "innerThisCorrect",
                                            "hasTrailingTrivia": true,
                                            "trailingTrivia": [
                                                {
                                                    "kind": "WhitespaceTrivia",
                                                    "text": " "
                                                }
                                            ]
                                        },
                                        "equalsValueClause": {
                                            "kind": "EqualsValueClause",
                                            "fullStart": 595,
                                            "fullEnd": 602,
                                            "start": 595,
                                            "end": 602,
                                            "fullWidth": 7,
                                            "width": 7,
                                            "equalsToken": {
                                                "kind": "EqualsToken",
                                                "fullStart": 595,
                                                "fullEnd": 597,
                                                "start": 595,
                                                "end": 596,
                                                "fullWidth": 2,
                                                "width": 1,
                                                "text": "=",
                                                "value": "=",
                                                "valueText": "=",
                                                "hasTrailingTrivia": true,
                                                "trailingTrivia": [
                                                    {
                                                        "kind": "WhitespaceTrivia",
                                                        "text": " "
                                                    }
                                                ]
                                            },
                                            "value": {
                                                "kind": "FalseKeyword",
                                                "fullStart": 597,
                                                "fullEnd": 602,
                                                "start": 597,
                                                "end": 602,
                                                "fullWidth": 5,
                                                "width": 5,
                                                "text": "false",
                                                "value": false,
                                                "valueText": "false"
                                            }
                                        }
                                    }
                                ]
                            },
                            "semicolonToken": {
                                "kind": "SemicolonToken",
                                "fullStart": 602,
                                "fullEnd": 605,
                                "start": 602,
                                "end": 603,
                                "fullWidth": 3,
                                "width": 1,
                                "text": ";",
                                "value": ";",
                                "valueText": ";",
                                "hasTrailingTrivia": true,
                                "hasTrailingNewLine": true,
                                "trailingTrivia": [
                                    {
                                        "kind": "NewLineTrivia",
                                        "text": "\r\n"
                                    }
                                ]
                            }
                        },
                        {
                            "kind": "FunctionDeclaration",
                            "fullStart": 605,
                            "fullEnd": 733,
                            "start": 611,
                            "end": 731,
                            "fullWidth": 128,
                            "width": 120,
                            "modifiers": [],
                            "functionKeyword": {
                                "kind": "FunctionKeyword",
                                "fullStart": 605,
                                "fullEnd": 620,
                                "start": 611,
                                "end": 619,
                                "fullWidth": 15,
                                "width": 8,
                                "text": "function",
                                "value": "function",
                                "valueText": "function",
                                "hasLeadingTrivia": true,
                                "hasLeadingNewLine": true,
                                "hasTrailingTrivia": true,
                                "leadingTrivia": [
                                    {
                                        "kind": "WhitespaceTrivia",
                                        "text": "  "
                                    },
                                    {
                                        "kind": "NewLineTrivia",
                                        "text": "\r\n"
                                    },
                                    {
                                        "kind": "WhitespaceTrivia",
                                        "text": "  "
                                    }
                                ],
                                "trailingTrivia": [
                                    {
                                        "kind": "WhitespaceTrivia",
                                        "text": " "
                                    }
                                ]
                            },
                            "identifier": {
                                "kind": "IdentifierName",
                                "fullStart": 620,
                                "fullEnd": 630,
                                "start": 620,
                                "end": 630,
                                "fullWidth": 10,
                                "width": 10,
                                "text": "callbackfn",
                                "value": "callbackfn",
                                "valueText": "callbackfn"
                            },
                            "callSignature": {
                                "kind": "CallSignature",
                                "fullStart": 630,
                                "fullEnd": 646,
                                "start": 630,
                                "end": 645,
                                "fullWidth": 16,
                                "width": 15,
                                "parameterList": {
                                    "kind": "ParameterList",
                                    "fullStart": 630,
                                    "fullEnd": 646,
                                    "start": 630,
                                    "end": 645,
                                    "fullWidth": 16,
                                    "width": 15,
                                    "openParenToken": {
                                        "kind": "OpenParenToken",
                                        "fullStart": 630,
                                        "fullEnd": 631,
                                        "start": 630,
                                        "end": 631,
                                        "fullWidth": 1,
                                        "width": 1,
                                        "text": "(",
                                        "value": "(",
                                        "valueText": "("
                                    },
                                    "parameters": [
                                        {
                                            "kind": "Parameter",
                                            "fullStart": 631,
                                            "fullEnd": 634,
                                            "start": 631,
                                            "end": 634,
                                            "fullWidth": 3,
<<<<<<< HEAD
                                            "width": 3,
=======
                                            "modifiers": [],
>>>>>>> e3c38734
                                            "identifier": {
                                                "kind": "IdentifierName",
                                                "fullStart": 631,
                                                "fullEnd": 634,
                                                "start": 631,
                                                "end": 634,
                                                "fullWidth": 3,
                                                "width": 3,
                                                "text": "val",
                                                "value": "val",
                                                "valueText": "val"
                                            }
                                        },
                                        {
                                            "kind": "CommaToken",
                                            "fullStart": 634,
                                            "fullEnd": 636,
                                            "start": 634,
                                            "end": 635,
                                            "fullWidth": 2,
                                            "width": 1,
                                            "text": ",",
                                            "value": ",",
                                            "valueText": ",",
                                            "hasTrailingTrivia": true,
                                            "trailingTrivia": [
                                                {
                                                    "kind": "WhitespaceTrivia",
                                                    "text": " "
                                                }
                                            ]
                                        },
                                        {
                                            "kind": "Parameter",
                                            "fullStart": 636,
                                            "fullEnd": 639,
                                            "start": 636,
                                            "end": 639,
                                            "fullWidth": 3,
<<<<<<< HEAD
                                            "width": 3,
=======
                                            "modifiers": [],
>>>>>>> e3c38734
                                            "identifier": {
                                                "kind": "IdentifierName",
                                                "fullStart": 636,
                                                "fullEnd": 639,
                                                "start": 636,
                                                "end": 639,
                                                "fullWidth": 3,
                                                "width": 3,
                                                "text": "idx",
                                                "value": "idx",
                                                "valueText": "idx"
                                            }
                                        },
                                        {
                                            "kind": "CommaToken",
                                            "fullStart": 639,
                                            "fullEnd": 641,
                                            "start": 639,
                                            "end": 640,
                                            "fullWidth": 2,
                                            "width": 1,
                                            "text": ",",
                                            "value": ",",
                                            "valueText": ",",
                                            "hasTrailingTrivia": true,
                                            "trailingTrivia": [
                                                {
                                                    "kind": "WhitespaceTrivia",
                                                    "text": " "
                                                }
                                            ]
                                        },
                                        {
                                            "kind": "Parameter",
                                            "fullStart": 641,
                                            "fullEnd": 644,
                                            "start": 641,
                                            "end": 644,
                                            "fullWidth": 3,
<<<<<<< HEAD
                                            "width": 3,
=======
                                            "modifiers": [],
>>>>>>> e3c38734
                                            "identifier": {
                                                "kind": "IdentifierName",
                                                "fullStart": 641,
                                                "fullEnd": 644,
                                                "start": 641,
                                                "end": 644,
                                                "fullWidth": 3,
                                                "width": 3,
                                                "text": "obj",
                                                "value": "obj",
                                                "valueText": "obj"
                                            }
                                        }
                                    ],
                                    "closeParenToken": {
                                        "kind": "CloseParenToken",
                                        "fullStart": 644,
                                        "fullEnd": 646,
                                        "start": 644,
                                        "end": 645,
                                        "fullWidth": 2,
                                        "width": 1,
                                        "text": ")",
                                        "value": ")",
                                        "valueText": ")",
                                        "hasTrailingTrivia": true,
                                        "trailingTrivia": [
                                            {
                                                "kind": "WhitespaceTrivia",
                                                "text": " "
                                            }
                                        ]
                                    }
                                }
                            },
                            "block": {
                                "kind": "Block",
                                "fullStart": 646,
                                "fullEnd": 733,
                                "start": 646,
                                "end": 731,
                                "fullWidth": 87,
                                "width": 85,
                                "openBraceToken": {
                                    "kind": "OpenBraceToken",
                                    "fullStart": 646,
                                    "fullEnd": 649,
                                    "start": 646,
                                    "end": 647,
                                    "fullWidth": 3,
                                    "width": 1,
                                    "text": "{",
                                    "value": "{",
                                    "valueText": "{",
                                    "hasTrailingTrivia": true,
                                    "hasTrailingNewLine": true,
                                    "trailingTrivia": [
                                        {
                                            "kind": "NewLineTrivia",
                                            "text": "\r\n"
                                        }
                                    ]
                                },
                                "statements": [
                                    {
                                        "kind": "ExpressionStatement",
                                        "fullStart": 649,
                                        "fullEnd": 668,
                                        "start": 653,
                                        "end": 666,
                                        "fullWidth": 19,
                                        "width": 13,
                                        "expression": {
                                            "kind": "StringLiteral",
                                            "fullStart": 649,
                                            "fullEnd": 665,
                                            "start": 653,
                                            "end": 665,
                                            "fullWidth": 16,
                                            "width": 12,
                                            "text": "\"use strict\"",
                                            "value": "use strict",
                                            "valueText": "use strict",
                                            "hasLeadingTrivia": true,
                                            "leadingTrivia": [
                                                {
                                                    "kind": "WhitespaceTrivia",
                                                    "text": "    "
                                                }
                                            ]
                                        },
                                        "semicolonToken": {
                                            "kind": "SemicolonToken",
                                            "fullStart": 665,
                                            "fullEnd": 668,
                                            "start": 665,
                                            "end": 666,
                                            "fullWidth": 3,
                                            "width": 1,
                                            "text": ";",
                                            "value": ";",
                                            "valueText": ";",
                                            "hasTrailingTrivia": true,
                                            "hasTrailingNewLine": true,
                                            "trailingTrivia": [
                                                {
                                                    "kind": "NewLineTrivia",
                                                    "text": "\r\n"
                                                }
                                            ]
                                        }
                                    },
                                    {
                                        "kind": "ExpressionStatement",
                                        "fullStart": 668,
                                        "fullEnd": 710,
                                        "start": 672,
                                        "end": 708,
                                        "fullWidth": 42,
                                        "width": 36,
                                        "parsedInStrictMode": true,
                                        "expression": {
                                            "kind": "AssignmentExpression",
                                            "fullStart": 668,
                                            "fullEnd": 707,
                                            "start": 672,
                                            "end": 707,
                                            "fullWidth": 39,
                                            "width": 35,
                                            "parsedInStrictMode": true,
                                            "left": {
                                                "kind": "IdentifierName",
                                                "fullStart": 668,
                                                "fullEnd": 689,
                                                "start": 672,
                                                "end": 688,
                                                "fullWidth": 21,
                                                "width": 16,
                                                "text": "innerThisCorrect",
                                                "value": "innerThisCorrect",
                                                "valueText": "innerThisCorrect",
                                                "hasLeadingTrivia": true,
                                                "hasTrailingTrivia": true,
                                                "leadingTrivia": [
                                                    {
                                                        "kind": "WhitespaceTrivia",
                                                        "text": "    "
                                                    }
                                                ],
                                                "trailingTrivia": [
                                                    {
                                                        "kind": "WhitespaceTrivia",
                                                        "text": " "
                                                    }
                                                ]
                                            },
                                            "operatorToken": {
                                                "kind": "EqualsToken",
                                                "fullStart": 689,
                                                "fullEnd": 691,
                                                "start": 689,
                                                "end": 690,
                                                "fullWidth": 2,
                                                "width": 1,
                                                "text": "=",
                                                "value": "=",
                                                "valueText": "=",
                                                "hasTrailingTrivia": true,
                                                "trailingTrivia": [
                                                    {
                                                        "kind": "WhitespaceTrivia",
                                                        "text": " "
                                                    }
                                                ]
                                            },
                                            "right": {
                                                "kind": "EqualsExpression",
                                                "fullStart": 691,
                                                "fullEnd": 707,
                                                "start": 691,
                                                "end": 707,
                                                "fullWidth": 16,
                                                "width": 16,
                                                "parsedInStrictMode": true,
                                                "left": {
                                                    "kind": "ThisKeyword",
                                                    "fullStart": 691,
                                                    "fullEnd": 695,
                                                    "start": 691,
                                                    "end": 695,
                                                    "fullWidth": 4,
                                                    "width": 4,
                                                    "text": "this",
                                                    "value": "this",
                                                    "valueText": "this"
                                                },
                                                "operatorToken": {
                                                    "kind": "EqualsEqualsEqualsToken",
                                                    "fullStart": 695,
                                                    "fullEnd": 698,
                                                    "start": 695,
                                                    "end": 698,
                                                    "fullWidth": 3,
                                                    "width": 3,
                                                    "text": "===",
                                                    "value": "===",
                                                    "valueText": "==="
                                                },
                                                "right": {
                                                    "kind": "IdentifierName",
                                                    "fullStart": 698,
                                                    "fullEnd": 707,
                                                    "start": 698,
                                                    "end": 707,
                                                    "fullWidth": 9,
                                                    "width": 9,
                                                    "text": "undefined",
                                                    "value": "undefined",
                                                    "valueText": "undefined"
                                                }
                                            }
                                        },
                                        "semicolonToken": {
                                            "kind": "SemicolonToken",
                                            "fullStart": 707,
                                            "fullEnd": 710,
                                            "start": 707,
                                            "end": 708,
                                            "fullWidth": 3,
                                            "width": 1,
                                            "text": ";",
                                            "value": ";",
                                            "valueText": ";",
                                            "hasTrailingTrivia": true,
                                            "hasTrailingNewLine": true,
                                            "trailingTrivia": [
                                                {
                                                    "kind": "NewLineTrivia",
                                                    "text": "\r\n"
                                                }
                                            ]
                                        }
                                    },
                                    {
                                        "kind": "ReturnStatement",
                                        "fullStart": 710,
                                        "fullEnd": 728,
                                        "start": 714,
                                        "end": 726,
                                        "fullWidth": 18,
                                        "width": 12,
                                        "parsedInStrictMode": true,
                                        "returnKeyword": {
                                            "kind": "ReturnKeyword",
                                            "fullStart": 710,
                                            "fullEnd": 721,
                                            "start": 714,
                                            "end": 720,
                                            "fullWidth": 11,
                                            "width": 6,
                                            "text": "return",
                                            "value": "return",
                                            "valueText": "return",
                                            "hasLeadingTrivia": true,
                                            "hasTrailingTrivia": true,
                                            "leadingTrivia": [
                                                {
                                                    "kind": "WhitespaceTrivia",
                                                    "text": "    "
                                                }
                                            ],
                                            "trailingTrivia": [
                                                {
                                                    "kind": "WhitespaceTrivia",
                                                    "text": " "
                                                }
                                            ]
                                        },
                                        "expression": {
                                            "kind": "TrueKeyword",
                                            "fullStart": 721,
                                            "fullEnd": 725,
                                            "start": 721,
                                            "end": 725,
                                            "fullWidth": 4,
                                            "width": 4,
                                            "text": "true",
                                            "value": true,
                                            "valueText": "true"
                                        },
                                        "semicolonToken": {
                                            "kind": "SemicolonToken",
                                            "fullStart": 725,
                                            "fullEnd": 728,
                                            "start": 725,
                                            "end": 726,
                                            "fullWidth": 3,
                                            "width": 1,
                                            "text": ";",
                                            "value": ";",
                                            "valueText": ";",
                                            "hasTrailingTrivia": true,
                                            "hasTrailingNewLine": true,
                                            "trailingTrivia": [
                                                {
                                                    "kind": "NewLineTrivia",
                                                    "text": "\r\n"
                                                }
                                            ]
                                        }
                                    }
                                ],
                                "closeBraceToken": {
                                    "kind": "CloseBraceToken",
                                    "fullStart": 728,
                                    "fullEnd": 733,
                                    "start": 730,
                                    "end": 731,
                                    "fullWidth": 5,
                                    "width": 1,
                                    "text": "}",
                                    "value": "}",
                                    "valueText": "}",
                                    "hasLeadingTrivia": true,
                                    "hasTrailingTrivia": true,
                                    "hasTrailingNewLine": true,
                                    "leadingTrivia": [
                                        {
                                            "kind": "WhitespaceTrivia",
                                            "text": "  "
                                        }
                                    ],
                                    "trailingTrivia": [
                                        {
                                            "kind": "NewLineTrivia",
                                            "text": "\r\n"
                                        }
                                    ]
                                }
                            }
                        },
                        {
                            "kind": "ExpressionStatement",
                            "fullStart": 733,
                            "fullEnd": 763,
                            "start": 737,
                            "end": 761,
                            "fullWidth": 30,
                            "width": 24,
                            "expression": {
                                "kind": "InvocationExpression",
                                "fullStart": 733,
                                "fullEnd": 760,
                                "start": 737,
                                "end": 760,
                                "fullWidth": 27,
                                "width": 23,
                                "expression": {
                                    "kind": "MemberAccessExpression",
                                    "fullStart": 733,
                                    "fullEnd": 748,
                                    "start": 737,
                                    "end": 748,
                                    "fullWidth": 15,
                                    "width": 11,
                                    "expression": {
                                        "kind": "ArrayLiteralExpression",
                                        "fullStart": 733,
                                        "fullEnd": 740,
                                        "start": 737,
                                        "end": 740,
                                        "fullWidth": 7,
                                        "width": 3,
                                        "openBracketToken": {
                                            "kind": "OpenBracketToken",
                                            "fullStart": 733,
                                            "fullEnd": 738,
                                            "start": 737,
                                            "end": 738,
                                            "fullWidth": 5,
                                            "width": 1,
                                            "text": "[",
                                            "value": "[",
                                            "valueText": "[",
                                            "hasLeadingTrivia": true,
                                            "hasLeadingNewLine": true,
                                            "leadingTrivia": [
                                                {
                                                    "kind": "NewLineTrivia",
                                                    "text": "\r\n"
                                                },
                                                {
                                                    "kind": "WhitespaceTrivia",
                                                    "text": "  "
                                                }
                                            ]
                                        },
                                        "expressions": [
                                            {
                                                "kind": "NumericLiteral",
                                                "fullStart": 738,
                                                "fullEnd": 739,
                                                "start": 738,
                                                "end": 739,
                                                "fullWidth": 1,
                                                "width": 1,
                                                "text": "1",
                                                "value": 1,
                                                "valueText": "1"
                                            }
                                        ],
                                        "closeBracketToken": {
                                            "kind": "CloseBracketToken",
                                            "fullStart": 739,
                                            "fullEnd": 740,
                                            "start": 739,
                                            "end": 740,
                                            "fullWidth": 1,
                                            "width": 1,
                                            "text": "]",
                                            "value": "]",
                                            "valueText": "]"
                                        }
                                    },
                                    "dotToken": {
                                        "kind": "DotToken",
                                        "fullStart": 740,
                                        "fullEnd": 741,
                                        "start": 740,
                                        "end": 741,
                                        "fullWidth": 1,
                                        "width": 1,
                                        "text": ".",
                                        "value": ".",
                                        "valueText": "."
                                    },
                                    "name": {
                                        "kind": "IdentifierName",
                                        "fullStart": 741,
                                        "fullEnd": 748,
                                        "start": 741,
                                        "end": 748,
                                        "fullWidth": 7,
                                        "width": 7,
                                        "text": "forEach",
                                        "value": "forEach",
                                        "valueText": "forEach"
                                    }
                                },
                                "argumentList": {
                                    "kind": "ArgumentList",
                                    "fullStart": 748,
                                    "fullEnd": 760,
                                    "start": 748,
                                    "end": 760,
                                    "fullWidth": 12,
                                    "width": 12,
                                    "openParenToken": {
                                        "kind": "OpenParenToken",
                                        "fullStart": 748,
                                        "fullEnd": 749,
                                        "start": 748,
                                        "end": 749,
                                        "fullWidth": 1,
                                        "width": 1,
                                        "text": "(",
                                        "value": "(",
                                        "valueText": "("
                                    },
                                    "arguments": [
                                        {
                                            "kind": "IdentifierName",
                                            "fullStart": 749,
                                            "fullEnd": 759,
                                            "start": 749,
                                            "end": 759,
                                            "fullWidth": 10,
                                            "width": 10,
                                            "text": "callbackfn",
                                            "value": "callbackfn",
                                            "valueText": "callbackfn"
                                        }
                                    ],
                                    "closeParenToken": {
                                        "kind": "CloseParenToken",
                                        "fullStart": 759,
                                        "fullEnd": 760,
                                        "start": 759,
                                        "end": 760,
                                        "fullWidth": 1,
                                        "width": 1,
                                        "text": ")",
                                        "value": ")",
                                        "valueText": ")"
                                    }
                                }
                            },
                            "semicolonToken": {
                                "kind": "SemicolonToken",
                                "fullStart": 760,
                                "fullEnd": 763,
                                "start": 760,
                                "end": 761,
                                "fullWidth": 3,
                                "width": 1,
                                "text": ";",
                                "value": ";",
                                "valueText": ";",
                                "hasTrailingTrivia": true,
                                "hasTrailingNewLine": true,
                                "trailingTrivia": [
                                    {
                                        "kind": "NewLineTrivia",
                                        "text": "\r\n"
                                    }
                                ]
                            }
                        },
                        {
                            "kind": "ReturnStatement",
                            "fullStart": 763,
                            "fullEnd": 795,
                            "start": 765,
                            "end": 789,
                            "fullWidth": 32,
                            "width": 24,
                            "returnKeyword": {
                                "kind": "ReturnKeyword",
                                "fullStart": 763,
                                "fullEnd": 772,
                                "start": 765,
                                "end": 771,
                                "fullWidth": 9,
                                "width": 6,
                                "text": "return",
                                "value": "return",
                                "valueText": "return",
                                "hasLeadingTrivia": true,
                                "hasTrailingTrivia": true,
                                "leadingTrivia": [
                                    {
                                        "kind": "WhitespaceTrivia",
                                        "text": "  "
                                    }
                                ],
                                "trailingTrivia": [
                                    {
                                        "kind": "WhitespaceTrivia",
                                        "text": " "
                                    }
                                ]
                            },
                            "expression": {
                                "kind": "IdentifierName",
                                "fullStart": 772,
                                "fullEnd": 788,
                                "start": 772,
                                "end": 788,
                                "fullWidth": 16,
                                "width": 16,
                                "text": "innerThisCorrect",
                                "value": "innerThisCorrect",
                                "valueText": "innerThisCorrect"
                            },
                            "semicolonToken": {
                                "kind": "SemicolonToken",
                                "fullStart": 788,
                                "fullEnd": 795,
                                "start": 788,
                                "end": 789,
                                "fullWidth": 7,
                                "width": 1,
                                "text": ";",
                                "value": ";",
                                "valueText": ";",
                                "hasTrailingTrivia": true,
                                "hasTrailingNewLine": true,
                                "trailingTrivia": [
                                    {
                                        "kind": "WhitespaceTrivia",
                                        "text": "    "
                                    },
                                    {
                                        "kind": "NewLineTrivia",
                                        "text": "\r\n"
                                    }
                                ]
                            }
                        }
                    ],
                    "closeBraceToken": {
                        "kind": "CloseBraceToken",
                        "fullStart": 795,
                        "fullEnd": 799,
                        "start": 796,
                        "end": 797,
                        "fullWidth": 4,
                        "width": 1,
                        "text": "}",
                        "value": "}",
                        "valueText": "}",
                        "hasLeadingTrivia": true,
                        "hasTrailingTrivia": true,
                        "hasTrailingNewLine": true,
                        "leadingTrivia": [
                            {
                                "kind": "WhitespaceTrivia",
                                "text": " "
                            }
                        ],
                        "trailingTrivia": [
                            {
                                "kind": "NewLineTrivia",
                                "text": "\r\n"
                            }
                        ]
                    }
                }
            },
            {
                "kind": "ExpressionStatement",
                "fullStart": 799,
                "fullEnd": 823,
                "start": 799,
                "end": 821,
                "fullWidth": 24,
                "width": 22,
                "expression": {
                    "kind": "InvocationExpression",
                    "fullStart": 799,
                    "fullEnd": 820,
                    "start": 799,
                    "end": 820,
                    "fullWidth": 21,
                    "width": 21,
                    "expression": {
                        "kind": "IdentifierName",
                        "fullStart": 799,
                        "fullEnd": 810,
                        "start": 799,
                        "end": 810,
                        "fullWidth": 11,
                        "width": 11,
                        "text": "runTestCase",
                        "value": "runTestCase",
                        "valueText": "runTestCase"
                    },
                    "argumentList": {
                        "kind": "ArgumentList",
                        "fullStart": 810,
                        "fullEnd": 820,
                        "start": 810,
                        "end": 820,
                        "fullWidth": 10,
                        "width": 10,
                        "openParenToken": {
                            "kind": "OpenParenToken",
                            "fullStart": 810,
                            "fullEnd": 811,
                            "start": 810,
                            "end": 811,
                            "fullWidth": 1,
                            "width": 1,
                            "text": "(",
                            "value": "(",
                            "valueText": "("
                        },
                        "arguments": [
                            {
                                "kind": "IdentifierName",
                                "fullStart": 811,
                                "fullEnd": 819,
                                "start": 811,
                                "end": 819,
                                "fullWidth": 8,
                                "width": 8,
                                "text": "testcase",
                                "value": "testcase",
                                "valueText": "testcase"
                            }
                        ],
                        "closeParenToken": {
                            "kind": "CloseParenToken",
                            "fullStart": 819,
                            "fullEnd": 820,
                            "start": 819,
                            "end": 820,
                            "fullWidth": 1,
                            "width": 1,
                            "text": ")",
                            "value": ")",
                            "valueText": ")"
                        }
                    }
                },
                "semicolonToken": {
                    "kind": "SemicolonToken",
                    "fullStart": 820,
                    "fullEnd": 823,
                    "start": 820,
                    "end": 821,
                    "fullWidth": 3,
                    "width": 1,
                    "text": ";",
                    "value": ";",
                    "valueText": ";",
                    "hasTrailingTrivia": true,
                    "hasTrailingNewLine": true,
                    "trailingTrivia": [
                        {
                            "kind": "NewLineTrivia",
                            "text": "\r\n"
                        }
                    ]
                }
            }
        ],
        "endOfFileToken": {
            "kind": "EndOfFileToken",
            "fullStart": 823,
            "fullEnd": 823,
            "start": 823,
            "end": 823,
            "fullWidth": 0,
            "width": 0,
            "text": ""
        }
    },
    "lineMap": {
        "lineStarts": [
            0,
            67,
            152,
            232,
            308,
            380,
            385,
            441,
            524,
            540,
            545,
            547,
            549,
            572,
            605,
            609,
            649,
            668,
            710,
            728,
            733,
            735,
            763,
            795,
            799,
            823
        ],
        "length": 823
    }
}<|MERGE_RESOLUTION|>--- conflicted
+++ resolved
@@ -421,11 +421,8 @@
                                             "start": 631,
                                             "end": 634,
                                             "fullWidth": 3,
-<<<<<<< HEAD
                                             "width": 3,
-=======
                                             "modifiers": [],
->>>>>>> e3c38734
                                             "identifier": {
                                                 "kind": "IdentifierName",
                                                 "fullStart": 631,
@@ -465,11 +462,8 @@
                                             "start": 636,
                                             "end": 639,
                                             "fullWidth": 3,
-<<<<<<< HEAD
                                             "width": 3,
-=======
                                             "modifiers": [],
->>>>>>> e3c38734
                                             "identifier": {
                                                 "kind": "IdentifierName",
                                                 "fullStart": 636,
@@ -509,11 +503,8 @@
                                             "start": 641,
                                             "end": 644,
                                             "fullWidth": 3,
-<<<<<<< HEAD
                                             "width": 3,
-=======
                                             "modifiers": [],
->>>>>>> e3c38734
                                             "identifier": {
                                                 "kind": "IdentifierName",
                                                 "fullStart": 641,
