{
    "isDeclaration": false,
    "languageVersion": "EcmaScript5",
    "parseOptions": {
        "allowAutomaticSemicolonInsertion": true
    },
    "sourceUnit": {
        "kind": "SourceUnit",
        "fullStart": 0,
        "fullEnd": 1444,
        "start": 589,
        "end": 1444,
        "fullWidth": 1444,
        "width": 855,
        "isIncrementallyUnusable": true,
        "moduleElements": [
            {
                "kind": "FunctionDeclaration",
                "fullStart": 0,
                "fullEnd": 1420,
                "start": 589,
                "end": 1418,
                "fullWidth": 1420,
                "width": 829,
                "isIncrementallyUnusable": true,
                "modifiers": [],
                "functionKeyword": {
                    "kind": "FunctionKeyword",
                    "fullStart": 0,
                    "fullEnd": 598,
                    "start": 589,
                    "end": 597,
                    "fullWidth": 598,
                    "width": 8,
                    "text": "function",
                    "value": "function",
                    "valueText": "function",
                    "hasLeadingTrivia": true,
                    "hasLeadingComment": true,
                    "hasLeadingNewLine": true,
                    "hasTrailingTrivia": true,
                    "leadingTrivia": [
                        {
                            "kind": "SingleLineCommentTrivia",
                            "text": "/// Copyright (c) 2012 Ecma International.  All rights reserved. "
                        },
                        {
                            "kind": "NewLineTrivia",
                            "text": "\r\n"
                        },
                        {
                            "kind": "SingleLineCommentTrivia",
                            "text": "/// Ecma International makes this code available under the terms and conditions set"
                        },
                        {
                            "kind": "NewLineTrivia",
                            "text": "\r\n"
                        },
                        {
                            "kind": "SingleLineCommentTrivia",
                            "text": "/// forth on http://hg.ecmascript.org/tests/test262/raw-file/tip/LICENSE (the "
                        },
                        {
                            "kind": "NewLineTrivia",
                            "text": "\r\n"
                        },
                        {
                            "kind": "SingleLineCommentTrivia",
                            "text": "/// \"Use Terms\").   Any redistribution of this code must retain the above "
                        },
                        {
                            "kind": "NewLineTrivia",
                            "text": "\r\n"
                        },
                        {
                            "kind": "SingleLineCommentTrivia",
                            "text": "/// copyright and this notice and otherwise comply with the Use Terms."
                        },
                        {
                            "kind": "NewLineTrivia",
                            "text": "\r\n"
                        },
                        {
                            "kind": "MultiLineCommentTrivia",
                            "text": "/**\r\n * @path ch15/15.4/15.4.4/15.4.4.18/15.4.4.18-7-b-6.js\r\n * @description Array.prototype.forEach - properties can be added to prototype after current position are visited on an Array-like object\r\n */"
                        },
                        {
                            "kind": "NewLineTrivia",
                            "text": "\r\n"
                        },
                        {
                            "kind": "NewLineTrivia",
                            "text": "\r\n"
                        },
                        {
                            "kind": "NewLineTrivia",
                            "text": "\r\n"
                        }
                    ],
                    "trailingTrivia": [
                        {
                            "kind": "WhitespaceTrivia",
                            "text": " "
                        }
                    ]
                },
                "identifier": {
                    "kind": "IdentifierName",
                    "fullStart": 598,
                    "fullEnd": 606,
                    "start": 598,
                    "end": 606,
                    "fullWidth": 8,
                    "width": 8,
                    "text": "testcase",
                    "value": "testcase",
                    "valueText": "testcase"
                },
                "callSignature": {
                    "kind": "CallSignature",
                    "fullStart": 606,
                    "fullEnd": 609,
                    "start": 606,
                    "end": 608,
                    "fullWidth": 3,
                    "width": 2,
                    "parameterList": {
                        "kind": "ParameterList",
                        "fullStart": 606,
                        "fullEnd": 609,
                        "start": 606,
                        "end": 608,
                        "fullWidth": 3,
                        "width": 2,
                        "openParenToken": {
                            "kind": "OpenParenToken",
                            "fullStart": 606,
                            "fullEnd": 607,
                            "start": 606,
                            "end": 607,
                            "fullWidth": 1,
                            "width": 1,
                            "text": "(",
                            "value": "(",
                            "valueText": "("
                        },
                        "parameters": [],
                        "closeParenToken": {
                            "kind": "CloseParenToken",
                            "fullStart": 607,
                            "fullEnd": 609,
                            "start": 607,
                            "end": 608,
                            "fullWidth": 2,
                            "width": 1,
                            "text": ")",
                            "value": ")",
                            "valueText": ")",
                            "hasTrailingTrivia": true,
                            "trailingTrivia": [
                                {
                                    "kind": "WhitespaceTrivia",
                                    "text": " "
                                }
                            ]
                        }
                    }
                },
                "block": {
                    "kind": "Block",
                    "fullStart": 609,
                    "fullEnd": 1420,
                    "start": 609,
                    "end": 1418,
                    "fullWidth": 811,
                    "width": 809,
                    "isIncrementallyUnusable": true,
                    "openBraceToken": {
                        "kind": "OpenBraceToken",
                        "fullStart": 609,
                        "fullEnd": 612,
                        "start": 609,
                        "end": 610,
                        "fullWidth": 3,
                        "width": 1,
                        "text": "{",
                        "value": "{",
                        "valueText": "{",
                        "hasTrailingTrivia": true,
                        "hasTrailingNewLine": true,
                        "trailingTrivia": [
                            {
                                "kind": "NewLineTrivia",
                                "text": "\r\n"
                            }
                        ]
                    },
                    "statements": [
                        {
                            "kind": "VariableStatement",
                            "fullStart": 612,
                            "fullEnd": 647,
                            "start": 622,
                            "end": 645,
                            "fullWidth": 35,
                            "width": 23,
                            "modifiers": [],
                            "variableDeclaration": {
                                "kind": "VariableDeclaration",
                                "fullStart": 612,
                                "fullEnd": 644,
                                "start": 622,
                                "end": 644,
                                "fullWidth": 32,
                                "width": 22,
                                "varKeyword": {
                                    "kind": "VarKeyword",
                                    "fullStart": 612,
                                    "fullEnd": 626,
                                    "start": 622,
                                    "end": 625,
                                    "fullWidth": 14,
                                    "width": 3,
                                    "text": "var",
                                    "value": "var",
                                    "valueText": "var",
                                    "hasLeadingTrivia": true,
                                    "hasLeadingNewLine": true,
                                    "hasTrailingTrivia": true,
                                    "leadingTrivia": [
                                        {
                                            "kind": "NewLineTrivia",
                                            "text": "\r\n"
                                        },
                                        {
                                            "kind": "WhitespaceTrivia",
                                            "text": "        "
                                        }
                                    ],
                                    "trailingTrivia": [
                                        {
                                            "kind": "WhitespaceTrivia",
                                            "text": " "
                                        }
                                    ]
                                },
                                "variableDeclarators": [
                                    {
                                        "kind": "VariableDeclarator",
                                        "fullStart": 626,
                                        "fullEnd": 644,
                                        "start": 626,
                                        "end": 644,
                                        "fullWidth": 18,
<<<<<<< HEAD
                                        "width": 18,
                                        "identifier": {
=======
                                        "propertyName": {
>>>>>>> 85e84683
                                            "kind": "IdentifierName",
                                            "fullStart": 626,
                                            "fullEnd": 637,
                                            "start": 626,
                                            "end": 636,
                                            "fullWidth": 11,
                                            "width": 10,
                                            "text": "testResult",
                                            "value": "testResult",
                                            "valueText": "testResult",
                                            "hasTrailingTrivia": true,
                                            "trailingTrivia": [
                                                {
                                                    "kind": "WhitespaceTrivia",
                                                    "text": " "
                                                }
                                            ]
                                        },
                                        "equalsValueClause": {
                                            "kind": "EqualsValueClause",
                                            "fullStart": 637,
                                            "fullEnd": 644,
                                            "start": 637,
                                            "end": 644,
                                            "fullWidth": 7,
                                            "width": 7,
                                            "equalsToken": {
                                                "kind": "EqualsToken",
                                                "fullStart": 637,
                                                "fullEnd": 639,
                                                "start": 637,
                                                "end": 638,
                                                "fullWidth": 2,
                                                "width": 1,
                                                "text": "=",
                                                "value": "=",
                                                "valueText": "=",
                                                "hasTrailingTrivia": true,
                                                "trailingTrivia": [
                                                    {
                                                        "kind": "WhitespaceTrivia",
                                                        "text": " "
                                                    }
                                                ]
                                            },
                                            "value": {
                                                "kind": "FalseKeyword",
                                                "fullStart": 639,
                                                "fullEnd": 644,
                                                "start": 639,
                                                "end": 644,
                                                "fullWidth": 5,
                                                "width": 5,
                                                "text": "false",
                                                "value": false,
                                                "valueText": "false"
                                            }
                                        }
                                    }
                                ]
                            },
                            "semicolonToken": {
                                "kind": "SemicolonToken",
                                "fullStart": 644,
                                "fullEnd": 647,
                                "start": 644,
                                "end": 645,
                                "fullWidth": 3,
                                "width": 1,
                                "text": ";",
                                "value": ";",
                                "valueText": ";",
                                "hasTrailingTrivia": true,
                                "hasTrailingNewLine": true,
                                "trailingTrivia": [
                                    {
                                        "kind": "NewLineTrivia",
                                        "text": "\r\n"
                                    }
                                ]
                            }
                        },
                        {
                            "kind": "FunctionDeclaration",
                            "fullStart": 647,
                            "fullEnd": 803,
                            "start": 657,
                            "end": 801,
                            "fullWidth": 156,
                            "width": 144,
                            "modifiers": [],
                            "functionKeyword": {
                                "kind": "FunctionKeyword",
                                "fullStart": 647,
                                "fullEnd": 666,
                                "start": 657,
                                "end": 665,
                                "fullWidth": 19,
                                "width": 8,
                                "text": "function",
                                "value": "function",
                                "valueText": "function",
                                "hasLeadingTrivia": true,
                                "hasLeadingNewLine": true,
                                "hasTrailingTrivia": true,
                                "leadingTrivia": [
                                    {
                                        "kind": "NewLineTrivia",
                                        "text": "\r\n"
                                    },
                                    {
                                        "kind": "WhitespaceTrivia",
                                        "text": "        "
                                    }
                                ],
                                "trailingTrivia": [
                                    {
                                        "kind": "WhitespaceTrivia",
                                        "text": " "
                                    }
                                ]
                            },
                            "identifier": {
                                "kind": "IdentifierName",
                                "fullStart": 666,
                                "fullEnd": 676,
                                "start": 666,
                                "end": 676,
                                "fullWidth": 10,
                                "width": 10,
                                "text": "callbackfn",
                                "value": "callbackfn",
                                "valueText": "callbackfn"
                            },
                            "callSignature": {
                                "kind": "CallSignature",
                                "fullStart": 676,
                                "fullEnd": 692,
                                "start": 676,
                                "end": 691,
                                "fullWidth": 16,
                                "width": 15,
                                "parameterList": {
                                    "kind": "ParameterList",
                                    "fullStart": 676,
                                    "fullEnd": 692,
                                    "start": 676,
                                    "end": 691,
                                    "fullWidth": 16,
                                    "width": 15,
                                    "openParenToken": {
                                        "kind": "OpenParenToken",
                                        "fullStart": 676,
                                        "fullEnd": 677,
                                        "start": 676,
                                        "end": 677,
                                        "fullWidth": 1,
                                        "width": 1,
                                        "text": "(",
                                        "value": "(",
                                        "valueText": "("
                                    },
                                    "parameters": [
                                        {
                                            "kind": "Parameter",
                                            "fullStart": 677,
                                            "fullEnd": 680,
                                            "start": 677,
                                            "end": 680,
                                            "fullWidth": 3,
                                            "width": 3,
                                            "modifiers": [],
                                            "identifier": {
                                                "kind": "IdentifierName",
                                                "fullStart": 677,
                                                "fullEnd": 680,
                                                "start": 677,
                                                "end": 680,
                                                "fullWidth": 3,
                                                "width": 3,
                                                "text": "val",
                                                "value": "val",
                                                "valueText": "val"
                                            }
                                        },
                                        {
                                            "kind": "CommaToken",
                                            "fullStart": 680,
                                            "fullEnd": 682,
                                            "start": 680,
                                            "end": 681,
                                            "fullWidth": 2,
                                            "width": 1,
                                            "text": ",",
                                            "value": ",",
                                            "valueText": ",",
                                            "hasTrailingTrivia": true,
                                            "trailingTrivia": [
                                                {
                                                    "kind": "WhitespaceTrivia",
                                                    "text": " "
                                                }
                                            ]
                                        },
                                        {
                                            "kind": "Parameter",
                                            "fullStart": 682,
                                            "fullEnd": 685,
                                            "start": 682,
                                            "end": 685,
                                            "fullWidth": 3,
                                            "width": 3,
                                            "modifiers": [],
                                            "identifier": {
                                                "kind": "IdentifierName",
                                                "fullStart": 682,
                                                "fullEnd": 685,
                                                "start": 682,
                                                "end": 685,
                                                "fullWidth": 3,
                                                "width": 3,
                                                "text": "idx",
                                                "value": "idx",
                                                "valueText": "idx"
                                            }
                                        },
                                        {
                                            "kind": "CommaToken",
                                            "fullStart": 685,
                                            "fullEnd": 687,
                                            "start": 685,
                                            "end": 686,
                                            "fullWidth": 2,
                                            "width": 1,
                                            "text": ",",
                                            "value": ",",
                                            "valueText": ",",
                                            "hasTrailingTrivia": true,
                                            "trailingTrivia": [
                                                {
                                                    "kind": "WhitespaceTrivia",
                                                    "text": " "
                                                }
                                            ]
                                        },
                                        {
                                            "kind": "Parameter",
                                            "fullStart": 687,
                                            "fullEnd": 690,
                                            "start": 687,
                                            "end": 690,
                                            "fullWidth": 3,
                                            "width": 3,
                                            "modifiers": [],
                                            "identifier": {
                                                "kind": "IdentifierName",
                                                "fullStart": 687,
                                                "fullEnd": 690,
                                                "start": 687,
                                                "end": 690,
                                                "fullWidth": 3,
                                                "width": 3,
                                                "text": "obj",
                                                "value": "obj",
                                                "valueText": "obj"
                                            }
                                        }
                                    ],
                                    "closeParenToken": {
                                        "kind": "CloseParenToken",
                                        "fullStart": 690,
                                        "fullEnd": 692,
                                        "start": 690,
                                        "end": 691,
                                        "fullWidth": 2,
                                        "width": 1,
                                        "text": ")",
                                        "value": ")",
                                        "valueText": ")",
                                        "hasTrailingTrivia": true,
                                        "trailingTrivia": [
                                            {
                                                "kind": "WhitespaceTrivia",
                                                "text": " "
                                            }
                                        ]
                                    }
                                }
                            },
                            "block": {
                                "kind": "Block",
                                "fullStart": 692,
                                "fullEnd": 803,
                                "start": 692,
                                "end": 801,
                                "fullWidth": 111,
                                "width": 109,
                                "openBraceToken": {
                                    "kind": "OpenBraceToken",
                                    "fullStart": 692,
                                    "fullEnd": 695,
                                    "start": 692,
                                    "end": 693,
                                    "fullWidth": 3,
                                    "width": 1,
                                    "text": "{",
                                    "value": "{",
                                    "valueText": "{",
                                    "hasTrailingTrivia": true,
                                    "hasTrailingNewLine": true,
                                    "trailingTrivia": [
                                        {
                                            "kind": "NewLineTrivia",
                                            "text": "\r\n"
                                        }
                                    ]
                                },
                                "statements": [
                                    {
                                        "kind": "IfStatement",
                                        "fullStart": 695,
                                        "fullEnd": 792,
                                        "start": 707,
                                        "end": 790,
                                        "fullWidth": 97,
                                        "width": 83,
                                        "ifKeyword": {
                                            "kind": "IfKeyword",
                                            "fullStart": 695,
                                            "fullEnd": 710,
                                            "start": 707,
                                            "end": 709,
                                            "fullWidth": 15,
                                            "width": 2,
                                            "text": "if",
                                            "value": "if",
                                            "valueText": "if",
                                            "hasLeadingTrivia": true,
                                            "hasTrailingTrivia": true,
                                            "leadingTrivia": [
                                                {
                                                    "kind": "WhitespaceTrivia",
                                                    "text": "            "
                                                }
                                            ],
                                            "trailingTrivia": [
                                                {
                                                    "kind": "WhitespaceTrivia",
                                                    "text": " "
                                                }
                                            ]
                                        },
                                        "openParenToken": {
                                            "kind": "OpenParenToken",
                                            "fullStart": 710,
                                            "fullEnd": 711,
                                            "start": 710,
                                            "end": 711,
                                            "fullWidth": 1,
                                            "width": 1,
                                            "text": "(",
                                            "value": "(",
                                            "valueText": "("
                                        },
                                        "condition": {
                                            "kind": "LogicalAndExpression",
                                            "fullStart": 711,
                                            "fullEnd": 736,
                                            "start": 711,
                                            "end": 736,
                                            "fullWidth": 25,
                                            "width": 25,
                                            "left": {
                                                "kind": "EqualsExpression",
                                                "fullStart": 711,
                                                "fullEnd": 721,
                                                "start": 711,
                                                "end": 720,
                                                "fullWidth": 10,
                                                "width": 9,
                                                "left": {
                                                    "kind": "IdentifierName",
                                                    "fullStart": 711,
                                                    "fullEnd": 715,
                                                    "start": 711,
                                                    "end": 714,
                                                    "fullWidth": 4,
                                                    "width": 3,
                                                    "text": "idx",
                                                    "value": "idx",
                                                    "valueText": "idx",
                                                    "hasTrailingTrivia": true,
                                                    "trailingTrivia": [
                                                        {
                                                            "kind": "WhitespaceTrivia",
                                                            "text": " "
                                                        }
                                                    ]
                                                },
                                                "operatorToken": {
                                                    "kind": "EqualsEqualsEqualsToken",
                                                    "fullStart": 715,
                                                    "fullEnd": 719,
                                                    "start": 715,
                                                    "end": 718,
                                                    "fullWidth": 4,
                                                    "width": 3,
                                                    "text": "===",
                                                    "value": "===",
                                                    "valueText": "===",
                                                    "hasTrailingTrivia": true,
                                                    "trailingTrivia": [
                                                        {
                                                            "kind": "WhitespaceTrivia",
                                                            "text": " "
                                                        }
                                                    ]
                                                },
                                                "right": {
                                                    "kind": "NumericLiteral",
                                                    "fullStart": 719,
                                                    "fullEnd": 721,
                                                    "start": 719,
                                                    "end": 720,
                                                    "fullWidth": 2,
                                                    "width": 1,
                                                    "text": "1",
                                                    "value": 1,
                                                    "valueText": "1",
                                                    "hasTrailingTrivia": true,
                                                    "trailingTrivia": [
                                                        {
                                                            "kind": "WhitespaceTrivia",
                                                            "text": " "
                                                        }
                                                    ]
                                                }
                                            },
                                            "operatorToken": {
                                                "kind": "AmpersandAmpersandToken",
                                                "fullStart": 721,
                                                "fullEnd": 724,
                                                "start": 721,
                                                "end": 723,
                                                "fullWidth": 3,
                                                "width": 2,
                                                "text": "&&",
                                                "value": "&&",
                                                "valueText": "&&",
                                                "hasTrailingTrivia": true,
                                                "trailingTrivia": [
                                                    {
                                                        "kind": "WhitespaceTrivia",
                                                        "text": " "
                                                    }
                                                ]
                                            },
                                            "right": {
                                                "kind": "EqualsExpression",
                                                "fullStart": 724,
                                                "fullEnd": 736,
                                                "start": 724,
                                                "end": 736,
                                                "fullWidth": 12,
                                                "width": 12,
                                                "left": {
                                                    "kind": "IdentifierName",
                                                    "fullStart": 724,
                                                    "fullEnd": 728,
                                                    "start": 724,
                                                    "end": 727,
                                                    "fullWidth": 4,
                                                    "width": 3,
                                                    "text": "val",
                                                    "value": "val",
                                                    "valueText": "val",
                                                    "hasTrailingTrivia": true,
                                                    "trailingTrivia": [
                                                        {
                                                            "kind": "WhitespaceTrivia",
                                                            "text": " "
                                                        }
                                                    ]
                                                },
                                                "operatorToken": {
                                                    "kind": "EqualsEqualsEqualsToken",
                                                    "fullStart": 728,
                                                    "fullEnd": 732,
                                                    "start": 728,
                                                    "end": 731,
                                                    "fullWidth": 4,
                                                    "width": 3,
                                                    "text": "===",
                                                    "value": "===",
                                                    "valueText": "===",
                                                    "hasTrailingTrivia": true,
                                                    "trailingTrivia": [
                                                        {
                                                            "kind": "WhitespaceTrivia",
                                                            "text": " "
                                                        }
                                                    ]
                                                },
                                                "right": {
                                                    "kind": "NumericLiteral",
                                                    "fullStart": 732,
                                                    "fullEnd": 736,
                                                    "start": 732,
                                                    "end": 736,
                                                    "fullWidth": 4,
                                                    "width": 4,
                                                    "text": "6.99",
                                                    "value": 6.99,
                                                    "valueText": "6.99"
                                                }
                                            }
                                        },
                                        "closeParenToken": {
                                            "kind": "CloseParenToken",
                                            "fullStart": 736,
                                            "fullEnd": 738,
                                            "start": 736,
                                            "end": 737,
                                            "fullWidth": 2,
                                            "width": 1,
                                            "text": ")",
                                            "value": ")",
                                            "valueText": ")",
                                            "hasTrailingTrivia": true,
                                            "trailingTrivia": [
                                                {
                                                    "kind": "WhitespaceTrivia",
                                                    "text": " "
                                                }
                                            ]
                                        },
                                        "statement": {
                                            "kind": "Block",
                                            "fullStart": 738,
                                            "fullEnd": 792,
                                            "start": 738,
                                            "end": 790,
                                            "fullWidth": 54,
                                            "width": 52,
                                            "openBraceToken": {
                                                "kind": "OpenBraceToken",
                                                "fullStart": 738,
                                                "fullEnd": 741,
                                                "start": 738,
                                                "end": 739,
                                                "fullWidth": 3,
                                                "width": 1,
                                                "text": "{",
                                                "value": "{",
                                                "valueText": "{",
                                                "hasTrailingTrivia": true,
                                                "hasTrailingNewLine": true,
                                                "trailingTrivia": [
                                                    {
                                                        "kind": "NewLineTrivia",
                                                        "text": "\r\n"
                                                    }
                                                ]
                                            },
                                            "statements": [
                                                {
                                                    "kind": "ExpressionStatement",
                                                    "fullStart": 741,
                                                    "fullEnd": 777,
                                                    "start": 757,
                                                    "end": 775,
                                                    "fullWidth": 36,
                                                    "width": 18,
                                                    "expression": {
                                                        "kind": "AssignmentExpression",
                                                        "fullStart": 741,
                                                        "fullEnd": 774,
                                                        "start": 757,
                                                        "end": 774,
                                                        "fullWidth": 33,
                                                        "width": 17,
                                                        "left": {
                                                            "kind": "IdentifierName",
                                                            "fullStart": 741,
                                                            "fullEnd": 768,
                                                            "start": 757,
                                                            "end": 767,
                                                            "fullWidth": 27,
                                                            "width": 10,
                                                            "text": "testResult",
                                                            "value": "testResult",
                                                            "valueText": "testResult",
                                                            "hasLeadingTrivia": true,
                                                            "hasTrailingTrivia": true,
                                                            "leadingTrivia": [
                                                                {
                                                                    "kind": "WhitespaceTrivia",
                                                                    "text": "                "
                                                                }
                                                            ],
                                                            "trailingTrivia": [
                                                                {
                                                                    "kind": "WhitespaceTrivia",
                                                                    "text": " "
                                                                }
                                                            ]
                                                        },
                                                        "operatorToken": {
                                                            "kind": "EqualsToken",
                                                            "fullStart": 768,
                                                            "fullEnd": 770,
                                                            "start": 768,
                                                            "end": 769,
                                                            "fullWidth": 2,
                                                            "width": 1,
                                                            "text": "=",
                                                            "value": "=",
                                                            "valueText": "=",
                                                            "hasTrailingTrivia": true,
                                                            "trailingTrivia": [
                                                                {
                                                                    "kind": "WhitespaceTrivia",
                                                                    "text": " "
                                                                }
                                                            ]
                                                        },
                                                        "right": {
                                                            "kind": "TrueKeyword",
                                                            "fullStart": 770,
                                                            "fullEnd": 774,
                                                            "start": 770,
                                                            "end": 774,
                                                            "fullWidth": 4,
                                                            "width": 4,
                                                            "text": "true",
                                                            "value": true,
                                                            "valueText": "true"
                                                        }
                                                    },
                                                    "semicolonToken": {
                                                        "kind": "SemicolonToken",
                                                        "fullStart": 774,
                                                        "fullEnd": 777,
                                                        "start": 774,
                                                        "end": 775,
                                                        "fullWidth": 3,
                                                        "width": 1,
                                                        "text": ";",
                                                        "value": ";",
                                                        "valueText": ";",
                                                        "hasTrailingTrivia": true,
                                                        "hasTrailingNewLine": true,
                                                        "trailingTrivia": [
                                                            {
                                                                "kind": "NewLineTrivia",
                                                                "text": "\r\n"
                                                            }
                                                        ]
                                                    }
                                                }
                                            ],
                                            "closeBraceToken": {
                                                "kind": "CloseBraceToken",
                                                "fullStart": 777,
                                                "fullEnd": 792,
                                                "start": 789,
                                                "end": 790,
                                                "fullWidth": 15,
                                                "width": 1,
                                                "text": "}",
                                                "value": "}",
                                                "valueText": "}",
                                                "hasLeadingTrivia": true,
                                                "hasTrailingTrivia": true,
                                                "hasTrailingNewLine": true,
                                                "leadingTrivia": [
                                                    {
                                                        "kind": "WhitespaceTrivia",
                                                        "text": "            "
                                                    }
                                                ],
                                                "trailingTrivia": [
                                                    {
                                                        "kind": "NewLineTrivia",
                                                        "text": "\r\n"
                                                    }
                                                ]
                                            }
                                        }
                                    }
                                ],
                                "closeBraceToken": {
                                    "kind": "CloseBraceToken",
                                    "fullStart": 792,
                                    "fullEnd": 803,
                                    "start": 800,
                                    "end": 801,
                                    "fullWidth": 11,
                                    "width": 1,
                                    "text": "}",
                                    "value": "}",
                                    "valueText": "}",
                                    "hasLeadingTrivia": true,
                                    "hasTrailingTrivia": true,
                                    "hasTrailingNewLine": true,
                                    "leadingTrivia": [
                                        {
                                            "kind": "WhitespaceTrivia",
                                            "text": "        "
                                        }
                                    ],
                                    "trailingTrivia": [
                                        {
                                            "kind": "NewLineTrivia",
                                            "text": "\r\n"
                                        }
                                    ]
                                }
                            }
                        },
                        {
                            "kind": "VariableStatement",
                            "fullStart": 803,
                            "fullEnd": 839,
                            "start": 813,
                            "end": 837,
                            "fullWidth": 36,
                            "width": 24,
                            "modifiers": [],
                            "variableDeclaration": {
                                "kind": "VariableDeclaration",
                                "fullStart": 803,
                                "fullEnd": 836,
                                "start": 813,
                                "end": 836,
                                "fullWidth": 33,
                                "width": 23,
                                "varKeyword": {
                                    "kind": "VarKeyword",
                                    "fullStart": 803,
                                    "fullEnd": 817,
                                    "start": 813,
                                    "end": 816,
                                    "fullWidth": 14,
                                    "width": 3,
                                    "text": "var",
                                    "value": "var",
                                    "valueText": "var",
                                    "hasLeadingTrivia": true,
                                    "hasLeadingNewLine": true,
                                    "hasTrailingTrivia": true,
                                    "leadingTrivia": [
                                        {
                                            "kind": "NewLineTrivia",
                                            "text": "\r\n"
                                        },
                                        {
                                            "kind": "WhitespaceTrivia",
                                            "text": "        "
                                        }
                                    ],
                                    "trailingTrivia": [
                                        {
                                            "kind": "WhitespaceTrivia",
                                            "text": " "
                                        }
                                    ]
                                },
                                "variableDeclarators": [
                                    {
                                        "kind": "VariableDeclarator",
                                        "fullStart": 817,
                                        "fullEnd": 836,
                                        "start": 817,
                                        "end": 836,
                                        "fullWidth": 19,
<<<<<<< HEAD
                                        "width": 19,
                                        "identifier": {
=======
                                        "propertyName": {
>>>>>>> 85e84683
                                            "kind": "IdentifierName",
                                            "fullStart": 817,
                                            "fullEnd": 821,
                                            "start": 817,
                                            "end": 820,
                                            "fullWidth": 4,
                                            "width": 3,
                                            "text": "obj",
                                            "value": "obj",
                                            "valueText": "obj",
                                            "hasTrailingTrivia": true,
                                            "trailingTrivia": [
                                                {
                                                    "kind": "WhitespaceTrivia",
                                                    "text": " "
                                                }
                                            ]
                                        },
                                        "equalsValueClause": {
                                            "kind": "EqualsValueClause",
                                            "fullStart": 821,
                                            "fullEnd": 836,
                                            "start": 821,
                                            "end": 836,
                                            "fullWidth": 15,
                                            "width": 15,
                                            "equalsToken": {
                                                "kind": "EqualsToken",
                                                "fullStart": 821,
                                                "fullEnd": 823,
                                                "start": 821,
                                                "end": 822,
                                                "fullWidth": 2,
                                                "width": 1,
                                                "text": "=",
                                                "value": "=",
                                                "valueText": "=",
                                                "hasTrailingTrivia": true,
                                                "trailingTrivia": [
                                                    {
                                                        "kind": "WhitespaceTrivia",
                                                        "text": " "
                                                    }
                                                ]
                                            },
                                            "value": {
                                                "kind": "ObjectLiteralExpression",
                                                "fullStart": 823,
                                                "fullEnd": 836,
                                                "start": 823,
                                                "end": 836,
                                                "fullWidth": 13,
                                                "width": 13,
                                                "openBraceToken": {
                                                    "kind": "OpenBraceToken",
                                                    "fullStart": 823,
                                                    "fullEnd": 825,
                                                    "start": 823,
                                                    "end": 824,
                                                    "fullWidth": 2,
                                                    "width": 1,
                                                    "text": "{",
                                                    "value": "{",
                                                    "valueText": "{",
                                                    "hasTrailingTrivia": true,
                                                    "trailingTrivia": [
                                                        {
                                                            "kind": "WhitespaceTrivia",
                                                            "text": " "
                                                        }
                                                    ]
                                                },
                                                "propertyAssignments": [
                                                    {
                                                        "kind": "SimplePropertyAssignment",
                                                        "fullStart": 825,
                                                        "fullEnd": 835,
                                                        "start": 825,
                                                        "end": 834,
                                                        "fullWidth": 10,
                                                        "width": 9,
                                                        "propertyName": {
                                                            "kind": "IdentifierName",
                                                            "fullStart": 825,
                                                            "fullEnd": 831,
                                                            "start": 825,
                                                            "end": 831,
                                                            "fullWidth": 6,
                                                            "width": 6,
                                                            "text": "length",
                                                            "value": "length",
                                                            "valueText": "length"
                                                        },
                                                        "colonToken": {
                                                            "kind": "ColonToken",
                                                            "fullStart": 831,
                                                            "fullEnd": 833,
                                                            "start": 831,
                                                            "end": 832,
                                                            "fullWidth": 2,
                                                            "width": 1,
                                                            "text": ":",
                                                            "value": ":",
                                                            "valueText": ":",
                                                            "hasTrailingTrivia": true,
                                                            "trailingTrivia": [
                                                                {
                                                                    "kind": "WhitespaceTrivia",
                                                                    "text": " "
                                                                }
                                                            ]
                                                        },
                                                        "expression": {
                                                            "kind": "NumericLiteral",
                                                            "fullStart": 833,
                                                            "fullEnd": 835,
                                                            "start": 833,
                                                            "end": 834,
                                                            "fullWidth": 2,
                                                            "width": 1,
                                                            "text": "2",
                                                            "value": 2,
                                                            "valueText": "2",
                                                            "hasTrailingTrivia": true,
                                                            "trailingTrivia": [
                                                                {
                                                                    "kind": "WhitespaceTrivia",
                                                                    "text": " "
                                                                }
                                                            ]
                                                        }
                                                    }
                                                ],
                                                "closeBraceToken": {
                                                    "kind": "CloseBraceToken",
                                                    "fullStart": 835,
                                                    "fullEnd": 836,
                                                    "start": 835,
                                                    "end": 836,
                                                    "fullWidth": 1,
                                                    "width": 1,
                                                    "text": "}",
                                                    "value": "}",
                                                    "valueText": "}"
                                                }
                                            }
                                        }
                                    }
                                ]
                            },
                            "semicolonToken": {
                                "kind": "SemicolonToken",
                                "fullStart": 836,
                                "fullEnd": 839,
                                "start": 836,
                                "end": 837,
                                "fullWidth": 3,
                                "width": 1,
                                "text": ";",
                                "value": ";",
                                "valueText": ";",
                                "hasTrailingTrivia": true,
                                "hasTrailingNewLine": true,
                                "trailingTrivia": [
                                    {
                                        "kind": "NewLineTrivia",
                                        "text": "\r\n"
                                    }
                                ]
                            }
                        },
                        {
                            "kind": "ExpressionStatement",
                            "fullStart": 839,
                            "fullEnd": 1231,
                            "start": 849,
                            "end": 1229,
                            "fullWidth": 392,
                            "width": 380,
                            "isIncrementallyUnusable": true,
                            "expression": {
                                "kind": "InvocationExpression",
                                "fullStart": 839,
                                "fullEnd": 1228,
                                "start": 849,
                                "end": 1228,
                                "fullWidth": 389,
                                "width": 379,
                                "isIncrementallyUnusable": true,
                                "expression": {
                                    "kind": "MemberAccessExpression",
                                    "fullStart": 839,
                                    "fullEnd": 870,
                                    "start": 849,
                                    "end": 870,
                                    "fullWidth": 31,
                                    "width": 21,
                                    "expression": {
                                        "kind": "IdentifierName",
                                        "fullStart": 839,
                                        "fullEnd": 855,
                                        "start": 849,
                                        "end": 855,
                                        "fullWidth": 16,
                                        "width": 6,
                                        "text": "Object",
                                        "value": "Object",
                                        "valueText": "Object",
                                        "hasLeadingTrivia": true,
                                        "hasLeadingNewLine": true,
                                        "leadingTrivia": [
                                            {
                                                "kind": "NewLineTrivia",
                                                "text": "\r\n"
                                            },
                                            {
                                                "kind": "WhitespaceTrivia",
                                                "text": "        "
                                            }
                                        ]
                                    },
                                    "dotToken": {
                                        "kind": "DotToken",
                                        "fullStart": 855,
                                        "fullEnd": 856,
                                        "start": 855,
                                        "end": 856,
                                        "fullWidth": 1,
                                        "width": 1,
                                        "text": ".",
                                        "value": ".",
                                        "valueText": "."
                                    },
                                    "name": {
                                        "kind": "IdentifierName",
                                        "fullStart": 856,
                                        "fullEnd": 870,
                                        "start": 856,
                                        "end": 870,
                                        "fullWidth": 14,
                                        "width": 14,
                                        "text": "defineProperty",
                                        "value": "defineProperty",
                                        "valueText": "defineProperty"
                                    }
                                },
                                "argumentList": {
                                    "kind": "ArgumentList",
                                    "fullStart": 870,
                                    "fullEnd": 1228,
                                    "start": 870,
                                    "end": 1228,
                                    "fullWidth": 358,
                                    "width": 358,
                                    "isIncrementallyUnusable": true,
                                    "openParenToken": {
                                        "kind": "OpenParenToken",
                                        "fullStart": 870,
                                        "fullEnd": 871,
                                        "start": 870,
                                        "end": 871,
                                        "fullWidth": 1,
                                        "width": 1,
                                        "text": "(",
                                        "value": "(",
                                        "valueText": "("
                                    },
                                    "arguments": [
                                        {
                                            "kind": "IdentifierName",
                                            "fullStart": 871,
                                            "fullEnd": 874,
                                            "start": 871,
                                            "end": 874,
                                            "fullWidth": 3,
                                            "width": 3,
                                            "text": "obj",
                                            "value": "obj",
                                            "valueText": "obj"
                                        },
                                        {
                                            "kind": "CommaToken",
                                            "fullStart": 874,
                                            "fullEnd": 876,
                                            "start": 874,
                                            "end": 875,
                                            "fullWidth": 2,
                                            "width": 1,
                                            "text": ",",
                                            "value": ",",
                                            "valueText": ",",
                                            "hasTrailingTrivia": true,
                                            "trailingTrivia": [
                                                {
                                                    "kind": "WhitespaceTrivia",
                                                    "text": " "
                                                }
                                            ]
                                        },
                                        {
                                            "kind": "StringLiteral",
                                            "fullStart": 876,
                                            "fullEnd": 879,
                                            "start": 876,
                                            "end": 879,
                                            "fullWidth": 3,
                                            "width": 3,
                                            "text": "\"0\"",
                                            "value": "0",
                                            "valueText": "0"
                                        },
                                        {
                                            "kind": "CommaToken",
                                            "fullStart": 879,
                                            "fullEnd": 881,
                                            "start": 879,
                                            "end": 880,
                                            "fullWidth": 2,
                                            "width": 1,
                                            "text": ",",
                                            "value": ",",
                                            "valueText": ",",
                                            "hasTrailingTrivia": true,
                                            "trailingTrivia": [
                                                {
                                                    "kind": "WhitespaceTrivia",
                                                    "text": " "
                                                }
                                            ]
                                        },
                                        {
                                            "kind": "ObjectLiteralExpression",
                                            "fullStart": 881,
                                            "fullEnd": 1227,
                                            "start": 881,
                                            "end": 1227,
                                            "fullWidth": 346,
                                            "width": 346,
                                            "isIncrementallyUnusable": true,
                                            "openBraceToken": {
                                                "kind": "OpenBraceToken",
                                                "fullStart": 881,
                                                "fullEnd": 884,
                                                "start": 881,
                                                "end": 882,
                                                "fullWidth": 3,
                                                "width": 1,
                                                "text": "{",
                                                "value": "{",
                                                "valueText": "{",
                                                "hasTrailingTrivia": true,
                                                "hasTrailingNewLine": true,
                                                "trailingTrivia": [
                                                    {
                                                        "kind": "NewLineTrivia",
                                                        "text": "\r\n"
                                                    }
                                                ]
                                            },
                                            "propertyAssignments": [
                                                {
                                                    "kind": "SimplePropertyAssignment",
                                                    "fullStart": 884,
                                                    "fullEnd": 1183,
                                                    "start": 896,
                                                    "end": 1183,
                                                    "fullWidth": 299,
                                                    "width": 287,
                                                    "isIncrementallyUnusable": true,
                                                    "propertyName": {
                                                        "kind": "IdentifierName",
                                                        "fullStart": 884,
                                                        "fullEnd": 899,
                                                        "start": 896,
                                                        "end": 899,
                                                        "fullWidth": 15,
                                                        "width": 3,
                                                        "text": "get",
                                                        "value": "get",
                                                        "valueText": "get",
                                                        "hasLeadingTrivia": true,
                                                        "leadingTrivia": [
                                                            {
                                                                "kind": "WhitespaceTrivia",
                                                                "text": "            "
                                                            }
                                                        ]
                                                    },
                                                    "colonToken": {
                                                        "kind": "ColonToken",
                                                        "fullStart": 899,
                                                        "fullEnd": 901,
                                                        "start": 899,
                                                        "end": 900,
                                                        "fullWidth": 2,
                                                        "width": 1,
                                                        "text": ":",
                                                        "value": ":",
                                                        "valueText": ":",
                                                        "hasTrailingTrivia": true,
                                                        "trailingTrivia": [
                                                            {
                                                                "kind": "WhitespaceTrivia",
                                                                "text": " "
                                                            }
                                                        ]
                                                    },
                                                    "expression": {
                                                        "kind": "FunctionExpression",
                                                        "fullStart": 901,
                                                        "fullEnd": 1183,
                                                        "start": 901,
                                                        "end": 1183,
                                                        "fullWidth": 282,
                                                        "width": 282,
                                                        "isIncrementallyUnusable": true,
                                                        "functionKeyword": {
                                                            "kind": "FunctionKeyword",
                                                            "fullStart": 901,
                                                            "fullEnd": 910,
                                                            "start": 901,
                                                            "end": 909,
                                                            "fullWidth": 9,
                                                            "width": 8,
                                                            "text": "function",
                                                            "value": "function",
                                                            "valueText": "function",
                                                            "hasTrailingTrivia": true,
                                                            "trailingTrivia": [
                                                                {
                                                                    "kind": "WhitespaceTrivia",
                                                                    "text": " "
                                                                }
                                                            ]
                                                        },
                                                        "callSignature": {
                                                            "kind": "CallSignature",
                                                            "fullStart": 910,
                                                            "fullEnd": 913,
                                                            "start": 910,
                                                            "end": 912,
                                                            "fullWidth": 3,
                                                            "width": 2,
                                                            "parameterList": {
                                                                "kind": "ParameterList",
                                                                "fullStart": 910,
                                                                "fullEnd": 913,
                                                                "start": 910,
                                                                "end": 912,
                                                                "fullWidth": 3,
                                                                "width": 2,
                                                                "openParenToken": {
                                                                    "kind": "OpenParenToken",
                                                                    "fullStart": 910,
                                                                    "fullEnd": 911,
                                                                    "start": 910,
                                                                    "end": 911,
                                                                    "fullWidth": 1,
                                                                    "width": 1,
                                                                    "text": "(",
                                                                    "value": "(",
                                                                    "valueText": "("
                                                                },
                                                                "parameters": [],
                                                                "closeParenToken": {
                                                                    "kind": "CloseParenToken",
                                                                    "fullStart": 911,
                                                                    "fullEnd": 913,
                                                                    "start": 911,
                                                                    "end": 912,
                                                                    "fullWidth": 2,
                                                                    "width": 1,
                                                                    "text": ")",
                                                                    "value": ")",
                                                                    "valueText": ")",
                                                                    "hasTrailingTrivia": true,
                                                                    "trailingTrivia": [
                                                                        {
                                                                            "kind": "WhitespaceTrivia",
                                                                            "text": " "
                                                                        }
                                                                    ]
                                                                }
                                                            }
                                                        },
                                                        "block": {
                                                            "kind": "Block",
                                                            "fullStart": 913,
                                                            "fullEnd": 1183,
                                                            "start": 913,
                                                            "end": 1183,
                                                            "fullWidth": 270,
                                                            "width": 270,
                                                            "isIncrementallyUnusable": true,
                                                            "openBraceToken": {
                                                                "kind": "OpenBraceToken",
                                                                "fullStart": 913,
                                                                "fullEnd": 916,
                                                                "start": 913,
                                                                "end": 914,
                                                                "fullWidth": 3,
                                                                "width": 1,
                                                                "text": "{",
                                                                "value": "{",
                                                                "valueText": "{",
                                                                "hasTrailingTrivia": true,
                                                                "hasTrailingNewLine": true,
                                                                "trailingTrivia": [
                                                                    {
                                                                        "kind": "NewLineTrivia",
                                                                        "text": "\r\n"
                                                                    }
                                                                ]
                                                            },
                                                            "statements": [
                                                                {
                                                                    "kind": "ExpressionStatement",
                                                                    "fullStart": 916,
                                                                    "fullEnd": 1143,
                                                                    "start": 932,
                                                                    "end": 1141,
                                                                    "fullWidth": 227,
                                                                    "width": 209,
                                                                    "isIncrementallyUnusable": true,
                                                                    "expression": {
                                                                        "kind": "InvocationExpression",
                                                                        "fullStart": 916,
                                                                        "fullEnd": 1140,
                                                                        "start": 932,
                                                                        "end": 1140,
                                                                        "fullWidth": 224,
                                                                        "width": 208,
                                                                        "isIncrementallyUnusable": true,
                                                                        "expression": {
                                                                            "kind": "MemberAccessExpression",
                                                                            "fullStart": 916,
                                                                            "fullEnd": 953,
                                                                            "start": 932,
                                                                            "end": 953,
                                                                            "fullWidth": 37,
                                                                            "width": 21,
                                                                            "expression": {
                                                                                "kind": "IdentifierName",
                                                                                "fullStart": 916,
                                                                                "fullEnd": 938,
                                                                                "start": 932,
                                                                                "end": 938,
                                                                                "fullWidth": 22,
                                                                                "width": 6,
                                                                                "text": "Object",
                                                                                "value": "Object",
                                                                                "valueText": "Object",
                                                                                "hasLeadingTrivia": true,
                                                                                "leadingTrivia": [
                                                                                    {
                                                                                        "kind": "WhitespaceTrivia",
                                                                                        "text": "                "
                                                                                    }
                                                                                ]
                                                                            },
                                                                            "dotToken": {
                                                                                "kind": "DotToken",
                                                                                "fullStart": 938,
                                                                                "fullEnd": 939,
                                                                                "start": 938,
                                                                                "end": 939,
                                                                                "fullWidth": 1,
                                                                                "width": 1,
                                                                                "text": ".",
                                                                                "value": ".",
                                                                                "valueText": "."
                                                                            },
                                                                            "name": {
                                                                                "kind": "IdentifierName",
                                                                                "fullStart": 939,
                                                                                "fullEnd": 953,
                                                                                "start": 939,
                                                                                "end": 953,
                                                                                "fullWidth": 14,
                                                                                "width": 14,
                                                                                "text": "defineProperty",
                                                                                "value": "defineProperty",
                                                                                "valueText": "defineProperty"
                                                                            }
                                                                        },
                                                                        "argumentList": {
                                                                            "kind": "ArgumentList",
                                                                            "fullStart": 953,
                                                                            "fullEnd": 1140,
                                                                            "start": 953,
                                                                            "end": 1140,
                                                                            "fullWidth": 187,
                                                                            "width": 187,
                                                                            "isIncrementallyUnusable": true,
                                                                            "openParenToken": {
                                                                                "kind": "OpenParenToken",
                                                                                "fullStart": 953,
                                                                                "fullEnd": 954,
                                                                                "start": 953,
                                                                                "end": 954,
                                                                                "fullWidth": 1,
                                                                                "width": 1,
                                                                                "text": "(",
                                                                                "value": "(",
                                                                                "valueText": "("
                                                                            },
                                                                            "arguments": [
                                                                                {
                                                                                    "kind": "MemberAccessExpression",
                                                                                    "fullStart": 954,
                                                                                    "fullEnd": 970,
                                                                                    "start": 954,
                                                                                    "end": 970,
                                                                                    "fullWidth": 16,
                                                                                    "width": 16,
                                                                                    "expression": {
                                                                                        "kind": "IdentifierName",
                                                                                        "fullStart": 954,
                                                                                        "fullEnd": 960,
                                                                                        "start": 954,
                                                                                        "end": 960,
                                                                                        "fullWidth": 6,
                                                                                        "width": 6,
                                                                                        "text": "Object",
                                                                                        "value": "Object",
                                                                                        "valueText": "Object"
                                                                                    },
                                                                                    "dotToken": {
                                                                                        "kind": "DotToken",
                                                                                        "fullStart": 960,
                                                                                        "fullEnd": 961,
                                                                                        "start": 960,
                                                                                        "end": 961,
                                                                                        "fullWidth": 1,
                                                                                        "width": 1,
                                                                                        "text": ".",
                                                                                        "value": ".",
                                                                                        "valueText": "."
                                                                                    },
                                                                                    "name": {
                                                                                        "kind": "IdentifierName",
                                                                                        "fullStart": 961,
                                                                                        "fullEnd": 970,
                                                                                        "start": 961,
                                                                                        "end": 970,
                                                                                        "fullWidth": 9,
                                                                                        "width": 9,
                                                                                        "text": "prototype",
                                                                                        "value": "prototype",
                                                                                        "valueText": "prototype"
                                                                                    }
                                                                                },
                                                                                {
                                                                                    "kind": "CommaToken",
                                                                                    "fullStart": 970,
                                                                                    "fullEnd": 972,
                                                                                    "start": 970,
                                                                                    "end": 971,
                                                                                    "fullWidth": 2,
                                                                                    "width": 1,
                                                                                    "text": ",",
                                                                                    "value": ",",
                                                                                    "valueText": ",",
                                                                                    "hasTrailingTrivia": true,
                                                                                    "trailingTrivia": [
                                                                                        {
                                                                                            "kind": "WhitespaceTrivia",
                                                                                            "text": " "
                                                                                        }
                                                                                    ]
                                                                                },
                                                                                {
                                                                                    "kind": "StringLiteral",
                                                                                    "fullStart": 972,
                                                                                    "fullEnd": 975,
                                                                                    "start": 972,
                                                                                    "end": 975,
                                                                                    "fullWidth": 3,
                                                                                    "width": 3,
                                                                                    "text": "\"1\"",
                                                                                    "value": "1",
                                                                                    "valueText": "1"
                                                                                },
                                                                                {
                                                                                    "kind": "CommaToken",
                                                                                    "fullStart": 975,
                                                                                    "fullEnd": 977,
                                                                                    "start": 975,
                                                                                    "end": 976,
                                                                                    "fullWidth": 2,
                                                                                    "width": 1,
                                                                                    "text": ",",
                                                                                    "value": ",",
                                                                                    "valueText": ",",
                                                                                    "hasTrailingTrivia": true,
                                                                                    "trailingTrivia": [
                                                                                        {
                                                                                            "kind": "WhitespaceTrivia",
                                                                                            "text": " "
                                                                                        }
                                                                                    ]
                                                                                },
                                                                                {
                                                                                    "kind": "ObjectLiteralExpression",
                                                                                    "fullStart": 977,
                                                                                    "fullEnd": 1139,
                                                                                    "start": 977,
                                                                                    "end": 1139,
                                                                                    "fullWidth": 162,
                                                                                    "width": 162,
                                                                                    "isIncrementallyUnusable": true,
                                                                                    "openBraceToken": {
                                                                                        "kind": "OpenBraceToken",
                                                                                        "fullStart": 977,
                                                                                        "fullEnd": 980,
                                                                                        "start": 977,
                                                                                        "end": 978,
                                                                                        "fullWidth": 3,
                                                                                        "width": 1,
                                                                                        "text": "{",
                                                                                        "value": "{",
                                                                                        "valueText": "{",
                                                                                        "hasTrailingTrivia": true,
                                                                                        "hasTrailingNewLine": true,
                                                                                        "trailingTrivia": [
                                                                                            {
                                                                                                "kind": "NewLineTrivia",
                                                                                                "text": "\r\n"
                                                                                            }
                                                                                        ]
                                                                                    },
                                                                                    "propertyAssignments": [
                                                                                        {
                                                                                            "kind": "SimplePropertyAssignment",
                                                                                            "fullStart": 980,
                                                                                            "fullEnd": 1079,
                                                                                            "start": 1000,
                                                                                            "end": 1079,
                                                                                            "fullWidth": 99,
                                                                                            "width": 79,
                                                                                            "isIncrementallyUnusable": true,
                                                                                            "propertyName": {
                                                                                                "kind": "IdentifierName",
                                                                                                "fullStart": 980,
                                                                                                "fullEnd": 1003,
                                                                                                "start": 1000,
                                                                                                "end": 1003,
                                                                                                "fullWidth": 23,
                                                                                                "width": 3,
                                                                                                "text": "get",
                                                                                                "value": "get",
                                                                                                "valueText": "get",
                                                                                                "hasLeadingTrivia": true,
                                                                                                "leadingTrivia": [
                                                                                                    {
                                                                                                        "kind": "WhitespaceTrivia",
                                                                                                        "text": "                    "
                                                                                                    }
                                                                                                ]
                                                                                            },
                                                                                            "colonToken": {
                                                                                                "kind": "ColonToken",
                                                                                                "fullStart": 1003,
                                                                                                "fullEnd": 1005,
                                                                                                "start": 1003,
                                                                                                "end": 1004,
                                                                                                "fullWidth": 2,
                                                                                                "width": 1,
                                                                                                "text": ":",
                                                                                                "value": ":",
                                                                                                "valueText": ":",
                                                                                                "hasTrailingTrivia": true,
                                                                                                "trailingTrivia": [
                                                                                                    {
                                                                                                        "kind": "WhitespaceTrivia",
                                                                                                        "text": " "
                                                                                                    }
                                                                                                ]
                                                                                            },
                                                                                            "expression": {
                                                                                                "kind": "FunctionExpression",
                                                                                                "fullStart": 1005,
                                                                                                "fullEnd": 1079,
                                                                                                "start": 1005,
                                                                                                "end": 1079,
                                                                                                "fullWidth": 74,
                                                                                                "width": 74,
                                                                                                "functionKeyword": {
                                                                                                    "kind": "FunctionKeyword",
                                                                                                    "fullStart": 1005,
                                                                                                    "fullEnd": 1014,
                                                                                                    "start": 1005,
                                                                                                    "end": 1013,
                                                                                                    "fullWidth": 9,
                                                                                                    "width": 8,
                                                                                                    "text": "function",
                                                                                                    "value": "function",
                                                                                                    "valueText": "function",
                                                                                                    "hasTrailingTrivia": true,
                                                                                                    "trailingTrivia": [
                                                                                                        {
                                                                                                            "kind": "WhitespaceTrivia",
                                                                                                            "text": " "
                                                                                                        }
                                                                                                    ]
                                                                                                },
                                                                                                "callSignature": {
                                                                                                    "kind": "CallSignature",
                                                                                                    "fullStart": 1014,
                                                                                                    "fullEnd": 1017,
                                                                                                    "start": 1014,
                                                                                                    "end": 1016,
                                                                                                    "fullWidth": 3,
                                                                                                    "width": 2,
                                                                                                    "parameterList": {
                                                                                                        "kind": "ParameterList",
                                                                                                        "fullStart": 1014,
                                                                                                        "fullEnd": 1017,
                                                                                                        "start": 1014,
                                                                                                        "end": 1016,
                                                                                                        "fullWidth": 3,
                                                                                                        "width": 2,
                                                                                                        "openParenToken": {
                                                                                                            "kind": "OpenParenToken",
                                                                                                            "fullStart": 1014,
                                                                                                            "fullEnd": 1015,
                                                                                                            "start": 1014,
                                                                                                            "end": 1015,
                                                                                                            "fullWidth": 1,
                                                                                                            "width": 1,
                                                                                                            "text": "(",
                                                                                                            "value": "(",
                                                                                                            "valueText": "("
                                                                                                        },
                                                                                                        "parameters": [],
                                                                                                        "closeParenToken": {
                                                                                                            "kind": "CloseParenToken",
                                                                                                            "fullStart": 1015,
                                                                                                            "fullEnd": 1017,
                                                                                                            "start": 1015,
                                                                                                            "end": 1016,
                                                                                                            "fullWidth": 2,
                                                                                                            "width": 1,
                                                                                                            "text": ")",
                                                                                                            "value": ")",
                                                                                                            "valueText": ")",
                                                                                                            "hasTrailingTrivia": true,
                                                                                                            "trailingTrivia": [
                                                                                                                {
                                                                                                                    "kind": "WhitespaceTrivia",
                                                                                                                    "text": " "
                                                                                                                }
                                                                                                            ]
                                                                                                        }
                                                                                                    }
                                                                                                },
                                                                                                "block": {
                                                                                                    "kind": "Block",
                                                                                                    "fullStart": 1017,
                                                                                                    "fullEnd": 1079,
                                                                                                    "start": 1017,
                                                                                                    "end": 1079,
                                                                                                    "fullWidth": 62,
                                                                                                    "width": 62,
                                                                                                    "openBraceToken": {
                                                                                                        "kind": "OpenBraceToken",
                                                                                                        "fullStart": 1017,
                                                                                                        "fullEnd": 1020,
                                                                                                        "start": 1017,
                                                                                                        "end": 1018,
                                                                                                        "fullWidth": 3,
                                                                                                        "width": 1,
                                                                                                        "text": "{",
                                                                                                        "value": "{",
                                                                                                        "valueText": "{",
                                                                                                        "hasTrailingTrivia": true,
                                                                                                        "hasTrailingNewLine": true,
                                                                                                        "trailingTrivia": [
                                                                                                            {
                                                                                                                "kind": "NewLineTrivia",
                                                                                                                "text": "\r\n"
                                                                                                            }
                                                                                                        ]
                                                                                                    },
                                                                                                    "statements": [
                                                                                                        {
                                                                                                            "kind": "ReturnStatement",
                                                                                                            "fullStart": 1020,
                                                                                                            "fullEnd": 1058,
                                                                                                            "start": 1044,
                                                                                                            "end": 1056,
                                                                                                            "fullWidth": 38,
                                                                                                            "width": 12,
                                                                                                            "returnKeyword": {
                                                                                                                "kind": "ReturnKeyword",
                                                                                                                "fullStart": 1020,
                                                                                                                "fullEnd": 1051,
                                                                                                                "start": 1044,
                                                                                                                "end": 1050,
                                                                                                                "fullWidth": 31,
                                                                                                                "width": 6,
                                                                                                                "text": "return",
                                                                                                                "value": "return",
                                                                                                                "valueText": "return",
                                                                                                                "hasLeadingTrivia": true,
                                                                                                                "hasTrailingTrivia": true,
                                                                                                                "leadingTrivia": [
                                                                                                                    {
                                                                                                                        "kind": "WhitespaceTrivia",
                                                                                                                        "text": "                        "
                                                                                                                    }
                                                                                                                ],
                                                                                                                "trailingTrivia": [
                                                                                                                    {
                                                                                                                        "kind": "WhitespaceTrivia",
                                                                                                                        "text": " "
                                                                                                                    }
                                                                                                                ]
                                                                                                            },
                                                                                                            "expression": {
                                                                                                                "kind": "NumericLiteral",
                                                                                                                "fullStart": 1051,
                                                                                                                "fullEnd": 1055,
                                                                                                                "start": 1051,
                                                                                                                "end": 1055,
                                                                                                                "fullWidth": 4,
                                                                                                                "width": 4,
                                                                                                                "text": "6.99",
                                                                                                                "value": 6.99,
                                                                                                                "valueText": "6.99"
                                                                                                            },
                                                                                                            "semicolonToken": {
                                                                                                                "kind": "SemicolonToken",
                                                                                                                "fullStart": 1055,
                                                                                                                "fullEnd": 1058,
                                                                                                                "start": 1055,
                                                                                                                "end": 1056,
                                                                                                                "fullWidth": 3,
                                                                                                                "width": 1,
                                                                                                                "text": ";",
                                                                                                                "value": ";",
                                                                                                                "valueText": ";",
                                                                                                                "hasTrailingTrivia": true,
                                                                                                                "hasTrailingNewLine": true,
                                                                                                                "trailingTrivia": [
                                                                                                                    {
                                                                                                                        "kind": "NewLineTrivia",
                                                                                                                        "text": "\r\n"
                                                                                                                    }
                                                                                                                ]
                                                                                                            }
                                                                                                        }
                                                                                                    ],
                                                                                                    "closeBraceToken": {
                                                                                                        "kind": "CloseBraceToken",
                                                                                                        "fullStart": 1058,
                                                                                                        "fullEnd": 1079,
                                                                                                        "start": 1078,
                                                                                                        "end": 1079,
                                                                                                        "fullWidth": 21,
                                                                                                        "width": 1,
                                                                                                        "text": "}",
                                                                                                        "value": "}",
                                                                                                        "valueText": "}",
                                                                                                        "hasLeadingTrivia": true,
                                                                                                        "leadingTrivia": [
                                                                                                            {
                                                                                                                "kind": "WhitespaceTrivia",
                                                                                                                "text": "                    "
                                                                                                            }
                                                                                                        ]
                                                                                                    }
                                                                                                }
                                                                                            }
                                                                                        },
                                                                                        {
                                                                                            "kind": "CommaToken",
                                                                                            "fullStart": 1079,
                                                                                            "fullEnd": 1082,
                                                                                            "start": 1079,
                                                                                            "end": 1080,
                                                                                            "fullWidth": 3,
                                                                                            "width": 1,
                                                                                            "text": ",",
                                                                                            "value": ",",
                                                                                            "valueText": ",",
                                                                                            "hasTrailingTrivia": true,
                                                                                            "hasTrailingNewLine": true,
                                                                                            "trailingTrivia": [
                                                                                                {
                                                                                                    "kind": "NewLineTrivia",
                                                                                                    "text": "\r\n"
                                                                                                }
                                                                                            ]
                                                                                        },
                                                                                        {
                                                                                            "kind": "SimplePropertyAssignment",
                                                                                            "fullStart": 1082,
                                                                                            "fullEnd": 1122,
                                                                                            "start": 1102,
                                                                                            "end": 1120,
                                                                                            "fullWidth": 40,
                                                                                            "width": 18,
                                                                                            "propertyName": {
                                                                                                "kind": "IdentifierName",
                                                                                                "fullStart": 1082,
                                                                                                "fullEnd": 1114,
                                                                                                "start": 1102,
                                                                                                "end": 1114,
                                                                                                "fullWidth": 32,
                                                                                                "width": 12,
                                                                                                "text": "configurable",
                                                                                                "value": "configurable",
                                                                                                "valueText": "configurable",
                                                                                                "hasLeadingTrivia": true,
                                                                                                "leadingTrivia": [
                                                                                                    {
                                                                                                        "kind": "WhitespaceTrivia",
                                                                                                        "text": "                    "
                                                                                                    }
                                                                                                ]
                                                                                            },
                                                                                            "colonToken": {
                                                                                                "kind": "ColonToken",
                                                                                                "fullStart": 1114,
                                                                                                "fullEnd": 1116,
                                                                                                "start": 1114,
                                                                                                "end": 1115,
                                                                                                "fullWidth": 2,
                                                                                                "width": 1,
                                                                                                "text": ":",
                                                                                                "value": ":",
                                                                                                "valueText": ":",
                                                                                                "hasTrailingTrivia": true,
                                                                                                "trailingTrivia": [
                                                                                                    {
                                                                                                        "kind": "WhitespaceTrivia",
                                                                                                        "text": " "
                                                                                                    }
                                                                                                ]
                                                                                            },
                                                                                            "expression": {
                                                                                                "kind": "TrueKeyword",
                                                                                                "fullStart": 1116,
                                                                                                "fullEnd": 1122,
                                                                                                "start": 1116,
                                                                                                "end": 1120,
                                                                                                "fullWidth": 6,
                                                                                                "width": 4,
                                                                                                "text": "true",
                                                                                                "value": true,
                                                                                                "valueText": "true",
                                                                                                "hasTrailingTrivia": true,
                                                                                                "hasTrailingNewLine": true,
                                                                                                "trailingTrivia": [
                                                                                                    {
                                                                                                        "kind": "NewLineTrivia",
                                                                                                        "text": "\r\n"
                                                                                                    }
                                                                                                ]
                                                                                            }
                                                                                        }
                                                                                    ],
                                                                                    "closeBraceToken": {
                                                                                        "kind": "CloseBraceToken",
                                                                                        "fullStart": 1122,
                                                                                        "fullEnd": 1139,
                                                                                        "start": 1138,
                                                                                        "end": 1139,
                                                                                        "fullWidth": 17,
                                                                                        "width": 1,
                                                                                        "text": "}",
                                                                                        "value": "}",
                                                                                        "valueText": "}",
                                                                                        "hasLeadingTrivia": true,
                                                                                        "leadingTrivia": [
                                                                                            {
                                                                                                "kind": "WhitespaceTrivia",
                                                                                                "text": "                "
                                                                                            }
                                                                                        ]
                                                                                    }
                                                                                }
                                                                            ],
                                                                            "closeParenToken": {
                                                                                "kind": "CloseParenToken",
                                                                                "fullStart": 1139,
                                                                                "fullEnd": 1140,
                                                                                "start": 1139,
                                                                                "end": 1140,
                                                                                "fullWidth": 1,
                                                                                "width": 1,
                                                                                "text": ")",
                                                                                "value": ")",
                                                                                "valueText": ")"
                                                                            }
                                                                        }
                                                                    },
                                                                    "semicolonToken": {
                                                                        "kind": "SemicolonToken",
                                                                        "fullStart": 1140,
                                                                        "fullEnd": 1143,
                                                                        "start": 1140,
                                                                        "end": 1141,
                                                                        "fullWidth": 3,
                                                                        "width": 1,
                                                                        "text": ";",
                                                                        "value": ";",
                                                                        "valueText": ";",
                                                                        "hasTrailingTrivia": true,
                                                                        "hasTrailingNewLine": true,
                                                                        "trailingTrivia": [
                                                                            {
                                                                                "kind": "NewLineTrivia",
                                                                                "text": "\r\n"
                                                                            }
                                                                        ]
                                                                    }
                                                                },
                                                                {
                                                                    "kind": "ReturnStatement",
                                                                    "fullStart": 1143,
                                                                    "fullEnd": 1170,
                                                                    "start": 1159,
                                                                    "end": 1168,
                                                                    "fullWidth": 27,
                                                                    "width": 9,
                                                                    "returnKeyword": {
                                                                        "kind": "ReturnKeyword",
                                                                        "fullStart": 1143,
                                                                        "fullEnd": 1166,
                                                                        "start": 1159,
                                                                        "end": 1165,
                                                                        "fullWidth": 23,
                                                                        "width": 6,
                                                                        "text": "return",
                                                                        "value": "return",
                                                                        "valueText": "return",
                                                                        "hasLeadingTrivia": true,
                                                                        "hasTrailingTrivia": true,
                                                                        "leadingTrivia": [
                                                                            {
                                                                                "kind": "WhitespaceTrivia",
                                                                                "text": "                "
                                                                            }
                                                                        ],
                                                                        "trailingTrivia": [
                                                                            {
                                                                                "kind": "WhitespaceTrivia",
                                                                                "text": " "
                                                                            }
                                                                        ]
                                                                    },
                                                                    "expression": {
                                                                        "kind": "NumericLiteral",
                                                                        "fullStart": 1166,
                                                                        "fullEnd": 1167,
                                                                        "start": 1166,
                                                                        "end": 1167,
                                                                        "fullWidth": 1,
                                                                        "width": 1,
                                                                        "text": "0",
                                                                        "value": 0,
                                                                        "valueText": "0"
                                                                    },
                                                                    "semicolonToken": {
                                                                        "kind": "SemicolonToken",
                                                                        "fullStart": 1167,
                                                                        "fullEnd": 1170,
                                                                        "start": 1167,
                                                                        "end": 1168,
                                                                        "fullWidth": 3,
                                                                        "width": 1,
                                                                        "text": ";",
                                                                        "value": ";",
                                                                        "valueText": ";",
                                                                        "hasTrailingTrivia": true,
                                                                        "hasTrailingNewLine": true,
                                                                        "trailingTrivia": [
                                                                            {
                                                                                "kind": "NewLineTrivia",
                                                                                "text": "\r\n"
                                                                            }
                                                                        ]
                                                                    }
                                                                }
                                                            ],
                                                            "closeBraceToken": {
                                                                "kind": "CloseBraceToken",
                                                                "fullStart": 1170,
                                                                "fullEnd": 1183,
                                                                "start": 1182,
                                                                "end": 1183,
                                                                "fullWidth": 13,
                                                                "width": 1,
                                                                "text": "}",
                                                                "value": "}",
                                                                "valueText": "}",
                                                                "hasLeadingTrivia": true,
                                                                "leadingTrivia": [
                                                                    {
                                                                        "kind": "WhitespaceTrivia",
                                                                        "text": "            "
                                                                    }
                                                                ]
                                                            }
                                                        }
                                                    }
                                                },
                                                {
                                                    "kind": "CommaToken",
                                                    "fullStart": 1183,
                                                    "fullEnd": 1186,
                                                    "start": 1183,
                                                    "end": 1184,
                                                    "fullWidth": 3,
                                                    "width": 1,
                                                    "text": ",",
                                                    "value": ",",
                                                    "valueText": ",",
                                                    "hasTrailingTrivia": true,
                                                    "hasTrailingNewLine": true,
                                                    "trailingTrivia": [
                                                        {
                                                            "kind": "NewLineTrivia",
                                                            "text": "\r\n"
                                                        }
                                                    ]
                                                },
                                                {
                                                    "kind": "SimplePropertyAssignment",
                                                    "fullStart": 1186,
                                                    "fullEnd": 1218,
                                                    "start": 1198,
                                                    "end": 1216,
                                                    "fullWidth": 32,
                                                    "width": 18,
                                                    "propertyName": {
                                                        "kind": "IdentifierName",
                                                        "fullStart": 1186,
                                                        "fullEnd": 1210,
                                                        "start": 1198,
                                                        "end": 1210,
                                                        "fullWidth": 24,
                                                        "width": 12,
                                                        "text": "configurable",
                                                        "value": "configurable",
                                                        "valueText": "configurable",
                                                        "hasLeadingTrivia": true,
                                                        "leadingTrivia": [
                                                            {
                                                                "kind": "WhitespaceTrivia",
                                                                "text": "            "
                                                            }
                                                        ]
                                                    },
                                                    "colonToken": {
                                                        "kind": "ColonToken",
                                                        "fullStart": 1210,
                                                        "fullEnd": 1212,
                                                        "start": 1210,
                                                        "end": 1211,
                                                        "fullWidth": 2,
                                                        "width": 1,
                                                        "text": ":",
                                                        "value": ":",
                                                        "valueText": ":",
                                                        "hasTrailingTrivia": true,
                                                        "trailingTrivia": [
                                                            {
                                                                "kind": "WhitespaceTrivia",
                                                                "text": " "
                                                            }
                                                        ]
                                                    },
                                                    "expression": {
                                                        "kind": "TrueKeyword",
                                                        "fullStart": 1212,
                                                        "fullEnd": 1218,
                                                        "start": 1212,
                                                        "end": 1216,
                                                        "fullWidth": 6,
                                                        "width": 4,
                                                        "text": "true",
                                                        "value": true,
                                                        "valueText": "true",
                                                        "hasTrailingTrivia": true,
                                                        "hasTrailingNewLine": true,
                                                        "trailingTrivia": [
                                                            {
                                                                "kind": "NewLineTrivia",
                                                                "text": "\r\n"
                                                            }
                                                        ]
                                                    }
                                                }
                                            ],
                                            "closeBraceToken": {
                                                "kind": "CloseBraceToken",
                                                "fullStart": 1218,
                                                "fullEnd": 1227,
                                                "start": 1226,
                                                "end": 1227,
                                                "fullWidth": 9,
                                                "width": 1,
                                                "text": "}",
                                                "value": "}",
                                                "valueText": "}",
                                                "hasLeadingTrivia": true,
                                                "leadingTrivia": [
                                                    {
                                                        "kind": "WhitespaceTrivia",
                                                        "text": "        "
                                                    }
                                                ]
                                            }
                                        }
                                    ],
                                    "closeParenToken": {
                                        "kind": "CloseParenToken",
                                        "fullStart": 1227,
                                        "fullEnd": 1228,
                                        "start": 1227,
                                        "end": 1228,
                                        "fullWidth": 1,
                                        "width": 1,
                                        "text": ")",
                                        "value": ")",
                                        "valueText": ")"
                                    }
                                }
                            },
                            "semicolonToken": {
                                "kind": "SemicolonToken",
                                "fullStart": 1228,
                                "fullEnd": 1231,
                                "start": 1228,
                                "end": 1229,
                                "fullWidth": 3,
                                "width": 1,
                                "text": ";",
                                "value": ";",
                                "valueText": ";",
                                "hasTrailingTrivia": true,
                                "hasTrailingNewLine": true,
                                "trailingTrivia": [
                                    {
                                        "kind": "NewLineTrivia",
                                        "text": "\r\n"
                                    }
                                ]
                            }
                        },
                        {
                            "kind": "TryStatement",
                            "fullStart": 1231,
                            "fullEnd": 1413,
                            "start": 1241,
                            "end": 1411,
                            "fullWidth": 182,
                            "width": 170,
                            "tryKeyword": {
                                "kind": "TryKeyword",
                                "fullStart": 1231,
                                "fullEnd": 1245,
                                "start": 1241,
                                "end": 1244,
                                "fullWidth": 14,
                                "width": 3,
                                "text": "try",
                                "value": "try",
                                "valueText": "try",
                                "hasLeadingTrivia": true,
                                "hasLeadingNewLine": true,
                                "hasTrailingTrivia": true,
                                "leadingTrivia": [
                                    {
                                        "kind": "NewLineTrivia",
                                        "text": "\r\n"
                                    },
                                    {
                                        "kind": "WhitespaceTrivia",
                                        "text": "        "
                                    }
                                ],
                                "trailingTrivia": [
                                    {
                                        "kind": "WhitespaceTrivia",
                                        "text": " "
                                    }
                                ]
                            },
                            "block": {
                                "kind": "Block",
                                "fullStart": 1245,
                                "fullEnd": 1350,
                                "start": 1245,
                                "end": 1349,
                                "fullWidth": 105,
                                "width": 104,
                                "openBraceToken": {
                                    "kind": "OpenBraceToken",
                                    "fullStart": 1245,
                                    "fullEnd": 1248,
                                    "start": 1245,
                                    "end": 1246,
                                    "fullWidth": 3,
                                    "width": 1,
                                    "text": "{",
                                    "value": "{",
                                    "valueText": "{",
                                    "hasTrailingTrivia": true,
                                    "hasTrailingNewLine": true,
                                    "trailingTrivia": [
                                        {
                                            "kind": "NewLineTrivia",
                                            "text": "\r\n"
                                        }
                                    ]
                                },
                                "statements": [
                                    {
                                        "kind": "ExpressionStatement",
                                        "fullStart": 1248,
                                        "fullEnd": 1308,
                                        "start": 1260,
                                        "end": 1306,
                                        "fullWidth": 60,
                                        "width": 46,
                                        "expression": {
                                            "kind": "InvocationExpression",
                                            "fullStart": 1248,
                                            "fullEnd": 1305,
                                            "start": 1260,
                                            "end": 1305,
                                            "fullWidth": 57,
                                            "width": 45,
                                            "expression": {
                                                "kind": "MemberAccessExpression",
                                                "fullStart": 1248,
                                                "fullEnd": 1288,
                                                "start": 1260,
                                                "end": 1288,
                                                "fullWidth": 40,
                                                "width": 28,
                                                "expression": {
                                                    "kind": "MemberAccessExpression",
                                                    "fullStart": 1248,
                                                    "fullEnd": 1283,
                                                    "start": 1260,
                                                    "end": 1283,
                                                    "fullWidth": 35,
                                                    "width": 23,
                                                    "expression": {
                                                        "kind": "MemberAccessExpression",
                                                        "fullStart": 1248,
                                                        "fullEnd": 1275,
                                                        "start": 1260,
                                                        "end": 1275,
                                                        "fullWidth": 27,
                                                        "width": 15,
                                                        "expression": {
                                                            "kind": "IdentifierName",
                                                            "fullStart": 1248,
                                                            "fullEnd": 1265,
                                                            "start": 1260,
                                                            "end": 1265,
                                                            "fullWidth": 17,
                                                            "width": 5,
                                                            "text": "Array",
                                                            "value": "Array",
                                                            "valueText": "Array",
                                                            "hasLeadingTrivia": true,
                                                            "leadingTrivia": [
                                                                {
                                                                    "kind": "WhitespaceTrivia",
                                                                    "text": "            "
                                                                }
                                                            ]
                                                        },
                                                        "dotToken": {
                                                            "kind": "DotToken",
                                                            "fullStart": 1265,
                                                            "fullEnd": 1266,
                                                            "start": 1265,
                                                            "end": 1266,
                                                            "fullWidth": 1,
                                                            "width": 1,
                                                            "text": ".",
                                                            "value": ".",
                                                            "valueText": "."
                                                        },
                                                        "name": {
                                                            "kind": "IdentifierName",
                                                            "fullStart": 1266,
                                                            "fullEnd": 1275,
                                                            "start": 1266,
                                                            "end": 1275,
                                                            "fullWidth": 9,
                                                            "width": 9,
                                                            "text": "prototype",
                                                            "value": "prototype",
                                                            "valueText": "prototype"
                                                        }
                                                    },
                                                    "dotToken": {
                                                        "kind": "DotToken",
                                                        "fullStart": 1275,
                                                        "fullEnd": 1276,
                                                        "start": 1275,
                                                        "end": 1276,
                                                        "fullWidth": 1,
                                                        "width": 1,
                                                        "text": ".",
                                                        "value": ".",
                                                        "valueText": "."
                                                    },
                                                    "name": {
                                                        "kind": "IdentifierName",
                                                        "fullStart": 1276,
                                                        "fullEnd": 1283,
                                                        "start": 1276,
                                                        "end": 1283,
                                                        "fullWidth": 7,
                                                        "width": 7,
                                                        "text": "forEach",
                                                        "value": "forEach",
                                                        "valueText": "forEach"
                                                    }
                                                },
                                                "dotToken": {
                                                    "kind": "DotToken",
                                                    "fullStart": 1283,
                                                    "fullEnd": 1284,
                                                    "start": 1283,
                                                    "end": 1284,
                                                    "fullWidth": 1,
                                                    "width": 1,
                                                    "text": ".",
                                                    "value": ".",
                                                    "valueText": "."
                                                },
                                                "name": {
                                                    "kind": "IdentifierName",
                                                    "fullStart": 1284,
                                                    "fullEnd": 1288,
                                                    "start": 1284,
                                                    "end": 1288,
                                                    "fullWidth": 4,
                                                    "width": 4,
                                                    "text": "call",
                                                    "value": "call",
                                                    "valueText": "call"
                                                }
                                            },
                                            "argumentList": {
                                                "kind": "ArgumentList",
                                                "fullStart": 1288,
                                                "fullEnd": 1305,
                                                "start": 1288,
                                                "end": 1305,
                                                "fullWidth": 17,
                                                "width": 17,
                                                "openParenToken": {
                                                    "kind": "OpenParenToken",
                                                    "fullStart": 1288,
                                                    "fullEnd": 1289,
                                                    "start": 1288,
                                                    "end": 1289,
                                                    "fullWidth": 1,
                                                    "width": 1,
                                                    "text": "(",
                                                    "value": "(",
                                                    "valueText": "("
                                                },
                                                "arguments": [
                                                    {
                                                        "kind": "IdentifierName",
                                                        "fullStart": 1289,
                                                        "fullEnd": 1292,
                                                        "start": 1289,
                                                        "end": 1292,
                                                        "fullWidth": 3,
                                                        "width": 3,
                                                        "text": "obj",
                                                        "value": "obj",
                                                        "valueText": "obj"
                                                    },
                                                    {
                                                        "kind": "CommaToken",
                                                        "fullStart": 1292,
                                                        "fullEnd": 1294,
                                                        "start": 1292,
                                                        "end": 1293,
                                                        "fullWidth": 2,
                                                        "width": 1,
                                                        "text": ",",
                                                        "value": ",",
                                                        "valueText": ",",
                                                        "hasTrailingTrivia": true,
                                                        "trailingTrivia": [
                                                            {
                                                                "kind": "WhitespaceTrivia",
                                                                "text": " "
                                                            }
                                                        ]
                                                    },
                                                    {
                                                        "kind": "IdentifierName",
                                                        "fullStart": 1294,
                                                        "fullEnd": 1304,
                                                        "start": 1294,
                                                        "end": 1304,
                                                        "fullWidth": 10,
                                                        "width": 10,
                                                        "text": "callbackfn",
                                                        "value": "callbackfn",
                                                        "valueText": "callbackfn"
                                                    }
                                                ],
                                                "closeParenToken": {
                                                    "kind": "CloseParenToken",
                                                    "fullStart": 1304,
                                                    "fullEnd": 1305,
                                                    "start": 1304,
                                                    "end": 1305,
                                                    "fullWidth": 1,
                                                    "width": 1,
                                                    "text": ")",
                                                    "value": ")",
                                                    "valueText": ")"
                                                }
                                            }
                                        },
                                        "semicolonToken": {
                                            "kind": "SemicolonToken",
                                            "fullStart": 1305,
                                            "fullEnd": 1308,
                                            "start": 1305,
                                            "end": 1306,
                                            "fullWidth": 3,
                                            "width": 1,
                                            "text": ";",
                                            "value": ";",
                                            "valueText": ";",
                                            "hasTrailingTrivia": true,
                                            "hasTrailingNewLine": true,
                                            "trailingTrivia": [
                                                {
                                                    "kind": "NewLineTrivia",
                                                    "text": "\r\n"
                                                }
                                            ]
                                        }
                                    },
                                    {
                                        "kind": "ReturnStatement",
                                        "fullStart": 1308,
                                        "fullEnd": 1340,
                                        "start": 1320,
                                        "end": 1338,
                                        "fullWidth": 32,
                                        "width": 18,
                                        "returnKeyword": {
                                            "kind": "ReturnKeyword",
                                            "fullStart": 1308,
                                            "fullEnd": 1327,
                                            "start": 1320,
                                            "end": 1326,
                                            "fullWidth": 19,
                                            "width": 6,
                                            "text": "return",
                                            "value": "return",
                                            "valueText": "return",
                                            "hasLeadingTrivia": true,
                                            "hasTrailingTrivia": true,
                                            "leadingTrivia": [
                                                {
                                                    "kind": "WhitespaceTrivia",
                                                    "text": "            "
                                                }
                                            ],
                                            "trailingTrivia": [
                                                {
                                                    "kind": "WhitespaceTrivia",
                                                    "text": " "
                                                }
                                            ]
                                        },
                                        "expression": {
                                            "kind": "IdentifierName",
                                            "fullStart": 1327,
                                            "fullEnd": 1337,
                                            "start": 1327,
                                            "end": 1337,
                                            "fullWidth": 10,
                                            "width": 10,
                                            "text": "testResult",
                                            "value": "testResult",
                                            "valueText": "testResult"
                                        },
                                        "semicolonToken": {
                                            "kind": "SemicolonToken",
                                            "fullStart": 1337,
                                            "fullEnd": 1340,
                                            "start": 1337,
                                            "end": 1338,
                                            "fullWidth": 3,
                                            "width": 1,
                                            "text": ";",
                                            "value": ";",
                                            "valueText": ";",
                                            "hasTrailingTrivia": true,
                                            "hasTrailingNewLine": true,
                                            "trailingTrivia": [
                                                {
                                                    "kind": "NewLineTrivia",
                                                    "text": "\r\n"
                                                }
                                            ]
                                        }
                                    }
                                ],
                                "closeBraceToken": {
                                    "kind": "CloseBraceToken",
                                    "fullStart": 1340,
                                    "fullEnd": 1350,
                                    "start": 1348,
                                    "end": 1349,
                                    "fullWidth": 10,
                                    "width": 1,
                                    "text": "}",
                                    "value": "}",
                                    "valueText": "}",
                                    "hasLeadingTrivia": true,
                                    "hasTrailingTrivia": true,
                                    "leadingTrivia": [
                                        {
                                            "kind": "WhitespaceTrivia",
                                            "text": "        "
                                        }
                                    ],
                                    "trailingTrivia": [
                                        {
                                            "kind": "WhitespaceTrivia",
                                            "text": " "
                                        }
                                    ]
                                }
                            },
                            "finallyClause": {
                                "kind": "FinallyClause",
                                "fullStart": 1350,
                                "fullEnd": 1413,
                                "start": 1350,
                                "end": 1411,
                                "fullWidth": 63,
                                "width": 61,
                                "finallyKeyword": {
                                    "kind": "FinallyKeyword",
                                    "fullStart": 1350,
                                    "fullEnd": 1358,
                                    "start": 1350,
                                    "end": 1357,
                                    "fullWidth": 8,
                                    "width": 7,
                                    "text": "finally",
                                    "value": "finally",
                                    "valueText": "finally",
                                    "hasTrailingTrivia": true,
                                    "trailingTrivia": [
                                        {
                                            "kind": "WhitespaceTrivia",
                                            "text": " "
                                        }
                                    ]
                                },
                                "block": {
                                    "kind": "Block",
                                    "fullStart": 1358,
                                    "fullEnd": 1413,
                                    "start": 1358,
                                    "end": 1411,
                                    "fullWidth": 55,
                                    "width": 53,
                                    "openBraceToken": {
                                        "kind": "OpenBraceToken",
                                        "fullStart": 1358,
                                        "fullEnd": 1361,
                                        "start": 1358,
                                        "end": 1359,
                                        "fullWidth": 3,
                                        "width": 1,
                                        "text": "{",
                                        "value": "{",
                                        "valueText": "{",
                                        "hasTrailingTrivia": true,
                                        "hasTrailingNewLine": true,
                                        "trailingTrivia": [
                                            {
                                                "kind": "NewLineTrivia",
                                                "text": "\r\n"
                                            }
                                        ]
                                    },
                                    "statements": [
                                        {
                                            "kind": "ExpressionStatement",
                                            "fullStart": 1361,
                                            "fullEnd": 1402,
                                            "start": 1373,
                                            "end": 1400,
                                            "fullWidth": 41,
                                            "width": 27,
                                            "expression": {
                                                "kind": "DeleteExpression",
                                                "fullStart": 1361,
                                                "fullEnd": 1399,
                                                "start": 1373,
                                                "end": 1399,
                                                "fullWidth": 38,
                                                "width": 26,
                                                "deleteKeyword": {
                                                    "kind": "DeleteKeyword",
                                                    "fullStart": 1361,
                                                    "fullEnd": 1380,
                                                    "start": 1373,
                                                    "end": 1379,
                                                    "fullWidth": 19,
                                                    "width": 6,
                                                    "text": "delete",
                                                    "value": "delete",
                                                    "valueText": "delete",
                                                    "hasLeadingTrivia": true,
                                                    "hasTrailingTrivia": true,
                                                    "leadingTrivia": [
                                                        {
                                                            "kind": "WhitespaceTrivia",
                                                            "text": "            "
                                                        }
                                                    ],
                                                    "trailingTrivia": [
                                                        {
                                                            "kind": "WhitespaceTrivia",
                                                            "text": " "
                                                        }
                                                    ]
                                                },
                                                "expression": {
                                                    "kind": "ElementAccessExpression",
                                                    "fullStart": 1380,
                                                    "fullEnd": 1399,
                                                    "start": 1380,
                                                    "end": 1399,
                                                    "fullWidth": 19,
                                                    "width": 19,
                                                    "expression": {
                                                        "kind": "MemberAccessExpression",
                                                        "fullStart": 1380,
                                                        "fullEnd": 1396,
                                                        "start": 1380,
                                                        "end": 1396,
                                                        "fullWidth": 16,
                                                        "width": 16,
                                                        "expression": {
                                                            "kind": "IdentifierName",
                                                            "fullStart": 1380,
                                                            "fullEnd": 1386,
                                                            "start": 1380,
                                                            "end": 1386,
                                                            "fullWidth": 6,
                                                            "width": 6,
                                                            "text": "Object",
                                                            "value": "Object",
                                                            "valueText": "Object"
                                                        },
                                                        "dotToken": {
                                                            "kind": "DotToken",
                                                            "fullStart": 1386,
                                                            "fullEnd": 1387,
                                                            "start": 1386,
                                                            "end": 1387,
                                                            "fullWidth": 1,
                                                            "width": 1,
                                                            "text": ".",
                                                            "value": ".",
                                                            "valueText": "."
                                                        },
                                                        "name": {
                                                            "kind": "IdentifierName",
                                                            "fullStart": 1387,
                                                            "fullEnd": 1396,
                                                            "start": 1387,
                                                            "end": 1396,
                                                            "fullWidth": 9,
                                                            "width": 9,
                                                            "text": "prototype",
                                                            "value": "prototype",
                                                            "valueText": "prototype"
                                                        }
                                                    },
                                                    "openBracketToken": {
                                                        "kind": "OpenBracketToken",
                                                        "fullStart": 1396,
                                                        "fullEnd": 1397,
                                                        "start": 1396,
                                                        "end": 1397,
                                                        "fullWidth": 1,
                                                        "width": 1,
                                                        "text": "[",
                                                        "value": "[",
                                                        "valueText": "["
                                                    },
                                                    "argumentExpression": {
                                                        "kind": "NumericLiteral",
                                                        "fullStart": 1397,
                                                        "fullEnd": 1398,
                                                        "start": 1397,
                                                        "end": 1398,
                                                        "fullWidth": 1,
                                                        "width": 1,
                                                        "text": "1",
                                                        "value": 1,
                                                        "valueText": "1"
                                                    },
                                                    "closeBracketToken": {
                                                        "kind": "CloseBracketToken",
                                                        "fullStart": 1398,
                                                        "fullEnd": 1399,
                                                        "start": 1398,
                                                        "end": 1399,
                                                        "fullWidth": 1,
                                                        "width": 1,
                                                        "text": "]",
                                                        "value": "]",
                                                        "valueText": "]"
                                                    }
                                                }
                                            },
                                            "semicolonToken": {
                                                "kind": "SemicolonToken",
                                                "fullStart": 1399,
                                                "fullEnd": 1402,
                                                "start": 1399,
                                                "end": 1400,
                                                "fullWidth": 3,
                                                "width": 1,
                                                "text": ";",
                                                "value": ";",
                                                "valueText": ";",
                                                "hasTrailingTrivia": true,
                                                "hasTrailingNewLine": true,
                                                "trailingTrivia": [
                                                    {
                                                        "kind": "NewLineTrivia",
                                                        "text": "\r\n"
                                                    }
                                                ]
                                            }
                                        }
                                    ],
                                    "closeBraceToken": {
                                        "kind": "CloseBraceToken",
                                        "fullStart": 1402,
                                        "fullEnd": 1413,
                                        "start": 1410,
                                        "end": 1411,
                                        "fullWidth": 11,
                                        "width": 1,
                                        "text": "}",
                                        "value": "}",
                                        "valueText": "}",
                                        "hasLeadingTrivia": true,
                                        "hasTrailingTrivia": true,
                                        "hasTrailingNewLine": true,
                                        "leadingTrivia": [
                                            {
                                                "kind": "WhitespaceTrivia",
                                                "text": "        "
                                            }
                                        ],
                                        "trailingTrivia": [
                                            {
                                                "kind": "NewLineTrivia",
                                                "text": "\r\n"
                                            }
                                        ]
                                    }
                                }
                            }
                        }
                    ],
                    "closeBraceToken": {
                        "kind": "CloseBraceToken",
                        "fullStart": 1413,
                        "fullEnd": 1420,
                        "start": 1417,
                        "end": 1418,
                        "fullWidth": 7,
                        "width": 1,
                        "text": "}",
                        "value": "}",
                        "valueText": "}",
                        "hasLeadingTrivia": true,
                        "hasTrailingTrivia": true,
                        "hasTrailingNewLine": true,
                        "leadingTrivia": [
                            {
                                "kind": "WhitespaceTrivia",
                                "text": "    "
                            }
                        ],
                        "trailingTrivia": [
                            {
                                "kind": "NewLineTrivia",
                                "text": "\r\n"
                            }
                        ]
                    }
                }
            },
            {
                "kind": "ExpressionStatement",
                "fullStart": 1420,
                "fullEnd": 1444,
                "start": 1420,
                "end": 1442,
                "fullWidth": 24,
                "width": 22,
                "expression": {
                    "kind": "InvocationExpression",
                    "fullStart": 1420,
                    "fullEnd": 1441,
                    "start": 1420,
                    "end": 1441,
                    "fullWidth": 21,
                    "width": 21,
                    "expression": {
                        "kind": "IdentifierName",
                        "fullStart": 1420,
                        "fullEnd": 1431,
                        "start": 1420,
                        "end": 1431,
                        "fullWidth": 11,
                        "width": 11,
                        "text": "runTestCase",
                        "value": "runTestCase",
                        "valueText": "runTestCase"
                    },
                    "argumentList": {
                        "kind": "ArgumentList",
                        "fullStart": 1431,
                        "fullEnd": 1441,
                        "start": 1431,
                        "end": 1441,
                        "fullWidth": 10,
                        "width": 10,
                        "openParenToken": {
                            "kind": "OpenParenToken",
                            "fullStart": 1431,
                            "fullEnd": 1432,
                            "start": 1431,
                            "end": 1432,
                            "fullWidth": 1,
                            "width": 1,
                            "text": "(",
                            "value": "(",
                            "valueText": "("
                        },
                        "arguments": [
                            {
                                "kind": "IdentifierName",
                                "fullStart": 1432,
                                "fullEnd": 1440,
                                "start": 1432,
                                "end": 1440,
                                "fullWidth": 8,
                                "width": 8,
                                "text": "testcase",
                                "value": "testcase",
                                "valueText": "testcase"
                            }
                        ],
                        "closeParenToken": {
                            "kind": "CloseParenToken",
                            "fullStart": 1440,
                            "fullEnd": 1441,
                            "start": 1440,
                            "end": 1441,
                            "fullWidth": 1,
                            "width": 1,
                            "text": ")",
                            "value": ")",
                            "valueText": ")"
                        }
                    }
                },
                "semicolonToken": {
                    "kind": "SemicolonToken",
                    "fullStart": 1441,
                    "fullEnd": 1444,
                    "start": 1441,
                    "end": 1442,
                    "fullWidth": 3,
                    "width": 1,
                    "text": ";",
                    "value": ";",
                    "valueText": ";",
                    "hasTrailingTrivia": true,
                    "hasTrailingNewLine": true,
                    "trailingTrivia": [
                        {
                            "kind": "NewLineTrivia",
                            "text": "\r\n"
                        }
                    ]
                }
            }
        ],
        "endOfFileToken": {
            "kind": "EndOfFileToken",
            "fullStart": 1444,
            "fullEnd": 1444,
            "start": 1444,
            "end": 1444,
            "fullWidth": 0,
            "width": 0,
            "text": ""
        }
    },
    "lineMap": {
        "lineStarts": [
            0,
            67,
            152,
            232,
            308,
            380,
            385,
            441,
            580,
            585,
            587,
            589,
            612,
            614,
            647,
            649,
            695,
            741,
            777,
            792,
            803,
            805,
            839,
            841,
            884,
            916,
            980,
            1020,
            1058,
            1082,
            1122,
            1143,
            1170,
            1186,
            1218,
            1231,
            1233,
            1248,
            1308,
            1340,
            1361,
            1402,
            1413,
            1420,
            1444
        ],
        "length": 1444
    }
}<|MERGE_RESOLUTION|>--- conflicted
+++ resolved
@@ -252,12 +252,8 @@
                                         "start": 626,
                                         "end": 644,
                                         "fullWidth": 18,
-<<<<<<< HEAD
                                         "width": 18,
-                                        "identifier": {
-=======
                                         "propertyName": {
->>>>>>> 85e84683
                                             "kind": "IdentifierName",
                                             "fullStart": 626,
                                             "fullEnd": 637,
@@ -1034,12 +1030,8 @@
                                         "start": 817,
                                         "end": 836,
                                         "fullWidth": 19,
-<<<<<<< HEAD
                                         "width": 19,
-                                        "identifier": {
-=======
                                         "propertyName": {
->>>>>>> 85e84683
                                             "kind": "IdentifierName",
                                             "fullStart": 817,
                                             "fullEnd": 821,
