{
    "isDeclaration": false,
    "languageVersion": "EcmaScript5",
    "parseOptions": {
        "allowAutomaticSemicolonInsertion": true
    },
    "sourceUnit": {
        "kind": "SourceUnit",
        "fullStart": 0,
        "fullEnd": 1224,
        "start": 598,
        "end": 1224,
        "fullWidth": 1224,
        "width": 626,
        "isIncrementallyUnusable": true,
        "moduleElements": [
            {
                "kind": "FunctionDeclaration",
                "fullStart": 0,
                "fullEnd": 1200,
                "start": 598,
                "end": 1198,
                "fullWidth": 1200,
                "width": 600,
                "isIncrementallyUnusable": true,
                "modifiers": [],
                "functionKeyword": {
                    "kind": "FunctionKeyword",
                    "fullStart": 0,
                    "fullEnd": 607,
                    "start": 598,
                    "end": 606,
                    "fullWidth": 607,
                    "width": 8,
                    "text": "function",
                    "value": "function",
                    "valueText": "function",
                    "hasLeadingTrivia": true,
                    "hasLeadingComment": true,
                    "hasLeadingNewLine": true,
                    "hasTrailingTrivia": true,
                    "leadingTrivia": [
                        {
                            "kind": "SingleLineCommentTrivia",
                            "text": "/// Copyright (c) 2012 Ecma International.  All rights reserved. "
                        },
                        {
                            "kind": "NewLineTrivia",
                            "text": "\r\n"
                        },
                        {
                            "kind": "SingleLineCommentTrivia",
                            "text": "/// Ecma International makes this code available under the terms and conditions set"
                        },
                        {
                            "kind": "NewLineTrivia",
                            "text": "\r\n"
                        },
                        {
                            "kind": "SingleLineCommentTrivia",
                            "text": "/// forth on http://hg.ecmascript.org/tests/test262/raw-file/tip/LICENSE (the "
                        },
                        {
                            "kind": "NewLineTrivia",
                            "text": "\r\n"
                        },
                        {
                            "kind": "SingleLineCommentTrivia",
                            "text": "/// \"Use Terms\").   Any redistribution of this code must retain the above "
                        },
                        {
                            "kind": "NewLineTrivia",
                            "text": "\r\n"
                        },
                        {
                            "kind": "SingleLineCommentTrivia",
                            "text": "/// copyright and this notice and otherwise comply with the Use Terms."
                        },
                        {
                            "kind": "NewLineTrivia",
                            "text": "\r\n"
                        },
                        {
                            "kind": "MultiLineCommentTrivia",
                            "text": "/**\r\n * @path ch15/15.4/15.4.4/15.4.4.18/15.4.4.18-7-c-i-21.js\r\n * @description Array.prototype.forEach - element to be retrieved is inherited accessor property without a get function on an Array-like object\r\n */"
                        },
                        {
                            "kind": "NewLineTrivia",
                            "text": "\r\n"
                        },
                        {
                            "kind": "NewLineTrivia",
                            "text": "\r\n"
                        },
                        {
                            "kind": "NewLineTrivia",
                            "text": "\r\n"
                        }
                    ],
                    "trailingTrivia": [
                        {
                            "kind": "WhitespaceTrivia",
                            "text": " "
                        }
                    ]
                },
                "identifier": {
                    "kind": "IdentifierName",
                    "fullStart": 607,
                    "fullEnd": 615,
                    "start": 607,
                    "end": 615,
                    "fullWidth": 8,
                    "width": 8,
                    "text": "testcase",
                    "value": "testcase",
                    "valueText": "testcase"
                },
                "callSignature": {
                    "kind": "CallSignature",
                    "fullStart": 615,
                    "fullEnd": 618,
                    "start": 615,
                    "end": 617,
                    "fullWidth": 3,
                    "width": 2,
                    "parameterList": {
                        "kind": "ParameterList",
                        "fullStart": 615,
                        "fullEnd": 618,
                        "start": 615,
                        "end": 617,
                        "fullWidth": 3,
                        "width": 2,
                        "openParenToken": {
                            "kind": "OpenParenToken",
                            "fullStart": 615,
                            "fullEnd": 616,
                            "start": 615,
                            "end": 616,
                            "fullWidth": 1,
                            "width": 1,
                            "text": "(",
                            "value": "(",
                            "valueText": "("
                        },
                        "parameters": [],
                        "closeParenToken": {
                            "kind": "CloseParenToken",
                            "fullStart": 616,
                            "fullEnd": 618,
                            "start": 616,
                            "end": 617,
                            "fullWidth": 2,
                            "width": 1,
                            "text": ")",
                            "value": ")",
                            "valueText": ")",
                            "hasTrailingTrivia": true,
                            "trailingTrivia": [
                                {
                                    "kind": "WhitespaceTrivia",
                                    "text": " "
                                }
                            ]
                        }
                    }
                },
                "block": {
                    "kind": "Block",
                    "fullStart": 618,
                    "fullEnd": 1200,
                    "start": 618,
                    "end": 1198,
                    "fullWidth": 582,
                    "width": 580,
                    "isIncrementallyUnusable": true,
                    "openBraceToken": {
                        "kind": "OpenBraceToken",
                        "fullStart": 618,
                        "fullEnd": 621,
                        "start": 618,
                        "end": 619,
                        "fullWidth": 3,
                        "width": 1,
                        "text": "{",
                        "value": "{",
                        "valueText": "{",
                        "hasTrailingTrivia": true,
                        "hasTrailingNewLine": true,
                        "trailingTrivia": [
                            {
                                "kind": "NewLineTrivia",
                                "text": "\r\n"
                            }
                        ]
                    },
                    "statements": [
                        {
                            "kind": "VariableStatement",
                            "fullStart": 621,
                            "fullEnd": 656,
                            "start": 631,
                            "end": 654,
                            "fullWidth": 35,
                            "width": 23,
                            "modifiers": [],
                            "variableDeclaration": {
                                "kind": "VariableDeclaration",
                                "fullStart": 621,
                                "fullEnd": 653,
                                "start": 631,
                                "end": 653,
                                "fullWidth": 32,
                                "width": 22,
                                "varKeyword": {
                                    "kind": "VarKeyword",
                                    "fullStart": 621,
                                    "fullEnd": 635,
                                    "start": 631,
                                    "end": 634,
                                    "fullWidth": 14,
                                    "width": 3,
                                    "text": "var",
                                    "value": "var",
                                    "valueText": "var",
                                    "hasLeadingTrivia": true,
                                    "hasLeadingNewLine": true,
                                    "hasTrailingTrivia": true,
                                    "leadingTrivia": [
                                        {
                                            "kind": "NewLineTrivia",
                                            "text": "\r\n"
                                        },
                                        {
                                            "kind": "WhitespaceTrivia",
                                            "text": "        "
                                        }
                                    ],
                                    "trailingTrivia": [
                                        {
                                            "kind": "WhitespaceTrivia",
                                            "text": " "
                                        }
                                    ]
                                },
                                "variableDeclarators": [
                                    {
                                        "kind": "VariableDeclarator",
                                        "fullStart": 635,
                                        "fullEnd": 653,
                                        "start": 635,
                                        "end": 653,
                                        "fullWidth": 18,
<<<<<<< HEAD
                                        "width": 18,
                                        "identifier": {
=======
                                        "propertyName": {
>>>>>>> 85e84683
                                            "kind": "IdentifierName",
                                            "fullStart": 635,
                                            "fullEnd": 646,
                                            "start": 635,
                                            "end": 645,
                                            "fullWidth": 11,
                                            "width": 10,
                                            "text": "testResult",
                                            "value": "testResult",
                                            "valueText": "testResult",
                                            "hasTrailingTrivia": true,
                                            "trailingTrivia": [
                                                {
                                                    "kind": "WhitespaceTrivia",
                                                    "text": " "
                                                }
                                            ]
                                        },
                                        "equalsValueClause": {
                                            "kind": "EqualsValueClause",
                                            "fullStart": 646,
                                            "fullEnd": 653,
                                            "start": 646,
                                            "end": 653,
                                            "fullWidth": 7,
                                            "width": 7,
                                            "equalsToken": {
                                                "kind": "EqualsToken",
                                                "fullStart": 646,
                                                "fullEnd": 648,
                                                "start": 646,
                                                "end": 647,
                                                "fullWidth": 2,
                                                "width": 1,
                                                "text": "=",
                                                "value": "=",
                                                "valueText": "=",
                                                "hasTrailingTrivia": true,
                                                "trailingTrivia": [
                                                    {
                                                        "kind": "WhitespaceTrivia",
                                                        "text": " "
                                                    }
                                                ]
                                            },
                                            "value": {
                                                "kind": "FalseKeyword",
                                                "fullStart": 648,
                                                "fullEnd": 653,
                                                "start": 648,
                                                "end": 653,
                                                "fullWidth": 5,
                                                "width": 5,
                                                "text": "false",
                                                "value": false,
                                                "valueText": "false"
                                            }
                                        }
                                    }
                                ]
                            },
                            "semicolonToken": {
                                "kind": "SemicolonToken",
                                "fullStart": 653,
                                "fullEnd": 656,
                                "start": 653,
                                "end": 654,
                                "fullWidth": 3,
                                "width": 1,
                                "text": ";",
                                "value": ";",
                                "valueText": ";",
                                "hasTrailingTrivia": true,
                                "hasTrailingNewLine": true,
                                "trailingTrivia": [
                                    {
                                        "kind": "NewLineTrivia",
                                        "text": "\r\n"
                                    }
                                ]
                            }
                        },
                        {
                            "kind": "FunctionDeclaration",
                            "fullStart": 656,
                            "fullEnd": 820,
                            "start": 666,
                            "end": 818,
                            "fullWidth": 164,
                            "width": 152,
                            "modifiers": [],
                            "functionKeyword": {
                                "kind": "FunctionKeyword",
                                "fullStart": 656,
                                "fullEnd": 675,
                                "start": 666,
                                "end": 674,
                                "fullWidth": 19,
                                "width": 8,
                                "text": "function",
                                "value": "function",
                                "valueText": "function",
                                "hasLeadingTrivia": true,
                                "hasLeadingNewLine": true,
                                "hasTrailingTrivia": true,
                                "leadingTrivia": [
                                    {
                                        "kind": "NewLineTrivia",
                                        "text": "\r\n"
                                    },
                                    {
                                        "kind": "WhitespaceTrivia",
                                        "text": "        "
                                    }
                                ],
                                "trailingTrivia": [
                                    {
                                        "kind": "WhitespaceTrivia",
                                        "text": " "
                                    }
                                ]
                            },
                            "identifier": {
                                "kind": "IdentifierName",
                                "fullStart": 675,
                                "fullEnd": 685,
                                "start": 675,
                                "end": 685,
                                "fullWidth": 10,
                                "width": 10,
                                "text": "callbackfn",
                                "value": "callbackfn",
                                "valueText": "callbackfn"
                            },
                            "callSignature": {
                                "kind": "CallSignature",
                                "fullStart": 685,
                                "fullEnd": 701,
                                "start": 685,
                                "end": 700,
                                "fullWidth": 16,
                                "width": 15,
                                "parameterList": {
                                    "kind": "ParameterList",
                                    "fullStart": 685,
                                    "fullEnd": 701,
                                    "start": 685,
                                    "end": 700,
                                    "fullWidth": 16,
                                    "width": 15,
                                    "openParenToken": {
                                        "kind": "OpenParenToken",
                                        "fullStart": 685,
                                        "fullEnd": 686,
                                        "start": 685,
                                        "end": 686,
                                        "fullWidth": 1,
                                        "width": 1,
                                        "text": "(",
                                        "value": "(",
                                        "valueText": "("
                                    },
                                    "parameters": [
                                        {
                                            "kind": "Parameter",
                                            "fullStart": 686,
                                            "fullEnd": 689,
                                            "start": 686,
                                            "end": 689,
                                            "fullWidth": 3,
                                            "width": 3,
                                            "modifiers": [],
                                            "identifier": {
                                                "kind": "IdentifierName",
                                                "fullStart": 686,
                                                "fullEnd": 689,
                                                "start": 686,
                                                "end": 689,
                                                "fullWidth": 3,
                                                "width": 3,
                                                "text": "val",
                                                "value": "val",
                                                "valueText": "val"
                                            }
                                        },
                                        {
                                            "kind": "CommaToken",
                                            "fullStart": 689,
                                            "fullEnd": 691,
                                            "start": 689,
                                            "end": 690,
                                            "fullWidth": 2,
                                            "width": 1,
                                            "text": ",",
                                            "value": ",",
                                            "valueText": ",",
                                            "hasTrailingTrivia": true,
                                            "trailingTrivia": [
                                                {
                                                    "kind": "WhitespaceTrivia",
                                                    "text": " "
                                                }
                                            ]
                                        },
                                        {
                                            "kind": "Parameter",
                                            "fullStart": 691,
                                            "fullEnd": 694,
                                            "start": 691,
                                            "end": 694,
                                            "fullWidth": 3,
                                            "width": 3,
                                            "modifiers": [],
                                            "identifier": {
                                                "kind": "IdentifierName",
                                                "fullStart": 691,
                                                "fullEnd": 694,
                                                "start": 691,
                                                "end": 694,
                                                "fullWidth": 3,
                                                "width": 3,
                                                "text": "idx",
                                                "value": "idx",
                                                "valueText": "idx"
                                            }
                                        },
                                        {
                                            "kind": "CommaToken",
                                            "fullStart": 694,
                                            "fullEnd": 696,
                                            "start": 694,
                                            "end": 695,
                                            "fullWidth": 2,
                                            "width": 1,
                                            "text": ",",
                                            "value": ",",
                                            "valueText": ",",
                                            "hasTrailingTrivia": true,
                                            "trailingTrivia": [
                                                {
                                                    "kind": "WhitespaceTrivia",
                                                    "text": " "
                                                }
                                            ]
                                        },
                                        {
                                            "kind": "Parameter",
                                            "fullStart": 696,
                                            "fullEnd": 699,
                                            "start": 696,
                                            "end": 699,
                                            "fullWidth": 3,
                                            "width": 3,
                                            "modifiers": [],
                                            "identifier": {
                                                "kind": "IdentifierName",
                                                "fullStart": 696,
                                                "fullEnd": 699,
                                                "start": 696,
                                                "end": 699,
                                                "fullWidth": 3,
                                                "width": 3,
                                                "text": "obj",
                                                "value": "obj",
                                                "valueText": "obj"
                                            }
                                        }
                                    ],
                                    "closeParenToken": {
                                        "kind": "CloseParenToken",
                                        "fullStart": 699,
                                        "fullEnd": 701,
                                        "start": 699,
                                        "end": 700,
                                        "fullWidth": 2,
                                        "width": 1,
                                        "text": ")",
                                        "value": ")",
                                        "valueText": ")",
                                        "hasTrailingTrivia": true,
                                        "trailingTrivia": [
                                            {
                                                "kind": "WhitespaceTrivia",
                                                "text": " "
                                            }
                                        ]
                                    }
                                }
                            },
                            "block": {
                                "kind": "Block",
                                "fullStart": 701,
                                "fullEnd": 820,
                                "start": 701,
                                "end": 818,
                                "fullWidth": 119,
                                "width": 117,
                                "openBraceToken": {
                                    "kind": "OpenBraceToken",
                                    "fullStart": 701,
                                    "fullEnd": 704,
                                    "start": 701,
                                    "end": 702,
                                    "fullWidth": 3,
                                    "width": 1,
                                    "text": "{",
                                    "value": "{",
                                    "valueText": "{",
                                    "hasTrailingTrivia": true,
                                    "hasTrailingNewLine": true,
                                    "trailingTrivia": [
                                        {
                                            "kind": "NewLineTrivia",
                                            "text": "\r\n"
                                        }
                                    ]
                                },
                                "statements": [
                                    {
                                        "kind": "IfStatement",
                                        "fullStart": 704,
                                        "fullEnd": 809,
                                        "start": 716,
                                        "end": 807,
                                        "fullWidth": 105,
                                        "width": 91,
                                        "ifKeyword": {
                                            "kind": "IfKeyword",
                                            "fullStart": 704,
                                            "fullEnd": 719,
                                            "start": 716,
                                            "end": 718,
                                            "fullWidth": 15,
                                            "width": 2,
                                            "text": "if",
                                            "value": "if",
                                            "valueText": "if",
                                            "hasLeadingTrivia": true,
                                            "hasTrailingTrivia": true,
                                            "leadingTrivia": [
                                                {
                                                    "kind": "WhitespaceTrivia",
                                                    "text": "            "
                                                }
                                            ],
                                            "trailingTrivia": [
                                                {
                                                    "kind": "WhitespaceTrivia",
                                                    "text": " "
                                                }
                                            ]
                                        },
                                        "openParenToken": {
                                            "kind": "OpenParenToken",
                                            "fullStart": 719,
                                            "fullEnd": 720,
                                            "start": 719,
                                            "end": 720,
                                            "fullWidth": 1,
                                            "width": 1,
                                            "text": "(",
                                            "value": "(",
                                            "valueText": "("
                                        },
                                        "condition": {
                                            "kind": "EqualsExpression",
                                            "fullStart": 720,
                                            "fullEnd": 729,
                                            "start": 720,
                                            "end": 729,
                                            "fullWidth": 9,
                                            "width": 9,
                                            "left": {
                                                "kind": "IdentifierName",
                                                "fullStart": 720,
                                                "fullEnd": 724,
                                                "start": 720,
                                                "end": 723,
                                                "fullWidth": 4,
                                                "width": 3,
                                                "text": "idx",
                                                "value": "idx",
                                                "valueText": "idx",
                                                "hasTrailingTrivia": true,
                                                "trailingTrivia": [
                                                    {
                                                        "kind": "WhitespaceTrivia",
                                                        "text": " "
                                                    }
                                                ]
                                            },
                                            "operatorToken": {
                                                "kind": "EqualsEqualsEqualsToken",
                                                "fullStart": 724,
                                                "fullEnd": 728,
                                                "start": 724,
                                                "end": 727,
                                                "fullWidth": 4,
                                                "width": 3,
                                                "text": "===",
                                                "value": "===",
                                                "valueText": "===",
                                                "hasTrailingTrivia": true,
                                                "trailingTrivia": [
                                                    {
                                                        "kind": "WhitespaceTrivia",
                                                        "text": " "
                                                    }
                                                ]
                                            },
                                            "right": {
                                                "kind": "NumericLiteral",
                                                "fullStart": 728,
                                                "fullEnd": 729,
                                                "start": 728,
                                                "end": 729,
                                                "fullWidth": 1,
                                                "width": 1,
                                                "text": "1",
                                                "value": 1,
                                                "valueText": "1"
                                            }
                                        },
                                        "closeParenToken": {
                                            "kind": "CloseParenToken",
                                            "fullStart": 729,
                                            "fullEnd": 731,
                                            "start": 729,
                                            "end": 730,
                                            "fullWidth": 2,
                                            "width": 1,
                                            "text": ")",
                                            "value": ")",
                                            "valueText": ")",
                                            "hasTrailingTrivia": true,
                                            "trailingTrivia": [
                                                {
                                                    "kind": "WhitespaceTrivia",
                                                    "text": " "
                                                }
                                            ]
                                        },
                                        "statement": {
                                            "kind": "Block",
                                            "fullStart": 731,
                                            "fullEnd": 809,
                                            "start": 731,
                                            "end": 807,
                                            "fullWidth": 78,
                                            "width": 76,
                                            "openBraceToken": {
                                                "kind": "OpenBraceToken",
                                                "fullStart": 731,
                                                "fullEnd": 734,
                                                "start": 731,
                                                "end": 732,
                                                "fullWidth": 3,
                                                "width": 1,
                                                "text": "{",
                                                "value": "{",
                                                "valueText": "{",
                                                "hasTrailingTrivia": true,
                                                "hasTrailingNewLine": true,
                                                "trailingTrivia": [
                                                    {
                                                        "kind": "NewLineTrivia",
                                                        "text": "\r\n"
                                                    }
                                                ]
                                            },
                                            "statements": [
                                                {
                                                    "kind": "ExpressionStatement",
                                                    "fullStart": 734,
                                                    "fullEnd": 794,
                                                    "start": 750,
                                                    "end": 792,
                                                    "fullWidth": 60,
                                                    "width": 42,
                                                    "expression": {
                                                        "kind": "AssignmentExpression",
                                                        "fullStart": 734,
                                                        "fullEnd": 791,
                                                        "start": 750,
                                                        "end": 791,
                                                        "fullWidth": 57,
                                                        "width": 41,
                                                        "left": {
                                                            "kind": "IdentifierName",
                                                            "fullStart": 734,
                                                            "fullEnd": 761,
                                                            "start": 750,
                                                            "end": 760,
                                                            "fullWidth": 27,
                                                            "width": 10,
                                                            "text": "testResult",
                                                            "value": "testResult",
                                                            "valueText": "testResult",
                                                            "hasLeadingTrivia": true,
                                                            "hasTrailingTrivia": true,
                                                            "leadingTrivia": [
                                                                {
                                                                    "kind": "WhitespaceTrivia",
                                                                    "text": "                "
                                                                }
                                                            ],
                                                            "trailingTrivia": [
                                                                {
                                                                    "kind": "WhitespaceTrivia",
                                                                    "text": " "
                                                                }
                                                            ]
                                                        },
                                                        "operatorToken": {
                                                            "kind": "EqualsToken",
                                                            "fullStart": 761,
                                                            "fullEnd": 763,
                                                            "start": 761,
                                                            "end": 762,
                                                            "fullWidth": 2,
                                                            "width": 1,
                                                            "text": "=",
                                                            "value": "=",
                                                            "valueText": "=",
                                                            "hasTrailingTrivia": true,
                                                            "trailingTrivia": [
                                                                {
                                                                    "kind": "WhitespaceTrivia",
                                                                    "text": " "
                                                                }
                                                            ]
                                                        },
                                                        "right": {
                                                            "kind": "ParenthesizedExpression",
                                                            "fullStart": 763,
                                                            "fullEnd": 791,
                                                            "start": 763,
                                                            "end": 791,
                                                            "fullWidth": 28,
                                                            "width": 28,
                                                            "openParenToken": {
                                                                "kind": "OpenParenToken",
                                                                "fullStart": 763,
                                                                "fullEnd": 764,
                                                                "start": 763,
                                                                "end": 764,
                                                                "fullWidth": 1,
                                                                "width": 1,
                                                                "text": "(",
                                                                "value": "(",
                                                                "valueText": "("
                                                            },
                                                            "expression": {
                                                                "kind": "EqualsExpression",
                                                                "fullStart": 764,
                                                                "fullEnd": 790,
                                                                "start": 764,
                                                                "end": 790,
                                                                "fullWidth": 26,
                                                                "width": 26,
                                                                "left": {
                                                                    "kind": "TypeOfExpression",
                                                                    "fullStart": 764,
                                                                    "fullEnd": 775,
                                                                    "start": 764,
                                                                    "end": 774,
                                                                    "fullWidth": 11,
                                                                    "width": 10,
                                                                    "typeOfKeyword": {
                                                                        "kind": "TypeOfKeyword",
                                                                        "fullStart": 764,
                                                                        "fullEnd": 771,
                                                                        "start": 764,
                                                                        "end": 770,
                                                                        "fullWidth": 7,
                                                                        "width": 6,
                                                                        "text": "typeof",
                                                                        "value": "typeof",
                                                                        "valueText": "typeof",
                                                                        "hasTrailingTrivia": true,
                                                                        "trailingTrivia": [
                                                                            {
                                                                                "kind": "WhitespaceTrivia",
                                                                                "text": " "
                                                                            }
                                                                        ]
                                                                    },
                                                                    "expression": {
                                                                        "kind": "IdentifierName",
                                                                        "fullStart": 771,
                                                                        "fullEnd": 775,
                                                                        "start": 771,
                                                                        "end": 774,
                                                                        "fullWidth": 4,
                                                                        "width": 3,
                                                                        "text": "val",
                                                                        "value": "val",
                                                                        "valueText": "val",
                                                                        "hasTrailingTrivia": true,
                                                                        "trailingTrivia": [
                                                                            {
                                                                                "kind": "WhitespaceTrivia",
                                                                                "text": " "
                                                                            }
                                                                        ]
                                                                    }
                                                                },
                                                                "operatorToken": {
                                                                    "kind": "EqualsEqualsEqualsToken",
                                                                    "fullStart": 775,
                                                                    "fullEnd": 779,
                                                                    "start": 775,
                                                                    "end": 778,
                                                                    "fullWidth": 4,
                                                                    "width": 3,
                                                                    "text": "===",
                                                                    "value": "===",
                                                                    "valueText": "===",
                                                                    "hasTrailingTrivia": true,
                                                                    "trailingTrivia": [
                                                                        {
                                                                            "kind": "WhitespaceTrivia",
                                                                            "text": " "
                                                                        }
                                                                    ]
                                                                },
                                                                "right": {
                                                                    "kind": "StringLiteral",
                                                                    "fullStart": 779,
                                                                    "fullEnd": 790,
                                                                    "start": 779,
                                                                    "end": 790,
                                                                    "fullWidth": 11,
                                                                    "width": 11,
                                                                    "text": "\"undefined\"",
                                                                    "value": "undefined",
                                                                    "valueText": "undefined"
                                                                }
                                                            },
                                                            "closeParenToken": {
                                                                "kind": "CloseParenToken",
                                                                "fullStart": 790,
                                                                "fullEnd": 791,
                                                                "start": 790,
                                                                "end": 791,
                                                                "fullWidth": 1,
                                                                "width": 1,
                                                                "text": ")",
                                                                "value": ")",
                                                                "valueText": ")"
                                                            }
                                                        }
                                                    },
                                                    "semicolonToken": {
                                                        "kind": "SemicolonToken",
                                                        "fullStart": 791,
                                                        "fullEnd": 794,
                                                        "start": 791,
                                                        "end": 792,
                                                        "fullWidth": 3,
                                                        "width": 1,
                                                        "text": ";",
                                                        "value": ";",
                                                        "valueText": ";",
                                                        "hasTrailingTrivia": true,
                                                        "hasTrailingNewLine": true,
                                                        "trailingTrivia": [
                                                            {
                                                                "kind": "NewLineTrivia",
                                                                "text": "\r\n"
                                                            }
                                                        ]
                                                    }
                                                }
                                            ],
                                            "closeBraceToken": {
                                                "kind": "CloseBraceToken",
                                                "fullStart": 794,
                                                "fullEnd": 809,
                                                "start": 806,
                                                "end": 807,
                                                "fullWidth": 15,
                                                "width": 1,
                                                "text": "}",
                                                "value": "}",
                                                "valueText": "}",
                                                "hasLeadingTrivia": true,
                                                "hasTrailingTrivia": true,
                                                "hasTrailingNewLine": true,
                                                "leadingTrivia": [
                                                    {
                                                        "kind": "WhitespaceTrivia",
                                                        "text": "            "
                                                    }
                                                ],
                                                "trailingTrivia": [
                                                    {
                                                        "kind": "NewLineTrivia",
                                                        "text": "\r\n"
                                                    }
                                                ]
                                            }
                                        }
                                    }
                                ],
                                "closeBraceToken": {
                                    "kind": "CloseBraceToken",
                                    "fullStart": 809,
                                    "fullEnd": 820,
                                    "start": 817,
                                    "end": 818,
                                    "fullWidth": 11,
                                    "width": 1,
                                    "text": "}",
                                    "value": "}",
                                    "valueText": "}",
                                    "hasLeadingTrivia": true,
                                    "hasTrailingTrivia": true,
                                    "hasTrailingNewLine": true,
                                    "leadingTrivia": [
                                        {
                                            "kind": "WhitespaceTrivia",
                                            "text": "        "
                                        }
                                    ],
                                    "trailingTrivia": [
                                        {
                                            "kind": "NewLineTrivia",
                                            "text": "\r\n"
                                        }
                                    ]
                                }
                            }
                        },
                        {
                            "kind": "VariableStatement",
                            "fullStart": 820,
                            "fullEnd": 847,
                            "start": 830,
                            "end": 845,
                            "fullWidth": 27,
                            "width": 15,
                            "modifiers": [],
                            "variableDeclaration": {
                                "kind": "VariableDeclaration",
                                "fullStart": 820,
                                "fullEnd": 844,
                                "start": 830,
                                "end": 844,
                                "fullWidth": 24,
                                "width": 14,
                                "varKeyword": {
                                    "kind": "VarKeyword",
                                    "fullStart": 820,
                                    "fullEnd": 834,
                                    "start": 830,
                                    "end": 833,
                                    "fullWidth": 14,
                                    "width": 3,
                                    "text": "var",
                                    "value": "var",
                                    "valueText": "var",
                                    "hasLeadingTrivia": true,
                                    "hasLeadingNewLine": true,
                                    "hasTrailingTrivia": true,
                                    "leadingTrivia": [
                                        {
                                            "kind": "NewLineTrivia",
                                            "text": "\r\n"
                                        },
                                        {
                                            "kind": "WhitespaceTrivia",
                                            "text": "        "
                                        }
                                    ],
                                    "trailingTrivia": [
                                        {
                                            "kind": "WhitespaceTrivia",
                                            "text": " "
                                        }
                                    ]
                                },
                                "variableDeclarators": [
                                    {
                                        "kind": "VariableDeclarator",
                                        "fullStart": 834,
                                        "fullEnd": 844,
                                        "start": 834,
                                        "end": 844,
                                        "fullWidth": 10,
<<<<<<< HEAD
                                        "width": 10,
                                        "identifier": {
=======
                                        "propertyName": {
>>>>>>> 85e84683
                                            "kind": "IdentifierName",
                                            "fullStart": 834,
                                            "fullEnd": 840,
                                            "start": 834,
                                            "end": 839,
                                            "fullWidth": 6,
                                            "width": 5,
                                            "text": "proto",
                                            "value": "proto",
                                            "valueText": "proto",
                                            "hasTrailingTrivia": true,
                                            "trailingTrivia": [
                                                {
                                                    "kind": "WhitespaceTrivia",
                                                    "text": " "
                                                }
                                            ]
                                        },
                                        "equalsValueClause": {
                                            "kind": "EqualsValueClause",
                                            "fullStart": 840,
                                            "fullEnd": 844,
                                            "start": 840,
                                            "end": 844,
                                            "fullWidth": 4,
                                            "width": 4,
                                            "equalsToken": {
                                                "kind": "EqualsToken",
                                                "fullStart": 840,
                                                "fullEnd": 842,
                                                "start": 840,
                                                "end": 841,
                                                "fullWidth": 2,
                                                "width": 1,
                                                "text": "=",
                                                "value": "=",
                                                "valueText": "=",
                                                "hasTrailingTrivia": true,
                                                "trailingTrivia": [
                                                    {
                                                        "kind": "WhitespaceTrivia",
                                                        "text": " "
                                                    }
                                                ]
                                            },
                                            "value": {
                                                "kind": "ObjectLiteralExpression",
                                                "fullStart": 842,
                                                "fullEnd": 844,
                                                "start": 842,
                                                "end": 844,
                                                "fullWidth": 2,
                                                "width": 2,
                                                "openBraceToken": {
                                                    "kind": "OpenBraceToken",
                                                    "fullStart": 842,
                                                    "fullEnd": 843,
                                                    "start": 842,
                                                    "end": 843,
                                                    "fullWidth": 1,
                                                    "width": 1,
                                                    "text": "{",
                                                    "value": "{",
                                                    "valueText": "{"
                                                },
                                                "propertyAssignments": [],
                                                "closeBraceToken": {
                                                    "kind": "CloseBraceToken",
                                                    "fullStart": 843,
                                                    "fullEnd": 844,
                                                    "start": 843,
                                                    "end": 844,
                                                    "fullWidth": 1,
                                                    "width": 1,
                                                    "text": "}",
                                                    "value": "}",
                                                    "valueText": "}"
                                                }
                                            }
                                        }
                                    }
                                ]
                            },
                            "semicolonToken": {
                                "kind": "SemicolonToken",
                                "fullStart": 844,
                                "fullEnd": 847,
                                "start": 844,
                                "end": 845,
                                "fullWidth": 3,
                                "width": 1,
                                "text": ";",
                                "value": ";",
                                "valueText": ";",
                                "hasTrailingTrivia": true,
                                "hasTrailingNewLine": true,
                                "trailingTrivia": [
                                    {
                                        "kind": "NewLineTrivia",
                                        "text": "\r\n"
                                    }
                                ]
                            }
                        },
                        {
                            "kind": "ExpressionStatement",
                            "fullStart": 847,
                            "fullEnd": 972,
                            "start": 855,
                            "end": 970,
                            "fullWidth": 125,
                            "width": 115,
                            "isIncrementallyUnusable": true,
                            "expression": {
                                "kind": "InvocationExpression",
                                "fullStart": 847,
                                "fullEnd": 969,
                                "start": 855,
                                "end": 969,
                                "fullWidth": 122,
                                "width": 114,
                                "isIncrementallyUnusable": true,
                                "expression": {
                                    "kind": "MemberAccessExpression",
                                    "fullStart": 847,
                                    "fullEnd": 876,
                                    "start": 855,
                                    "end": 876,
                                    "fullWidth": 29,
                                    "width": 21,
                                    "expression": {
                                        "kind": "IdentifierName",
                                        "fullStart": 847,
                                        "fullEnd": 861,
                                        "start": 855,
                                        "end": 861,
                                        "fullWidth": 14,
                                        "width": 6,
                                        "text": "Object",
                                        "value": "Object",
                                        "valueText": "Object",
                                        "hasLeadingTrivia": true,
                                        "leadingTrivia": [
                                            {
                                                "kind": "WhitespaceTrivia",
                                                "text": "        "
                                            }
                                        ]
                                    },
                                    "dotToken": {
                                        "kind": "DotToken",
                                        "fullStart": 861,
                                        "fullEnd": 862,
                                        "start": 861,
                                        "end": 862,
                                        "fullWidth": 1,
                                        "width": 1,
                                        "text": ".",
                                        "value": ".",
                                        "valueText": "."
                                    },
                                    "name": {
                                        "kind": "IdentifierName",
                                        "fullStart": 862,
                                        "fullEnd": 876,
                                        "start": 862,
                                        "end": 876,
                                        "fullWidth": 14,
                                        "width": 14,
                                        "text": "defineProperty",
                                        "value": "defineProperty",
                                        "valueText": "defineProperty"
                                    }
                                },
                                "argumentList": {
                                    "kind": "ArgumentList",
                                    "fullStart": 876,
                                    "fullEnd": 969,
                                    "start": 876,
                                    "end": 969,
                                    "fullWidth": 93,
                                    "width": 93,
                                    "isIncrementallyUnusable": true,
                                    "openParenToken": {
                                        "kind": "OpenParenToken",
                                        "fullStart": 876,
                                        "fullEnd": 877,
                                        "start": 876,
                                        "end": 877,
                                        "fullWidth": 1,
                                        "width": 1,
                                        "text": "(",
                                        "value": "(",
                                        "valueText": "("
                                    },
                                    "arguments": [
                                        {
                                            "kind": "IdentifierName",
                                            "fullStart": 877,
                                            "fullEnd": 882,
                                            "start": 877,
                                            "end": 882,
                                            "fullWidth": 5,
                                            "width": 5,
                                            "text": "proto",
                                            "value": "proto",
                                            "valueText": "proto"
                                        },
                                        {
                                            "kind": "CommaToken",
                                            "fullStart": 882,
                                            "fullEnd": 884,
                                            "start": 882,
                                            "end": 883,
                                            "fullWidth": 2,
                                            "width": 1,
                                            "text": ",",
                                            "value": ",",
                                            "valueText": ",",
                                            "hasTrailingTrivia": true,
                                            "trailingTrivia": [
                                                {
                                                    "kind": "WhitespaceTrivia",
                                                    "text": " "
                                                }
                                            ]
                                        },
                                        {
                                            "kind": "StringLiteral",
                                            "fullStart": 884,
                                            "fullEnd": 887,
                                            "start": 884,
                                            "end": 887,
                                            "fullWidth": 3,
                                            "width": 3,
                                            "text": "\"1\"",
                                            "value": "1",
                                            "valueText": "1"
                                        },
                                        {
                                            "kind": "CommaToken",
                                            "fullStart": 887,
                                            "fullEnd": 889,
                                            "start": 887,
                                            "end": 888,
                                            "fullWidth": 2,
                                            "width": 1,
                                            "text": ",",
                                            "value": ",",
                                            "valueText": ",",
                                            "hasTrailingTrivia": true,
                                            "trailingTrivia": [
                                                {
                                                    "kind": "WhitespaceTrivia",
                                                    "text": " "
                                                }
                                            ]
                                        },
                                        {
                                            "kind": "ObjectLiteralExpression",
                                            "fullStart": 889,
                                            "fullEnd": 968,
                                            "start": 889,
                                            "end": 968,
                                            "fullWidth": 79,
                                            "width": 79,
                                            "isIncrementallyUnusable": true,
                                            "openBraceToken": {
                                                "kind": "OpenBraceToken",
                                                "fullStart": 889,
                                                "fullEnd": 892,
                                                "start": 889,
                                                "end": 890,
                                                "fullWidth": 3,
                                                "width": 1,
                                                "text": "{",
                                                "value": "{",
                                                "valueText": "{",
                                                "hasTrailingTrivia": true,
                                                "hasTrailingNewLine": true,
                                                "trailingTrivia": [
                                                    {
                                                        "kind": "NewLineTrivia",
                                                        "text": "\r\n"
                                                    }
                                                ]
                                            },
                                            "propertyAssignments": [
                                                {
                                                    "kind": "SimplePropertyAssignment",
                                                    "fullStart": 892,
                                                    "fullEnd": 924,
                                                    "start": 904,
                                                    "end": 924,
                                                    "fullWidth": 32,
                                                    "width": 20,
                                                    "isIncrementallyUnusable": true,
                                                    "propertyName": {
                                                        "kind": "IdentifierName",
                                                        "fullStart": 892,
                                                        "fullEnd": 907,
                                                        "start": 904,
                                                        "end": 907,
                                                        "fullWidth": 15,
                                                        "width": 3,
                                                        "text": "set",
                                                        "value": "set",
                                                        "valueText": "set",
                                                        "hasLeadingTrivia": true,
                                                        "leadingTrivia": [
                                                            {
                                                                "kind": "WhitespaceTrivia",
                                                                "text": "            "
                                                            }
                                                        ]
                                                    },
                                                    "colonToken": {
                                                        "kind": "ColonToken",
                                                        "fullStart": 907,
                                                        "fullEnd": 909,
                                                        "start": 907,
                                                        "end": 908,
                                                        "fullWidth": 2,
                                                        "width": 1,
                                                        "text": ":",
                                                        "value": ":",
                                                        "valueText": ":",
                                                        "hasTrailingTrivia": true,
                                                        "trailingTrivia": [
                                                            {
                                                                "kind": "WhitespaceTrivia",
                                                                "text": " "
                                                            }
                                                        ]
                                                    },
                                                    "expression": {
                                                        "kind": "FunctionExpression",
                                                        "fullStart": 909,
                                                        "fullEnd": 924,
                                                        "start": 909,
                                                        "end": 924,
                                                        "fullWidth": 15,
                                                        "width": 15,
                                                        "functionKeyword": {
                                                            "kind": "FunctionKeyword",
                                                            "fullStart": 909,
                                                            "fullEnd": 918,
                                                            "start": 909,
                                                            "end": 917,
                                                            "fullWidth": 9,
                                                            "width": 8,
                                                            "text": "function",
                                                            "value": "function",
                                                            "valueText": "function",
                                                            "hasTrailingTrivia": true,
                                                            "trailingTrivia": [
                                                                {
                                                                    "kind": "WhitespaceTrivia",
                                                                    "text": " "
                                                                }
                                                            ]
                                                        },
                                                        "callSignature": {
                                                            "kind": "CallSignature",
                                                            "fullStart": 918,
                                                            "fullEnd": 921,
                                                            "start": 918,
                                                            "end": 920,
                                                            "fullWidth": 3,
                                                            "width": 2,
                                                            "parameterList": {
                                                                "kind": "ParameterList",
                                                                "fullStart": 918,
                                                                "fullEnd": 921,
                                                                "start": 918,
                                                                "end": 920,
                                                                "fullWidth": 3,
                                                                "width": 2,
                                                                "openParenToken": {
                                                                    "kind": "OpenParenToken",
                                                                    "fullStart": 918,
                                                                    "fullEnd": 919,
                                                                    "start": 918,
                                                                    "end": 919,
                                                                    "fullWidth": 1,
                                                                    "width": 1,
                                                                    "text": "(",
                                                                    "value": "(",
                                                                    "valueText": "("
                                                                },
                                                                "parameters": [],
                                                                "closeParenToken": {
                                                                    "kind": "CloseParenToken",
                                                                    "fullStart": 919,
                                                                    "fullEnd": 921,
                                                                    "start": 919,
                                                                    "end": 920,
                                                                    "fullWidth": 2,
                                                                    "width": 1,
                                                                    "text": ")",
                                                                    "value": ")",
                                                                    "valueText": ")",
                                                                    "hasTrailingTrivia": true,
                                                                    "trailingTrivia": [
                                                                        {
                                                                            "kind": "WhitespaceTrivia",
                                                                            "text": " "
                                                                        }
                                                                    ]
                                                                }
                                                            }
                                                        },
                                                        "block": {
                                                            "kind": "Block",
                                                            "fullStart": 921,
                                                            "fullEnd": 924,
                                                            "start": 921,
                                                            "end": 924,
                                                            "fullWidth": 3,
                                                            "width": 3,
                                                            "openBraceToken": {
                                                                "kind": "OpenBraceToken",
                                                                "fullStart": 921,
                                                                "fullEnd": 923,
                                                                "start": 921,
                                                                "end": 922,
                                                                "fullWidth": 2,
                                                                "width": 1,
                                                                "text": "{",
                                                                "value": "{",
                                                                "valueText": "{",
                                                                "hasTrailingTrivia": true,
                                                                "trailingTrivia": [
                                                                    {
                                                                        "kind": "WhitespaceTrivia",
                                                                        "text": " "
                                                                    }
                                                                ]
                                                            },
                                                            "statements": [],
                                                            "closeBraceToken": {
                                                                "kind": "CloseBraceToken",
                                                                "fullStart": 923,
                                                                "fullEnd": 924,
                                                                "start": 923,
                                                                "end": 924,
                                                                "fullWidth": 1,
                                                                "width": 1,
                                                                "text": "}",
                                                                "value": "}",
                                                                "valueText": "}"
                                                            }
                                                        }
                                                    }
                                                },
                                                {
                                                    "kind": "CommaToken",
                                                    "fullStart": 924,
                                                    "fullEnd": 927,
                                                    "start": 924,
                                                    "end": 925,
                                                    "fullWidth": 3,
                                                    "width": 1,
                                                    "text": ",",
                                                    "value": ",",
                                                    "valueText": ",",
                                                    "hasTrailingTrivia": true,
                                                    "hasTrailingNewLine": true,
                                                    "trailingTrivia": [
                                                        {
                                                            "kind": "NewLineTrivia",
                                                            "text": "\r\n"
                                                        }
                                                    ]
                                                },
                                                {
                                                    "kind": "SimplePropertyAssignment",
                                                    "fullStart": 927,
                                                    "fullEnd": 959,
                                                    "start": 939,
                                                    "end": 957,
                                                    "fullWidth": 32,
                                                    "width": 18,
                                                    "propertyName": {
                                                        "kind": "IdentifierName",
                                                        "fullStart": 927,
                                                        "fullEnd": 951,
                                                        "start": 939,
                                                        "end": 951,
                                                        "fullWidth": 24,
                                                        "width": 12,
                                                        "text": "configurable",
                                                        "value": "configurable",
                                                        "valueText": "configurable",
                                                        "hasLeadingTrivia": true,
                                                        "leadingTrivia": [
                                                            {
                                                                "kind": "WhitespaceTrivia",
                                                                "text": "            "
                                                            }
                                                        ]
                                                    },
                                                    "colonToken": {
                                                        "kind": "ColonToken",
                                                        "fullStart": 951,
                                                        "fullEnd": 953,
                                                        "start": 951,
                                                        "end": 952,
                                                        "fullWidth": 2,
                                                        "width": 1,
                                                        "text": ":",
                                                        "value": ":",
                                                        "valueText": ":",
                                                        "hasTrailingTrivia": true,
                                                        "trailingTrivia": [
                                                            {
                                                                "kind": "WhitespaceTrivia",
                                                                "text": " "
                                                            }
                                                        ]
                                                    },
                                                    "expression": {
                                                        "kind": "TrueKeyword",
                                                        "fullStart": 953,
                                                        "fullEnd": 959,
                                                        "start": 953,
                                                        "end": 957,
                                                        "fullWidth": 6,
                                                        "width": 4,
                                                        "text": "true",
                                                        "value": true,
                                                        "valueText": "true",
                                                        "hasTrailingTrivia": true,
                                                        "hasTrailingNewLine": true,
                                                        "trailingTrivia": [
                                                            {
                                                                "kind": "NewLineTrivia",
                                                                "text": "\r\n"
                                                            }
                                                        ]
                                                    }
                                                }
                                            ],
                                            "closeBraceToken": {
                                                "kind": "CloseBraceToken",
                                                "fullStart": 959,
                                                "fullEnd": 968,
                                                "start": 967,
                                                "end": 968,
                                                "fullWidth": 9,
                                                "width": 1,
                                                "text": "}",
                                                "value": "}",
                                                "valueText": "}",
                                                "hasLeadingTrivia": true,
                                                "leadingTrivia": [
                                                    {
                                                        "kind": "WhitespaceTrivia",
                                                        "text": "        "
                                                    }
                                                ]
                                            }
                                        }
                                    ],
                                    "closeParenToken": {
                                        "kind": "CloseParenToken",
                                        "fullStart": 968,
                                        "fullEnd": 969,
                                        "start": 968,
                                        "end": 969,
                                        "fullWidth": 1,
                                        "width": 1,
                                        "text": ")",
                                        "value": ")",
                                        "valueText": ")"
                                    }
                                }
                            },
                            "semicolonToken": {
                                "kind": "SemicolonToken",
                                "fullStart": 969,
                                "fullEnd": 972,
                                "start": 969,
                                "end": 970,
                                "fullWidth": 3,
                                "width": 1,
                                "text": ";",
                                "value": ";",
                                "valueText": ";",
                                "hasTrailingTrivia": true,
                                "hasTrailingNewLine": true,
                                "trailingTrivia": [
                                    {
                                        "kind": "NewLineTrivia",
                                        "text": "\r\n"
                                    }
                                ]
                            }
                        },
                        {
                            "kind": "VariableStatement",
                            "fullStart": 972,
                            "fullEnd": 1010,
                            "start": 982,
                            "end": 1008,
                            "fullWidth": 38,
                            "width": 26,
                            "modifiers": [],
                            "variableDeclaration": {
                                "kind": "VariableDeclaration",
                                "fullStart": 972,
                                "fullEnd": 1007,
                                "start": 982,
                                "end": 1007,
                                "fullWidth": 35,
                                "width": 25,
                                "varKeyword": {
                                    "kind": "VarKeyword",
                                    "fullStart": 972,
                                    "fullEnd": 986,
                                    "start": 982,
                                    "end": 985,
                                    "fullWidth": 14,
                                    "width": 3,
                                    "text": "var",
                                    "value": "var",
                                    "valueText": "var",
                                    "hasLeadingTrivia": true,
                                    "hasLeadingNewLine": true,
                                    "hasTrailingTrivia": true,
                                    "leadingTrivia": [
                                        {
                                            "kind": "NewLineTrivia",
                                            "text": "\r\n"
                                        },
                                        {
                                            "kind": "WhitespaceTrivia",
                                            "text": "        "
                                        }
                                    ],
                                    "trailingTrivia": [
                                        {
                                            "kind": "WhitespaceTrivia",
                                            "text": " "
                                        }
                                    ]
                                },
                                "variableDeclarators": [
                                    {
                                        "kind": "VariableDeclarator",
                                        "fullStart": 986,
                                        "fullEnd": 1007,
                                        "start": 986,
                                        "end": 1007,
                                        "fullWidth": 21,
<<<<<<< HEAD
                                        "width": 21,
                                        "identifier": {
=======
                                        "propertyName": {
>>>>>>> 85e84683
                                            "kind": "IdentifierName",
                                            "fullStart": 986,
                                            "fullEnd": 990,
                                            "start": 986,
                                            "end": 989,
                                            "fullWidth": 4,
                                            "width": 3,
                                            "text": "Con",
                                            "value": "Con",
                                            "valueText": "Con",
                                            "hasTrailingTrivia": true,
                                            "trailingTrivia": [
                                                {
                                                    "kind": "WhitespaceTrivia",
                                                    "text": " "
                                                }
                                            ]
                                        },
                                        "equalsValueClause": {
                                            "kind": "EqualsValueClause",
                                            "fullStart": 990,
                                            "fullEnd": 1007,
                                            "start": 990,
                                            "end": 1007,
                                            "fullWidth": 17,
                                            "width": 17,
                                            "equalsToken": {
                                                "kind": "EqualsToken",
                                                "fullStart": 990,
                                                "fullEnd": 992,
                                                "start": 990,
                                                "end": 991,
                                                "fullWidth": 2,
                                                "width": 1,
                                                "text": "=",
                                                "value": "=",
                                                "valueText": "=",
                                                "hasTrailingTrivia": true,
                                                "trailingTrivia": [
                                                    {
                                                        "kind": "WhitespaceTrivia",
                                                        "text": " "
                                                    }
                                                ]
                                            },
                                            "value": {
                                                "kind": "FunctionExpression",
                                                "fullStart": 992,
                                                "fullEnd": 1007,
                                                "start": 992,
                                                "end": 1007,
                                                "fullWidth": 15,
                                                "width": 15,
                                                "functionKeyword": {
                                                    "kind": "FunctionKeyword",
                                                    "fullStart": 992,
                                                    "fullEnd": 1001,
                                                    "start": 992,
                                                    "end": 1000,
                                                    "fullWidth": 9,
                                                    "width": 8,
                                                    "text": "function",
                                                    "value": "function",
                                                    "valueText": "function",
                                                    "hasTrailingTrivia": true,
                                                    "trailingTrivia": [
                                                        {
                                                            "kind": "WhitespaceTrivia",
                                                            "text": " "
                                                        }
                                                    ]
                                                },
                                                "callSignature": {
                                                    "kind": "CallSignature",
                                                    "fullStart": 1001,
                                                    "fullEnd": 1004,
                                                    "start": 1001,
                                                    "end": 1003,
                                                    "fullWidth": 3,
                                                    "width": 2,
                                                    "parameterList": {
                                                        "kind": "ParameterList",
                                                        "fullStart": 1001,
                                                        "fullEnd": 1004,
                                                        "start": 1001,
                                                        "end": 1003,
                                                        "fullWidth": 3,
                                                        "width": 2,
                                                        "openParenToken": {
                                                            "kind": "OpenParenToken",
                                                            "fullStart": 1001,
                                                            "fullEnd": 1002,
                                                            "start": 1001,
                                                            "end": 1002,
                                                            "fullWidth": 1,
                                                            "width": 1,
                                                            "text": "(",
                                                            "value": "(",
                                                            "valueText": "("
                                                        },
                                                        "parameters": [],
                                                        "closeParenToken": {
                                                            "kind": "CloseParenToken",
                                                            "fullStart": 1002,
                                                            "fullEnd": 1004,
                                                            "start": 1002,
                                                            "end": 1003,
                                                            "fullWidth": 2,
                                                            "width": 1,
                                                            "text": ")",
                                                            "value": ")",
                                                            "valueText": ")",
                                                            "hasTrailingTrivia": true,
                                                            "trailingTrivia": [
                                                                {
                                                                    "kind": "WhitespaceTrivia",
                                                                    "text": " "
                                                                }
                                                            ]
                                                        }
                                                    }
                                                },
                                                "block": {
                                                    "kind": "Block",
                                                    "fullStart": 1004,
                                                    "fullEnd": 1007,
                                                    "start": 1004,
                                                    "end": 1007,
                                                    "fullWidth": 3,
                                                    "width": 3,
                                                    "openBraceToken": {
                                                        "kind": "OpenBraceToken",
                                                        "fullStart": 1004,
                                                        "fullEnd": 1006,
                                                        "start": 1004,
                                                        "end": 1005,
                                                        "fullWidth": 2,
                                                        "width": 1,
                                                        "text": "{",
                                                        "value": "{",
                                                        "valueText": "{",
                                                        "hasTrailingTrivia": true,
                                                        "trailingTrivia": [
                                                            {
                                                                "kind": "WhitespaceTrivia",
                                                                "text": " "
                                                            }
                                                        ]
                                                    },
                                                    "statements": [],
                                                    "closeBraceToken": {
                                                        "kind": "CloseBraceToken",
                                                        "fullStart": 1006,
                                                        "fullEnd": 1007,
                                                        "start": 1006,
                                                        "end": 1007,
                                                        "fullWidth": 1,
                                                        "width": 1,
                                                        "text": "}",
                                                        "value": "}",
                                                        "valueText": "}"
                                                    }
                                                }
                                            }
                                        }
                                    }
                                ]
                            },
                            "semicolonToken": {
                                "kind": "SemicolonToken",
                                "fullStart": 1007,
                                "fullEnd": 1010,
                                "start": 1007,
                                "end": 1008,
                                "fullWidth": 3,
                                "width": 1,
                                "text": ";",
                                "value": ";",
                                "valueText": ";",
                                "hasTrailingTrivia": true,
                                "hasTrailingNewLine": true,
                                "trailingTrivia": [
                                    {
                                        "kind": "NewLineTrivia",
                                        "text": "\r\n"
                                    }
                                ]
                            }
                        },
                        {
                            "kind": "ExpressionStatement",
                            "fullStart": 1010,
                            "fullEnd": 1042,
                            "start": 1018,
                            "end": 1040,
                            "fullWidth": 32,
                            "width": 22,
                            "expression": {
                                "kind": "AssignmentExpression",
                                "fullStart": 1010,
                                "fullEnd": 1039,
                                "start": 1018,
                                "end": 1039,
                                "fullWidth": 29,
                                "width": 21,
                                "left": {
                                    "kind": "MemberAccessExpression",
                                    "fullStart": 1010,
                                    "fullEnd": 1032,
                                    "start": 1018,
                                    "end": 1031,
                                    "fullWidth": 22,
                                    "width": 13,
                                    "expression": {
                                        "kind": "IdentifierName",
                                        "fullStart": 1010,
                                        "fullEnd": 1021,
                                        "start": 1018,
                                        "end": 1021,
                                        "fullWidth": 11,
                                        "width": 3,
                                        "text": "Con",
                                        "value": "Con",
                                        "valueText": "Con",
                                        "hasLeadingTrivia": true,
                                        "leadingTrivia": [
                                            {
                                                "kind": "WhitespaceTrivia",
                                                "text": "        "
                                            }
                                        ]
                                    },
                                    "dotToken": {
                                        "kind": "DotToken",
                                        "fullStart": 1021,
                                        "fullEnd": 1022,
                                        "start": 1021,
                                        "end": 1022,
                                        "fullWidth": 1,
                                        "width": 1,
                                        "text": ".",
                                        "value": ".",
                                        "valueText": "."
                                    },
                                    "name": {
                                        "kind": "IdentifierName",
                                        "fullStart": 1022,
                                        "fullEnd": 1032,
                                        "start": 1022,
                                        "end": 1031,
                                        "fullWidth": 10,
                                        "width": 9,
                                        "text": "prototype",
                                        "value": "prototype",
                                        "valueText": "prototype",
                                        "hasTrailingTrivia": true,
                                        "trailingTrivia": [
                                            {
                                                "kind": "WhitespaceTrivia",
                                                "text": " "
                                            }
                                        ]
                                    }
                                },
                                "operatorToken": {
                                    "kind": "EqualsToken",
                                    "fullStart": 1032,
                                    "fullEnd": 1034,
                                    "start": 1032,
                                    "end": 1033,
                                    "fullWidth": 2,
                                    "width": 1,
                                    "text": "=",
                                    "value": "=",
                                    "valueText": "=",
                                    "hasTrailingTrivia": true,
                                    "trailingTrivia": [
                                        {
                                            "kind": "WhitespaceTrivia",
                                            "text": " "
                                        }
                                    ]
                                },
                                "right": {
                                    "kind": "IdentifierName",
                                    "fullStart": 1034,
                                    "fullEnd": 1039,
                                    "start": 1034,
                                    "end": 1039,
                                    "fullWidth": 5,
                                    "width": 5,
                                    "text": "proto",
                                    "value": "proto",
                                    "valueText": "proto"
                                }
                            },
                            "semicolonToken": {
                                "kind": "SemicolonToken",
                                "fullStart": 1039,
                                "fullEnd": 1042,
                                "start": 1039,
                                "end": 1040,
                                "fullWidth": 3,
                                "width": 1,
                                "text": ";",
                                "value": ";",
                                "valueText": ";",
                                "hasTrailingTrivia": true,
                                "hasTrailingNewLine": true,
                                "trailingTrivia": [
                                    {
                                        "kind": "NewLineTrivia",
                                        "text": "\r\n"
                                    }
                                ]
                            }
                        },
                        {
                            "kind": "VariableStatement",
                            "fullStart": 1042,
                            "fullEnd": 1076,
                            "start": 1052,
                            "end": 1074,
                            "fullWidth": 34,
                            "width": 22,
                            "modifiers": [],
                            "variableDeclaration": {
                                "kind": "VariableDeclaration",
                                "fullStart": 1042,
                                "fullEnd": 1073,
                                "start": 1052,
                                "end": 1073,
                                "fullWidth": 31,
                                "width": 21,
                                "varKeyword": {
                                    "kind": "VarKeyword",
                                    "fullStart": 1042,
                                    "fullEnd": 1056,
                                    "start": 1052,
                                    "end": 1055,
                                    "fullWidth": 14,
                                    "width": 3,
                                    "text": "var",
                                    "value": "var",
                                    "valueText": "var",
                                    "hasLeadingTrivia": true,
                                    "hasLeadingNewLine": true,
                                    "hasTrailingTrivia": true,
                                    "leadingTrivia": [
                                        {
                                            "kind": "NewLineTrivia",
                                            "text": "\r\n"
                                        },
                                        {
                                            "kind": "WhitespaceTrivia",
                                            "text": "        "
                                        }
                                    ],
                                    "trailingTrivia": [
                                        {
                                            "kind": "WhitespaceTrivia",
                                            "text": " "
                                        }
                                    ]
                                },
                                "variableDeclarators": [
                                    {
                                        "kind": "VariableDeclarator",
                                        "fullStart": 1056,
                                        "fullEnd": 1073,
                                        "start": 1056,
                                        "end": 1073,
                                        "fullWidth": 17,
<<<<<<< HEAD
                                        "width": 17,
                                        "identifier": {
=======
                                        "propertyName": {
>>>>>>> 85e84683
                                            "kind": "IdentifierName",
                                            "fullStart": 1056,
                                            "fullEnd": 1062,
                                            "start": 1056,
                                            "end": 1061,
                                            "fullWidth": 6,
                                            "width": 5,
                                            "text": "child",
                                            "value": "child",
                                            "valueText": "child",
                                            "hasTrailingTrivia": true,
                                            "trailingTrivia": [
                                                {
                                                    "kind": "WhitespaceTrivia",
                                                    "text": " "
                                                }
                                            ]
                                        },
                                        "equalsValueClause": {
                                            "kind": "EqualsValueClause",
                                            "fullStart": 1062,
                                            "fullEnd": 1073,
                                            "start": 1062,
                                            "end": 1073,
                                            "fullWidth": 11,
                                            "width": 11,
                                            "equalsToken": {
                                                "kind": "EqualsToken",
                                                "fullStart": 1062,
                                                "fullEnd": 1064,
                                                "start": 1062,
                                                "end": 1063,
                                                "fullWidth": 2,
                                                "width": 1,
                                                "text": "=",
                                                "value": "=",
                                                "valueText": "=",
                                                "hasTrailingTrivia": true,
                                                "trailingTrivia": [
                                                    {
                                                        "kind": "WhitespaceTrivia",
                                                        "text": " "
                                                    }
                                                ]
                                            },
                                            "value": {
                                                "kind": "ObjectCreationExpression",
                                                "fullStart": 1064,
                                                "fullEnd": 1073,
                                                "start": 1064,
                                                "end": 1073,
                                                "fullWidth": 9,
                                                "width": 9,
                                                "newKeyword": {
                                                    "kind": "NewKeyword",
                                                    "fullStart": 1064,
                                                    "fullEnd": 1068,
                                                    "start": 1064,
                                                    "end": 1067,
                                                    "fullWidth": 4,
                                                    "width": 3,
                                                    "text": "new",
                                                    "value": "new",
                                                    "valueText": "new",
                                                    "hasTrailingTrivia": true,
                                                    "trailingTrivia": [
                                                        {
                                                            "kind": "WhitespaceTrivia",
                                                            "text": " "
                                                        }
                                                    ]
                                                },
                                                "expression": {
                                                    "kind": "IdentifierName",
                                                    "fullStart": 1068,
                                                    "fullEnd": 1071,
                                                    "start": 1068,
                                                    "end": 1071,
                                                    "fullWidth": 3,
                                                    "width": 3,
                                                    "text": "Con",
                                                    "value": "Con",
                                                    "valueText": "Con"
                                                },
                                                "argumentList": {
                                                    "kind": "ArgumentList",
                                                    "fullStart": 1071,
                                                    "fullEnd": 1073,
                                                    "start": 1071,
                                                    "end": 1073,
                                                    "fullWidth": 2,
                                                    "width": 2,
                                                    "openParenToken": {
                                                        "kind": "OpenParenToken",
                                                        "fullStart": 1071,
                                                        "fullEnd": 1072,
                                                        "start": 1071,
                                                        "end": 1072,
                                                        "fullWidth": 1,
                                                        "width": 1,
                                                        "text": "(",
                                                        "value": "(",
                                                        "valueText": "("
                                                    },
                                                    "arguments": [],
                                                    "closeParenToken": {
                                                        "kind": "CloseParenToken",
                                                        "fullStart": 1072,
                                                        "fullEnd": 1073,
                                                        "start": 1072,
                                                        "end": 1073,
                                                        "fullWidth": 1,
                                                        "width": 1,
                                                        "text": ")",
                                                        "value": ")",
                                                        "valueText": ")"
                                                    }
                                                }
                                            }
                                        }
                                    }
                                ]
                            },
                            "semicolonToken": {
                                "kind": "SemicolonToken",
                                "fullStart": 1073,
                                "fullEnd": 1076,
                                "start": 1073,
                                "end": 1074,
                                "fullWidth": 3,
                                "width": 1,
                                "text": ";",
                                "value": ";",
                                "valueText": ";",
                                "hasTrailingTrivia": true,
                                "hasTrailingNewLine": true,
                                "trailingTrivia": [
                                    {
                                        "kind": "NewLineTrivia",
                                        "text": "\r\n"
                                    }
                                ]
                            }
                        },
                        {
                            "kind": "ExpressionStatement",
                            "fullStart": 1076,
                            "fullEnd": 1103,
                            "start": 1084,
                            "end": 1101,
                            "fullWidth": 27,
                            "width": 17,
                            "expression": {
                                "kind": "AssignmentExpression",
                                "fullStart": 1076,
                                "fullEnd": 1100,
                                "start": 1084,
                                "end": 1100,
                                "fullWidth": 24,
                                "width": 16,
                                "left": {
                                    "kind": "MemberAccessExpression",
                                    "fullStart": 1076,
                                    "fullEnd": 1097,
                                    "start": 1084,
                                    "end": 1096,
                                    "fullWidth": 21,
                                    "width": 12,
                                    "expression": {
                                        "kind": "IdentifierName",
                                        "fullStart": 1076,
                                        "fullEnd": 1089,
                                        "start": 1084,
                                        "end": 1089,
                                        "fullWidth": 13,
                                        "width": 5,
                                        "text": "child",
                                        "value": "child",
                                        "valueText": "child",
                                        "hasLeadingTrivia": true,
                                        "leadingTrivia": [
                                            {
                                                "kind": "WhitespaceTrivia",
                                                "text": "        "
                                            }
                                        ]
                                    },
                                    "dotToken": {
                                        "kind": "DotToken",
                                        "fullStart": 1089,
                                        "fullEnd": 1090,
                                        "start": 1089,
                                        "end": 1090,
                                        "fullWidth": 1,
                                        "width": 1,
                                        "text": ".",
                                        "value": ".",
                                        "valueText": "."
                                    },
                                    "name": {
                                        "kind": "IdentifierName",
                                        "fullStart": 1090,
                                        "fullEnd": 1097,
                                        "start": 1090,
                                        "end": 1096,
                                        "fullWidth": 7,
                                        "width": 6,
                                        "text": "length",
                                        "value": "length",
                                        "valueText": "length",
                                        "hasTrailingTrivia": true,
                                        "trailingTrivia": [
                                            {
                                                "kind": "WhitespaceTrivia",
                                                "text": " "
                                            }
                                        ]
                                    }
                                },
                                "operatorToken": {
                                    "kind": "EqualsToken",
                                    "fullStart": 1097,
                                    "fullEnd": 1099,
                                    "start": 1097,
                                    "end": 1098,
                                    "fullWidth": 2,
                                    "width": 1,
                                    "text": "=",
                                    "value": "=",
                                    "valueText": "=",
                                    "hasTrailingTrivia": true,
                                    "trailingTrivia": [
                                        {
                                            "kind": "WhitespaceTrivia",
                                            "text": " "
                                        }
                                    ]
                                },
                                "right": {
                                    "kind": "NumericLiteral",
                                    "fullStart": 1099,
                                    "fullEnd": 1100,
                                    "start": 1099,
                                    "end": 1100,
                                    "fullWidth": 1,
                                    "width": 1,
                                    "text": "2",
                                    "value": 2,
                                    "valueText": "2"
                                }
                            },
                            "semicolonToken": {
                                "kind": "SemicolonToken",
                                "fullStart": 1100,
                                "fullEnd": 1103,
                                "start": 1100,
                                "end": 1101,
                                "fullWidth": 3,
                                "width": 1,
                                "text": ";",
                                "value": ";",
                                "valueText": ";",
                                "hasTrailingTrivia": true,
                                "hasTrailingNewLine": true,
                                "trailingTrivia": [
                                    {
                                        "kind": "NewLineTrivia",
                                        "text": "\r\n"
                                    }
                                ]
                            }
                        },
                        {
                            "kind": "ExpressionStatement",
                            "fullStart": 1103,
                            "fullEnd": 1163,
                            "start": 1113,
                            "end": 1161,
                            "fullWidth": 60,
                            "width": 48,
                            "expression": {
                                "kind": "InvocationExpression",
                                "fullStart": 1103,
                                "fullEnd": 1160,
                                "start": 1113,
                                "end": 1160,
                                "fullWidth": 57,
                                "width": 47,
                                "expression": {
                                    "kind": "MemberAccessExpression",
                                    "fullStart": 1103,
                                    "fullEnd": 1141,
                                    "start": 1113,
                                    "end": 1141,
                                    "fullWidth": 38,
                                    "width": 28,
                                    "expression": {
                                        "kind": "MemberAccessExpression",
                                        "fullStart": 1103,
                                        "fullEnd": 1136,
                                        "start": 1113,
                                        "end": 1136,
                                        "fullWidth": 33,
                                        "width": 23,
                                        "expression": {
                                            "kind": "MemberAccessExpression",
                                            "fullStart": 1103,
                                            "fullEnd": 1128,
                                            "start": 1113,
                                            "end": 1128,
                                            "fullWidth": 25,
                                            "width": 15,
                                            "expression": {
                                                "kind": "IdentifierName",
                                                "fullStart": 1103,
                                                "fullEnd": 1118,
                                                "start": 1113,
                                                "end": 1118,
                                                "fullWidth": 15,
                                                "width": 5,
                                                "text": "Array",
                                                "value": "Array",
                                                "valueText": "Array",
                                                "hasLeadingTrivia": true,
                                                "hasLeadingNewLine": true,
                                                "leadingTrivia": [
                                                    {
                                                        "kind": "NewLineTrivia",
                                                        "text": "\r\n"
                                                    },
                                                    {
                                                        "kind": "WhitespaceTrivia",
                                                        "text": "        "
                                                    }
                                                ]
                                            },
                                            "dotToken": {
                                                "kind": "DotToken",
                                                "fullStart": 1118,
                                                "fullEnd": 1119,
                                                "start": 1118,
                                                "end": 1119,
                                                "fullWidth": 1,
                                                "width": 1,
                                                "text": ".",
                                                "value": ".",
                                                "valueText": "."
                                            },
                                            "name": {
                                                "kind": "IdentifierName",
                                                "fullStart": 1119,
                                                "fullEnd": 1128,
                                                "start": 1119,
                                                "end": 1128,
                                                "fullWidth": 9,
                                                "width": 9,
                                                "text": "prototype",
                                                "value": "prototype",
                                                "valueText": "prototype"
                                            }
                                        },
                                        "dotToken": {
                                            "kind": "DotToken",
                                            "fullStart": 1128,
                                            "fullEnd": 1129,
                                            "start": 1128,
                                            "end": 1129,
                                            "fullWidth": 1,
                                            "width": 1,
                                            "text": ".",
                                            "value": ".",
                                            "valueText": "."
                                        },
                                        "name": {
                                            "kind": "IdentifierName",
                                            "fullStart": 1129,
                                            "fullEnd": 1136,
                                            "start": 1129,
                                            "end": 1136,
                                            "fullWidth": 7,
                                            "width": 7,
                                            "text": "forEach",
                                            "value": "forEach",
                                            "valueText": "forEach"
                                        }
                                    },
                                    "dotToken": {
                                        "kind": "DotToken",
                                        "fullStart": 1136,
                                        "fullEnd": 1137,
                                        "start": 1136,
                                        "end": 1137,
                                        "fullWidth": 1,
                                        "width": 1,
                                        "text": ".",
                                        "value": ".",
                                        "valueText": "."
                                    },
                                    "name": {
                                        "kind": "IdentifierName",
                                        "fullStart": 1137,
                                        "fullEnd": 1141,
                                        "start": 1137,
                                        "end": 1141,
                                        "fullWidth": 4,
                                        "width": 4,
                                        "text": "call",
                                        "value": "call",
                                        "valueText": "call"
                                    }
                                },
                                "argumentList": {
                                    "kind": "ArgumentList",
                                    "fullStart": 1141,
                                    "fullEnd": 1160,
                                    "start": 1141,
                                    "end": 1160,
                                    "fullWidth": 19,
                                    "width": 19,
                                    "openParenToken": {
                                        "kind": "OpenParenToken",
                                        "fullStart": 1141,
                                        "fullEnd": 1142,
                                        "start": 1141,
                                        "end": 1142,
                                        "fullWidth": 1,
                                        "width": 1,
                                        "text": "(",
                                        "value": "(",
                                        "valueText": "("
                                    },
                                    "arguments": [
                                        {
                                            "kind": "IdentifierName",
                                            "fullStart": 1142,
                                            "fullEnd": 1147,
                                            "start": 1142,
                                            "end": 1147,
                                            "fullWidth": 5,
                                            "width": 5,
                                            "text": "child",
                                            "value": "child",
                                            "valueText": "child"
                                        },
                                        {
                                            "kind": "CommaToken",
                                            "fullStart": 1147,
                                            "fullEnd": 1149,
                                            "start": 1147,
                                            "end": 1148,
                                            "fullWidth": 2,
                                            "width": 1,
                                            "text": ",",
                                            "value": ",",
                                            "valueText": ",",
                                            "hasTrailingTrivia": true,
                                            "trailingTrivia": [
                                                {
                                                    "kind": "WhitespaceTrivia",
                                                    "text": " "
                                                }
                                            ]
                                        },
                                        {
                                            "kind": "IdentifierName",
                                            "fullStart": 1149,
                                            "fullEnd": 1159,
                                            "start": 1149,
                                            "end": 1159,
                                            "fullWidth": 10,
                                            "width": 10,
                                            "text": "callbackfn",
                                            "value": "callbackfn",
                                            "valueText": "callbackfn"
                                        }
                                    ],
                                    "closeParenToken": {
                                        "kind": "CloseParenToken",
                                        "fullStart": 1159,
                                        "fullEnd": 1160,
                                        "start": 1159,
                                        "end": 1160,
                                        "fullWidth": 1,
                                        "width": 1,
                                        "text": ")",
                                        "value": ")",
                                        "valueText": ")"
                                    }
                                }
                            },
                            "semicolonToken": {
                                "kind": "SemicolonToken",
                                "fullStart": 1160,
                                "fullEnd": 1163,
                                "start": 1160,
                                "end": 1161,
                                "fullWidth": 3,
                                "width": 1,
                                "text": ";",
                                "value": ";",
                                "valueText": ";",
                                "hasTrailingTrivia": true,
                                "hasTrailingNewLine": true,
                                "trailingTrivia": [
                                    {
                                        "kind": "NewLineTrivia",
                                        "text": "\r\n"
                                    }
                                ]
                            }
                        },
                        {
                            "kind": "ReturnStatement",
                            "fullStart": 1163,
                            "fullEnd": 1193,
                            "start": 1173,
                            "end": 1191,
                            "fullWidth": 30,
                            "width": 18,
                            "returnKeyword": {
                                "kind": "ReturnKeyword",
                                "fullStart": 1163,
                                "fullEnd": 1180,
                                "start": 1173,
                                "end": 1179,
                                "fullWidth": 17,
                                "width": 6,
                                "text": "return",
                                "value": "return",
                                "valueText": "return",
                                "hasLeadingTrivia": true,
                                "hasLeadingNewLine": true,
                                "hasTrailingTrivia": true,
                                "leadingTrivia": [
                                    {
                                        "kind": "NewLineTrivia",
                                        "text": "\r\n"
                                    },
                                    {
                                        "kind": "WhitespaceTrivia",
                                        "text": "        "
                                    }
                                ],
                                "trailingTrivia": [
                                    {
                                        "kind": "WhitespaceTrivia",
                                        "text": " "
                                    }
                                ]
                            },
                            "expression": {
                                "kind": "IdentifierName",
                                "fullStart": 1180,
                                "fullEnd": 1190,
                                "start": 1180,
                                "end": 1190,
                                "fullWidth": 10,
                                "width": 10,
                                "text": "testResult",
                                "value": "testResult",
                                "valueText": "testResult"
                            },
                            "semicolonToken": {
                                "kind": "SemicolonToken",
                                "fullStart": 1190,
                                "fullEnd": 1193,
                                "start": 1190,
                                "end": 1191,
                                "fullWidth": 3,
                                "width": 1,
                                "text": ";",
                                "value": ";",
                                "valueText": ";",
                                "hasTrailingTrivia": true,
                                "hasTrailingNewLine": true,
                                "trailingTrivia": [
                                    {
                                        "kind": "NewLineTrivia",
                                        "text": "\r\n"
                                    }
                                ]
                            }
                        }
                    ],
                    "closeBraceToken": {
                        "kind": "CloseBraceToken",
                        "fullStart": 1193,
                        "fullEnd": 1200,
                        "start": 1197,
                        "end": 1198,
                        "fullWidth": 7,
                        "width": 1,
                        "text": "}",
                        "value": "}",
                        "valueText": "}",
                        "hasLeadingTrivia": true,
                        "hasTrailingTrivia": true,
                        "hasTrailingNewLine": true,
                        "leadingTrivia": [
                            {
                                "kind": "WhitespaceTrivia",
                                "text": "    "
                            }
                        ],
                        "trailingTrivia": [
                            {
                                "kind": "NewLineTrivia",
                                "text": "\r\n"
                            }
                        ]
                    }
                }
            },
            {
                "kind": "ExpressionStatement",
                "fullStart": 1200,
                "fullEnd": 1224,
                "start": 1200,
                "end": 1222,
                "fullWidth": 24,
                "width": 22,
                "expression": {
                    "kind": "InvocationExpression",
                    "fullStart": 1200,
                    "fullEnd": 1221,
                    "start": 1200,
                    "end": 1221,
                    "fullWidth": 21,
                    "width": 21,
                    "expression": {
                        "kind": "IdentifierName",
                        "fullStart": 1200,
                        "fullEnd": 1211,
                        "start": 1200,
                        "end": 1211,
                        "fullWidth": 11,
                        "width": 11,
                        "text": "runTestCase",
                        "value": "runTestCase",
                        "valueText": "runTestCase"
                    },
                    "argumentList": {
                        "kind": "ArgumentList",
                        "fullStart": 1211,
                        "fullEnd": 1221,
                        "start": 1211,
                        "end": 1221,
                        "fullWidth": 10,
                        "width": 10,
                        "openParenToken": {
                            "kind": "OpenParenToken",
                            "fullStart": 1211,
                            "fullEnd": 1212,
                            "start": 1211,
                            "end": 1212,
                            "fullWidth": 1,
                            "width": 1,
                            "text": "(",
                            "value": "(",
                            "valueText": "("
                        },
                        "arguments": [
                            {
                                "kind": "IdentifierName",
                                "fullStart": 1212,
                                "fullEnd": 1220,
                                "start": 1212,
                                "end": 1220,
                                "fullWidth": 8,
                                "width": 8,
                                "text": "testcase",
                                "value": "testcase",
                                "valueText": "testcase"
                            }
                        ],
                        "closeParenToken": {
                            "kind": "CloseParenToken",
                            "fullStart": 1220,
                            "fullEnd": 1221,
                            "start": 1220,
                            "end": 1221,
                            "fullWidth": 1,
                            "width": 1,
                            "text": ")",
                            "value": ")",
                            "valueText": ")"
                        }
                    }
                },
                "semicolonToken": {
                    "kind": "SemicolonToken",
                    "fullStart": 1221,
                    "fullEnd": 1224,
                    "start": 1221,
                    "end": 1222,
                    "fullWidth": 3,
                    "width": 1,
                    "text": ";",
                    "value": ";",
                    "valueText": ";",
                    "hasTrailingTrivia": true,
                    "hasTrailingNewLine": true,
                    "trailingTrivia": [
                        {
                            "kind": "NewLineTrivia",
                            "text": "\r\n"
                        }
                    ]
                }
            }
        ],
        "endOfFileToken": {
            "kind": "EndOfFileToken",
            "fullStart": 1224,
            "fullEnd": 1224,
            "start": 1224,
            "end": 1224,
            "fullWidth": 0,
            "width": 0,
            "text": ""
        }
    },
    "lineMap": {
        "lineStarts": [
            0,
            67,
            152,
            232,
            308,
            380,
            385,
            444,
            589,
            594,
            596,
            598,
            621,
            623,
            656,
            658,
            704,
            734,
            794,
            809,
            820,
            822,
            847,
            892,
            927,
            959,
            972,
            974,
            1010,
            1042,
            1044,
            1076,
            1103,
            1105,
            1163,
            1165,
            1193,
            1200,
            1224
        ],
        "length": 1224
    }
}<|MERGE_RESOLUTION|>--- conflicted
+++ resolved
@@ -252,12 +252,8 @@
                                         "start": 635,
                                         "end": 653,
                                         "fullWidth": 18,
-<<<<<<< HEAD
                                         "width": 18,
-                                        "identifier": {
-=======
                                         "propertyName": {
->>>>>>> 85e84683
                                             "kind": "IdentifierName",
                                             "fullStart": 635,
                                             "fullEnd": 646,
@@ -1048,12 +1044,8 @@
                                         "start": 834,
                                         "end": 844,
                                         "fullWidth": 10,
-<<<<<<< HEAD
                                         "width": 10,
-                                        "identifier": {
-=======
                                         "propertyName": {
->>>>>>> 85e84683
                                             "kind": "IdentifierName",
                                             "fullStart": 834,
                                             "fullEnd": 840,
@@ -1709,12 +1701,8 @@
                                         "start": 986,
                                         "end": 1007,
                                         "fullWidth": 21,
-<<<<<<< HEAD
                                         "width": 21,
-                                        "identifier": {
-=======
                                         "propertyName": {
->>>>>>> 85e84683
                                             "kind": "IdentifierName",
                                             "fullStart": 986,
                                             "fullEnd": 990,
@@ -2088,12 +2076,8 @@
                                         "start": 1056,
                                         "end": 1073,
                                         "fullWidth": 17,
-<<<<<<< HEAD
                                         "width": 17,
-                                        "identifier": {
-=======
                                         "propertyName": {
->>>>>>> 85e84683
                                             "kind": "IdentifierName",
                                             "fullStart": 1056,
                                             "fullEnd": 1062,
