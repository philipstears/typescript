--- conflicted
+++ resolved
@@ -247,12 +247,8 @@
                                         "start": 598,
                                         "end": 612,
                                         "fullWidth": 14,
-<<<<<<< HEAD
                                         "width": 14,
-                                        "identifier": {
-=======
                                         "propertyName": {
->>>>>>> 85e84683
                                             "kind": "IdentifierName",
                                             "fullStart": 598,
                                             "fullEnd": 605,
@@ -860,12 +856,8 @@
                                         "start": 728,
                                         "end": 738,
                                         "fullWidth": 10,
-<<<<<<< HEAD
                                         "width": 10,
-                                        "identifier": {
-=======
                                         "propertyName": {
->>>>>>> 85e84683
                                             "kind": "IdentifierName",
                                             "fullStart": 728,
                                             "fullEnd": 734,
@@ -1602,12 +1594,8 @@
                                         "start": 927,
                                         "end": 948,
                                         "fullWidth": 21,
-<<<<<<< HEAD
                                         "width": 21,
-                                        "identifier": {
-=======
                                         "propertyName": {
->>>>>>> 85e84683
                                             "kind": "IdentifierName",
                                             "fullStart": 927,
                                             "fullEnd": 931,
@@ -1981,12 +1969,8 @@
                                         "start": 997,
                                         "end": 1014,
                                         "fullWidth": 17,
-<<<<<<< HEAD
                                         "width": 17,
-                                        "identifier": {
-=======
                                         "propertyName": {
->>>>>>> 85e84683
                                             "kind": "IdentifierName",
                                             "fullStart": 997,
                                             "fullEnd": 1003,
