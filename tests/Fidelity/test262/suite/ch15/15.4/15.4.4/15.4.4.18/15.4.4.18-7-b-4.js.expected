--- conflicted
+++ resolved
@@ -252,12 +252,8 @@
                                         "start": 622,
                                         "end": 640,
                                         "fullWidth": 18,
-<<<<<<< HEAD
                                         "width": 18,
-                                        "identifier": {
-=======
                                         "propertyName": {
->>>>>>> 85e84683
                                             "kind": "IdentifierName",
                                             "fullStart": 622,
                                             "fullEnd": 633,
@@ -1034,12 +1030,8 @@
                                         "start": 810,
                                         "end": 829,
                                         "fullWidth": 19,
-<<<<<<< HEAD
                                         "width": 19,
-                                        "identifier": {
-=======
                                         "propertyName": {
->>>>>>> 85e84683
                                             "kind": "IdentifierName",
                                             "fullStart": 810,
                                             "fullEnd": 814,
