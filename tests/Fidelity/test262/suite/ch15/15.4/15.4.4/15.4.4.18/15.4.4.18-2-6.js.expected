{
    "isDeclaration": false,
    "languageVersion": "EcmaScript5",
    "parseOptions": {
        "allowAutomaticSemicolonInsertion": true
    },
    "sourceUnit": {
        "kind": "SourceUnit",
        "fullStart": 0,
        "fullEnd": 1037,
        "start": 558,
        "end": 1037,
        "fullWidth": 1037,
        "width": 479,
        "isIncrementallyUnusable": true,
        "moduleElements": [
            {
                "kind": "FunctionDeclaration",
                "fullStart": 0,
                "fullEnd": 1013,
                "start": 558,
                "end": 1011,
                "fullWidth": 1013,
                "width": 453,
                "modifiers": [],
                "functionKeyword": {
                    "kind": "FunctionKeyword",
                    "fullStart": 0,
                    "fullEnd": 567,
                    "start": 558,
                    "end": 566,
                    "fullWidth": 567,
                    "width": 8,
                    "text": "function",
                    "value": "function",
                    "valueText": "function",
                    "hasLeadingTrivia": true,
                    "hasLeadingComment": true,
                    "hasLeadingNewLine": true,
                    "hasTrailingTrivia": true,
                    "leadingTrivia": [
                        {
                            "kind": "SingleLineCommentTrivia",
                            "text": "/// Copyright (c) 2012 Ecma International.  All rights reserved. "
                        },
                        {
                            "kind": "NewLineTrivia",
                            "text": "\r\n"
                        },
                        {
                            "kind": "SingleLineCommentTrivia",
                            "text": "/// Ecma International makes this code available under the terms and conditions set"
                        },
                        {
                            "kind": "NewLineTrivia",
                            "text": "\r\n"
                        },
                        {
                            "kind": "SingleLineCommentTrivia",
                            "text": "/// forth on http://hg.ecmascript.org/tests/test262/raw-file/tip/LICENSE (the "
                        },
                        {
                            "kind": "NewLineTrivia",
                            "text": "\r\n"
                        },
                        {
                            "kind": "SingleLineCommentTrivia",
                            "text": "/// \"Use Terms\").   Any redistribution of this code must retain the above "
                        },
                        {
                            "kind": "NewLineTrivia",
                            "text": "\r\n"
                        },
                        {
                            "kind": "SingleLineCommentTrivia",
                            "text": "/// copyright and this notice and otherwise comply with the Use Terms."
                        },
                        {
                            "kind": "NewLineTrivia",
                            "text": "\r\n"
                        },
                        {
                            "kind": "MultiLineCommentTrivia",
                            "text": "/**\r\n * @path ch15/15.4/15.4.4/15.4.4.18/15.4.4.18-2-6.js\r\n * @description Array.prototype.forEach applied to Array-like object, 'length' is an inherited data property\r\n */"
                        },
                        {
                            "kind": "NewLineTrivia",
                            "text": "\r\n"
                        },
                        {
                            "kind": "NewLineTrivia",
                            "text": "\r\n"
                        },
                        {
                            "kind": "NewLineTrivia",
                            "text": "\r\n"
                        }
                    ],
                    "trailingTrivia": [
                        {
                            "kind": "WhitespaceTrivia",
                            "text": " "
                        }
                    ]
                },
                "identifier": {
                    "kind": "IdentifierName",
                    "fullStart": 567,
                    "fullEnd": 575,
                    "start": 567,
                    "end": 575,
                    "fullWidth": 8,
                    "width": 8,
                    "text": "testcase",
                    "value": "testcase",
                    "valueText": "testcase"
                },
                "callSignature": {
                    "kind": "CallSignature",
                    "fullStart": 575,
                    "fullEnd": 578,
                    "start": 575,
                    "end": 577,
                    "fullWidth": 3,
                    "width": 2,
                    "parameterList": {
                        "kind": "ParameterList",
                        "fullStart": 575,
                        "fullEnd": 578,
                        "start": 575,
                        "end": 577,
                        "fullWidth": 3,
                        "width": 2,
                        "openParenToken": {
                            "kind": "OpenParenToken",
                            "fullStart": 575,
                            "fullEnd": 576,
                            "start": 575,
                            "end": 576,
                            "fullWidth": 1,
                            "width": 1,
                            "text": "(",
                            "value": "(",
                            "valueText": "("
                        },
                        "parameters": [],
                        "closeParenToken": {
                            "kind": "CloseParenToken",
                            "fullStart": 576,
                            "fullEnd": 578,
                            "start": 576,
                            "end": 577,
                            "fullWidth": 2,
                            "width": 1,
                            "text": ")",
                            "value": ")",
                            "valueText": ")",
                            "hasTrailingTrivia": true,
                            "trailingTrivia": [
                                {
                                    "kind": "WhitespaceTrivia",
                                    "text": " "
                                }
                            ]
                        }
                    }
                },
                "block": {
                    "kind": "Block",
                    "fullStart": 578,
                    "fullEnd": 1013,
                    "start": 578,
                    "end": 1011,
                    "fullWidth": 435,
                    "width": 433,
                    "openBraceToken": {
                        "kind": "OpenBraceToken",
                        "fullStart": 578,
                        "fullEnd": 581,
                        "start": 578,
                        "end": 579,
                        "fullWidth": 3,
                        "width": 1,
                        "text": "{",
                        "value": "{",
                        "valueText": "{",
                        "hasTrailingTrivia": true,
                        "hasTrailingNewLine": true,
                        "trailingTrivia": [
                            {
                                "kind": "NewLineTrivia",
                                "text": "\r\n"
                            }
                        ]
                    },
                    "statements": [
                        {
                            "kind": "VariableStatement",
                            "fullStart": 581,
                            "fullEnd": 610,
                            "start": 589,
                            "end": 608,
                            "fullWidth": 29,
                            "width": 19,
                            "modifiers": [],
                            "variableDeclaration": {
                                "kind": "VariableDeclaration",
                                "fullStart": 581,
                                "fullEnd": 607,
                                "start": 589,
                                "end": 607,
                                "fullWidth": 26,
                                "width": 18,
                                "varKeyword": {
                                    "kind": "VarKeyword",
                                    "fullStart": 581,
                                    "fullEnd": 593,
                                    "start": 589,
                                    "end": 592,
                                    "fullWidth": 12,
                                    "width": 3,
                                    "text": "var",
                                    "value": "var",
                                    "valueText": "var",
                                    "hasLeadingTrivia": true,
                                    "hasTrailingTrivia": true,
                                    "leadingTrivia": [
                                        {
                                            "kind": "WhitespaceTrivia",
                                            "text": "        "
                                        }
                                    ],
                                    "trailingTrivia": [
                                        {
                                            "kind": "WhitespaceTrivia",
                                            "text": " "
                                        }
                                    ]
                                },
                                "variableDeclarators": [
                                    {
                                        "kind": "VariableDeclarator",
                                        "fullStart": 593,
                                        "fullEnd": 607,
                                        "start": 593,
                                        "end": 607,
                                        "fullWidth": 14,
                                        "width": 14,
                                        "identifier": {
                                            "kind": "IdentifierName",
                                            "fullStart": 593,
                                            "fullEnd": 600,
                                            "start": 593,
                                            "end": 599,
                                            "fullWidth": 7,
                                            "width": 6,
                                            "text": "result",
                                            "value": "result",
                                            "valueText": "result",
                                            "hasTrailingTrivia": true,
                                            "trailingTrivia": [
                                                {
                                                    "kind": "WhitespaceTrivia",
                                                    "text": " "
                                                }
                                            ]
                                        },
                                        "equalsValueClause": {
                                            "kind": "EqualsValueClause",
                                            "fullStart": 600,
                                            "fullEnd": 607,
                                            "start": 600,
                                            "end": 607,
                                            "fullWidth": 7,
                                            "width": 7,
                                            "equalsToken": {
                                                "kind": "EqualsToken",
                                                "fullStart": 600,
                                                "fullEnd": 602,
                                                "start": 600,
                                                "end": 601,
                                                "fullWidth": 2,
                                                "width": 1,
                                                "text": "=",
                                                "value": "=",
                                                "valueText": "=",
                                                "hasTrailingTrivia": true,
                                                "trailingTrivia": [
                                                    {
                                                        "kind": "WhitespaceTrivia",
                                                        "text": " "
                                                    }
                                                ]
                                            },
                                            "value": {
                                                "kind": "FalseKeyword",
                                                "fullStart": 602,
                                                "fullEnd": 607,
                                                "start": 602,
                                                "end": 607,
                                                "fullWidth": 5,
                                                "width": 5,
                                                "text": "false",
                                                "value": false,
                                                "valueText": "false"
                                            }
                                        }
                                    }
                                ]
                            },
                            "semicolonToken": {
                                "kind": "SemicolonToken",
                                "fullStart": 607,
                                "fullEnd": 610,
                                "start": 607,
                                "end": 608,
                                "fullWidth": 3,
                                "width": 1,
                                "text": ";",
                                "value": ";",
                                "valueText": ";",
                                "hasTrailingTrivia": true,
                                "hasTrailingNewLine": true,
                                "trailingTrivia": [
                                    {
                                        "kind": "NewLineTrivia",
                                        "text": "\r\n"
                                    }
                                ]
                            }
                        },
                        {
                            "kind": "FunctionDeclaration",
                            "fullStart": 610,
                            "fullEnd": 709,
                            "start": 618,
                            "end": 707,
                            "fullWidth": 99,
                            "width": 89,
                            "modifiers": [],
                            "functionKeyword": {
                                "kind": "FunctionKeyword",
                                "fullStart": 610,
                                "fullEnd": 627,
                                "start": 618,
                                "end": 626,
                                "fullWidth": 17,
                                "width": 8,
                                "text": "function",
                                "value": "function",
                                "valueText": "function",
                                "hasLeadingTrivia": true,
                                "hasTrailingTrivia": true,
                                "leadingTrivia": [
                                    {
                                        "kind": "WhitespaceTrivia",
                                        "text": "        "
                                    }
                                ],
                                "trailingTrivia": [
                                    {
                                        "kind": "WhitespaceTrivia",
                                        "text": " "
                                    }
                                ]
                            },
                            "identifier": {
                                "kind": "IdentifierName",
                                "fullStart": 627,
                                "fullEnd": 637,
                                "start": 627,
                                "end": 637,
                                "fullWidth": 10,
                                "width": 10,
                                "text": "callbackfn",
                                "value": "callbackfn",
                                "valueText": "callbackfn"
                            },
                            "callSignature": {
                                "kind": "CallSignature",
                                "fullStart": 637,
                                "fullEnd": 653,
                                "start": 637,
                                "end": 652,
                                "fullWidth": 16,
                                "width": 15,
                                "parameterList": {
                                    "kind": "ParameterList",
                                    "fullStart": 637,
                                    "fullEnd": 653,
                                    "start": 637,
                                    "end": 652,
                                    "fullWidth": 16,
                                    "width": 15,
                                    "openParenToken": {
                                        "kind": "OpenParenToken",
                                        "fullStart": 637,
                                        "fullEnd": 638,
                                        "start": 637,
                                        "end": 638,
                                        "fullWidth": 1,
                                        "width": 1,
                                        "text": "(",
                                        "value": "(",
                                        "valueText": "("
                                    },
                                    "parameters": [
                                        {
                                            "kind": "Parameter",
                                            "fullStart": 638,
                                            "fullEnd": 641,
                                            "start": 638,
                                            "end": 641,
                                            "fullWidth": 3,
<<<<<<< HEAD
                                            "width": 3,
=======
                                            "modifiers": [],
>>>>>>> e3c38734
                                            "identifier": {
                                                "kind": "IdentifierName",
                                                "fullStart": 638,
                                                "fullEnd": 641,
                                                "start": 638,
                                                "end": 641,
                                                "fullWidth": 3,
                                                "width": 3,
                                                "text": "val",
                                                "value": "val",
                                                "valueText": "val"
                                            }
                                        },
                                        {
                                            "kind": "CommaToken",
                                            "fullStart": 641,
                                            "fullEnd": 643,
                                            "start": 641,
                                            "end": 642,
                                            "fullWidth": 2,
                                            "width": 1,
                                            "text": ",",
                                            "value": ",",
                                            "valueText": ",",
                                            "hasTrailingTrivia": true,
                                            "trailingTrivia": [
                                                {
                                                    "kind": "WhitespaceTrivia",
                                                    "text": " "
                                                }
                                            ]
                                        },
                                        {
                                            "kind": "Parameter",
                                            "fullStart": 643,
                                            "fullEnd": 646,
                                            "start": 643,
                                            "end": 646,
                                            "fullWidth": 3,
<<<<<<< HEAD
                                            "width": 3,
=======
                                            "modifiers": [],
>>>>>>> e3c38734
                                            "identifier": {
                                                "kind": "IdentifierName",
                                                "fullStart": 643,
                                                "fullEnd": 646,
                                                "start": 643,
                                                "end": 646,
                                                "fullWidth": 3,
                                                "width": 3,
                                                "text": "idx",
                                                "value": "idx",
                                                "valueText": "idx"
                                            }
                                        },
                                        {
                                            "kind": "CommaToken",
                                            "fullStart": 646,
                                            "fullEnd": 648,
                                            "start": 646,
                                            "end": 647,
                                            "fullWidth": 2,
                                            "width": 1,
                                            "text": ",",
                                            "value": ",",
                                            "valueText": ",",
                                            "hasTrailingTrivia": true,
                                            "trailingTrivia": [
                                                {
                                                    "kind": "WhitespaceTrivia",
                                                    "text": " "
                                                }
                                            ]
                                        },
                                        {
                                            "kind": "Parameter",
                                            "fullStart": 648,
                                            "fullEnd": 651,
                                            "start": 648,
                                            "end": 651,
                                            "fullWidth": 3,
<<<<<<< HEAD
                                            "width": 3,
=======
                                            "modifiers": [],
>>>>>>> e3c38734
                                            "identifier": {
                                                "kind": "IdentifierName",
                                                "fullStart": 648,
                                                "fullEnd": 651,
                                                "start": 648,
                                                "end": 651,
                                                "fullWidth": 3,
                                                "width": 3,
                                                "text": "obj",
                                                "value": "obj",
                                                "valueText": "obj"
                                            }
                                        }
                                    ],
                                    "closeParenToken": {
                                        "kind": "CloseParenToken",
                                        "fullStart": 651,
                                        "fullEnd": 653,
                                        "start": 651,
                                        "end": 652,
                                        "fullWidth": 2,
                                        "width": 1,
                                        "text": ")",
                                        "value": ")",
                                        "valueText": ")",
                                        "hasTrailingTrivia": true,
                                        "trailingTrivia": [
                                            {
                                                "kind": "WhitespaceTrivia",
                                                "text": " "
                                            }
                                        ]
                                    }
                                }
                            },
                            "block": {
                                "kind": "Block",
                                "fullStart": 653,
                                "fullEnd": 709,
                                "start": 653,
                                "end": 707,
                                "fullWidth": 56,
                                "width": 54,
                                "openBraceToken": {
                                    "kind": "OpenBraceToken",
                                    "fullStart": 653,
                                    "fullEnd": 656,
                                    "start": 653,
                                    "end": 654,
                                    "fullWidth": 3,
                                    "width": 1,
                                    "text": "{",
                                    "value": "{",
                                    "valueText": "{",
                                    "hasTrailingTrivia": true,
                                    "hasTrailingNewLine": true,
                                    "trailingTrivia": [
                                        {
                                            "kind": "NewLineTrivia",
                                            "text": "\r\n"
                                        }
                                    ]
                                },
                                "statements": [
                                    {
                                        "kind": "ExpressionStatement",
                                        "fullStart": 656,
                                        "fullEnd": 698,
                                        "start": 668,
                                        "end": 696,
                                        "fullWidth": 42,
                                        "width": 28,
                                        "expression": {
                                            "kind": "AssignmentExpression",
                                            "fullStart": 656,
                                            "fullEnd": 695,
                                            "start": 668,
                                            "end": 695,
                                            "fullWidth": 39,
                                            "width": 27,
                                            "left": {
                                                "kind": "IdentifierName",
                                                "fullStart": 656,
                                                "fullEnd": 675,
                                                "start": 668,
                                                "end": 674,
                                                "fullWidth": 19,
                                                "width": 6,
                                                "text": "result",
                                                "value": "result",
                                                "valueText": "result",
                                                "hasLeadingTrivia": true,
                                                "hasTrailingTrivia": true,
                                                "leadingTrivia": [
                                                    {
                                                        "kind": "WhitespaceTrivia",
                                                        "text": "            "
                                                    }
                                                ],
                                                "trailingTrivia": [
                                                    {
                                                        "kind": "WhitespaceTrivia",
                                                        "text": " "
                                                    }
                                                ]
                                            },
                                            "operatorToken": {
                                                "kind": "EqualsToken",
                                                "fullStart": 675,
                                                "fullEnd": 677,
                                                "start": 675,
                                                "end": 676,
                                                "fullWidth": 2,
                                                "width": 1,
                                                "text": "=",
                                                "value": "=",
                                                "valueText": "=",
                                                "hasTrailingTrivia": true,
                                                "trailingTrivia": [
                                                    {
                                                        "kind": "WhitespaceTrivia",
                                                        "text": " "
                                                    }
                                                ]
                                            },
                                            "right": {
                                                "kind": "ParenthesizedExpression",
                                                "fullStart": 677,
                                                "fullEnd": 695,
                                                "start": 677,
                                                "end": 695,
                                                "fullWidth": 18,
                                                "width": 18,
                                                "openParenToken": {
                                                    "kind": "OpenParenToken",
                                                    "fullStart": 677,
                                                    "fullEnd": 678,
                                                    "start": 677,
                                                    "end": 678,
                                                    "fullWidth": 1,
                                                    "width": 1,
                                                    "text": "(",
                                                    "value": "(",
                                                    "valueText": "("
                                                },
                                                "expression": {
                                                    "kind": "EqualsExpression",
                                                    "fullStart": 678,
                                                    "fullEnd": 694,
                                                    "start": 678,
                                                    "end": 694,
                                                    "fullWidth": 16,
                                                    "width": 16,
                                                    "left": {
                                                        "kind": "MemberAccessExpression",
                                                        "fullStart": 678,
                                                        "fullEnd": 689,
                                                        "start": 678,
                                                        "end": 688,
                                                        "fullWidth": 11,
                                                        "width": 10,
                                                        "expression": {
                                                            "kind": "IdentifierName",
                                                            "fullStart": 678,
                                                            "fullEnd": 681,
                                                            "start": 678,
                                                            "end": 681,
                                                            "fullWidth": 3,
                                                            "width": 3,
                                                            "text": "obj",
                                                            "value": "obj",
                                                            "valueText": "obj"
                                                        },
                                                        "dotToken": {
                                                            "kind": "DotToken",
                                                            "fullStart": 681,
                                                            "fullEnd": 682,
                                                            "start": 681,
                                                            "end": 682,
                                                            "fullWidth": 1,
                                                            "width": 1,
                                                            "text": ".",
                                                            "value": ".",
                                                            "valueText": "."
                                                        },
                                                        "name": {
                                                            "kind": "IdentifierName",
                                                            "fullStart": 682,
                                                            "fullEnd": 689,
                                                            "start": 682,
                                                            "end": 688,
                                                            "fullWidth": 7,
                                                            "width": 6,
                                                            "text": "length",
                                                            "value": "length",
                                                            "valueText": "length",
                                                            "hasTrailingTrivia": true,
                                                            "trailingTrivia": [
                                                                {
                                                                    "kind": "WhitespaceTrivia",
                                                                    "text": " "
                                                                }
                                                            ]
                                                        }
                                                    },
                                                    "operatorToken": {
                                                        "kind": "EqualsEqualsEqualsToken",
                                                        "fullStart": 689,
                                                        "fullEnd": 693,
                                                        "start": 689,
                                                        "end": 692,
                                                        "fullWidth": 4,
                                                        "width": 3,
                                                        "text": "===",
                                                        "value": "===",
                                                        "valueText": "===",
                                                        "hasTrailingTrivia": true,
                                                        "trailingTrivia": [
                                                            {
                                                                "kind": "WhitespaceTrivia",
                                                                "text": " "
                                                            }
                                                        ]
                                                    },
                                                    "right": {
                                                        "kind": "NumericLiteral",
                                                        "fullStart": 693,
                                                        "fullEnd": 694,
                                                        "start": 693,
                                                        "end": 694,
                                                        "fullWidth": 1,
                                                        "width": 1,
                                                        "text": "2",
                                                        "value": 2,
                                                        "valueText": "2"
                                                    }
                                                },
                                                "closeParenToken": {
                                                    "kind": "CloseParenToken",
                                                    "fullStart": 694,
                                                    "fullEnd": 695,
                                                    "start": 694,
                                                    "end": 695,
                                                    "fullWidth": 1,
                                                    "width": 1,
                                                    "text": ")",
                                                    "value": ")",
                                                    "valueText": ")"
                                                }
                                            }
                                        },
                                        "semicolonToken": {
                                            "kind": "SemicolonToken",
                                            "fullStart": 695,
                                            "fullEnd": 698,
                                            "start": 695,
                                            "end": 696,
                                            "fullWidth": 3,
                                            "width": 1,
                                            "text": ";",
                                            "value": ";",
                                            "valueText": ";",
                                            "hasTrailingTrivia": true,
                                            "hasTrailingNewLine": true,
                                            "trailingTrivia": [
                                                {
                                                    "kind": "NewLineTrivia",
                                                    "text": "\r\n"
                                                }
                                            ]
                                        }
                                    }
                                ],
                                "closeBraceToken": {
                                    "kind": "CloseBraceToken",
                                    "fullStart": 698,
                                    "fullEnd": 709,
                                    "start": 706,
                                    "end": 707,
                                    "fullWidth": 11,
                                    "width": 1,
                                    "text": "}",
                                    "value": "}",
                                    "valueText": "}",
                                    "hasLeadingTrivia": true,
                                    "hasTrailingTrivia": true,
                                    "hasTrailingNewLine": true,
                                    "leadingTrivia": [
                                        {
                                            "kind": "WhitespaceTrivia",
                                            "text": "        "
                                        }
                                    ],
                                    "trailingTrivia": [
                                        {
                                            "kind": "NewLineTrivia",
                                            "text": "\r\n"
                                        }
                                    ]
                                }
                            }
                        },
                        {
                            "kind": "VariableStatement",
                            "fullStart": 709,
                            "fullEnd": 747,
                            "start": 719,
                            "end": 745,
                            "fullWidth": 38,
                            "width": 26,
                            "modifiers": [],
                            "variableDeclaration": {
                                "kind": "VariableDeclaration",
                                "fullStart": 709,
                                "fullEnd": 744,
                                "start": 719,
                                "end": 744,
                                "fullWidth": 35,
                                "width": 25,
                                "varKeyword": {
                                    "kind": "VarKeyword",
                                    "fullStart": 709,
                                    "fullEnd": 723,
                                    "start": 719,
                                    "end": 722,
                                    "fullWidth": 14,
                                    "width": 3,
                                    "text": "var",
                                    "value": "var",
                                    "valueText": "var",
                                    "hasLeadingTrivia": true,
                                    "hasLeadingNewLine": true,
                                    "hasTrailingTrivia": true,
                                    "leadingTrivia": [
                                        {
                                            "kind": "NewLineTrivia",
                                            "text": "\r\n"
                                        },
                                        {
                                            "kind": "WhitespaceTrivia",
                                            "text": "        "
                                        }
                                    ],
                                    "trailingTrivia": [
                                        {
                                            "kind": "WhitespaceTrivia",
                                            "text": " "
                                        }
                                    ]
                                },
                                "variableDeclarators": [
                                    {
                                        "kind": "VariableDeclarator",
                                        "fullStart": 723,
                                        "fullEnd": 744,
                                        "start": 723,
                                        "end": 744,
                                        "fullWidth": 21,
                                        "width": 21,
                                        "identifier": {
                                            "kind": "IdentifierName",
                                            "fullStart": 723,
                                            "fullEnd": 729,
                                            "start": 723,
                                            "end": 728,
                                            "fullWidth": 6,
                                            "width": 5,
                                            "text": "proto",
                                            "value": "proto",
                                            "valueText": "proto",
                                            "hasTrailingTrivia": true,
                                            "trailingTrivia": [
                                                {
                                                    "kind": "WhitespaceTrivia",
                                                    "text": " "
                                                }
                                            ]
                                        },
                                        "equalsValueClause": {
                                            "kind": "EqualsValueClause",
                                            "fullStart": 729,
                                            "fullEnd": 744,
                                            "start": 729,
                                            "end": 744,
                                            "fullWidth": 15,
                                            "width": 15,
                                            "equalsToken": {
                                                "kind": "EqualsToken",
                                                "fullStart": 729,
                                                "fullEnd": 731,
                                                "start": 729,
                                                "end": 730,
                                                "fullWidth": 2,
                                                "width": 1,
                                                "text": "=",
                                                "value": "=",
                                                "valueText": "=",
                                                "hasTrailingTrivia": true,
                                                "trailingTrivia": [
                                                    {
                                                        "kind": "WhitespaceTrivia",
                                                        "text": " "
                                                    }
                                                ]
                                            },
                                            "value": {
                                                "kind": "ObjectLiteralExpression",
                                                "fullStart": 731,
                                                "fullEnd": 744,
                                                "start": 731,
                                                "end": 744,
                                                "fullWidth": 13,
                                                "width": 13,
                                                "openBraceToken": {
                                                    "kind": "OpenBraceToken",
                                                    "fullStart": 731,
                                                    "fullEnd": 733,
                                                    "start": 731,
                                                    "end": 732,
                                                    "fullWidth": 2,
                                                    "width": 1,
                                                    "text": "{",
                                                    "value": "{",
                                                    "valueText": "{",
                                                    "hasTrailingTrivia": true,
                                                    "trailingTrivia": [
                                                        {
                                                            "kind": "WhitespaceTrivia",
                                                            "text": " "
                                                        }
                                                    ]
                                                },
                                                "propertyAssignments": [
                                                    {
                                                        "kind": "SimplePropertyAssignment",
                                                        "fullStart": 733,
                                                        "fullEnd": 743,
                                                        "start": 733,
                                                        "end": 742,
                                                        "fullWidth": 10,
                                                        "width": 9,
                                                        "propertyName": {
                                                            "kind": "IdentifierName",
                                                            "fullStart": 733,
                                                            "fullEnd": 739,
                                                            "start": 733,
                                                            "end": 739,
                                                            "fullWidth": 6,
                                                            "width": 6,
                                                            "text": "length",
                                                            "value": "length",
                                                            "valueText": "length"
                                                        },
                                                        "colonToken": {
                                                            "kind": "ColonToken",
                                                            "fullStart": 739,
                                                            "fullEnd": 741,
                                                            "start": 739,
                                                            "end": 740,
                                                            "fullWidth": 2,
                                                            "width": 1,
                                                            "text": ":",
                                                            "value": ":",
                                                            "valueText": ":",
                                                            "hasTrailingTrivia": true,
                                                            "trailingTrivia": [
                                                                {
                                                                    "kind": "WhitespaceTrivia",
                                                                    "text": " "
                                                                }
                                                            ]
                                                        },
                                                        "expression": {
                                                            "kind": "NumericLiteral",
                                                            "fullStart": 741,
                                                            "fullEnd": 743,
                                                            "start": 741,
                                                            "end": 742,
                                                            "fullWidth": 2,
                                                            "width": 1,
                                                            "text": "2",
                                                            "value": 2,
                                                            "valueText": "2",
                                                            "hasTrailingTrivia": true,
                                                            "trailingTrivia": [
                                                                {
                                                                    "kind": "WhitespaceTrivia",
                                                                    "text": " "
                                                                }
                                                            ]
                                                        }
                                                    }
                                                ],
                                                "closeBraceToken": {
                                                    "kind": "CloseBraceToken",
                                                    "fullStart": 743,
                                                    "fullEnd": 744,
                                                    "start": 743,
                                                    "end": 744,
                                                    "fullWidth": 1,
                                                    "width": 1,
                                                    "text": "}",
                                                    "value": "}",
                                                    "valueText": "}"
                                                }
                                            }
                                        }
                                    }
                                ]
                            },
                            "semicolonToken": {
                                "kind": "SemicolonToken",
                                "fullStart": 744,
                                "fullEnd": 747,
                                "start": 744,
                                "end": 745,
                                "fullWidth": 3,
                                "width": 1,
                                "text": ";",
                                "value": ";",
                                "valueText": ";",
                                "hasTrailingTrivia": true,
                                "hasTrailingNewLine": true,
                                "trailingTrivia": [
                                    {
                                        "kind": "NewLineTrivia",
                                        "text": "\r\n"
                                    }
                                ]
                            }
                        },
                        {
                            "kind": "VariableStatement",
                            "fullStart": 747,
                            "fullEnd": 785,
                            "start": 757,
                            "end": 783,
                            "fullWidth": 38,
                            "width": 26,
                            "modifiers": [],
                            "variableDeclaration": {
                                "kind": "VariableDeclaration",
                                "fullStart": 747,
                                "fullEnd": 782,
                                "start": 757,
                                "end": 782,
                                "fullWidth": 35,
                                "width": 25,
                                "varKeyword": {
                                    "kind": "VarKeyword",
                                    "fullStart": 747,
                                    "fullEnd": 761,
                                    "start": 757,
                                    "end": 760,
                                    "fullWidth": 14,
                                    "width": 3,
                                    "text": "var",
                                    "value": "var",
                                    "valueText": "var",
                                    "hasLeadingTrivia": true,
                                    "hasLeadingNewLine": true,
                                    "hasTrailingTrivia": true,
                                    "leadingTrivia": [
                                        {
                                            "kind": "NewLineTrivia",
                                            "text": "\r\n"
                                        },
                                        {
                                            "kind": "WhitespaceTrivia",
                                            "text": "        "
                                        }
                                    ],
                                    "trailingTrivia": [
                                        {
                                            "kind": "WhitespaceTrivia",
                                            "text": " "
                                        }
                                    ]
                                },
                                "variableDeclarators": [
                                    {
                                        "kind": "VariableDeclarator",
                                        "fullStart": 761,
                                        "fullEnd": 782,
                                        "start": 761,
                                        "end": 782,
                                        "fullWidth": 21,
                                        "width": 21,
                                        "identifier": {
                                            "kind": "IdentifierName",
                                            "fullStart": 761,
                                            "fullEnd": 765,
                                            "start": 761,
                                            "end": 764,
                                            "fullWidth": 4,
                                            "width": 3,
                                            "text": "Con",
                                            "value": "Con",
                                            "valueText": "Con",
                                            "hasTrailingTrivia": true,
                                            "trailingTrivia": [
                                                {
                                                    "kind": "WhitespaceTrivia",
                                                    "text": " "
                                                }
                                            ]
                                        },
                                        "equalsValueClause": {
                                            "kind": "EqualsValueClause",
                                            "fullStart": 765,
                                            "fullEnd": 782,
                                            "start": 765,
                                            "end": 782,
                                            "fullWidth": 17,
                                            "width": 17,
                                            "equalsToken": {
                                                "kind": "EqualsToken",
                                                "fullStart": 765,
                                                "fullEnd": 767,
                                                "start": 765,
                                                "end": 766,
                                                "fullWidth": 2,
                                                "width": 1,
                                                "text": "=",
                                                "value": "=",
                                                "valueText": "=",
                                                "hasTrailingTrivia": true,
                                                "trailingTrivia": [
                                                    {
                                                        "kind": "WhitespaceTrivia",
                                                        "text": " "
                                                    }
                                                ]
                                            },
                                            "value": {
                                                "kind": "FunctionExpression",
                                                "fullStart": 767,
                                                "fullEnd": 782,
                                                "start": 767,
                                                "end": 782,
                                                "fullWidth": 15,
                                                "width": 15,
                                                "functionKeyword": {
                                                    "kind": "FunctionKeyword",
                                                    "fullStart": 767,
                                                    "fullEnd": 776,
                                                    "start": 767,
                                                    "end": 775,
                                                    "fullWidth": 9,
                                                    "width": 8,
                                                    "text": "function",
                                                    "value": "function",
                                                    "valueText": "function",
                                                    "hasTrailingTrivia": true,
                                                    "trailingTrivia": [
                                                        {
                                                            "kind": "WhitespaceTrivia",
                                                            "text": " "
                                                        }
                                                    ]
                                                },
                                                "callSignature": {
                                                    "kind": "CallSignature",
                                                    "fullStart": 776,
                                                    "fullEnd": 779,
                                                    "start": 776,
                                                    "end": 778,
                                                    "fullWidth": 3,
                                                    "width": 2,
                                                    "parameterList": {
                                                        "kind": "ParameterList",
                                                        "fullStart": 776,
                                                        "fullEnd": 779,
                                                        "start": 776,
                                                        "end": 778,
                                                        "fullWidth": 3,
                                                        "width": 2,
                                                        "openParenToken": {
                                                            "kind": "OpenParenToken",
                                                            "fullStart": 776,
                                                            "fullEnd": 777,
                                                            "start": 776,
                                                            "end": 777,
                                                            "fullWidth": 1,
                                                            "width": 1,
                                                            "text": "(",
                                                            "value": "(",
                                                            "valueText": "("
                                                        },
                                                        "parameters": [],
                                                        "closeParenToken": {
                                                            "kind": "CloseParenToken",
                                                            "fullStart": 777,
                                                            "fullEnd": 779,
                                                            "start": 777,
                                                            "end": 778,
                                                            "fullWidth": 2,
                                                            "width": 1,
                                                            "text": ")",
                                                            "value": ")",
                                                            "valueText": ")",
                                                            "hasTrailingTrivia": true,
                                                            "trailingTrivia": [
                                                                {
                                                                    "kind": "WhitespaceTrivia",
                                                                    "text": " "
                                                                }
                                                            ]
                                                        }
                                                    }
                                                },
                                                "block": {
                                                    "kind": "Block",
                                                    "fullStart": 779,
                                                    "fullEnd": 782,
                                                    "start": 779,
                                                    "end": 782,
                                                    "fullWidth": 3,
                                                    "width": 3,
                                                    "openBraceToken": {
                                                        "kind": "OpenBraceToken",
                                                        "fullStart": 779,
                                                        "fullEnd": 781,
                                                        "start": 779,
                                                        "end": 780,
                                                        "fullWidth": 2,
                                                        "width": 1,
                                                        "text": "{",
                                                        "value": "{",
                                                        "valueText": "{",
                                                        "hasTrailingTrivia": true,
                                                        "trailingTrivia": [
                                                            {
                                                                "kind": "WhitespaceTrivia",
                                                                "text": " "
                                                            }
                                                        ]
                                                    },
                                                    "statements": [],
                                                    "closeBraceToken": {
                                                        "kind": "CloseBraceToken",
                                                        "fullStart": 781,
                                                        "fullEnd": 782,
                                                        "start": 781,
                                                        "end": 782,
                                                        "fullWidth": 1,
                                                        "width": 1,
                                                        "text": "}",
                                                        "value": "}",
                                                        "valueText": "}"
                                                    }
                                                }
                                            }
                                        }
                                    }
                                ]
                            },
                            "semicolonToken": {
                                "kind": "SemicolonToken",
                                "fullStart": 782,
                                "fullEnd": 785,
                                "start": 782,
                                "end": 783,
                                "fullWidth": 3,
                                "width": 1,
                                "text": ";",
                                "value": ";",
                                "valueText": ";",
                                "hasTrailingTrivia": true,
                                "hasTrailingNewLine": true,
                                "trailingTrivia": [
                                    {
                                        "kind": "NewLineTrivia",
                                        "text": "\r\n"
                                    }
                                ]
                            }
                        },
                        {
                            "kind": "ExpressionStatement",
                            "fullStart": 785,
                            "fullEnd": 817,
                            "start": 793,
                            "end": 815,
                            "fullWidth": 32,
                            "width": 22,
                            "expression": {
                                "kind": "AssignmentExpression",
                                "fullStart": 785,
                                "fullEnd": 814,
                                "start": 793,
                                "end": 814,
                                "fullWidth": 29,
                                "width": 21,
                                "left": {
                                    "kind": "MemberAccessExpression",
                                    "fullStart": 785,
                                    "fullEnd": 807,
                                    "start": 793,
                                    "end": 806,
                                    "fullWidth": 22,
                                    "width": 13,
                                    "expression": {
                                        "kind": "IdentifierName",
                                        "fullStart": 785,
                                        "fullEnd": 796,
                                        "start": 793,
                                        "end": 796,
                                        "fullWidth": 11,
                                        "width": 3,
                                        "text": "Con",
                                        "value": "Con",
                                        "valueText": "Con",
                                        "hasLeadingTrivia": true,
                                        "leadingTrivia": [
                                            {
                                                "kind": "WhitespaceTrivia",
                                                "text": "        "
                                            }
                                        ]
                                    },
                                    "dotToken": {
                                        "kind": "DotToken",
                                        "fullStart": 796,
                                        "fullEnd": 797,
                                        "start": 796,
                                        "end": 797,
                                        "fullWidth": 1,
                                        "width": 1,
                                        "text": ".",
                                        "value": ".",
                                        "valueText": "."
                                    },
                                    "name": {
                                        "kind": "IdentifierName",
                                        "fullStart": 797,
                                        "fullEnd": 807,
                                        "start": 797,
                                        "end": 806,
                                        "fullWidth": 10,
                                        "width": 9,
                                        "text": "prototype",
                                        "value": "prototype",
                                        "valueText": "prototype",
                                        "hasTrailingTrivia": true,
                                        "trailingTrivia": [
                                            {
                                                "kind": "WhitespaceTrivia",
                                                "text": " "
                                            }
                                        ]
                                    }
                                },
                                "operatorToken": {
                                    "kind": "EqualsToken",
                                    "fullStart": 807,
                                    "fullEnd": 809,
                                    "start": 807,
                                    "end": 808,
                                    "fullWidth": 2,
                                    "width": 1,
                                    "text": "=",
                                    "value": "=",
                                    "valueText": "=",
                                    "hasTrailingTrivia": true,
                                    "trailingTrivia": [
                                        {
                                            "kind": "WhitespaceTrivia",
                                            "text": " "
                                        }
                                    ]
                                },
                                "right": {
                                    "kind": "IdentifierName",
                                    "fullStart": 809,
                                    "fullEnd": 814,
                                    "start": 809,
                                    "end": 814,
                                    "fullWidth": 5,
                                    "width": 5,
                                    "text": "proto",
                                    "value": "proto",
                                    "valueText": "proto"
                                }
                            },
                            "semicolonToken": {
                                "kind": "SemicolonToken",
                                "fullStart": 814,
                                "fullEnd": 817,
                                "start": 814,
                                "end": 815,
                                "fullWidth": 3,
                                "width": 1,
                                "text": ";",
                                "value": ";",
                                "valueText": ";",
                                "hasTrailingTrivia": true,
                                "hasTrailingNewLine": true,
                                "trailingTrivia": [
                                    {
                                        "kind": "NewLineTrivia",
                                        "text": "\r\n"
                                    }
                                ]
                            }
                        },
                        {
                            "kind": "VariableStatement",
                            "fullStart": 817,
                            "fullEnd": 851,
                            "start": 827,
                            "end": 849,
                            "fullWidth": 34,
                            "width": 22,
                            "modifiers": [],
                            "variableDeclaration": {
                                "kind": "VariableDeclaration",
                                "fullStart": 817,
                                "fullEnd": 848,
                                "start": 827,
                                "end": 848,
                                "fullWidth": 31,
                                "width": 21,
                                "varKeyword": {
                                    "kind": "VarKeyword",
                                    "fullStart": 817,
                                    "fullEnd": 831,
                                    "start": 827,
                                    "end": 830,
                                    "fullWidth": 14,
                                    "width": 3,
                                    "text": "var",
                                    "value": "var",
                                    "valueText": "var",
                                    "hasLeadingTrivia": true,
                                    "hasLeadingNewLine": true,
                                    "hasTrailingTrivia": true,
                                    "leadingTrivia": [
                                        {
                                            "kind": "NewLineTrivia",
                                            "text": "\r\n"
                                        },
                                        {
                                            "kind": "WhitespaceTrivia",
                                            "text": "        "
                                        }
                                    ],
                                    "trailingTrivia": [
                                        {
                                            "kind": "WhitespaceTrivia",
                                            "text": " "
                                        }
                                    ]
                                },
                                "variableDeclarators": [
                                    {
                                        "kind": "VariableDeclarator",
                                        "fullStart": 831,
                                        "fullEnd": 848,
                                        "start": 831,
                                        "end": 848,
                                        "fullWidth": 17,
                                        "width": 17,
                                        "identifier": {
                                            "kind": "IdentifierName",
                                            "fullStart": 831,
                                            "fullEnd": 837,
                                            "start": 831,
                                            "end": 836,
                                            "fullWidth": 6,
                                            "width": 5,
                                            "text": "child",
                                            "value": "child",
                                            "valueText": "child",
                                            "hasTrailingTrivia": true,
                                            "trailingTrivia": [
                                                {
                                                    "kind": "WhitespaceTrivia",
                                                    "text": " "
                                                }
                                            ]
                                        },
                                        "equalsValueClause": {
                                            "kind": "EqualsValueClause",
                                            "fullStart": 837,
                                            "fullEnd": 848,
                                            "start": 837,
                                            "end": 848,
                                            "fullWidth": 11,
                                            "width": 11,
                                            "equalsToken": {
                                                "kind": "EqualsToken",
                                                "fullStart": 837,
                                                "fullEnd": 839,
                                                "start": 837,
                                                "end": 838,
                                                "fullWidth": 2,
                                                "width": 1,
                                                "text": "=",
                                                "value": "=",
                                                "valueText": "=",
                                                "hasTrailingTrivia": true,
                                                "trailingTrivia": [
                                                    {
                                                        "kind": "WhitespaceTrivia",
                                                        "text": " "
                                                    }
                                                ]
                                            },
                                            "value": {
                                                "kind": "ObjectCreationExpression",
                                                "fullStart": 839,
                                                "fullEnd": 848,
                                                "start": 839,
                                                "end": 848,
                                                "fullWidth": 9,
                                                "width": 9,
                                                "newKeyword": {
                                                    "kind": "NewKeyword",
                                                    "fullStart": 839,
                                                    "fullEnd": 843,
                                                    "start": 839,
                                                    "end": 842,
                                                    "fullWidth": 4,
                                                    "width": 3,
                                                    "text": "new",
                                                    "value": "new",
                                                    "valueText": "new",
                                                    "hasTrailingTrivia": true,
                                                    "trailingTrivia": [
                                                        {
                                                            "kind": "WhitespaceTrivia",
                                                            "text": " "
                                                        }
                                                    ]
                                                },
                                                "expression": {
                                                    "kind": "IdentifierName",
                                                    "fullStart": 843,
                                                    "fullEnd": 846,
                                                    "start": 843,
                                                    "end": 846,
                                                    "fullWidth": 3,
                                                    "width": 3,
                                                    "text": "Con",
                                                    "value": "Con",
                                                    "valueText": "Con"
                                                },
                                                "argumentList": {
                                                    "kind": "ArgumentList",
                                                    "fullStart": 846,
                                                    "fullEnd": 848,
                                                    "start": 846,
                                                    "end": 848,
                                                    "fullWidth": 2,
                                                    "width": 2,
                                                    "openParenToken": {
                                                        "kind": "OpenParenToken",
                                                        "fullStart": 846,
                                                        "fullEnd": 847,
                                                        "start": 846,
                                                        "end": 847,
                                                        "fullWidth": 1,
                                                        "width": 1,
                                                        "text": "(",
                                                        "value": "(",
                                                        "valueText": "("
                                                    },
                                                    "arguments": [],
                                                    "closeParenToken": {
                                                        "kind": "CloseParenToken",
                                                        "fullStart": 847,
                                                        "fullEnd": 848,
                                                        "start": 847,
                                                        "end": 848,
                                                        "fullWidth": 1,
                                                        "width": 1,
                                                        "text": ")",
                                                        "value": ")",
                                                        "valueText": ")"
                                                    }
                                                }
                                            }
                                        }
                                    }
                                ]
                            },
                            "semicolonToken": {
                                "kind": "SemicolonToken",
                                "fullStart": 848,
                                "fullEnd": 851,
                                "start": 848,
                                "end": 849,
                                "fullWidth": 3,
                                "width": 1,
                                "text": ";",
                                "value": ";",
                                "valueText": ";",
                                "hasTrailingTrivia": true,
                                "hasTrailingNewLine": true,
                                "trailingTrivia": [
                                    {
                                        "kind": "NewLineTrivia",
                                        "text": "\r\n"
                                    }
                                ]
                            }
                        },
                        {
                            "kind": "ExpressionStatement",
                            "fullStart": 851,
                            "fullEnd": 875,
                            "start": 859,
                            "end": 873,
                            "fullWidth": 24,
                            "width": 14,
                            "expression": {
                                "kind": "AssignmentExpression",
                                "fullStart": 851,
                                "fullEnd": 872,
                                "start": 859,
                                "end": 872,
                                "fullWidth": 21,
                                "width": 13,
                                "left": {
                                    "kind": "ElementAccessExpression",
                                    "fullStart": 851,
                                    "fullEnd": 868,
                                    "start": 859,
                                    "end": 867,
                                    "fullWidth": 17,
                                    "width": 8,
                                    "expression": {
                                        "kind": "IdentifierName",
                                        "fullStart": 851,
                                        "fullEnd": 864,
                                        "start": 859,
                                        "end": 864,
                                        "fullWidth": 13,
                                        "width": 5,
                                        "text": "child",
                                        "value": "child",
                                        "valueText": "child",
                                        "hasLeadingTrivia": true,
                                        "leadingTrivia": [
                                            {
                                                "kind": "WhitespaceTrivia",
                                                "text": "        "
                                            }
                                        ]
                                    },
                                    "openBracketToken": {
                                        "kind": "OpenBracketToken",
                                        "fullStart": 864,
                                        "fullEnd": 865,
                                        "start": 864,
                                        "end": 865,
                                        "fullWidth": 1,
                                        "width": 1,
                                        "text": "[",
                                        "value": "[",
                                        "valueText": "["
                                    },
                                    "argumentExpression": {
                                        "kind": "NumericLiteral",
                                        "fullStart": 865,
                                        "fullEnd": 866,
                                        "start": 865,
                                        "end": 866,
                                        "fullWidth": 1,
                                        "width": 1,
                                        "text": "0",
                                        "value": 0,
                                        "valueText": "0"
                                    },
                                    "closeBracketToken": {
                                        "kind": "CloseBracketToken",
                                        "fullStart": 866,
                                        "fullEnd": 868,
                                        "start": 866,
                                        "end": 867,
                                        "fullWidth": 2,
                                        "width": 1,
                                        "text": "]",
                                        "value": "]",
                                        "valueText": "]",
                                        "hasTrailingTrivia": true,
                                        "trailingTrivia": [
                                            {
                                                "kind": "WhitespaceTrivia",
                                                "text": " "
                                            }
                                        ]
                                    }
                                },
                                "operatorToken": {
                                    "kind": "EqualsToken",
                                    "fullStart": 868,
                                    "fullEnd": 870,
                                    "start": 868,
                                    "end": 869,
                                    "fullWidth": 2,
                                    "width": 1,
                                    "text": "=",
                                    "value": "=",
                                    "valueText": "=",
                                    "hasTrailingTrivia": true,
                                    "trailingTrivia": [
                                        {
                                            "kind": "WhitespaceTrivia",
                                            "text": " "
                                        }
                                    ]
                                },
                                "right": {
                                    "kind": "NumericLiteral",
                                    "fullStart": 870,
                                    "fullEnd": 872,
                                    "start": 870,
                                    "end": 872,
                                    "fullWidth": 2,
                                    "width": 2,
                                    "text": "12",
                                    "value": 12,
                                    "valueText": "12"
                                }
                            },
                            "semicolonToken": {
                                "kind": "SemicolonToken",
                                "fullStart": 872,
                                "fullEnd": 875,
                                "start": 872,
                                "end": 873,
                                "fullWidth": 3,
                                "width": 1,
                                "text": ";",
                                "value": ";",
                                "valueText": ";",
                                "hasTrailingTrivia": true,
                                "hasTrailingNewLine": true,
                                "trailingTrivia": [
                                    {
                                        "kind": "NewLineTrivia",
                                        "text": "\r\n"
                                    }
                                ]
                            }
                        },
                        {
                            "kind": "ExpressionStatement",
                            "fullStart": 875,
                            "fullEnd": 899,
                            "start": 883,
                            "end": 897,
                            "fullWidth": 24,
                            "width": 14,
                            "expression": {
                                "kind": "AssignmentExpression",
                                "fullStart": 875,
                                "fullEnd": 896,
                                "start": 883,
                                "end": 896,
                                "fullWidth": 21,
                                "width": 13,
                                "left": {
                                    "kind": "ElementAccessExpression",
                                    "fullStart": 875,
                                    "fullEnd": 892,
                                    "start": 883,
                                    "end": 891,
                                    "fullWidth": 17,
                                    "width": 8,
                                    "expression": {
                                        "kind": "IdentifierName",
                                        "fullStart": 875,
                                        "fullEnd": 888,
                                        "start": 883,
                                        "end": 888,
                                        "fullWidth": 13,
                                        "width": 5,
                                        "text": "child",
                                        "value": "child",
                                        "valueText": "child",
                                        "hasLeadingTrivia": true,
                                        "leadingTrivia": [
                                            {
                                                "kind": "WhitespaceTrivia",
                                                "text": "        "
                                            }
                                        ]
                                    },
                                    "openBracketToken": {
                                        "kind": "OpenBracketToken",
                                        "fullStart": 888,
                                        "fullEnd": 889,
                                        "start": 888,
                                        "end": 889,
                                        "fullWidth": 1,
                                        "width": 1,
                                        "text": "[",
                                        "value": "[",
                                        "valueText": "["
                                    },
                                    "argumentExpression": {
                                        "kind": "NumericLiteral",
                                        "fullStart": 889,
                                        "fullEnd": 890,
                                        "start": 889,
                                        "end": 890,
                                        "fullWidth": 1,
                                        "width": 1,
                                        "text": "1",
                                        "value": 1,
                                        "valueText": "1"
                                    },
                                    "closeBracketToken": {
                                        "kind": "CloseBracketToken",
                                        "fullStart": 890,
                                        "fullEnd": 892,
                                        "start": 890,
                                        "end": 891,
                                        "fullWidth": 2,
                                        "width": 1,
                                        "text": "]",
                                        "value": "]",
                                        "valueText": "]",
                                        "hasTrailingTrivia": true,
                                        "trailingTrivia": [
                                            {
                                                "kind": "WhitespaceTrivia",
                                                "text": " "
                                            }
                                        ]
                                    }
                                },
                                "operatorToken": {
                                    "kind": "EqualsToken",
                                    "fullStart": 892,
                                    "fullEnd": 894,
                                    "start": 892,
                                    "end": 893,
                                    "fullWidth": 2,
                                    "width": 1,
                                    "text": "=",
                                    "value": "=",
                                    "valueText": "=",
                                    "hasTrailingTrivia": true,
                                    "trailingTrivia": [
                                        {
                                            "kind": "WhitespaceTrivia",
                                            "text": " "
                                        }
                                    ]
                                },
                                "right": {
                                    "kind": "NumericLiteral",
                                    "fullStart": 894,
                                    "fullEnd": 896,
                                    "start": 894,
                                    "end": 896,
                                    "fullWidth": 2,
                                    "width": 2,
                                    "text": "11",
                                    "value": 11,
                                    "valueText": "11"
                                }
                            },
                            "semicolonToken": {
                                "kind": "SemicolonToken",
                                "fullStart": 896,
                                "fullEnd": 899,
                                "start": 896,
                                "end": 897,
                                "fullWidth": 3,
                                "width": 1,
                                "text": ";",
                                "value": ";",
                                "valueText": ";",
                                "hasTrailingTrivia": true,
                                "hasTrailingNewLine": true,
                                "trailingTrivia": [
                                    {
                                        "kind": "NewLineTrivia",
                                        "text": "\r\n"
                                    }
                                ]
                            }
                        },
                        {
                            "kind": "ExpressionStatement",
                            "fullStart": 899,
                            "fullEnd": 922,
                            "start": 907,
                            "end": 920,
                            "fullWidth": 23,
                            "width": 13,
                            "expression": {
                                "kind": "AssignmentExpression",
                                "fullStart": 899,
                                "fullEnd": 919,
                                "start": 907,
                                "end": 919,
                                "fullWidth": 20,
                                "width": 12,
                                "left": {
                                    "kind": "ElementAccessExpression",
                                    "fullStart": 899,
                                    "fullEnd": 916,
                                    "start": 907,
                                    "end": 915,
                                    "fullWidth": 17,
                                    "width": 8,
                                    "expression": {
                                        "kind": "IdentifierName",
                                        "fullStart": 899,
                                        "fullEnd": 912,
                                        "start": 907,
                                        "end": 912,
                                        "fullWidth": 13,
                                        "width": 5,
                                        "text": "child",
                                        "value": "child",
                                        "valueText": "child",
                                        "hasLeadingTrivia": true,
                                        "leadingTrivia": [
                                            {
                                                "kind": "WhitespaceTrivia",
                                                "text": "        "
                                            }
                                        ]
                                    },
                                    "openBracketToken": {
                                        "kind": "OpenBracketToken",
                                        "fullStart": 912,
                                        "fullEnd": 913,
                                        "start": 912,
                                        "end": 913,
                                        "fullWidth": 1,
                                        "width": 1,
                                        "text": "[",
                                        "value": "[",
                                        "valueText": "["
                                    },
                                    "argumentExpression": {
                                        "kind": "NumericLiteral",
                                        "fullStart": 913,
                                        "fullEnd": 914,
                                        "start": 913,
                                        "end": 914,
                                        "fullWidth": 1,
                                        "width": 1,
                                        "text": "2",
                                        "value": 2,
                                        "valueText": "2"
                                    },
                                    "closeBracketToken": {
                                        "kind": "CloseBracketToken",
                                        "fullStart": 914,
                                        "fullEnd": 916,
                                        "start": 914,
                                        "end": 915,
                                        "fullWidth": 2,
                                        "width": 1,
                                        "text": "]",
                                        "value": "]",
                                        "valueText": "]",
                                        "hasTrailingTrivia": true,
                                        "trailingTrivia": [
                                            {
                                                "kind": "WhitespaceTrivia",
                                                "text": " "
                                            }
                                        ]
                                    }
                                },
                                "operatorToken": {
                                    "kind": "EqualsToken",
                                    "fullStart": 916,
                                    "fullEnd": 918,
                                    "start": 916,
                                    "end": 917,
                                    "fullWidth": 2,
                                    "width": 1,
                                    "text": "=",
                                    "value": "=",
                                    "valueText": "=",
                                    "hasTrailingTrivia": true,
                                    "trailingTrivia": [
                                        {
                                            "kind": "WhitespaceTrivia",
                                            "text": " "
                                        }
                                    ]
                                },
                                "right": {
                                    "kind": "NumericLiteral",
                                    "fullStart": 918,
                                    "fullEnd": 919,
                                    "start": 918,
                                    "end": 919,
                                    "fullWidth": 1,
                                    "width": 1,
                                    "text": "9",
                                    "value": 9,
                                    "valueText": "9"
                                }
                            },
                            "semicolonToken": {
                                "kind": "SemicolonToken",
                                "fullStart": 919,
                                "fullEnd": 922,
                                "start": 919,
                                "end": 920,
                                "fullWidth": 3,
                                "width": 1,
                                "text": ";",
                                "value": ";",
                                "valueText": ";",
                                "hasTrailingTrivia": true,
                                "hasTrailingNewLine": true,
                                "trailingTrivia": [
                                    {
                                        "kind": "NewLineTrivia",
                                        "text": "\r\n"
                                    }
                                ]
                            }
                        },
                        {
                            "kind": "ExpressionStatement",
                            "fullStart": 922,
                            "fullEnd": 982,
                            "start": 932,
                            "end": 980,
                            "fullWidth": 60,
                            "width": 48,
                            "expression": {
                                "kind": "InvocationExpression",
                                "fullStart": 922,
                                "fullEnd": 979,
                                "start": 932,
                                "end": 979,
                                "fullWidth": 57,
                                "width": 47,
                                "expression": {
                                    "kind": "MemberAccessExpression",
                                    "fullStart": 922,
                                    "fullEnd": 960,
                                    "start": 932,
                                    "end": 960,
                                    "fullWidth": 38,
                                    "width": 28,
                                    "expression": {
                                        "kind": "MemberAccessExpression",
                                        "fullStart": 922,
                                        "fullEnd": 955,
                                        "start": 932,
                                        "end": 955,
                                        "fullWidth": 33,
                                        "width": 23,
                                        "expression": {
                                            "kind": "MemberAccessExpression",
                                            "fullStart": 922,
                                            "fullEnd": 947,
                                            "start": 932,
                                            "end": 947,
                                            "fullWidth": 25,
                                            "width": 15,
                                            "expression": {
                                                "kind": "IdentifierName",
                                                "fullStart": 922,
                                                "fullEnd": 937,
                                                "start": 932,
                                                "end": 937,
                                                "fullWidth": 15,
                                                "width": 5,
                                                "text": "Array",
                                                "value": "Array",
                                                "valueText": "Array",
                                                "hasLeadingTrivia": true,
                                                "hasLeadingNewLine": true,
                                                "leadingTrivia": [
                                                    {
                                                        "kind": "NewLineTrivia",
                                                        "text": "\r\n"
                                                    },
                                                    {
                                                        "kind": "WhitespaceTrivia",
                                                        "text": "        "
                                                    }
                                                ]
                                            },
                                            "dotToken": {
                                                "kind": "DotToken",
                                                "fullStart": 937,
                                                "fullEnd": 938,
                                                "start": 937,
                                                "end": 938,
                                                "fullWidth": 1,
                                                "width": 1,
                                                "text": ".",
                                                "value": ".",
                                                "valueText": "."
                                            },
                                            "name": {
                                                "kind": "IdentifierName",
                                                "fullStart": 938,
                                                "fullEnd": 947,
                                                "start": 938,
                                                "end": 947,
                                                "fullWidth": 9,
                                                "width": 9,
                                                "text": "prototype",
                                                "value": "prototype",
                                                "valueText": "prototype"
                                            }
                                        },
                                        "dotToken": {
                                            "kind": "DotToken",
                                            "fullStart": 947,
                                            "fullEnd": 948,
                                            "start": 947,
                                            "end": 948,
                                            "fullWidth": 1,
                                            "width": 1,
                                            "text": ".",
                                            "value": ".",
                                            "valueText": "."
                                        },
                                        "name": {
                                            "kind": "IdentifierName",
                                            "fullStart": 948,
                                            "fullEnd": 955,
                                            "start": 948,
                                            "end": 955,
                                            "fullWidth": 7,
                                            "width": 7,
                                            "text": "forEach",
                                            "value": "forEach",
                                            "valueText": "forEach"
                                        }
                                    },
                                    "dotToken": {
                                        "kind": "DotToken",
                                        "fullStart": 955,
                                        "fullEnd": 956,
                                        "start": 955,
                                        "end": 956,
                                        "fullWidth": 1,
                                        "width": 1,
                                        "text": ".",
                                        "value": ".",
                                        "valueText": "."
                                    },
                                    "name": {
                                        "kind": "IdentifierName",
                                        "fullStart": 956,
                                        "fullEnd": 960,
                                        "start": 956,
                                        "end": 960,
                                        "fullWidth": 4,
                                        "width": 4,
                                        "text": "call",
                                        "value": "call",
                                        "valueText": "call"
                                    }
                                },
                                "argumentList": {
                                    "kind": "ArgumentList",
                                    "fullStart": 960,
                                    "fullEnd": 979,
                                    "start": 960,
                                    "end": 979,
                                    "fullWidth": 19,
                                    "width": 19,
                                    "openParenToken": {
                                        "kind": "OpenParenToken",
                                        "fullStart": 960,
                                        "fullEnd": 961,
                                        "start": 960,
                                        "end": 961,
                                        "fullWidth": 1,
                                        "width": 1,
                                        "text": "(",
                                        "value": "(",
                                        "valueText": "("
                                    },
                                    "arguments": [
                                        {
                                            "kind": "IdentifierName",
                                            "fullStart": 961,
                                            "fullEnd": 966,
                                            "start": 961,
                                            "end": 966,
                                            "fullWidth": 5,
                                            "width": 5,
                                            "text": "child",
                                            "value": "child",
                                            "valueText": "child"
                                        },
                                        {
                                            "kind": "CommaToken",
                                            "fullStart": 966,
                                            "fullEnd": 968,
                                            "start": 966,
                                            "end": 967,
                                            "fullWidth": 2,
                                            "width": 1,
                                            "text": ",",
                                            "value": ",",
                                            "valueText": ",",
                                            "hasTrailingTrivia": true,
                                            "trailingTrivia": [
                                                {
                                                    "kind": "WhitespaceTrivia",
                                                    "text": " "
                                                }
                                            ]
                                        },
                                        {
                                            "kind": "IdentifierName",
                                            "fullStart": 968,
                                            "fullEnd": 978,
                                            "start": 968,
                                            "end": 978,
                                            "fullWidth": 10,
                                            "width": 10,
                                            "text": "callbackfn",
                                            "value": "callbackfn",
                                            "valueText": "callbackfn"
                                        }
                                    ],
                                    "closeParenToken": {
                                        "kind": "CloseParenToken",
                                        "fullStart": 978,
                                        "fullEnd": 979,
                                        "start": 978,
                                        "end": 979,
                                        "fullWidth": 1,
                                        "width": 1,
                                        "text": ")",
                                        "value": ")",
                                        "valueText": ")"
                                    }
                                }
                            },
                            "semicolonToken": {
                                "kind": "SemicolonToken",
                                "fullStart": 979,
                                "fullEnd": 982,
                                "start": 979,
                                "end": 980,
                                "fullWidth": 3,
                                "width": 1,
                                "text": ";",
                                "value": ";",
                                "valueText": ";",
                                "hasTrailingTrivia": true,
                                "hasTrailingNewLine": true,
                                "trailingTrivia": [
                                    {
                                        "kind": "NewLineTrivia",
                                        "text": "\r\n"
                                    }
                                ]
                            }
                        },
                        {
                            "kind": "ReturnStatement",
                            "fullStart": 982,
                            "fullEnd": 1006,
                            "start": 990,
                            "end": 1004,
                            "fullWidth": 24,
                            "width": 14,
                            "returnKeyword": {
                                "kind": "ReturnKeyword",
                                "fullStart": 982,
                                "fullEnd": 997,
                                "start": 990,
                                "end": 996,
                                "fullWidth": 15,
                                "width": 6,
                                "text": "return",
                                "value": "return",
                                "valueText": "return",
                                "hasLeadingTrivia": true,
                                "hasTrailingTrivia": true,
                                "leadingTrivia": [
                                    {
                                        "kind": "WhitespaceTrivia",
                                        "text": "        "
                                    }
                                ],
                                "trailingTrivia": [
                                    {
                                        "kind": "WhitespaceTrivia",
                                        "text": " "
                                    }
                                ]
                            },
                            "expression": {
                                "kind": "IdentifierName",
                                "fullStart": 997,
                                "fullEnd": 1003,
                                "start": 997,
                                "end": 1003,
                                "fullWidth": 6,
                                "width": 6,
                                "text": "result",
                                "value": "result",
                                "valueText": "result"
                            },
                            "semicolonToken": {
                                "kind": "SemicolonToken",
                                "fullStart": 1003,
                                "fullEnd": 1006,
                                "start": 1003,
                                "end": 1004,
                                "fullWidth": 3,
                                "width": 1,
                                "text": ";",
                                "value": ";",
                                "valueText": ";",
                                "hasTrailingTrivia": true,
                                "hasTrailingNewLine": true,
                                "trailingTrivia": [
                                    {
                                        "kind": "NewLineTrivia",
                                        "text": "\r\n"
                                    }
                                ]
                            }
                        }
                    ],
                    "closeBraceToken": {
                        "kind": "CloseBraceToken",
                        "fullStart": 1006,
                        "fullEnd": 1013,
                        "start": 1010,
                        "end": 1011,
                        "fullWidth": 7,
                        "width": 1,
                        "text": "}",
                        "value": "}",
                        "valueText": "}",
                        "hasLeadingTrivia": true,
                        "hasTrailingTrivia": true,
                        "hasTrailingNewLine": true,
                        "leadingTrivia": [
                            {
                                "kind": "WhitespaceTrivia",
                                "text": "    "
                            }
                        ],
                        "trailingTrivia": [
                            {
                                "kind": "NewLineTrivia",
                                "text": "\r\n"
                            }
                        ]
                    }
                }
            },
            {
                "kind": "ExpressionStatement",
                "fullStart": 1013,
                "fullEnd": 1037,
                "start": 1013,
                "end": 1035,
                "fullWidth": 24,
                "width": 22,
                "expression": {
                    "kind": "InvocationExpression",
                    "fullStart": 1013,
                    "fullEnd": 1034,
                    "start": 1013,
                    "end": 1034,
                    "fullWidth": 21,
                    "width": 21,
                    "expression": {
                        "kind": "IdentifierName",
                        "fullStart": 1013,
                        "fullEnd": 1024,
                        "start": 1013,
                        "end": 1024,
                        "fullWidth": 11,
                        "width": 11,
                        "text": "runTestCase",
                        "value": "runTestCase",
                        "valueText": "runTestCase"
                    },
                    "argumentList": {
                        "kind": "ArgumentList",
                        "fullStart": 1024,
                        "fullEnd": 1034,
                        "start": 1024,
                        "end": 1034,
                        "fullWidth": 10,
                        "width": 10,
                        "openParenToken": {
                            "kind": "OpenParenToken",
                            "fullStart": 1024,
                            "fullEnd": 1025,
                            "start": 1024,
                            "end": 1025,
                            "fullWidth": 1,
                            "width": 1,
                            "text": "(",
                            "value": "(",
                            "valueText": "("
                        },
                        "arguments": [
                            {
                                "kind": "IdentifierName",
                                "fullStart": 1025,
                                "fullEnd": 1033,
                                "start": 1025,
                                "end": 1033,
                                "fullWidth": 8,
                                "width": 8,
                                "text": "testcase",
                                "value": "testcase",
                                "valueText": "testcase"
                            }
                        ],
                        "closeParenToken": {
                            "kind": "CloseParenToken",
                            "fullStart": 1033,
                            "fullEnd": 1034,
                            "start": 1033,
                            "end": 1034,
                            "fullWidth": 1,
                            "width": 1,
                            "text": ")",
                            "value": ")",
                            "valueText": ")"
                        }
                    }
                },
                "semicolonToken": {
                    "kind": "SemicolonToken",
                    "fullStart": 1034,
                    "fullEnd": 1037,
                    "start": 1034,
                    "end": 1035,
                    "fullWidth": 3,
                    "width": 1,
                    "text": ";",
                    "value": ";",
                    "valueText": ";",
                    "hasTrailingTrivia": true,
                    "hasTrailingNewLine": true,
                    "trailingTrivia": [
                        {
                            "kind": "NewLineTrivia",
                            "text": "\r\n"
                        }
                    ]
                }
            }
        ],
        "endOfFileToken": {
            "kind": "EndOfFileToken",
            "fullStart": 1037,
            "fullEnd": 1037,
            "start": 1037,
            "end": 1037,
            "fullWidth": 0,
            "width": 0,
            "text": ""
        }
    },
    "lineMap": {
        "lineStarts": [
            0,
            67,
            152,
            232,
            308,
            380,
            385,
            439,
            549,
            554,
            556,
            558,
            581,
            610,
            656,
            698,
            709,
            711,
            747,
            749,
            785,
            817,
            819,
            851,
            875,
            899,
            922,
            924,
            982,
            1006,
            1013,
            1037
        ],
        "length": 1037
    }
}<|MERGE_RESOLUTION|>--- conflicted
+++ resolved
@@ -412,11 +412,8 @@
                                             "start": 638,
                                             "end": 641,
                                             "fullWidth": 3,
-<<<<<<< HEAD
                                             "width": 3,
-=======
                                             "modifiers": [],
->>>>>>> e3c38734
                                             "identifier": {
                                                 "kind": "IdentifierName",
                                                 "fullStart": 638,
@@ -456,11 +453,8 @@
                                             "start": 643,
                                             "end": 646,
                                             "fullWidth": 3,
-<<<<<<< HEAD
                                             "width": 3,
-=======
                                             "modifiers": [],
->>>>>>> e3c38734
                                             "identifier": {
                                                 "kind": "IdentifierName",
                                                 "fullStart": 643,
@@ -500,11 +494,8 @@
                                             "start": 648,
                                             "end": 651,
                                             "fullWidth": 3,
-<<<<<<< HEAD
                                             "width": 3,
-=======
                                             "modifiers": [],
->>>>>>> e3c38734
                                             "identifier": {
                                                 "kind": "IdentifierName",
                                                 "fullStart": 648,
