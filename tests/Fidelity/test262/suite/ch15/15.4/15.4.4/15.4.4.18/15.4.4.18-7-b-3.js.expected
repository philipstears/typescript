--- conflicted
+++ resolved
@@ -559,11 +559,8 @@
                                             "start": 657,
                                             "end": 660,
                                             "fullWidth": 3,
-<<<<<<< HEAD
                                             "width": 3,
-=======
                                             "modifiers": [],
->>>>>>> e3c38734
                                             "identifier": {
                                                 "kind": "IdentifierName",
                                                 "fullStart": 657,
@@ -603,11 +600,8 @@
                                             "start": 662,
                                             "end": 665,
                                             "fullWidth": 3,
-<<<<<<< HEAD
                                             "width": 3,
-=======
                                             "modifiers": [],
->>>>>>> e3c38734
                                             "identifier": {
                                                 "kind": "IdentifierName",
                                                 "fullStart": 662,
@@ -647,11 +641,8 @@
                                             "start": 667,
                                             "end": 670,
                                             "fullWidth": 3,
-<<<<<<< HEAD
                                             "width": 3,
-=======
                                             "modifiers": [],
->>>>>>> e3c38734
                                             "identifier": {
                                                 "kind": "IdentifierName",
                                                 "fullStart": 667,
