--- conflicted
+++ resolved
@@ -412,11 +412,8 @@
                                             "start": 595,
                                             "end": 598,
                                             "fullWidth": 3,
-<<<<<<< HEAD
                                             "width": 3,
-=======
                                             "modifiers": [],
->>>>>>> e3c38734
                                             "identifier": {
                                                 "kind": "IdentifierName",
                                                 "fullStart": 595,
@@ -456,11 +453,8 @@
                                             "start": 600,
                                             "end": 603,
                                             "fullWidth": 3,
-<<<<<<< HEAD
                                             "width": 3,
-=======
                                             "modifiers": [],
->>>>>>> e3c38734
                                             "identifier": {
                                                 "kind": "IdentifierName",
                                                 "fullStart": 600,
@@ -500,11 +494,8 @@
                                             "start": 605,
                                             "end": 608,
                                             "fullWidth": 3,
-<<<<<<< HEAD
                                             "width": 3,
-=======
                                             "modifiers": [],
->>>>>>> e3c38734
                                             "identifier": {
                                                 "kind": "IdentifierName",
                                                 "fullStart": 605,
