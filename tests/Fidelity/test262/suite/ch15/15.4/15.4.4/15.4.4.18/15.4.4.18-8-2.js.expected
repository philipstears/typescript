{
    "isDeclaration": false,
    "languageVersion": "EcmaScript5",
    "parseOptions": {
        "allowAutomaticSemicolonInsertion": true
    },
    "sourceUnit": {
        "kind": "SourceUnit",
        "fullStart": 0,
        "fullEnd": 874,
        "start": 594,
        "end": 874,
        "fullWidth": 874,
        "width": 280,
        "isIncrementallyUnusable": true,
        "moduleElements": [
            {
                "kind": "FunctionDeclaration",
                "fullStart": 0,
                "fullEnd": 850,
                "start": 594,
                "end": 848,
                "fullWidth": 850,
                "width": 254,
                "isIncrementallyUnusable": true,
                "modifiers": [],
                "functionKeyword": {
                    "kind": "FunctionKeyword",
                    "fullStart": 0,
                    "fullEnd": 603,
                    "start": 594,
                    "end": 602,
                    "fullWidth": 603,
                    "width": 8,
                    "text": "function",
                    "value": "function",
                    "valueText": "function",
                    "hasLeadingTrivia": true,
                    "hasLeadingComment": true,
                    "hasLeadingNewLine": true,
                    "hasTrailingTrivia": true,
                    "leadingTrivia": [
                        {
                            "kind": "SingleLineCommentTrivia",
                            "text": "/// Copyright (c) 2012 Ecma International.  All rights reserved. "
                        },
                        {
                            "kind": "NewLineTrivia",
                            "text": "\r\n"
                        },
                        {
                            "kind": "SingleLineCommentTrivia",
                            "text": "/// Ecma International makes this code available under the terms and conditions set"
                        },
                        {
                            "kind": "NewLineTrivia",
                            "text": "\r\n"
                        },
                        {
                            "kind": "SingleLineCommentTrivia",
                            "text": "/// forth on http://hg.ecmascript.org/tests/test262/raw-file/tip/LICENSE (the "
                        },
                        {
                            "kind": "NewLineTrivia",
                            "text": "\r\n"
                        },
                        {
                            "kind": "SingleLineCommentTrivia",
                            "text": "/// \"Use Terms\").   Any redistribution of this code must retain the above "
                        },
                        {
                            "kind": "NewLineTrivia",
                            "text": "\r\n"
                        },
                        {
                            "kind": "SingleLineCommentTrivia",
                            "text": "/// copyright and this notice and otherwise comply with the Use Terms."
                        },
                        {
                            "kind": "NewLineTrivia",
                            "text": "\r\n"
                        },
                        {
                            "kind": "MultiLineCommentTrivia",
                            "text": "/**\r\n * @path ch15/15.4/15.4.4/15.4.4.18/15.4.4.18-8-2.js\r\n * @description Array.prototype.forEach doesn't call callbackfn if 'length' is 0 (subclassed Array, length overridden to null (type conversion))\r\n */"
                        },
                        {
                            "kind": "NewLineTrivia",
                            "text": "\r\n"
                        },
                        {
                            "kind": "NewLineTrivia",
                            "text": "\r\n"
                        },
                        {
                            "kind": "NewLineTrivia",
                            "text": "\r\n"
                        }
                    ],
                    "trailingTrivia": [
                        {
                            "kind": "WhitespaceTrivia",
                            "text": " "
                        }
                    ]
                },
                "identifier": {
                    "kind": "IdentifierName",
                    "fullStart": 603,
                    "fullEnd": 611,
                    "start": 603,
                    "end": 611,
                    "fullWidth": 8,
                    "width": 8,
                    "text": "testcase",
                    "value": "testcase",
                    "valueText": "testcase"
                },
                "callSignature": {
                    "kind": "CallSignature",
                    "fullStart": 611,
                    "fullEnd": 614,
                    "start": 611,
                    "end": 613,
                    "fullWidth": 3,
                    "width": 2,
                    "parameterList": {
                        "kind": "ParameterList",
                        "fullStart": 611,
                        "fullEnd": 614,
                        "start": 611,
                        "end": 613,
                        "fullWidth": 3,
                        "width": 2,
                        "openParenToken": {
                            "kind": "OpenParenToken",
                            "fullStart": 611,
                            "fullEnd": 612,
                            "start": 611,
                            "end": 612,
                            "fullWidth": 1,
                            "width": 1,
                            "text": "(",
                            "value": "(",
                            "valueText": "("
                        },
                        "parameters": [],
                        "closeParenToken": {
                            "kind": "CloseParenToken",
                            "fullStart": 612,
                            "fullEnd": 614,
                            "start": 612,
                            "end": 613,
                            "fullWidth": 2,
                            "width": 1,
                            "text": ")",
                            "value": ")",
                            "valueText": ")",
                            "hasTrailingTrivia": true,
                            "trailingTrivia": [
                                {
                                    "kind": "WhitespaceTrivia",
                                    "text": " "
                                }
                            ]
                        }
                    }
                },
                "block": {
                    "kind": "Block",
                    "fullStart": 614,
                    "fullEnd": 850,
                    "start": 614,
                    "end": 848,
                    "fullWidth": 236,
                    "width": 234,
                    "isIncrementallyUnusable": true,
                    "openBraceToken": {
                        "kind": "OpenBraceToken",
                        "fullStart": 614,
                        "fullEnd": 617,
                        "start": 614,
                        "end": 615,
                        "fullWidth": 3,
                        "width": 1,
                        "text": "{",
                        "value": "{",
                        "valueText": "{",
                        "hasTrailingTrivia": true,
                        "hasTrailingNewLine": true,
                        "trailingTrivia": [
                            {
                                "kind": "NewLineTrivia",
                                "text": "\r\n"
                            }
                        ]
                    },
                    "statements": [
                        {
                            "kind": "ExpressionStatement",
                            "fullStart": 617,
                            "fullEnd": 656,
                            "start": 619,
                            "end": 654,
                            "fullWidth": 39,
                            "width": 35,
                            "expression": {
                                "kind": "AssignmentExpression",
                                "fullStart": 617,
                                "fullEnd": 653,
                                "start": 619,
                                "end": 653,
                                "fullWidth": 36,
                                "width": 34,
                                "left": {
                                    "kind": "MemberAccessExpression",
                                    "fullStart": 617,
                                    "fullEnd": 633,
                                    "start": 619,
                                    "end": 632,
                                    "fullWidth": 16,
                                    "width": 13,
                                    "expression": {
                                        "kind": "IdentifierName",
                                        "fullStart": 617,
                                        "fullEnd": 622,
                                        "start": 619,
                                        "end": 622,
                                        "fullWidth": 5,
                                        "width": 3,
                                        "text": "foo",
                                        "value": "foo",
                                        "valueText": "foo",
                                        "hasLeadingTrivia": true,
                                        "leadingTrivia": [
                                            {
                                                "kind": "WhitespaceTrivia",
                                                "text": "  "
                                            }
                                        ]
                                    },
                                    "dotToken": {
                                        "kind": "DotToken",
                                        "fullStart": 622,
                                        "fullEnd": 623,
                                        "start": 622,
                                        "end": 623,
                                        "fullWidth": 1,
                                        "width": 1,
                                        "text": ".",
                                        "value": ".",
                                        "valueText": "."
                                    },
                                    "name": {
                                        "kind": "IdentifierName",
                                        "fullStart": 623,
                                        "fullEnd": 633,
                                        "start": 623,
                                        "end": 632,
                                        "fullWidth": 10,
                                        "width": 9,
                                        "text": "prototype",
                                        "value": "prototype",
                                        "valueText": "prototype",
                                        "hasTrailingTrivia": true,
                                        "trailingTrivia": [
                                            {
                                                "kind": "WhitespaceTrivia",
                                                "text": " "
                                            }
                                        ]
                                    }
                                },
                                "operatorToken": {
                                    "kind": "EqualsToken",
                                    "fullStart": 633,
                                    "fullEnd": 635,
                                    "start": 633,
                                    "end": 634,
                                    "fullWidth": 2,
                                    "width": 1,
                                    "text": "=",
                                    "value": "=",
                                    "valueText": "=",
                                    "hasTrailingTrivia": true,
                                    "trailingTrivia": [
                                        {
                                            "kind": "WhitespaceTrivia",
                                            "text": " "
                                        }
                                    ]
                                },
                                "right": {
                                    "kind": "ObjectCreationExpression",
                                    "fullStart": 635,
                                    "fullEnd": 653,
                                    "start": 635,
                                    "end": 653,
                                    "fullWidth": 18,
                                    "width": 18,
                                    "newKeyword": {
                                        "kind": "NewKeyword",
                                        "fullStart": 635,
                                        "fullEnd": 639,
                                        "start": 635,
                                        "end": 638,
                                        "fullWidth": 4,
                                        "width": 3,
                                        "text": "new",
                                        "value": "new",
                                        "valueText": "new",
                                        "hasTrailingTrivia": true,
                                        "trailingTrivia": [
                                            {
                                                "kind": "WhitespaceTrivia",
                                                "text": " "
                                            }
                                        ]
                                    },
                                    "expression": {
                                        "kind": "IdentifierName",
                                        "fullStart": 639,
                                        "fullEnd": 644,
                                        "start": 639,
                                        "end": 644,
                                        "fullWidth": 5,
                                        "width": 5,
                                        "text": "Array",
                                        "value": "Array",
                                        "valueText": "Array"
                                    },
                                    "argumentList": {
                                        "kind": "ArgumentList",
                                        "fullStart": 644,
                                        "fullEnd": 653,
                                        "start": 644,
                                        "end": 653,
                                        "fullWidth": 9,
                                        "width": 9,
                                        "openParenToken": {
                                            "kind": "OpenParenToken",
                                            "fullStart": 644,
                                            "fullEnd": 645,
                                            "start": 644,
                                            "end": 645,
                                            "fullWidth": 1,
                                            "width": 1,
                                            "text": "(",
                                            "value": "(",
                                            "valueText": "("
                                        },
                                        "arguments": [
                                            {
                                                "kind": "NumericLiteral",
                                                "fullStart": 645,
                                                "fullEnd": 646,
                                                "start": 645,
                                                "end": 646,
                                                "fullWidth": 1,
                                                "width": 1,
                                                "text": "1",
                                                "value": 1,
                                                "valueText": "1"
                                            },
                                            {
                                                "kind": "CommaToken",
                                                "fullStart": 646,
                                                "fullEnd": 648,
                                                "start": 646,
                                                "end": 647,
                                                "fullWidth": 2,
                                                "width": 1,
                                                "text": ",",
                                                "value": ",",
                                                "valueText": ",",
                                                "hasTrailingTrivia": true,
                                                "trailingTrivia": [
                                                    {
                                                        "kind": "WhitespaceTrivia",
                                                        "text": " "
                                                    }
                                                ]
                                            },
                                            {
                                                "kind": "NumericLiteral",
                                                "fullStart": 648,
                                                "fullEnd": 649,
                                                "start": 648,
                                                "end": 649,
                                                "fullWidth": 1,
                                                "width": 1,
                                                "text": "2",
                                                "value": 2,
                                                "valueText": "2"
                                            },
                                            {
                                                "kind": "CommaToken",
                                                "fullStart": 649,
                                                "fullEnd": 651,
                                                "start": 649,
                                                "end": 650,
                                                "fullWidth": 2,
                                                "width": 1,
                                                "text": ",",
                                                "value": ",",
                                                "valueText": ",",
                                                "hasTrailingTrivia": true,
                                                "trailingTrivia": [
                                                    {
                                                        "kind": "WhitespaceTrivia",
                                                        "text": " "
                                                    }
                                                ]
                                            },
                                            {
                                                "kind": "NumericLiteral",
                                                "fullStart": 651,
                                                "fullEnd": 652,
                                                "start": 651,
                                                "end": 652,
                                                "fullWidth": 1,
                                                "width": 1,
                                                "text": "3",
                                                "value": 3,
                                                "valueText": "3"
                                            }
                                        ],
                                        "closeParenToken": {
                                            "kind": "CloseParenToken",
                                            "fullStart": 652,
                                            "fullEnd": 653,
                                            "start": 652,
                                            "end": 653,
                                            "fullWidth": 1,
                                            "width": 1,
                                            "text": ")",
                                            "value": ")",
                                            "valueText": ")"
                                        }
                                    }
                                }
                            },
                            "semicolonToken": {
                                "kind": "SemicolonToken",
                                "fullStart": 653,
                                "fullEnd": 656,
                                "start": 653,
                                "end": 654,
                                "fullWidth": 3,
                                "width": 1,
                                "text": ";",
                                "value": ";",
                                "valueText": ";",
                                "hasTrailingTrivia": true,
                                "hasTrailingNewLine": true,
                                "trailingTrivia": [
                                    {
                                        "kind": "NewLineTrivia",
                                        "text": "\r\n"
                                    }
                                ]
                            }
                        },
                        {
                            "kind": "FunctionDeclaration",
                            "fullStart": 656,
                            "fullEnd": 677,
                            "start": 658,
                            "end": 675,
                            "fullWidth": 21,
                            "width": 17,
                            "modifiers": [],
                            "functionKeyword": {
                                "kind": "FunctionKeyword",
                                "fullStart": 656,
                                "fullEnd": 667,
                                "start": 658,
                                "end": 666,
                                "fullWidth": 11,
                                "width": 8,
                                "text": "function",
                                "value": "function",
                                "valueText": "function",
                                "hasLeadingTrivia": true,
                                "hasTrailingTrivia": true,
                                "leadingTrivia": [
                                    {
                                        "kind": "WhitespaceTrivia",
                                        "text": "  "
                                    }
                                ],
                                "trailingTrivia": [
                                    {
                                        "kind": "WhitespaceTrivia",
                                        "text": " "
                                    }
                                ]
                            },
                            "identifier": {
                                "kind": "IdentifierName",
                                "fullStart": 667,
                                "fullEnd": 670,
                                "start": 667,
                                "end": 670,
                                "fullWidth": 3,
                                "width": 3,
                                "text": "foo",
                                "value": "foo",
                                "valueText": "foo"
                            },
                            "callSignature": {
                                "kind": "CallSignature",
                                "fullStart": 670,
                                "fullEnd": 673,
                                "start": 670,
                                "end": 672,
                                "fullWidth": 3,
                                "width": 2,
                                "parameterList": {
                                    "kind": "ParameterList",
                                    "fullStart": 670,
                                    "fullEnd": 673,
                                    "start": 670,
                                    "end": 672,
                                    "fullWidth": 3,
                                    "width": 2,
                                    "openParenToken": {
                                        "kind": "OpenParenToken",
                                        "fullStart": 670,
                                        "fullEnd": 671,
                                        "start": 670,
                                        "end": 671,
                                        "fullWidth": 1,
                                        "width": 1,
                                        "text": "(",
                                        "value": "(",
                                        "valueText": "("
                                    },
                                    "parameters": [],
                                    "closeParenToken": {
                                        "kind": "CloseParenToken",
                                        "fullStart": 671,
                                        "fullEnd": 673,
                                        "start": 671,
                                        "end": 672,
                                        "fullWidth": 2,
                                        "width": 1,
                                        "text": ")",
                                        "value": ")",
                                        "valueText": ")",
                                        "hasTrailingTrivia": true,
                                        "trailingTrivia": [
                                            {
                                                "kind": "WhitespaceTrivia",
                                                "text": " "
                                            }
                                        ]
                                    }
                                }
                            },
                            "block": {
                                "kind": "Block",
                                "fullStart": 673,
                                "fullEnd": 677,
                                "start": 673,
                                "end": 675,
                                "fullWidth": 4,
                                "width": 2,
                                "openBraceToken": {
                                    "kind": "OpenBraceToken",
                                    "fullStart": 673,
                                    "fullEnd": 674,
                                    "start": 673,
                                    "end": 674,
                                    "fullWidth": 1,
                                    "width": 1,
                                    "text": "{",
                                    "value": "{",
                                    "valueText": "{"
                                },
                                "statements": [],
                                "closeBraceToken": {
                                    "kind": "CloseBraceToken",
                                    "fullStart": 674,
                                    "fullEnd": 677,
                                    "start": 674,
                                    "end": 675,
                                    "fullWidth": 3,
                                    "width": 1,
                                    "text": "}",
                                    "value": "}",
                                    "valueText": "}",
                                    "hasTrailingTrivia": true,
                                    "hasTrailingNewLine": true,
                                    "trailingTrivia": [
                                        {
                                            "kind": "NewLineTrivia",
                                            "text": "\r\n"
                                        }
                                    ]
                                }
                            }
                        },
                        {
                            "kind": "VariableStatement",
                            "fullStart": 677,
                            "fullEnd": 699,
                            "start": 679,
                            "end": 697,
                            "fullWidth": 22,
                            "width": 18,
                            "modifiers": [],
                            "variableDeclaration": {
                                "kind": "VariableDeclaration",
                                "fullStart": 677,
                                "fullEnd": 696,
                                "start": 679,
                                "end": 696,
                                "fullWidth": 19,
                                "width": 17,
                                "varKeyword": {
                                    "kind": "VarKeyword",
                                    "fullStart": 677,
                                    "fullEnd": 683,
                                    "start": 679,
                                    "end": 682,
                                    "fullWidth": 6,
                                    "width": 3,
                                    "text": "var",
                                    "value": "var",
                                    "valueText": "var",
                                    "hasLeadingTrivia": true,
                                    "hasTrailingTrivia": true,
                                    "leadingTrivia": [
                                        {
                                            "kind": "WhitespaceTrivia",
                                            "text": "  "
                                        }
                                    ],
                                    "trailingTrivia": [
                                        {
                                            "kind": "WhitespaceTrivia",
                                            "text": " "
                                        }
                                    ]
                                },
                                "variableDeclarators": [
                                    {
                                        "kind": "VariableDeclarator",
                                        "fullStart": 683,
                                        "fullEnd": 696,
                                        "start": 683,
                                        "end": 696,
                                        "fullWidth": 13,
<<<<<<< HEAD
                                        "width": 13,
                                        "identifier": {
=======
                                        "propertyName": {
>>>>>>> 85e84683
                                            "kind": "IdentifierName",
                                            "fullStart": 683,
                                            "fullEnd": 685,
                                            "start": 683,
                                            "end": 684,
                                            "fullWidth": 2,
                                            "width": 1,
                                            "text": "f",
                                            "value": "f",
                                            "valueText": "f",
                                            "hasTrailingTrivia": true,
                                            "trailingTrivia": [
                                                {
                                                    "kind": "WhitespaceTrivia",
                                                    "text": " "
                                                }
                                            ]
                                        },
                                        "equalsValueClause": {
                                            "kind": "EqualsValueClause",
                                            "fullStart": 685,
                                            "fullEnd": 696,
                                            "start": 685,
                                            "end": 696,
                                            "fullWidth": 11,
                                            "width": 11,
                                            "equalsToken": {
                                                "kind": "EqualsToken",
                                                "fullStart": 685,
                                                "fullEnd": 687,
                                                "start": 685,
                                                "end": 686,
                                                "fullWidth": 2,
                                                "width": 1,
                                                "text": "=",
                                                "value": "=",
                                                "valueText": "=",
                                                "hasTrailingTrivia": true,
                                                "trailingTrivia": [
                                                    {
                                                        "kind": "WhitespaceTrivia",
                                                        "text": " "
                                                    }
                                                ]
                                            },
                                            "value": {
                                                "kind": "ObjectCreationExpression",
                                                "fullStart": 687,
                                                "fullEnd": 696,
                                                "start": 687,
                                                "end": 696,
                                                "fullWidth": 9,
                                                "width": 9,
                                                "newKeyword": {
                                                    "kind": "NewKeyword",
                                                    "fullStart": 687,
                                                    "fullEnd": 691,
                                                    "start": 687,
                                                    "end": 690,
                                                    "fullWidth": 4,
                                                    "width": 3,
                                                    "text": "new",
                                                    "value": "new",
                                                    "valueText": "new",
                                                    "hasTrailingTrivia": true,
                                                    "trailingTrivia": [
                                                        {
                                                            "kind": "WhitespaceTrivia",
                                                            "text": " "
                                                        }
                                                    ]
                                                },
                                                "expression": {
                                                    "kind": "IdentifierName",
                                                    "fullStart": 691,
                                                    "fullEnd": 694,
                                                    "start": 691,
                                                    "end": 694,
                                                    "fullWidth": 3,
                                                    "width": 3,
                                                    "text": "foo",
                                                    "value": "foo",
                                                    "valueText": "foo"
                                                },
                                                "argumentList": {
                                                    "kind": "ArgumentList",
                                                    "fullStart": 694,
                                                    "fullEnd": 696,
                                                    "start": 694,
                                                    "end": 696,
                                                    "fullWidth": 2,
                                                    "width": 2,
                                                    "openParenToken": {
                                                        "kind": "OpenParenToken",
                                                        "fullStart": 694,
                                                        "fullEnd": 695,
                                                        "start": 694,
                                                        "end": 695,
                                                        "fullWidth": 1,
                                                        "width": 1,
                                                        "text": "(",
                                                        "value": "(",
                                                        "valueText": "("
                                                    },
                                                    "arguments": [],
                                                    "closeParenToken": {
                                                        "kind": "CloseParenToken",
                                                        "fullStart": 695,
                                                        "fullEnd": 696,
                                                        "start": 695,
                                                        "end": 696,
                                                        "fullWidth": 1,
                                                        "width": 1,
                                                        "text": ")",
                                                        "value": ")",
                                                        "valueText": ")"
                                                    }
                                                }
                                            }
                                        }
                                    }
                                ]
                            },
                            "semicolonToken": {
                                "kind": "SemicolonToken",
                                "fullStart": 696,
                                "fullEnd": 699,
                                "start": 696,
                                "end": 697,
                                "fullWidth": 3,
                                "width": 1,
                                "text": ";",
                                "value": ";",
                                "valueText": ";",
                                "hasTrailingTrivia": true,
                                "hasTrailingNewLine": true,
                                "trailingTrivia": [
                                    {
                                        "kind": "NewLineTrivia",
                                        "text": "\r\n"
                                    }
                                ]
                            }
                        },
                        {
                            "kind": "ExpressionStatement",
                            "fullStart": 699,
                            "fullEnd": 719,
                            "start": 701,
                            "end": 717,
                            "fullWidth": 20,
                            "width": 16,
                            "expression": {
                                "kind": "AssignmentExpression",
                                "fullStart": 699,
                                "fullEnd": 716,
                                "start": 701,
                                "end": 716,
                                "fullWidth": 17,
                                "width": 15,
                                "left": {
                                    "kind": "MemberAccessExpression",
                                    "fullStart": 699,
                                    "fullEnd": 710,
                                    "start": 701,
                                    "end": 709,
                                    "fullWidth": 11,
                                    "width": 8,
                                    "expression": {
                                        "kind": "IdentifierName",
                                        "fullStart": 699,
                                        "fullEnd": 702,
                                        "start": 701,
                                        "end": 702,
                                        "fullWidth": 3,
                                        "width": 1,
                                        "text": "f",
                                        "value": "f",
                                        "valueText": "f",
                                        "hasLeadingTrivia": true,
                                        "leadingTrivia": [
                                            {
                                                "kind": "WhitespaceTrivia",
                                                "text": "  "
                                            }
                                        ]
                                    },
                                    "dotToken": {
                                        "kind": "DotToken",
                                        "fullStart": 702,
                                        "fullEnd": 703,
                                        "start": 702,
                                        "end": 703,
                                        "fullWidth": 1,
                                        "width": 1,
                                        "text": ".",
                                        "value": ".",
                                        "valueText": "."
                                    },
                                    "name": {
                                        "kind": "IdentifierName",
                                        "fullStart": 703,
                                        "fullEnd": 710,
                                        "start": 703,
                                        "end": 709,
                                        "fullWidth": 7,
                                        "width": 6,
                                        "text": "length",
                                        "value": "length",
                                        "valueText": "length",
                                        "hasTrailingTrivia": true,
                                        "trailingTrivia": [
                                            {
                                                "kind": "WhitespaceTrivia",
                                                "text": " "
                                            }
                                        ]
                                    }
                                },
                                "operatorToken": {
                                    "kind": "EqualsToken",
                                    "fullStart": 710,
                                    "fullEnd": 712,
                                    "start": 710,
                                    "end": 711,
                                    "fullWidth": 2,
                                    "width": 1,
                                    "text": "=",
                                    "value": "=",
                                    "valueText": "=",
                                    "hasTrailingTrivia": true,
                                    "trailingTrivia": [
                                        {
                                            "kind": "WhitespaceTrivia",
                                            "text": " "
                                        }
                                    ]
                                },
                                "right": {
                                    "kind": "NullKeyword",
                                    "fullStart": 712,
                                    "fullEnd": 716,
                                    "start": 712,
                                    "end": 716,
                                    "fullWidth": 4,
                                    "width": 4,
                                    "text": "null"
                                }
                            },
                            "semicolonToken": {
                                "kind": "SemicolonToken",
                                "fullStart": 716,
                                "fullEnd": 719,
                                "start": 716,
                                "end": 717,
                                "fullWidth": 3,
                                "width": 1,
                                "text": ";",
                                "value": ";",
                                "valueText": ";",
                                "hasTrailingTrivia": true,
                                "hasTrailingNewLine": true,
                                "trailingTrivia": [
                                    {
                                        "kind": "NewLineTrivia",
                                        "text": "\r\n"
                                    }
                                ]
                            }
                        },
                        {
                            "kind": "VariableStatement",
                            "fullStart": 719,
                            "fullEnd": 743,
                            "start": 725,
                            "end": 741,
                            "fullWidth": 24,
                            "width": 16,
                            "modifiers": [],
                            "variableDeclaration": {
                                "kind": "VariableDeclaration",
                                "fullStart": 719,
                                "fullEnd": 740,
                                "start": 725,
                                "end": 740,
                                "fullWidth": 21,
                                "width": 15,
                                "varKeyword": {
                                    "kind": "VarKeyword",
                                    "fullStart": 719,
                                    "fullEnd": 729,
                                    "start": 725,
                                    "end": 728,
                                    "fullWidth": 10,
                                    "width": 3,
                                    "text": "var",
                                    "value": "var",
                                    "valueText": "var",
                                    "hasLeadingTrivia": true,
                                    "hasLeadingNewLine": true,
                                    "hasTrailingTrivia": true,
                                    "leadingTrivia": [
                                        {
                                            "kind": "WhitespaceTrivia",
                                            "text": "  "
                                        },
                                        {
                                            "kind": "NewLineTrivia",
                                            "text": "\r\n"
                                        },
                                        {
                                            "kind": "WhitespaceTrivia",
                                            "text": "  "
                                        }
                                    ],
                                    "trailingTrivia": [
                                        {
                                            "kind": "WhitespaceTrivia",
                                            "text": " "
                                        }
                                    ]
                                },
                                "variableDeclarators": [
                                    {
                                        "kind": "VariableDeclarator",
                                        "fullStart": 729,
                                        "fullEnd": 740,
                                        "start": 729,
                                        "end": 740,
                                        "fullWidth": 11,
<<<<<<< HEAD
                                        "width": 11,
                                        "identifier": {
=======
                                        "propertyName": {
>>>>>>> 85e84683
                                            "kind": "IdentifierName",
                                            "fullStart": 729,
                                            "fullEnd": 737,
                                            "start": 729,
                                            "end": 736,
                                            "fullWidth": 8,
                                            "width": 7,
                                            "text": "callCnt",
                                            "value": "callCnt",
                                            "valueText": "callCnt",
                                            "hasTrailingTrivia": true,
                                            "trailingTrivia": [
                                                {
                                                    "kind": "WhitespaceTrivia",
                                                    "text": " "
                                                }
                                            ]
                                        },
                                        "equalsValueClause": {
                                            "kind": "EqualsValueClause",
                                            "fullStart": 737,
                                            "fullEnd": 740,
                                            "start": 737,
                                            "end": 740,
                                            "fullWidth": 3,
                                            "width": 3,
                                            "equalsToken": {
                                                "kind": "EqualsToken",
                                                "fullStart": 737,
                                                "fullEnd": 739,
                                                "start": 737,
                                                "end": 738,
                                                "fullWidth": 2,
                                                "width": 1,
                                                "text": "=",
                                                "value": "=",
                                                "valueText": "=",
                                                "hasTrailingTrivia": true,
                                                "trailingTrivia": [
                                                    {
                                                        "kind": "WhitespaceTrivia",
                                                        "text": " "
                                                    }
                                                ]
                                            },
                                            "value": {
                                                "kind": "NumericLiteral",
                                                "fullStart": 739,
                                                "fullEnd": 740,
                                                "start": 739,
                                                "end": 740,
                                                "fullWidth": 1,
                                                "width": 1,
                                                "text": "0",
                                                "value": 0,
                                                "valueText": "0"
                                            }
                                        }
                                    }
                                ]
                            },
                            "semicolonToken": {
                                "kind": "SemicolonToken",
                                "fullStart": 740,
                                "fullEnd": 743,
                                "start": 740,
                                "end": 741,
                                "fullWidth": 3,
                                "width": 1,
                                "text": ";",
                                "value": ";",
                                "valueText": ";",
                                "hasTrailingTrivia": true,
                                "hasTrailingNewLine": true,
                                "trailingTrivia": [
                                    {
                                        "kind": "NewLineTrivia",
                                        "text": "\r\n"
                                    }
                                ]
                            }
                        },
                        {
                            "kind": "FunctionDeclaration",
                            "fullStart": 743,
                            "fullEnd": 771,
                            "start": 745,
                            "end": 769,
                            "fullWidth": 28,
                            "width": 24,
                            "isIncrementallyUnusable": true,
                            "modifiers": [],
                            "functionKeyword": {
                                "kind": "FunctionKeyword",
                                "fullStart": 743,
                                "fullEnd": 754,
                                "start": 745,
                                "end": 753,
                                "fullWidth": 11,
                                "width": 8,
                                "text": "function",
                                "value": "function",
                                "valueText": "function",
                                "hasLeadingTrivia": true,
                                "hasTrailingTrivia": true,
                                "leadingTrivia": [
                                    {
                                        "kind": "WhitespaceTrivia",
                                        "text": "  "
                                    }
                                ],
                                "trailingTrivia": [
                                    {
                                        "kind": "WhitespaceTrivia",
                                        "text": " "
                                    }
                                ]
                            },
                            "identifier": {
                                "kind": "IdentifierName",
                                "fullStart": 754,
                                "fullEnd": 756,
                                "start": 754,
                                "end": 756,
                                "fullWidth": 2,
                                "width": 2,
                                "text": "cb",
                                "value": "cb",
                                "valueText": "cb"
                            },
                            "callSignature": {
                                "kind": "CallSignature",
                                "fullStart": 756,
                                "fullEnd": 758,
                                "start": 756,
                                "end": 758,
                                "fullWidth": 2,
                                "width": 2,
                                "parameterList": {
                                    "kind": "ParameterList",
                                    "fullStart": 756,
                                    "fullEnd": 758,
                                    "start": 756,
                                    "end": 758,
                                    "fullWidth": 2,
                                    "width": 2,
                                    "openParenToken": {
                                        "kind": "OpenParenToken",
                                        "fullStart": 756,
                                        "fullEnd": 757,
                                        "start": 756,
                                        "end": 757,
                                        "fullWidth": 1,
                                        "width": 1,
                                        "text": "(",
                                        "value": "(",
                                        "valueText": "("
                                    },
                                    "parameters": [],
                                    "closeParenToken": {
                                        "kind": "CloseParenToken",
                                        "fullStart": 757,
                                        "fullEnd": 758,
                                        "start": 757,
                                        "end": 758,
                                        "fullWidth": 1,
                                        "width": 1,
                                        "text": ")",
                                        "value": ")",
                                        "valueText": ")"
                                    }
                                }
                            },
                            "block": {
                                "kind": "Block",
                                "fullStart": 758,
                                "fullEnd": 771,
                                "start": 758,
                                "end": 769,
                                "fullWidth": 13,
                                "width": 11,
                                "isIncrementallyUnusable": true,
                                "openBraceToken": {
                                    "kind": "OpenBraceToken",
                                    "fullStart": 758,
                                    "fullEnd": 759,
                                    "start": 758,
                                    "end": 759,
                                    "fullWidth": 1,
                                    "width": 1,
                                    "text": "{",
                                    "value": "{",
                                    "valueText": "{"
                                },
                                "statements": [
                                    {
                                        "kind": "ExpressionStatement",
                                        "fullStart": 759,
                                        "fullEnd": 768,
                                        "start": 759,
                                        "end": 768,
                                        "fullWidth": 9,
                                        "width": 9,
                                        "isIncrementallyUnusable": true,
                                        "expression": {
                                            "kind": "PostIncrementExpression",
                                            "fullStart": 759,
                                            "fullEnd": 768,
                                            "start": 759,
                                            "end": 768,
                                            "fullWidth": 9,
                                            "width": 9,
                                            "operand": {
                                                "kind": "IdentifierName",
                                                "fullStart": 759,
                                                "fullEnd": 766,
                                                "start": 759,
                                                "end": 766,
                                                "fullWidth": 7,
                                                "width": 7,
                                                "text": "callCnt",
                                                "value": "callCnt",
                                                "valueText": "callCnt"
                                            },
                                            "operatorToken": {
                                                "kind": "PlusPlusToken",
                                                "fullStart": 766,
                                                "fullEnd": 768,
                                                "start": 766,
                                                "end": 768,
                                                "fullWidth": 2,
                                                "width": 2,
                                                "text": "++",
                                                "value": "++",
                                                "valueText": "++"
                                            }
                                        },
                                        "semicolonToken": {
                                            "kind": "SemicolonToken",
                                            "fullStart": -1,
                                            "fullEnd": -1,
                                            "start": -1,
                                            "end": -1,
                                            "fullWidth": 0,
                                            "width": 0,
                                            "text": ""
                                        }
                                    }
                                ],
                                "closeBraceToken": {
                                    "kind": "CloseBraceToken",
                                    "fullStart": 768,
                                    "fullEnd": 771,
                                    "start": 768,
                                    "end": 769,
                                    "fullWidth": 3,
                                    "width": 1,
                                    "text": "}",
                                    "value": "}",
                                    "valueText": "}",
                                    "hasTrailingTrivia": true,
                                    "hasTrailingNewLine": true,
                                    "trailingTrivia": [
                                        {
                                            "kind": "NewLineTrivia",
                                            "text": "\r\n"
                                        }
                                    ]
                                }
                            }
                        },
                        {
                            "kind": "VariableStatement",
                            "fullStart": 771,
                            "fullEnd": 799,
                            "start": 773,
                            "end": 795,
                            "fullWidth": 28,
                            "width": 22,
                            "modifiers": [],
                            "variableDeclaration": {
                                "kind": "VariableDeclaration",
                                "fullStart": 771,
                                "fullEnd": 794,
                                "start": 773,
                                "end": 794,
                                "fullWidth": 23,
                                "width": 21,
                                "varKeyword": {
                                    "kind": "VarKeyword",
                                    "fullStart": 771,
                                    "fullEnd": 777,
                                    "start": 773,
                                    "end": 776,
                                    "fullWidth": 6,
                                    "width": 3,
                                    "text": "var",
                                    "value": "var",
                                    "valueText": "var",
                                    "hasLeadingTrivia": true,
                                    "hasTrailingTrivia": true,
                                    "leadingTrivia": [
                                        {
                                            "kind": "WhitespaceTrivia",
                                            "text": "  "
                                        }
                                    ],
                                    "trailingTrivia": [
                                        {
                                            "kind": "WhitespaceTrivia",
                                            "text": " "
                                        }
                                    ]
                                },
                                "variableDeclarators": [
                                    {
                                        "kind": "VariableDeclarator",
                                        "fullStart": 777,
                                        "fullEnd": 794,
                                        "start": 777,
                                        "end": 794,
                                        "fullWidth": 17,
<<<<<<< HEAD
                                        "width": 17,
                                        "identifier": {
=======
                                        "propertyName": {
>>>>>>> 85e84683
                                            "kind": "IdentifierName",
                                            "fullStart": 777,
                                            "fullEnd": 779,
                                            "start": 777,
                                            "end": 778,
                                            "fullWidth": 2,
                                            "width": 1,
                                            "text": "i",
                                            "value": "i",
                                            "valueText": "i",
                                            "hasTrailingTrivia": true,
                                            "trailingTrivia": [
                                                {
                                                    "kind": "WhitespaceTrivia",
                                                    "text": " "
                                                }
                                            ]
                                        },
                                        "equalsValueClause": {
                                            "kind": "EqualsValueClause",
                                            "fullStart": 779,
                                            "fullEnd": 794,
                                            "start": 779,
                                            "end": 794,
                                            "fullWidth": 15,
                                            "width": 15,
                                            "equalsToken": {
                                                "kind": "EqualsToken",
                                                "fullStart": 779,
                                                "fullEnd": 781,
                                                "start": 779,
                                                "end": 780,
                                                "fullWidth": 2,
                                                "width": 1,
                                                "text": "=",
                                                "value": "=",
                                                "valueText": "=",
                                                "hasTrailingTrivia": true,
                                                "trailingTrivia": [
                                                    {
                                                        "kind": "WhitespaceTrivia",
                                                        "text": " "
                                                    }
                                                ]
                                            },
                                            "value": {
                                                "kind": "InvocationExpression",
                                                "fullStart": 781,
                                                "fullEnd": 794,
                                                "start": 781,
                                                "end": 794,
                                                "fullWidth": 13,
                                                "width": 13,
                                                "expression": {
                                                    "kind": "MemberAccessExpression",
                                                    "fullStart": 781,
                                                    "fullEnd": 790,
                                                    "start": 781,
                                                    "end": 790,
                                                    "fullWidth": 9,
                                                    "width": 9,
                                                    "expression": {
                                                        "kind": "IdentifierName",
                                                        "fullStart": 781,
                                                        "fullEnd": 782,
                                                        "start": 781,
                                                        "end": 782,
                                                        "fullWidth": 1,
                                                        "width": 1,
                                                        "text": "f",
                                                        "value": "f",
                                                        "valueText": "f"
                                                    },
                                                    "dotToken": {
                                                        "kind": "DotToken",
                                                        "fullStart": 782,
                                                        "fullEnd": 783,
                                                        "start": 782,
                                                        "end": 783,
                                                        "fullWidth": 1,
                                                        "width": 1,
                                                        "text": ".",
                                                        "value": ".",
                                                        "valueText": "."
                                                    },
                                                    "name": {
                                                        "kind": "IdentifierName",
                                                        "fullStart": 783,
                                                        "fullEnd": 790,
                                                        "start": 783,
                                                        "end": 790,
                                                        "fullWidth": 7,
                                                        "width": 7,
                                                        "text": "forEach",
                                                        "value": "forEach",
                                                        "valueText": "forEach"
                                                    }
                                                },
                                                "argumentList": {
                                                    "kind": "ArgumentList",
                                                    "fullStart": 790,
                                                    "fullEnd": 794,
                                                    "start": 790,
                                                    "end": 794,
                                                    "fullWidth": 4,
                                                    "width": 4,
                                                    "openParenToken": {
                                                        "kind": "OpenParenToken",
                                                        "fullStart": 790,
                                                        "fullEnd": 791,
                                                        "start": 790,
                                                        "end": 791,
                                                        "fullWidth": 1,
                                                        "width": 1,
                                                        "text": "(",
                                                        "value": "(",
                                                        "valueText": "("
                                                    },
                                                    "arguments": [
                                                        {
                                                            "kind": "IdentifierName",
                                                            "fullStart": 791,
                                                            "fullEnd": 793,
                                                            "start": 791,
                                                            "end": 793,
                                                            "fullWidth": 2,
                                                            "width": 2,
                                                            "text": "cb",
                                                            "value": "cb",
                                                            "valueText": "cb"
                                                        }
                                                    ],
                                                    "closeParenToken": {
                                                        "kind": "CloseParenToken",
                                                        "fullStart": 793,
                                                        "fullEnd": 794,
                                                        "start": 793,
                                                        "end": 794,
                                                        "fullWidth": 1,
                                                        "width": 1,
                                                        "text": ")",
                                                        "value": ")",
                                                        "valueText": ")"
                                                    }
                                                }
                                            }
                                        }
                                    }
                                ]
                            },
                            "semicolonToken": {
                                "kind": "SemicolonToken",
                                "fullStart": 794,
                                "fullEnd": 799,
                                "start": 794,
                                "end": 795,
                                "fullWidth": 5,
                                "width": 1,
                                "text": ";",
                                "value": ";",
                                "valueText": ";",
                                "hasTrailingTrivia": true,
                                "hasTrailingNewLine": true,
                                "trailingTrivia": [
                                    {
                                        "kind": "WhitespaceTrivia",
                                        "text": "  "
                                    },
                                    {
                                        "kind": "NewLineTrivia",
                                        "text": "\r\n"
                                    }
                                ]
                            }
                        },
                        {
                            "kind": "IfStatement",
                            "fullStart": 799,
                            "fullEnd": 846,
                            "start": 801,
                            "end": 844,
                            "fullWidth": 47,
                            "width": 43,
                            "ifKeyword": {
                                "kind": "IfKeyword",
                                "fullStart": 799,
                                "fullEnd": 804,
                                "start": 801,
                                "end": 803,
                                "fullWidth": 5,
                                "width": 2,
                                "text": "if",
                                "value": "if",
                                "valueText": "if",
                                "hasLeadingTrivia": true,
                                "hasTrailingTrivia": true,
                                "leadingTrivia": [
                                    {
                                        "kind": "WhitespaceTrivia",
                                        "text": "  "
                                    }
                                ],
                                "trailingTrivia": [
                                    {
                                        "kind": "WhitespaceTrivia",
                                        "text": " "
                                    }
                                ]
                            },
                            "openParenToken": {
                                "kind": "OpenParenToken",
                                "fullStart": 804,
                                "fullEnd": 805,
                                "start": 804,
                                "end": 805,
                                "fullWidth": 1,
                                "width": 1,
                                "text": "(",
                                "value": "(",
                                "valueText": "("
                            },
                            "condition": {
                                "kind": "EqualsExpression",
                                "fullStart": 805,
                                "fullEnd": 818,
                                "start": 805,
                                "end": 818,
                                "fullWidth": 13,
                                "width": 13,
                                "left": {
                                    "kind": "IdentifierName",
                                    "fullStart": 805,
                                    "fullEnd": 813,
                                    "start": 805,
                                    "end": 812,
                                    "fullWidth": 8,
                                    "width": 7,
                                    "text": "callCnt",
                                    "value": "callCnt",
                                    "valueText": "callCnt",
                                    "hasTrailingTrivia": true,
                                    "trailingTrivia": [
                                        {
                                            "kind": "WhitespaceTrivia",
                                            "text": " "
                                        }
                                    ]
                                },
                                "operatorToken": {
                                    "kind": "EqualsEqualsEqualsToken",
                                    "fullStart": 813,
                                    "fullEnd": 817,
                                    "start": 813,
                                    "end": 816,
                                    "fullWidth": 4,
                                    "width": 3,
                                    "text": "===",
                                    "value": "===",
                                    "valueText": "===",
                                    "hasTrailingTrivia": true,
                                    "trailingTrivia": [
                                        {
                                            "kind": "WhitespaceTrivia",
                                            "text": " "
                                        }
                                    ]
                                },
                                "right": {
                                    "kind": "NumericLiteral",
                                    "fullStart": 817,
                                    "fullEnd": 818,
                                    "start": 817,
                                    "end": 818,
                                    "fullWidth": 1,
                                    "width": 1,
                                    "text": "0",
                                    "value": 0,
                                    "valueText": "0"
                                }
                            },
                            "closeParenToken": {
                                "kind": "CloseParenToken",
                                "fullStart": 818,
                                "fullEnd": 820,
                                "start": 818,
                                "end": 819,
                                "fullWidth": 2,
                                "width": 1,
                                "text": ")",
                                "value": ")",
                                "valueText": ")",
                                "hasTrailingTrivia": true,
                                "trailingTrivia": [
                                    {
                                        "kind": "WhitespaceTrivia",
                                        "text": " "
                                    }
                                ]
                            },
                            "statement": {
                                "kind": "Block",
                                "fullStart": 820,
                                "fullEnd": 846,
                                "start": 820,
                                "end": 844,
                                "fullWidth": 26,
                                "width": 24,
                                "openBraceToken": {
                                    "kind": "OpenBraceToken",
                                    "fullStart": 820,
                                    "fullEnd": 823,
                                    "start": 820,
                                    "end": 821,
                                    "fullWidth": 3,
                                    "width": 1,
                                    "text": "{",
                                    "value": "{",
                                    "valueText": "{",
                                    "hasTrailingTrivia": true,
                                    "hasTrailingNewLine": true,
                                    "trailingTrivia": [
                                        {
                                            "kind": "NewLineTrivia",
                                            "text": "\r\n"
                                        }
                                    ]
                                },
                                "statements": [
                                    {
                                        "kind": "ReturnStatement",
                                        "fullStart": 823,
                                        "fullEnd": 841,
                                        "start": 827,
                                        "end": 839,
                                        "fullWidth": 18,
                                        "width": 12,
                                        "returnKeyword": {
                                            "kind": "ReturnKeyword",
                                            "fullStart": 823,
                                            "fullEnd": 834,
                                            "start": 827,
                                            "end": 833,
                                            "fullWidth": 11,
                                            "width": 6,
                                            "text": "return",
                                            "value": "return",
                                            "valueText": "return",
                                            "hasLeadingTrivia": true,
                                            "hasTrailingTrivia": true,
                                            "leadingTrivia": [
                                                {
                                                    "kind": "WhitespaceTrivia",
                                                    "text": "    "
                                                }
                                            ],
                                            "trailingTrivia": [
                                                {
                                                    "kind": "WhitespaceTrivia",
                                                    "text": " "
                                                }
                                            ]
                                        },
                                        "expression": {
                                            "kind": "TrueKeyword",
                                            "fullStart": 834,
                                            "fullEnd": 838,
                                            "start": 834,
                                            "end": 838,
                                            "fullWidth": 4,
                                            "width": 4,
                                            "text": "true",
                                            "value": true,
                                            "valueText": "true"
                                        },
                                        "semicolonToken": {
                                            "kind": "SemicolonToken",
                                            "fullStart": 838,
                                            "fullEnd": 841,
                                            "start": 838,
                                            "end": 839,
                                            "fullWidth": 3,
                                            "width": 1,
                                            "text": ";",
                                            "value": ";",
                                            "valueText": ";",
                                            "hasTrailingTrivia": true,
                                            "hasTrailingNewLine": true,
                                            "trailingTrivia": [
                                                {
                                                    "kind": "NewLineTrivia",
                                                    "text": "\r\n"
                                                }
                                            ]
                                        }
                                    }
                                ],
                                "closeBraceToken": {
                                    "kind": "CloseBraceToken",
                                    "fullStart": 841,
                                    "fullEnd": 846,
                                    "start": 843,
                                    "end": 844,
                                    "fullWidth": 5,
                                    "width": 1,
                                    "text": "}",
                                    "value": "}",
                                    "valueText": "}",
                                    "hasLeadingTrivia": true,
                                    "hasTrailingTrivia": true,
                                    "hasTrailingNewLine": true,
                                    "leadingTrivia": [
                                        {
                                            "kind": "WhitespaceTrivia",
                                            "text": "  "
                                        }
                                    ],
                                    "trailingTrivia": [
                                        {
                                            "kind": "NewLineTrivia",
                                            "text": "\r\n"
                                        }
                                    ]
                                }
                            }
                        }
                    ],
                    "closeBraceToken": {
                        "kind": "CloseBraceToken",
                        "fullStart": 846,
                        "fullEnd": 850,
                        "start": 847,
                        "end": 848,
                        "fullWidth": 4,
                        "width": 1,
                        "text": "}",
                        "value": "}",
                        "valueText": "}",
                        "hasLeadingTrivia": true,
                        "hasTrailingTrivia": true,
                        "hasTrailingNewLine": true,
                        "leadingTrivia": [
                            {
                                "kind": "WhitespaceTrivia",
                                "text": " "
                            }
                        ],
                        "trailingTrivia": [
                            {
                                "kind": "NewLineTrivia",
                                "text": "\r\n"
                            }
                        ]
                    }
                }
            },
            {
                "kind": "ExpressionStatement",
                "fullStart": 850,
                "fullEnd": 874,
                "start": 850,
                "end": 872,
                "fullWidth": 24,
                "width": 22,
                "expression": {
                    "kind": "InvocationExpression",
                    "fullStart": 850,
                    "fullEnd": 871,
                    "start": 850,
                    "end": 871,
                    "fullWidth": 21,
                    "width": 21,
                    "expression": {
                        "kind": "IdentifierName",
                        "fullStart": 850,
                        "fullEnd": 861,
                        "start": 850,
                        "end": 861,
                        "fullWidth": 11,
                        "width": 11,
                        "text": "runTestCase",
                        "value": "runTestCase",
                        "valueText": "runTestCase"
                    },
                    "argumentList": {
                        "kind": "ArgumentList",
                        "fullStart": 861,
                        "fullEnd": 871,
                        "start": 861,
                        "end": 871,
                        "fullWidth": 10,
                        "width": 10,
                        "openParenToken": {
                            "kind": "OpenParenToken",
                            "fullStart": 861,
                            "fullEnd": 862,
                            "start": 861,
                            "end": 862,
                            "fullWidth": 1,
                            "width": 1,
                            "text": "(",
                            "value": "(",
                            "valueText": "("
                        },
                        "arguments": [
                            {
                                "kind": "IdentifierName",
                                "fullStart": 862,
                                "fullEnd": 870,
                                "start": 862,
                                "end": 870,
                                "fullWidth": 8,
                                "width": 8,
                                "text": "testcase",
                                "value": "testcase",
                                "valueText": "testcase"
                            }
                        ],
                        "closeParenToken": {
                            "kind": "CloseParenToken",
                            "fullStart": 870,
                            "fullEnd": 871,
                            "start": 870,
                            "end": 871,
                            "fullWidth": 1,
                            "width": 1,
                            "text": ")",
                            "value": ")",
                            "valueText": ")"
                        }
                    }
                },
                "semicolonToken": {
                    "kind": "SemicolonToken",
                    "fullStart": 871,
                    "fullEnd": 874,
                    "start": 871,
                    "end": 872,
                    "fullWidth": 3,
                    "width": 1,
                    "text": ";",
                    "value": ";",
                    "valueText": ";",
                    "hasTrailingTrivia": true,
                    "hasTrailingNewLine": true,
                    "trailingTrivia": [
                        {
                            "kind": "NewLineTrivia",
                            "text": "\r\n"
                        }
                    ]
                }
            }
        ],
        "endOfFileToken": {
            "kind": "EndOfFileToken",
            "fullStart": 874,
            "fullEnd": 874,
            "start": 874,
            "end": 874,
            "fullWidth": 0,
            "width": 0,
            "text": ""
        }
    },
    "lineMap": {
        "lineStarts": [
            0,
            67,
            152,
            232,
            308,
            380,
            385,
            439,
            585,
            590,
            592,
            594,
            617,
            656,
            677,
            699,
            719,
            723,
            743,
            771,
            799,
            823,
            841,
            846,
            850,
            874
        ],
        "length": 874
    }
}<|MERGE_RESOLUTION|>--- conflicted
+++ resolved
@@ -652,12 +652,8 @@
                                         "start": 683,
                                         "end": 696,
                                         "fullWidth": 13,
-<<<<<<< HEAD
                                         "width": 13,
-                                        "identifier": {
-=======
                                         "propertyName": {
->>>>>>> 85e84683
                                             "kind": "IdentifierName",
                                             "fullStart": 683,
                                             "fullEnd": 685,
@@ -988,12 +984,8 @@
                                         "start": 729,
                                         "end": 740,
                                         "fullWidth": 11,
-<<<<<<< HEAD
                                         "width": 11,
-                                        "identifier": {
-=======
                                         "propertyName": {
->>>>>>> 85e84683
                                             "kind": "IdentifierName",
                                             "fullStart": 729,
                                             "fullEnd": 737,
@@ -1316,12 +1308,8 @@
                                         "start": 777,
                                         "end": 794,
                                         "fullWidth": 17,
-<<<<<<< HEAD
                                         "width": 17,
-                                        "identifier": {
-=======
                                         "propertyName": {
->>>>>>> 85e84683
                                             "kind": "IdentifierName",
                                             "fullStart": 777,
                                             "fullEnd": 779,
