--- conflicted
+++ resolved
@@ -412,11 +412,8 @@
                                             "start": 625,
                                             "end": 628,
                                             "fullWidth": 3,
-<<<<<<< HEAD
                                             "width": 3,
-=======
                                             "modifiers": [],
->>>>>>> e3c38734
                                             "identifier": {
                                                 "kind": "IdentifierName",
                                                 "fullStart": 625,
@@ -456,11 +453,8 @@
                                             "start": 630,
                                             "end": 633,
                                             "fullWidth": 3,
-<<<<<<< HEAD
                                             "width": 3,
-=======
                                             "modifiers": [],
->>>>>>> e3c38734
                                             "identifier": {
                                                 "kind": "IdentifierName",
                                                 "fullStart": 630,
@@ -500,11 +494,8 @@
                                             "start": 635,
                                             "end": 638,
                                             "fullWidth": 3,
-<<<<<<< HEAD
                                             "width": 3,
-=======
                                             "modifiers": [],
->>>>>>> e3c38734
                                             "identifier": {
                                                 "kind": "IdentifierName",
                                                 "fullStart": 635,
