{
    "isDeclaration": false,
    "languageVersion": "EcmaScript5",
    "parseOptions": {
        "allowAutomaticSemicolonInsertion": true
    },
    "sourceUnit": {
        "kind": "SourceUnit",
        "fullStart": 0,
        "fullEnd": 1360,
        "start": 607,
        "end": 1360,
        "fullWidth": 1360,
        "width": 753,
        "isIncrementallyUnusable": true,
        "moduleElements": [
            {
                "kind": "FunctionDeclaration",
                "fullStart": 0,
                "fullEnd": 1336,
                "start": 607,
                "end": 1334,
                "fullWidth": 1336,
                "width": 727,
                "isIncrementallyUnusable": true,
                "modifiers": [],
                "functionKeyword": {
                    "kind": "FunctionKeyword",
                    "fullStart": 0,
                    "fullEnd": 616,
                    "start": 607,
                    "end": 615,
                    "fullWidth": 616,
                    "width": 8,
                    "text": "function",
                    "value": "function",
                    "valueText": "function",
                    "hasLeadingTrivia": true,
                    "hasLeadingComment": true,
                    "hasLeadingNewLine": true,
                    "hasTrailingTrivia": true,
                    "leadingTrivia": [
                        {
                            "kind": "SingleLineCommentTrivia",
                            "text": "/// Copyright (c) 2012 Ecma International.  All rights reserved. "
                        },
                        {
                            "kind": "NewLineTrivia",
                            "text": "\r\n"
                        },
                        {
                            "kind": "SingleLineCommentTrivia",
                            "text": "/// Ecma International makes this code available under the terms and conditions set"
                        },
                        {
                            "kind": "NewLineTrivia",
                            "text": "\r\n"
                        },
                        {
                            "kind": "SingleLineCommentTrivia",
                            "text": "/// forth on http://hg.ecmascript.org/tests/test262/raw-file/tip/LICENSE (the "
                        },
                        {
                            "kind": "NewLineTrivia",
                            "text": "\r\n"
                        },
                        {
                            "kind": "SingleLineCommentTrivia",
                            "text": "/// \"Use Terms\").   Any redistribution of this code must retain the above "
                        },
                        {
                            "kind": "NewLineTrivia",
                            "text": "\r\n"
                        },
                        {
                            "kind": "SingleLineCommentTrivia",
                            "text": "/// copyright and this notice and otherwise comply with the Use Terms."
                        },
                        {
                            "kind": "NewLineTrivia",
                            "text": "\r\n"
                        },
                        {
                            "kind": "MultiLineCommentTrivia",
                            "text": "/**\r\n * @path ch15/15.4/15.4.4/15.4.4.18/15.4.4.18-2-12.js\r\n * @description Array.prototype.forEach - 'length' is own accessor property without a get function that overrides an inherited accessor property on an Array\r\n */"
                        },
                        {
                            "kind": "NewLineTrivia",
                            "text": "\r\n"
                        },
                        {
                            "kind": "NewLineTrivia",
                            "text": "\r\n"
                        },
                        {
                            "kind": "NewLineTrivia",
                            "text": "\r\n"
                        }
                    ],
                    "trailingTrivia": [
                        {
                            "kind": "WhitespaceTrivia",
                            "text": " "
                        }
                    ]
                },
                "identifier": {
                    "kind": "IdentifierName",
                    "fullStart": 616,
                    "fullEnd": 624,
                    "start": 616,
                    "end": 624,
                    "fullWidth": 8,
                    "width": 8,
                    "text": "testcase",
                    "value": "testcase",
                    "valueText": "testcase"
                },
                "callSignature": {
                    "kind": "CallSignature",
                    "fullStart": 624,
                    "fullEnd": 627,
                    "start": 624,
                    "end": 626,
                    "fullWidth": 3,
                    "width": 2,
                    "parameterList": {
                        "kind": "ParameterList",
                        "fullStart": 624,
                        "fullEnd": 627,
                        "start": 624,
                        "end": 626,
                        "fullWidth": 3,
                        "width": 2,
                        "openParenToken": {
                            "kind": "OpenParenToken",
                            "fullStart": 624,
                            "fullEnd": 625,
                            "start": 624,
                            "end": 625,
                            "fullWidth": 1,
                            "width": 1,
                            "text": "(",
                            "value": "(",
                            "valueText": "("
                        },
                        "parameters": [],
                        "closeParenToken": {
                            "kind": "CloseParenToken",
                            "fullStart": 625,
                            "fullEnd": 627,
                            "start": 625,
                            "end": 626,
                            "fullWidth": 2,
                            "width": 1,
                            "text": ")",
                            "value": ")",
                            "valueText": ")",
                            "hasTrailingTrivia": true,
                            "trailingTrivia": [
                                {
                                    "kind": "WhitespaceTrivia",
                                    "text": " "
                                }
                            ]
                        }
                    }
                },
                "block": {
                    "kind": "Block",
                    "fullStart": 627,
                    "fullEnd": 1336,
                    "start": 627,
                    "end": 1334,
                    "fullWidth": 709,
                    "width": 707,
                    "isIncrementallyUnusable": true,
                    "openBraceToken": {
                        "kind": "OpenBraceToken",
                        "fullStart": 627,
                        "fullEnd": 630,
                        "start": 627,
                        "end": 628,
                        "fullWidth": 3,
                        "width": 1,
                        "text": "{",
                        "value": "{",
                        "valueText": "{",
                        "hasTrailingTrivia": true,
                        "hasTrailingNewLine": true,
                        "trailingTrivia": [
                            {
                                "kind": "NewLineTrivia",
                                "text": "\r\n"
                            }
                        ]
                    },
                    "statements": [
                        {
                            "kind": "VariableStatement",
                            "fullStart": 630,
                            "fullEnd": 661,
                            "start": 638,
                            "end": 659,
                            "fullWidth": 31,
                            "width": 21,
                            "modifiers": [],
                            "variableDeclaration": {
                                "kind": "VariableDeclaration",
                                "fullStart": 630,
                                "fullEnd": 658,
                                "start": 638,
                                "end": 658,
                                "fullWidth": 28,
                                "width": 20,
                                "varKeyword": {
                                    "kind": "VarKeyword",
                                    "fullStart": 630,
                                    "fullEnd": 642,
                                    "start": 638,
                                    "end": 641,
                                    "fullWidth": 12,
                                    "width": 3,
                                    "text": "var",
                                    "value": "var",
                                    "valueText": "var",
                                    "hasLeadingTrivia": true,
                                    "hasTrailingTrivia": true,
                                    "leadingTrivia": [
                                        {
                                            "kind": "WhitespaceTrivia",
                                            "text": "        "
                                        }
                                    ],
                                    "trailingTrivia": [
                                        {
                                            "kind": "WhitespaceTrivia",
                                            "text": " "
                                        }
                                    ]
                                },
                                "variableDeclarators": [
                                    {
                                        "kind": "VariableDeclarator",
                                        "fullStart": 642,
                                        "fullEnd": 658,
                                        "start": 642,
                                        "end": 658,
                                        "fullWidth": 16,
<<<<<<< HEAD
                                        "width": 16,
                                        "identifier": {
=======
                                        "propertyName": {
>>>>>>> 85e84683
                                            "kind": "IdentifierName",
                                            "fullStart": 642,
                                            "fullEnd": 651,
                                            "start": 642,
                                            "end": 650,
                                            "fullWidth": 9,
                                            "width": 8,
                                            "text": "accessed",
                                            "value": "accessed",
                                            "valueText": "accessed",
                                            "hasTrailingTrivia": true,
                                            "trailingTrivia": [
                                                {
                                                    "kind": "WhitespaceTrivia",
                                                    "text": " "
                                                }
                                            ]
                                        },
                                        "equalsValueClause": {
                                            "kind": "EqualsValueClause",
                                            "fullStart": 651,
                                            "fullEnd": 658,
                                            "start": 651,
                                            "end": 658,
                                            "fullWidth": 7,
                                            "width": 7,
                                            "equalsToken": {
                                                "kind": "EqualsToken",
                                                "fullStart": 651,
                                                "fullEnd": 653,
                                                "start": 651,
                                                "end": 652,
                                                "fullWidth": 2,
                                                "width": 1,
                                                "text": "=",
                                                "value": "=",
                                                "valueText": "=",
                                                "hasTrailingTrivia": true,
                                                "trailingTrivia": [
                                                    {
                                                        "kind": "WhitespaceTrivia",
                                                        "text": " "
                                                    }
                                                ]
                                            },
                                            "value": {
                                                "kind": "FalseKeyword",
                                                "fullStart": 653,
                                                "fullEnd": 658,
                                                "start": 653,
                                                "end": 658,
                                                "fullWidth": 5,
                                                "width": 5,
                                                "text": "false",
                                                "value": false,
                                                "valueText": "false"
                                            }
                                        }
                                    }
                                ]
                            },
                            "semicolonToken": {
                                "kind": "SemicolonToken",
                                "fullStart": 658,
                                "fullEnd": 661,
                                "start": 658,
                                "end": 659,
                                "fullWidth": 3,
                                "width": 1,
                                "text": ";",
                                "value": ";",
                                "valueText": ";",
                                "hasTrailingTrivia": true,
                                "hasTrailingNewLine": true,
                                "trailingTrivia": [
                                    {
                                        "kind": "NewLineTrivia",
                                        "text": "\r\n"
                                    }
                                ]
                            }
                        },
                        {
                            "kind": "FunctionDeclaration",
                            "fullStart": 661,
                            "fullEnd": 748,
                            "start": 669,
                            "end": 746,
                            "fullWidth": 87,
                            "width": 77,
                            "modifiers": [],
                            "functionKeyword": {
                                "kind": "FunctionKeyword",
                                "fullStart": 661,
                                "fullEnd": 678,
                                "start": 669,
                                "end": 677,
                                "fullWidth": 17,
                                "width": 8,
                                "text": "function",
                                "value": "function",
                                "valueText": "function",
                                "hasLeadingTrivia": true,
                                "hasTrailingTrivia": true,
                                "leadingTrivia": [
                                    {
                                        "kind": "WhitespaceTrivia",
                                        "text": "        "
                                    }
                                ],
                                "trailingTrivia": [
                                    {
                                        "kind": "WhitespaceTrivia",
                                        "text": " "
                                    }
                                ]
                            },
                            "identifier": {
                                "kind": "IdentifierName",
                                "fullStart": 678,
                                "fullEnd": 688,
                                "start": 678,
                                "end": 688,
                                "fullWidth": 10,
                                "width": 10,
                                "text": "callbackfn",
                                "value": "callbackfn",
                                "valueText": "callbackfn"
                            },
                            "callSignature": {
                                "kind": "CallSignature",
                                "fullStart": 688,
                                "fullEnd": 704,
                                "start": 688,
                                "end": 703,
                                "fullWidth": 16,
                                "width": 15,
                                "parameterList": {
                                    "kind": "ParameterList",
                                    "fullStart": 688,
                                    "fullEnd": 704,
                                    "start": 688,
                                    "end": 703,
                                    "fullWidth": 16,
                                    "width": 15,
                                    "openParenToken": {
                                        "kind": "OpenParenToken",
                                        "fullStart": 688,
                                        "fullEnd": 689,
                                        "start": 688,
                                        "end": 689,
                                        "fullWidth": 1,
                                        "width": 1,
                                        "text": "(",
                                        "value": "(",
                                        "valueText": "("
                                    },
                                    "parameters": [
                                        {
                                            "kind": "Parameter",
                                            "fullStart": 689,
                                            "fullEnd": 692,
                                            "start": 689,
                                            "end": 692,
                                            "fullWidth": 3,
                                            "width": 3,
                                            "modifiers": [],
                                            "identifier": {
                                                "kind": "IdentifierName",
                                                "fullStart": 689,
                                                "fullEnd": 692,
                                                "start": 689,
                                                "end": 692,
                                                "fullWidth": 3,
                                                "width": 3,
                                                "text": "val",
                                                "value": "val",
                                                "valueText": "val"
                                            }
                                        },
                                        {
                                            "kind": "CommaToken",
                                            "fullStart": 692,
                                            "fullEnd": 694,
                                            "start": 692,
                                            "end": 693,
                                            "fullWidth": 2,
                                            "width": 1,
                                            "text": ",",
                                            "value": ",",
                                            "valueText": ",",
                                            "hasTrailingTrivia": true,
                                            "trailingTrivia": [
                                                {
                                                    "kind": "WhitespaceTrivia",
                                                    "text": " "
                                                }
                                            ]
                                        },
                                        {
                                            "kind": "Parameter",
                                            "fullStart": 694,
                                            "fullEnd": 697,
                                            "start": 694,
                                            "end": 697,
                                            "fullWidth": 3,
                                            "width": 3,
                                            "modifiers": [],
                                            "identifier": {
                                                "kind": "IdentifierName",
                                                "fullStart": 694,
                                                "fullEnd": 697,
                                                "start": 694,
                                                "end": 697,
                                                "fullWidth": 3,
                                                "width": 3,
                                                "text": "idx",
                                                "value": "idx",
                                                "valueText": "idx"
                                            }
                                        },
                                        {
                                            "kind": "CommaToken",
                                            "fullStart": 697,
                                            "fullEnd": 699,
                                            "start": 697,
                                            "end": 698,
                                            "fullWidth": 2,
                                            "width": 1,
                                            "text": ",",
                                            "value": ",",
                                            "valueText": ",",
                                            "hasTrailingTrivia": true,
                                            "trailingTrivia": [
                                                {
                                                    "kind": "WhitespaceTrivia",
                                                    "text": " "
                                                }
                                            ]
                                        },
                                        {
                                            "kind": "Parameter",
                                            "fullStart": 699,
                                            "fullEnd": 702,
                                            "start": 699,
                                            "end": 702,
                                            "fullWidth": 3,
                                            "width": 3,
                                            "modifiers": [],
                                            "identifier": {
                                                "kind": "IdentifierName",
                                                "fullStart": 699,
                                                "fullEnd": 702,
                                                "start": 699,
                                                "end": 702,
                                                "fullWidth": 3,
                                                "width": 3,
                                                "text": "obj",
                                                "value": "obj",
                                                "valueText": "obj"
                                            }
                                        }
                                    ],
                                    "closeParenToken": {
                                        "kind": "CloseParenToken",
                                        "fullStart": 702,
                                        "fullEnd": 704,
                                        "start": 702,
                                        "end": 703,
                                        "fullWidth": 2,
                                        "width": 1,
                                        "text": ")",
                                        "value": ")",
                                        "valueText": ")",
                                        "hasTrailingTrivia": true,
                                        "trailingTrivia": [
                                            {
                                                "kind": "WhitespaceTrivia",
                                                "text": " "
                                            }
                                        ]
                                    }
                                }
                            },
                            "block": {
                                "kind": "Block",
                                "fullStart": 704,
                                "fullEnd": 748,
                                "start": 704,
                                "end": 746,
                                "fullWidth": 44,
                                "width": 42,
                                "openBraceToken": {
                                    "kind": "OpenBraceToken",
                                    "fullStart": 704,
                                    "fullEnd": 707,
                                    "start": 704,
                                    "end": 705,
                                    "fullWidth": 3,
                                    "width": 1,
                                    "text": "{",
                                    "value": "{",
                                    "valueText": "{",
                                    "hasTrailingTrivia": true,
                                    "hasTrailingNewLine": true,
                                    "trailingTrivia": [
                                        {
                                            "kind": "NewLineTrivia",
                                            "text": "\r\n"
                                        }
                                    ]
                                },
                                "statements": [
                                    {
                                        "kind": "ExpressionStatement",
                                        "fullStart": 707,
                                        "fullEnd": 737,
                                        "start": 719,
                                        "end": 735,
                                        "fullWidth": 30,
                                        "width": 16,
                                        "expression": {
                                            "kind": "AssignmentExpression",
                                            "fullStart": 707,
                                            "fullEnd": 734,
                                            "start": 719,
                                            "end": 734,
                                            "fullWidth": 27,
                                            "width": 15,
                                            "left": {
                                                "kind": "IdentifierName",
                                                "fullStart": 707,
                                                "fullEnd": 728,
                                                "start": 719,
                                                "end": 727,
                                                "fullWidth": 21,
                                                "width": 8,
                                                "text": "accessed",
                                                "value": "accessed",
                                                "valueText": "accessed",
                                                "hasLeadingTrivia": true,
                                                "hasTrailingTrivia": true,
                                                "leadingTrivia": [
                                                    {
                                                        "kind": "WhitespaceTrivia",
                                                        "text": "            "
                                                    }
                                                ],
                                                "trailingTrivia": [
                                                    {
                                                        "kind": "WhitespaceTrivia",
                                                        "text": " "
                                                    }
                                                ]
                                            },
                                            "operatorToken": {
                                                "kind": "EqualsToken",
                                                "fullStart": 728,
                                                "fullEnd": 730,
                                                "start": 728,
                                                "end": 729,
                                                "fullWidth": 2,
                                                "width": 1,
                                                "text": "=",
                                                "value": "=",
                                                "valueText": "=",
                                                "hasTrailingTrivia": true,
                                                "trailingTrivia": [
                                                    {
                                                        "kind": "WhitespaceTrivia",
                                                        "text": " "
                                                    }
                                                ]
                                            },
                                            "right": {
                                                "kind": "TrueKeyword",
                                                "fullStart": 730,
                                                "fullEnd": 734,
                                                "start": 730,
                                                "end": 734,
                                                "fullWidth": 4,
                                                "width": 4,
                                                "text": "true",
                                                "value": true,
                                                "valueText": "true"
                                            }
                                        },
                                        "semicolonToken": {
                                            "kind": "SemicolonToken",
                                            "fullStart": 734,
                                            "fullEnd": 737,
                                            "start": 734,
                                            "end": 735,
                                            "fullWidth": 3,
                                            "width": 1,
                                            "text": ";",
                                            "value": ";",
                                            "valueText": ";",
                                            "hasTrailingTrivia": true,
                                            "hasTrailingNewLine": true,
                                            "trailingTrivia": [
                                                {
                                                    "kind": "NewLineTrivia",
                                                    "text": "\r\n"
                                                }
                                            ]
                                        }
                                    }
                                ],
                                "closeBraceToken": {
                                    "kind": "CloseBraceToken",
                                    "fullStart": 737,
                                    "fullEnd": 748,
                                    "start": 745,
                                    "end": 746,
                                    "fullWidth": 11,
                                    "width": 1,
                                    "text": "}",
                                    "value": "}",
                                    "valueText": "}",
                                    "hasLeadingTrivia": true,
                                    "hasTrailingTrivia": true,
                                    "hasTrailingNewLine": true,
                                    "leadingTrivia": [
                                        {
                                            "kind": "WhitespaceTrivia",
                                            "text": "        "
                                        }
                                    ],
                                    "trailingTrivia": [
                                        {
                                            "kind": "NewLineTrivia",
                                            "text": "\r\n"
                                        }
                                    ]
                                }
                            }
                        },
                        {
                            "kind": "TryStatement",
                            "fullStart": 748,
                            "fullEnd": 1327,
                            "start": 758,
                            "end": 1325,
                            "fullWidth": 579,
                            "width": 567,
                            "isIncrementallyUnusable": true,
                            "tryKeyword": {
                                "kind": "TryKeyword",
                                "fullStart": 748,
                                "fullEnd": 762,
                                "start": 758,
                                "end": 761,
                                "fullWidth": 14,
                                "width": 3,
                                "text": "try",
                                "value": "try",
                                "valueText": "try",
                                "hasLeadingTrivia": true,
                                "hasLeadingNewLine": true,
                                "hasTrailingTrivia": true,
                                "leadingTrivia": [
                                    {
                                        "kind": "NewLineTrivia",
                                        "text": "\r\n"
                                    },
                                    {
                                        "kind": "WhitespaceTrivia",
                                        "text": "        "
                                    }
                                ],
                                "trailingTrivia": [
                                    {
                                        "kind": "WhitespaceTrivia",
                                        "text": " "
                                    }
                                ]
                            },
                            "block": {
                                "kind": "Block",
                                "fullStart": 762,
                                "fullEnd": 1260,
                                "start": 762,
                                "end": 1259,
                                "fullWidth": 498,
                                "width": 497,
                                "isIncrementallyUnusable": true,
                                "openBraceToken": {
                                    "kind": "OpenBraceToken",
                                    "fullStart": 762,
                                    "fullEnd": 765,
                                    "start": 762,
                                    "end": 763,
                                    "fullWidth": 3,
                                    "width": 1,
                                    "text": "{",
                                    "value": "{",
                                    "valueText": "{",
                                    "hasTrailingTrivia": true,
                                    "hasTrailingNewLine": true,
                                    "trailingTrivia": [
                                        {
                                            "kind": "NewLineTrivia",
                                            "text": "\r\n"
                                        }
                                    ]
                                },
                                "statements": [
                                    {
                                        "kind": "ExpressionStatement",
                                        "fullStart": 765,
                                        "fullEnd": 970,
                                        "start": 777,
                                        "end": 968,
                                        "fullWidth": 205,
                                        "width": 191,
                                        "isIncrementallyUnusable": true,
                                        "expression": {
                                            "kind": "InvocationExpression",
                                            "fullStart": 765,
                                            "fullEnd": 967,
                                            "start": 777,
                                            "end": 967,
                                            "fullWidth": 202,
                                            "width": 190,
                                            "isIncrementallyUnusable": true,
                                            "expression": {
                                                "kind": "MemberAccessExpression",
                                                "fullStart": 765,
                                                "fullEnd": 798,
                                                "start": 777,
                                                "end": 798,
                                                "fullWidth": 33,
                                                "width": 21,
                                                "expression": {
                                                    "kind": "IdentifierName",
                                                    "fullStart": 765,
                                                    "fullEnd": 783,
                                                    "start": 777,
                                                    "end": 783,
                                                    "fullWidth": 18,
                                                    "width": 6,
                                                    "text": "Object",
                                                    "value": "Object",
                                                    "valueText": "Object",
                                                    "hasLeadingTrivia": true,
                                                    "leadingTrivia": [
                                                        {
                                                            "kind": "WhitespaceTrivia",
                                                            "text": "            "
                                                        }
                                                    ]
                                                },
                                                "dotToken": {
                                                    "kind": "DotToken",
                                                    "fullStart": 783,
                                                    "fullEnd": 784,
                                                    "start": 783,
                                                    "end": 784,
                                                    "fullWidth": 1,
                                                    "width": 1,
                                                    "text": ".",
                                                    "value": ".",
                                                    "valueText": "."
                                                },
                                                "name": {
                                                    "kind": "IdentifierName",
                                                    "fullStart": 784,
                                                    "fullEnd": 798,
                                                    "start": 784,
                                                    "end": 798,
                                                    "fullWidth": 14,
                                                    "width": 14,
                                                    "text": "defineProperty",
                                                    "value": "defineProperty",
                                                    "valueText": "defineProperty"
                                                }
                                            },
                                            "argumentList": {
                                                "kind": "ArgumentList",
                                                "fullStart": 798,
                                                "fullEnd": 967,
                                                "start": 798,
                                                "end": 967,
                                                "fullWidth": 169,
                                                "width": 169,
                                                "isIncrementallyUnusable": true,
                                                "openParenToken": {
                                                    "kind": "OpenParenToken",
                                                    "fullStart": 798,
                                                    "fullEnd": 799,
                                                    "start": 798,
                                                    "end": 799,
                                                    "fullWidth": 1,
                                                    "width": 1,
                                                    "text": "(",
                                                    "value": "(",
                                                    "valueText": "("
                                                },
                                                "arguments": [
                                                    {
                                                        "kind": "MemberAccessExpression",
                                                        "fullStart": 799,
                                                        "fullEnd": 815,
                                                        "start": 799,
                                                        "end": 815,
                                                        "fullWidth": 16,
                                                        "width": 16,
                                                        "expression": {
                                                            "kind": "IdentifierName",
                                                            "fullStart": 799,
                                                            "fullEnd": 805,
                                                            "start": 799,
                                                            "end": 805,
                                                            "fullWidth": 6,
                                                            "width": 6,
                                                            "text": "Object",
                                                            "value": "Object",
                                                            "valueText": "Object"
                                                        },
                                                        "dotToken": {
                                                            "kind": "DotToken",
                                                            "fullStart": 805,
                                                            "fullEnd": 806,
                                                            "start": 805,
                                                            "end": 806,
                                                            "fullWidth": 1,
                                                            "width": 1,
                                                            "text": ".",
                                                            "value": ".",
                                                            "valueText": "."
                                                        },
                                                        "name": {
                                                            "kind": "IdentifierName",
                                                            "fullStart": 806,
                                                            "fullEnd": 815,
                                                            "start": 806,
                                                            "end": 815,
                                                            "fullWidth": 9,
                                                            "width": 9,
                                                            "text": "prototype",
                                                            "value": "prototype",
                                                            "valueText": "prototype"
                                                        }
                                                    },
                                                    {
                                                        "kind": "CommaToken",
                                                        "fullStart": 815,
                                                        "fullEnd": 817,
                                                        "start": 815,
                                                        "end": 816,
                                                        "fullWidth": 2,
                                                        "width": 1,
                                                        "text": ",",
                                                        "value": ",",
                                                        "valueText": ",",
                                                        "hasTrailingTrivia": true,
                                                        "trailingTrivia": [
                                                            {
                                                                "kind": "WhitespaceTrivia",
                                                                "text": " "
                                                            }
                                                        ]
                                                    },
                                                    {
                                                        "kind": "StringLiteral",
                                                        "fullStart": 817,
                                                        "fullEnd": 825,
                                                        "start": 817,
                                                        "end": 825,
                                                        "fullWidth": 8,
                                                        "width": 8,
                                                        "text": "\"length\"",
                                                        "value": "length",
                                                        "valueText": "length"
                                                    },
                                                    {
                                                        "kind": "CommaToken",
                                                        "fullStart": 825,
                                                        "fullEnd": 827,
                                                        "start": 825,
                                                        "end": 826,
                                                        "fullWidth": 2,
                                                        "width": 1,
                                                        "text": ",",
                                                        "value": ",",
                                                        "valueText": ",",
                                                        "hasTrailingTrivia": true,
                                                        "trailingTrivia": [
                                                            {
                                                                "kind": "WhitespaceTrivia",
                                                                "text": " "
                                                            }
                                                        ]
                                                    },
                                                    {
                                                        "kind": "ObjectLiteralExpression",
                                                        "fullStart": 827,
                                                        "fullEnd": 966,
                                                        "start": 827,
                                                        "end": 966,
                                                        "fullWidth": 139,
                                                        "width": 139,
                                                        "isIncrementallyUnusable": true,
                                                        "openBraceToken": {
                                                            "kind": "OpenBraceToken",
                                                            "fullStart": 827,
                                                            "fullEnd": 830,
                                                            "start": 827,
                                                            "end": 828,
                                                            "fullWidth": 3,
                                                            "width": 1,
                                                            "text": "{",
                                                            "value": "{",
                                                            "valueText": "{",
                                                            "hasTrailingTrivia": true,
                                                            "hasTrailingNewLine": true,
                                                            "trailingTrivia": [
                                                                {
                                                                    "kind": "NewLineTrivia",
                                                                    "text": "\r\n"
                                                                }
                                                            ]
                                                        },
                                                        "propertyAssignments": [
                                                            {
                                                                "kind": "SimplePropertyAssignment",
                                                                "fullStart": 830,
                                                                "fullEnd": 914,
                                                                "start": 846,
                                                                "end": 914,
                                                                "fullWidth": 84,
                                                                "width": 68,
                                                                "isIncrementallyUnusable": true,
                                                                "propertyName": {
                                                                    "kind": "IdentifierName",
                                                                    "fullStart": 830,
                                                                    "fullEnd": 849,
                                                                    "start": 846,
                                                                    "end": 849,
                                                                    "fullWidth": 19,
                                                                    "width": 3,
                                                                    "text": "get",
                                                                    "value": "get",
                                                                    "valueText": "get",
                                                                    "hasLeadingTrivia": true,
                                                                    "leadingTrivia": [
                                                                        {
                                                                            "kind": "WhitespaceTrivia",
                                                                            "text": "                "
                                                                        }
                                                                    ]
                                                                },
                                                                "colonToken": {
                                                                    "kind": "ColonToken",
                                                                    "fullStart": 849,
                                                                    "fullEnd": 851,
                                                                    "start": 849,
                                                                    "end": 850,
                                                                    "fullWidth": 2,
                                                                    "width": 1,
                                                                    "text": ":",
                                                                    "value": ":",
                                                                    "valueText": ":",
                                                                    "hasTrailingTrivia": true,
                                                                    "trailingTrivia": [
                                                                        {
                                                                            "kind": "WhitespaceTrivia",
                                                                            "text": " "
                                                                        }
                                                                    ]
                                                                },
                                                                "expression": {
                                                                    "kind": "FunctionExpression",
                                                                    "fullStart": 851,
                                                                    "fullEnd": 914,
                                                                    "start": 851,
                                                                    "end": 914,
                                                                    "fullWidth": 63,
                                                                    "width": 63,
                                                                    "functionKeyword": {
                                                                        "kind": "FunctionKeyword",
                                                                        "fullStart": 851,
                                                                        "fullEnd": 860,
                                                                        "start": 851,
                                                                        "end": 859,
                                                                        "fullWidth": 9,
                                                                        "width": 8,
                                                                        "text": "function",
                                                                        "value": "function",
                                                                        "valueText": "function",
                                                                        "hasTrailingTrivia": true,
                                                                        "trailingTrivia": [
                                                                            {
                                                                                "kind": "WhitespaceTrivia",
                                                                                "text": " "
                                                                            }
                                                                        ]
                                                                    },
                                                                    "callSignature": {
                                                                        "kind": "CallSignature",
                                                                        "fullStart": 860,
                                                                        "fullEnd": 863,
                                                                        "start": 860,
                                                                        "end": 862,
                                                                        "fullWidth": 3,
                                                                        "width": 2,
                                                                        "parameterList": {
                                                                            "kind": "ParameterList",
                                                                            "fullStart": 860,
                                                                            "fullEnd": 863,
                                                                            "start": 860,
                                                                            "end": 862,
                                                                            "fullWidth": 3,
                                                                            "width": 2,
                                                                            "openParenToken": {
                                                                                "kind": "OpenParenToken",
                                                                                "fullStart": 860,
                                                                                "fullEnd": 861,
                                                                                "start": 860,
                                                                                "end": 861,
                                                                                "fullWidth": 1,
                                                                                "width": 1,
                                                                                "text": "(",
                                                                                "value": "(",
                                                                                "valueText": "("
                                                                            },
                                                                            "parameters": [],
                                                                            "closeParenToken": {
                                                                                "kind": "CloseParenToken",
                                                                                "fullStart": 861,
                                                                                "fullEnd": 863,
                                                                                "start": 861,
                                                                                "end": 862,
                                                                                "fullWidth": 2,
                                                                                "width": 1,
                                                                                "text": ")",
                                                                                "value": ")",
                                                                                "valueText": ")",
                                                                                "hasTrailingTrivia": true,
                                                                                "trailingTrivia": [
                                                                                    {
                                                                                        "kind": "WhitespaceTrivia",
                                                                                        "text": " "
                                                                                    }
                                                                                ]
                                                                            }
                                                                        }
                                                                    },
                                                                    "block": {
                                                                        "kind": "Block",
                                                                        "fullStart": 863,
                                                                        "fullEnd": 914,
                                                                        "start": 863,
                                                                        "end": 914,
                                                                        "fullWidth": 51,
                                                                        "width": 51,
                                                                        "openBraceToken": {
                                                                            "kind": "OpenBraceToken",
                                                                            "fullStart": 863,
                                                                            "fullEnd": 866,
                                                                            "start": 863,
                                                                            "end": 864,
                                                                            "fullWidth": 3,
                                                                            "width": 1,
                                                                            "text": "{",
                                                                            "value": "{",
                                                                            "valueText": "{",
                                                                            "hasTrailingTrivia": true,
                                                                            "hasTrailingNewLine": true,
                                                                            "trailingTrivia": [
                                                                                {
                                                                                    "kind": "NewLineTrivia",
                                                                                    "text": "\r\n"
                                                                                }
                                                                            ]
                                                                        },
                                                                        "statements": [
                                                                            {
                                                                                "kind": "ReturnStatement",
                                                                                "fullStart": 866,
                                                                                "fullEnd": 897,
                                                                                "start": 886,
                                                                                "end": 895,
                                                                                "fullWidth": 31,
                                                                                "width": 9,
                                                                                "returnKeyword": {
                                                                                    "kind": "ReturnKeyword",
                                                                                    "fullStart": 866,
                                                                                    "fullEnd": 893,
                                                                                    "start": 886,
                                                                                    "end": 892,
                                                                                    "fullWidth": 27,
                                                                                    "width": 6,
                                                                                    "text": "return",
                                                                                    "value": "return",
                                                                                    "valueText": "return",
                                                                                    "hasLeadingTrivia": true,
                                                                                    "hasTrailingTrivia": true,
                                                                                    "leadingTrivia": [
                                                                                        {
                                                                                            "kind": "WhitespaceTrivia",
                                                                                            "text": "                    "
                                                                                        }
                                                                                    ],
                                                                                    "trailingTrivia": [
                                                                                        {
                                                                                            "kind": "WhitespaceTrivia",
                                                                                            "text": " "
                                                                                        }
                                                                                    ]
                                                                                },
                                                                                "expression": {
                                                                                    "kind": "NumericLiteral",
                                                                                    "fullStart": 893,
                                                                                    "fullEnd": 894,
                                                                                    "start": 893,
                                                                                    "end": 894,
                                                                                    "fullWidth": 1,
                                                                                    "width": 1,
                                                                                    "text": "2",
                                                                                    "value": 2,
                                                                                    "valueText": "2"
                                                                                },
                                                                                "semicolonToken": {
                                                                                    "kind": "SemicolonToken",
                                                                                    "fullStart": 894,
                                                                                    "fullEnd": 897,
                                                                                    "start": 894,
                                                                                    "end": 895,
                                                                                    "fullWidth": 3,
                                                                                    "width": 1,
                                                                                    "text": ";",
                                                                                    "value": ";",
                                                                                    "valueText": ";",
                                                                                    "hasTrailingTrivia": true,
                                                                                    "hasTrailingNewLine": true,
                                                                                    "trailingTrivia": [
                                                                                        {
                                                                                            "kind": "NewLineTrivia",
                                                                                            "text": "\r\n"
                                                                                        }
                                                                                    ]
                                                                                }
                                                                            }
                                                                        ],
                                                                        "closeBraceToken": {
                                                                            "kind": "CloseBraceToken",
                                                                            "fullStart": 897,
                                                                            "fullEnd": 914,
                                                                            "start": 913,
                                                                            "end": 914,
                                                                            "fullWidth": 17,
                                                                            "width": 1,
                                                                            "text": "}",
                                                                            "value": "}",
                                                                            "valueText": "}",
                                                                            "hasLeadingTrivia": true,
                                                                            "leadingTrivia": [
                                                                                {
                                                                                    "kind": "WhitespaceTrivia",
                                                                                    "text": "                "
                                                                                }
                                                                            ]
                                                                        }
                                                                    }
                                                                }
                                                            },
                                                            {
                                                                "kind": "CommaToken",
                                                                "fullStart": 914,
                                                                "fullEnd": 917,
                                                                "start": 914,
                                                                "end": 915,
                                                                "fullWidth": 3,
                                                                "width": 1,
                                                                "text": ",",
                                                                "value": ",",
                                                                "valueText": ",",
                                                                "hasTrailingTrivia": true,
                                                                "hasTrailingNewLine": true,
                                                                "trailingTrivia": [
                                                                    {
                                                                        "kind": "NewLineTrivia",
                                                                        "text": "\r\n"
                                                                    }
                                                                ]
                                                            },
                                                            {
                                                                "kind": "SimplePropertyAssignment",
                                                                "fullStart": 917,
                                                                "fullEnd": 953,
                                                                "start": 933,
                                                                "end": 951,
                                                                "fullWidth": 36,
                                                                "width": 18,
                                                                "propertyName": {
                                                                    "kind": "IdentifierName",
                                                                    "fullStart": 917,
                                                                    "fullEnd": 945,
                                                                    "start": 933,
                                                                    "end": 945,
                                                                    "fullWidth": 28,
                                                                    "width": 12,
                                                                    "text": "configurable",
                                                                    "value": "configurable",
                                                                    "valueText": "configurable",
                                                                    "hasLeadingTrivia": true,
                                                                    "leadingTrivia": [
                                                                        {
                                                                            "kind": "WhitespaceTrivia",
                                                                            "text": "                "
                                                                        }
                                                                    ]
                                                                },
                                                                "colonToken": {
                                                                    "kind": "ColonToken",
                                                                    "fullStart": 945,
                                                                    "fullEnd": 947,
                                                                    "start": 945,
                                                                    "end": 946,
                                                                    "fullWidth": 2,
                                                                    "width": 1,
                                                                    "text": ":",
                                                                    "value": ":",
                                                                    "valueText": ":",
                                                                    "hasTrailingTrivia": true,
                                                                    "trailingTrivia": [
                                                                        {
                                                                            "kind": "WhitespaceTrivia",
                                                                            "text": " "
                                                                        }
                                                                    ]
                                                                },
                                                                "expression": {
                                                                    "kind": "TrueKeyword",
                                                                    "fullStart": 947,
                                                                    "fullEnd": 953,
                                                                    "start": 947,
                                                                    "end": 951,
                                                                    "fullWidth": 6,
                                                                    "width": 4,
                                                                    "text": "true",
                                                                    "value": true,
                                                                    "valueText": "true",
                                                                    "hasTrailingTrivia": true,
                                                                    "hasTrailingNewLine": true,
                                                                    "trailingTrivia": [
                                                                        {
                                                                            "kind": "NewLineTrivia",
                                                                            "text": "\r\n"
                                                                        }
                                                                    ]
                                                                }
                                                            }
                                                        ],
                                                        "closeBraceToken": {
                                                            "kind": "CloseBraceToken",
                                                            "fullStart": 953,
                                                            "fullEnd": 966,
                                                            "start": 965,
                                                            "end": 966,
                                                            "fullWidth": 13,
                                                            "width": 1,
                                                            "text": "}",
                                                            "value": "}",
                                                            "valueText": "}",
                                                            "hasLeadingTrivia": true,
                                                            "leadingTrivia": [
                                                                {
                                                                    "kind": "WhitespaceTrivia",
                                                                    "text": "            "
                                                                }
                                                            ]
                                                        }
                                                    }
                                                ],
                                                "closeParenToken": {
                                                    "kind": "CloseParenToken",
                                                    "fullStart": 966,
                                                    "fullEnd": 967,
                                                    "start": 966,
                                                    "end": 967,
                                                    "fullWidth": 1,
                                                    "width": 1,
                                                    "text": ")",
                                                    "value": ")",
                                                    "valueText": ")"
                                                }
                                            }
                                        },
                                        "semicolonToken": {
                                            "kind": "SemicolonToken",
                                            "fullStart": 967,
                                            "fullEnd": 970,
                                            "start": 967,
                                            "end": 968,
                                            "fullWidth": 3,
                                            "width": 1,
                                            "text": ";",
                                            "value": ";",
                                            "valueText": ";",
                                            "hasTrailingTrivia": true,
                                            "hasTrailingNewLine": true,
                                            "trailingTrivia": [
                                                {
                                                    "kind": "NewLineTrivia",
                                                    "text": "\r\n"
                                                }
                                            ]
                                        }
                                    },
                                    {
                                        "kind": "VariableStatement",
                                        "fullStart": 970,
                                        "fullEnd": 1013,
                                        "start": 984,
                                        "end": 1011,
                                        "fullWidth": 43,
                                        "width": 27,
                                        "modifiers": [],
                                        "variableDeclaration": {
                                            "kind": "VariableDeclaration",
                                            "fullStart": 970,
                                            "fullEnd": 1010,
                                            "start": 984,
                                            "end": 1010,
                                            "fullWidth": 40,
                                            "width": 26,
                                            "varKeyword": {
                                                "kind": "VarKeyword",
                                                "fullStart": 970,
                                                "fullEnd": 988,
                                                "start": 984,
                                                "end": 987,
                                                "fullWidth": 18,
                                                "width": 3,
                                                "text": "var",
                                                "value": "var",
                                                "valueText": "var",
                                                "hasLeadingTrivia": true,
                                                "hasLeadingNewLine": true,
                                                "hasTrailingTrivia": true,
                                                "leadingTrivia": [
                                                    {
                                                        "kind": "NewLineTrivia",
                                                        "text": "\r\n"
                                                    },
                                                    {
                                                        "kind": "WhitespaceTrivia",
                                                        "text": "            "
                                                    }
                                                ],
                                                "trailingTrivia": [
                                                    {
                                                        "kind": "WhitespaceTrivia",
                                                        "text": " "
                                                    }
                                                ]
                                            },
                                            "variableDeclarators": [
                                                {
                                                    "kind": "VariableDeclarator",
                                                    "fullStart": 988,
                                                    "fullEnd": 1010,
                                                    "start": 988,
                                                    "end": 1010,
                                                    "fullWidth": 22,
<<<<<<< HEAD
                                                    "width": 22,
                                                    "identifier": {
=======
                                                    "propertyName": {
>>>>>>> 85e84683
                                                        "kind": "IdentifierName",
                                                        "fullStart": 988,
                                                        "fullEnd": 992,
                                                        "start": 988,
                                                        "end": 991,
                                                        "fullWidth": 4,
                                                        "width": 3,
                                                        "text": "obj",
                                                        "value": "obj",
                                                        "valueText": "obj",
                                                        "hasTrailingTrivia": true,
                                                        "trailingTrivia": [
                                                            {
                                                                "kind": "WhitespaceTrivia",
                                                                "text": " "
                                                            }
                                                        ]
                                                    },
                                                    "equalsValueClause": {
                                                        "kind": "EqualsValueClause",
                                                        "fullStart": 992,
                                                        "fullEnd": 1010,
                                                        "start": 992,
                                                        "end": 1010,
                                                        "fullWidth": 18,
                                                        "width": 18,
                                                        "equalsToken": {
                                                            "kind": "EqualsToken",
                                                            "fullStart": 992,
                                                            "fullEnd": 994,
                                                            "start": 992,
                                                            "end": 993,
                                                            "fullWidth": 2,
                                                            "width": 1,
                                                            "text": "=",
                                                            "value": "=",
                                                            "valueText": "=",
                                                            "hasTrailingTrivia": true,
                                                            "trailingTrivia": [
                                                                {
                                                                    "kind": "WhitespaceTrivia",
                                                                    "text": " "
                                                                }
                                                            ]
                                                        },
                                                        "value": {
                                                            "kind": "ObjectLiteralExpression",
                                                            "fullStart": 994,
                                                            "fullEnd": 1010,
                                                            "start": 994,
                                                            "end": 1010,
                                                            "fullWidth": 16,
                                                            "width": 16,
                                                            "openBraceToken": {
                                                                "kind": "OpenBraceToken",
                                                                "fullStart": 994,
                                                                "fullEnd": 996,
                                                                "start": 994,
                                                                "end": 995,
                                                                "fullWidth": 2,
                                                                "width": 1,
                                                                "text": "{",
                                                                "value": "{",
                                                                "valueText": "{",
                                                                "hasTrailingTrivia": true,
                                                                "trailingTrivia": [
                                                                    {
                                                                        "kind": "WhitespaceTrivia",
                                                                        "text": " "
                                                                    }
                                                                ]
                                                            },
                                                            "propertyAssignments": [
                                                                {
                                                                    "kind": "SimplePropertyAssignment",
                                                                    "fullStart": 996,
                                                                    "fullEnd": 1001,
                                                                    "start": 996,
                                                                    "end": 1001,
                                                                    "fullWidth": 5,
                                                                    "width": 5,
                                                                    "propertyName": {
                                                                        "kind": "NumericLiteral",
                                                                        "fullStart": 996,
                                                                        "fullEnd": 997,
                                                                        "start": 996,
                                                                        "end": 997,
                                                                        "fullWidth": 1,
                                                                        "width": 1,
                                                                        "text": "0",
                                                                        "value": 0,
                                                                        "valueText": "0"
                                                                    },
                                                                    "colonToken": {
                                                                        "kind": "ColonToken",
                                                                        "fullStart": 997,
                                                                        "fullEnd": 999,
                                                                        "start": 997,
                                                                        "end": 998,
                                                                        "fullWidth": 2,
                                                                        "width": 1,
                                                                        "text": ":",
                                                                        "value": ":",
                                                                        "valueText": ":",
                                                                        "hasTrailingTrivia": true,
                                                                        "trailingTrivia": [
                                                                            {
                                                                                "kind": "WhitespaceTrivia",
                                                                                "text": " "
                                                                            }
                                                                        ]
                                                                    },
                                                                    "expression": {
                                                                        "kind": "NumericLiteral",
                                                                        "fullStart": 999,
                                                                        "fullEnd": 1001,
                                                                        "start": 999,
                                                                        "end": 1001,
                                                                        "fullWidth": 2,
                                                                        "width": 2,
                                                                        "text": "12",
                                                                        "value": 12,
                                                                        "valueText": "12"
                                                                    }
                                                                },
                                                                {
                                                                    "kind": "CommaToken",
                                                                    "fullStart": 1001,
                                                                    "fullEnd": 1003,
                                                                    "start": 1001,
                                                                    "end": 1002,
                                                                    "fullWidth": 2,
                                                                    "width": 1,
                                                                    "text": ",",
                                                                    "value": ",",
                                                                    "valueText": ",",
                                                                    "hasTrailingTrivia": true,
                                                                    "trailingTrivia": [
                                                                        {
                                                                            "kind": "WhitespaceTrivia",
                                                                            "text": " "
                                                                        }
                                                                    ]
                                                                },
                                                                {
                                                                    "kind": "SimplePropertyAssignment",
                                                                    "fullStart": 1003,
                                                                    "fullEnd": 1009,
                                                                    "start": 1003,
                                                                    "end": 1008,
                                                                    "fullWidth": 6,
                                                                    "width": 5,
                                                                    "propertyName": {
                                                                        "kind": "NumericLiteral",
                                                                        "fullStart": 1003,
                                                                        "fullEnd": 1004,
                                                                        "start": 1003,
                                                                        "end": 1004,
                                                                        "fullWidth": 1,
                                                                        "width": 1,
                                                                        "text": "1",
                                                                        "value": 1,
                                                                        "valueText": "1"
                                                                    },
                                                                    "colonToken": {
                                                                        "kind": "ColonToken",
                                                                        "fullStart": 1004,
                                                                        "fullEnd": 1006,
                                                                        "start": 1004,
                                                                        "end": 1005,
                                                                        "fullWidth": 2,
                                                                        "width": 1,
                                                                        "text": ":",
                                                                        "value": ":",
                                                                        "valueText": ":",
                                                                        "hasTrailingTrivia": true,
                                                                        "trailingTrivia": [
                                                                            {
                                                                                "kind": "WhitespaceTrivia",
                                                                                "text": " "
                                                                            }
                                                                        ]
                                                                    },
                                                                    "expression": {
                                                                        "kind": "NumericLiteral",
                                                                        "fullStart": 1006,
                                                                        "fullEnd": 1009,
                                                                        "start": 1006,
                                                                        "end": 1008,
                                                                        "fullWidth": 3,
                                                                        "width": 2,
                                                                        "text": "11",
                                                                        "value": 11,
                                                                        "valueText": "11",
                                                                        "hasTrailingTrivia": true,
                                                                        "trailingTrivia": [
                                                                            {
                                                                                "kind": "WhitespaceTrivia",
                                                                                "text": " "
                                                                            }
                                                                        ]
                                                                    }
                                                                }
                                                            ],
                                                            "closeBraceToken": {
                                                                "kind": "CloseBraceToken",
                                                                "fullStart": 1009,
                                                                "fullEnd": 1010,
                                                                "start": 1009,
                                                                "end": 1010,
                                                                "fullWidth": 1,
                                                                "width": 1,
                                                                "text": "}",
                                                                "value": "}",
                                                                "valueText": "}"
                                                            }
                                                        }
                                                    }
                                                }
                                            ]
                                        },
                                        "semicolonToken": {
                                            "kind": "SemicolonToken",
                                            "fullStart": 1010,
                                            "fullEnd": 1013,
                                            "start": 1010,
                                            "end": 1011,
                                            "fullWidth": 3,
                                            "width": 1,
                                            "text": ";",
                                            "value": ";",
                                            "valueText": ";",
                                            "hasTrailingTrivia": true,
                                            "hasTrailingNewLine": true,
                                            "trailingTrivia": [
                                                {
                                                    "kind": "NewLineTrivia",
                                                    "text": "\r\n"
                                                }
                                            ]
                                        }
                                    },
                                    {
                                        "kind": "ExpressionStatement",
                                        "fullStart": 1013,
                                        "fullEnd": 1157,
                                        "start": 1025,
                                        "end": 1155,
                                        "fullWidth": 144,
                                        "width": 130,
                                        "isIncrementallyUnusable": true,
                                        "expression": {
                                            "kind": "InvocationExpression",
                                            "fullStart": 1013,
                                            "fullEnd": 1154,
                                            "start": 1025,
                                            "end": 1154,
                                            "fullWidth": 141,
                                            "width": 129,
                                            "isIncrementallyUnusable": true,
                                            "expression": {
                                                "kind": "MemberAccessExpression",
                                                "fullStart": 1013,
                                                "fullEnd": 1046,
                                                "start": 1025,
                                                "end": 1046,
                                                "fullWidth": 33,
                                                "width": 21,
                                                "expression": {
                                                    "kind": "IdentifierName",
                                                    "fullStart": 1013,
                                                    "fullEnd": 1031,
                                                    "start": 1025,
                                                    "end": 1031,
                                                    "fullWidth": 18,
                                                    "width": 6,
                                                    "text": "Object",
                                                    "value": "Object",
                                                    "valueText": "Object",
                                                    "hasLeadingTrivia": true,
                                                    "leadingTrivia": [
                                                        {
                                                            "kind": "WhitespaceTrivia",
                                                            "text": "            "
                                                        }
                                                    ]
                                                },
                                                "dotToken": {
                                                    "kind": "DotToken",
                                                    "fullStart": 1031,
                                                    "fullEnd": 1032,
                                                    "start": 1031,
                                                    "end": 1032,
                                                    "fullWidth": 1,
                                                    "width": 1,
                                                    "text": ".",
                                                    "value": ".",
                                                    "valueText": "."
                                                },
                                                "name": {
                                                    "kind": "IdentifierName",
                                                    "fullStart": 1032,
                                                    "fullEnd": 1046,
                                                    "start": 1032,
                                                    "end": 1046,
                                                    "fullWidth": 14,
                                                    "width": 14,
                                                    "text": "defineProperty",
                                                    "value": "defineProperty",
                                                    "valueText": "defineProperty"
                                                }
                                            },
                                            "argumentList": {
                                                "kind": "ArgumentList",
                                                "fullStart": 1046,
                                                "fullEnd": 1154,
                                                "start": 1046,
                                                "end": 1154,
                                                "fullWidth": 108,
                                                "width": 108,
                                                "isIncrementallyUnusable": true,
                                                "openParenToken": {
                                                    "kind": "OpenParenToken",
                                                    "fullStart": 1046,
                                                    "fullEnd": 1047,
                                                    "start": 1046,
                                                    "end": 1047,
                                                    "fullWidth": 1,
                                                    "width": 1,
                                                    "text": "(",
                                                    "value": "(",
                                                    "valueText": "("
                                                },
                                                "arguments": [
                                                    {
                                                        "kind": "IdentifierName",
                                                        "fullStart": 1047,
                                                        "fullEnd": 1050,
                                                        "start": 1047,
                                                        "end": 1050,
                                                        "fullWidth": 3,
                                                        "width": 3,
                                                        "text": "obj",
                                                        "value": "obj",
                                                        "valueText": "obj"
                                                    },
                                                    {
                                                        "kind": "CommaToken",
                                                        "fullStart": 1050,
                                                        "fullEnd": 1052,
                                                        "start": 1050,
                                                        "end": 1051,
                                                        "fullWidth": 2,
                                                        "width": 1,
                                                        "text": ",",
                                                        "value": ",",
                                                        "valueText": ",",
                                                        "hasTrailingTrivia": true,
                                                        "trailingTrivia": [
                                                            {
                                                                "kind": "WhitespaceTrivia",
                                                                "text": " "
                                                            }
                                                        ]
                                                    },
                                                    {
                                                        "kind": "StringLiteral",
                                                        "fullStart": 1052,
                                                        "fullEnd": 1060,
                                                        "start": 1052,
                                                        "end": 1060,
                                                        "fullWidth": 8,
                                                        "width": 8,
                                                        "text": "\"length\"",
                                                        "value": "length",
                                                        "valueText": "length"
                                                    },
                                                    {
                                                        "kind": "CommaToken",
                                                        "fullStart": 1060,
                                                        "fullEnd": 1062,
                                                        "start": 1060,
                                                        "end": 1061,
                                                        "fullWidth": 2,
                                                        "width": 1,
                                                        "text": ",",
                                                        "value": ",",
                                                        "valueText": ",",
                                                        "hasTrailingTrivia": true,
                                                        "trailingTrivia": [
                                                            {
                                                                "kind": "WhitespaceTrivia",
                                                                "text": " "
                                                            }
                                                        ]
                                                    },
                                                    {
                                                        "kind": "ObjectLiteralExpression",
                                                        "fullStart": 1062,
                                                        "fullEnd": 1153,
                                                        "start": 1062,
                                                        "end": 1153,
                                                        "fullWidth": 91,
                                                        "width": 91,
                                                        "isIncrementallyUnusable": true,
                                                        "openBraceToken": {
                                                            "kind": "OpenBraceToken",
                                                            "fullStart": 1062,
                                                            "fullEnd": 1065,
                                                            "start": 1062,
                                                            "end": 1063,
                                                            "fullWidth": 3,
                                                            "width": 1,
                                                            "text": "{",
                                                            "value": "{",
                                                            "valueText": "{",
                                                            "hasTrailingTrivia": true,
                                                            "hasTrailingNewLine": true,
                                                            "trailingTrivia": [
                                                                {
                                                                    "kind": "NewLineTrivia",
                                                                    "text": "\r\n"
                                                                }
                                                            ]
                                                        },
                                                        "propertyAssignments": [
                                                            {
                                                                "kind": "SimplePropertyAssignment",
                                                                "fullStart": 1065,
                                                                "fullEnd": 1101,
                                                                "start": 1081,
                                                                "end": 1101,
                                                                "fullWidth": 36,
                                                                "width": 20,
                                                                "isIncrementallyUnusable": true,
                                                                "propertyName": {
                                                                    "kind": "IdentifierName",
                                                                    "fullStart": 1065,
                                                                    "fullEnd": 1084,
                                                                    "start": 1081,
                                                                    "end": 1084,
                                                                    "fullWidth": 19,
                                                                    "width": 3,
                                                                    "text": "set",
                                                                    "value": "set",
                                                                    "valueText": "set",
                                                                    "hasLeadingTrivia": true,
                                                                    "leadingTrivia": [
                                                                        {
                                                                            "kind": "WhitespaceTrivia",
                                                                            "text": "                "
                                                                        }
                                                                    ]
                                                                },
                                                                "colonToken": {
                                                                    "kind": "ColonToken",
                                                                    "fullStart": 1084,
                                                                    "fullEnd": 1086,
                                                                    "start": 1084,
                                                                    "end": 1085,
                                                                    "fullWidth": 2,
                                                                    "width": 1,
                                                                    "text": ":",
                                                                    "value": ":",
                                                                    "valueText": ":",
                                                                    "hasTrailingTrivia": true,
                                                                    "trailingTrivia": [
                                                                        {
                                                                            "kind": "WhitespaceTrivia",
                                                                            "text": " "
                                                                        }
                                                                    ]
                                                                },
                                                                "expression": {
                                                                    "kind": "FunctionExpression",
                                                                    "fullStart": 1086,
                                                                    "fullEnd": 1101,
                                                                    "start": 1086,
                                                                    "end": 1101,
                                                                    "fullWidth": 15,
                                                                    "width": 15,
                                                                    "functionKeyword": {
                                                                        "kind": "FunctionKeyword",
                                                                        "fullStart": 1086,
                                                                        "fullEnd": 1095,
                                                                        "start": 1086,
                                                                        "end": 1094,
                                                                        "fullWidth": 9,
                                                                        "width": 8,
                                                                        "text": "function",
                                                                        "value": "function",
                                                                        "valueText": "function",
                                                                        "hasTrailingTrivia": true,
                                                                        "trailingTrivia": [
                                                                            {
                                                                                "kind": "WhitespaceTrivia",
                                                                                "text": " "
                                                                            }
                                                                        ]
                                                                    },
                                                                    "callSignature": {
                                                                        "kind": "CallSignature",
                                                                        "fullStart": 1095,
                                                                        "fullEnd": 1098,
                                                                        "start": 1095,
                                                                        "end": 1097,
                                                                        "fullWidth": 3,
                                                                        "width": 2,
                                                                        "parameterList": {
                                                                            "kind": "ParameterList",
                                                                            "fullStart": 1095,
                                                                            "fullEnd": 1098,
                                                                            "start": 1095,
                                                                            "end": 1097,
                                                                            "fullWidth": 3,
                                                                            "width": 2,
                                                                            "openParenToken": {
                                                                                "kind": "OpenParenToken",
                                                                                "fullStart": 1095,
                                                                                "fullEnd": 1096,
                                                                                "start": 1095,
                                                                                "end": 1096,
                                                                                "fullWidth": 1,
                                                                                "width": 1,
                                                                                "text": "(",
                                                                                "value": "(",
                                                                                "valueText": "("
                                                                            },
                                                                            "parameters": [],
                                                                            "closeParenToken": {
                                                                                "kind": "CloseParenToken",
                                                                                "fullStart": 1096,
                                                                                "fullEnd": 1098,
                                                                                "start": 1096,
                                                                                "end": 1097,
                                                                                "fullWidth": 2,
                                                                                "width": 1,
                                                                                "text": ")",
                                                                                "value": ")",
                                                                                "valueText": ")",
                                                                                "hasTrailingTrivia": true,
                                                                                "trailingTrivia": [
                                                                                    {
                                                                                        "kind": "WhitespaceTrivia",
                                                                                        "text": " "
                                                                                    }
                                                                                ]
                                                                            }
                                                                        }
                                                                    },
                                                                    "block": {
                                                                        "kind": "Block",
                                                                        "fullStart": 1098,
                                                                        "fullEnd": 1101,
                                                                        "start": 1098,
                                                                        "end": 1101,
                                                                        "fullWidth": 3,
                                                                        "width": 3,
                                                                        "openBraceToken": {
                                                                            "kind": "OpenBraceToken",
                                                                            "fullStart": 1098,
                                                                            "fullEnd": 1100,
                                                                            "start": 1098,
                                                                            "end": 1099,
                                                                            "fullWidth": 2,
                                                                            "width": 1,
                                                                            "text": "{",
                                                                            "value": "{",
                                                                            "valueText": "{",
                                                                            "hasTrailingTrivia": true,
                                                                            "trailingTrivia": [
                                                                                {
                                                                                    "kind": "WhitespaceTrivia",
                                                                                    "text": " "
                                                                                }
                                                                            ]
                                                                        },
                                                                        "statements": [],
                                                                        "closeBraceToken": {
                                                                            "kind": "CloseBraceToken",
                                                                            "fullStart": 1100,
                                                                            "fullEnd": 1101,
                                                                            "start": 1100,
                                                                            "end": 1101,
                                                                            "fullWidth": 1,
                                                                            "width": 1,
                                                                            "text": "}",
                                                                            "value": "}",
                                                                            "valueText": "}"
                                                                        }
                                                                    }
                                                                }
                                                            },
                                                            {
                                                                "kind": "CommaToken",
                                                                "fullStart": 1101,
                                                                "fullEnd": 1104,
                                                                "start": 1101,
                                                                "end": 1102,
                                                                "fullWidth": 3,
                                                                "width": 1,
                                                                "text": ",",
                                                                "value": ",",
                                                                "valueText": ",",
                                                                "hasTrailingTrivia": true,
                                                                "hasTrailingNewLine": true,
                                                                "trailingTrivia": [
                                                                    {
                                                                        "kind": "NewLineTrivia",
                                                                        "text": "\r\n"
                                                                    }
                                                                ]
                                                            },
                                                            {
                                                                "kind": "SimplePropertyAssignment",
                                                                "fullStart": 1104,
                                                                "fullEnd": 1140,
                                                                "start": 1120,
                                                                "end": 1138,
                                                                "fullWidth": 36,
                                                                "width": 18,
                                                                "propertyName": {
                                                                    "kind": "IdentifierName",
                                                                    "fullStart": 1104,
                                                                    "fullEnd": 1132,
                                                                    "start": 1120,
                                                                    "end": 1132,
                                                                    "fullWidth": 28,
                                                                    "width": 12,
                                                                    "text": "configurable",
                                                                    "value": "configurable",
                                                                    "valueText": "configurable",
                                                                    "hasLeadingTrivia": true,
                                                                    "leadingTrivia": [
                                                                        {
                                                                            "kind": "WhitespaceTrivia",
                                                                            "text": "                "
                                                                        }
                                                                    ]
                                                                },
                                                                "colonToken": {
                                                                    "kind": "ColonToken",
                                                                    "fullStart": 1132,
                                                                    "fullEnd": 1134,
                                                                    "start": 1132,
                                                                    "end": 1133,
                                                                    "fullWidth": 2,
                                                                    "width": 1,
                                                                    "text": ":",
                                                                    "value": ":",
                                                                    "valueText": ":",
                                                                    "hasTrailingTrivia": true,
                                                                    "trailingTrivia": [
                                                                        {
                                                                            "kind": "WhitespaceTrivia",
                                                                            "text": " "
                                                                        }
                                                                    ]
                                                                },
                                                                "expression": {
                                                                    "kind": "TrueKeyword",
                                                                    "fullStart": 1134,
                                                                    "fullEnd": 1140,
                                                                    "start": 1134,
                                                                    "end": 1138,
                                                                    "fullWidth": 6,
                                                                    "width": 4,
                                                                    "text": "true",
                                                                    "value": true,
                                                                    "valueText": "true",
                                                                    "hasTrailingTrivia": true,
                                                                    "hasTrailingNewLine": true,
                                                                    "trailingTrivia": [
                                                                        {
                                                                            "kind": "NewLineTrivia",
                                                                            "text": "\r\n"
                                                                        }
                                                                    ]
                                                                }
                                                            }
                                                        ],
                                                        "closeBraceToken": {
                                                            "kind": "CloseBraceToken",
                                                            "fullStart": 1140,
                                                            "fullEnd": 1153,
                                                            "start": 1152,
                                                            "end": 1153,
                                                            "fullWidth": 13,
                                                            "width": 1,
                                                            "text": "}",
                                                            "value": "}",
                                                            "valueText": "}",
                                                            "hasLeadingTrivia": true,
                                                            "leadingTrivia": [
                                                                {
                                                                    "kind": "WhitespaceTrivia",
                                                                    "text": "            "
                                                                }
                                                            ]
                                                        }
                                                    }
                                                ],
                                                "closeParenToken": {
                                                    "kind": "CloseParenToken",
                                                    "fullStart": 1153,
                                                    "fullEnd": 1154,
                                                    "start": 1153,
                                                    "end": 1154,
                                                    "fullWidth": 1,
                                                    "width": 1,
                                                    "text": ")",
                                                    "value": ")",
                                                    "valueText": ")"
                                                }
                                            }
                                        },
                                        "semicolonToken": {
                                            "kind": "SemicolonToken",
                                            "fullStart": 1154,
                                            "fullEnd": 1157,
                                            "start": 1154,
                                            "end": 1155,
                                            "fullWidth": 3,
                                            "width": 1,
                                            "text": ";",
                                            "value": ";",
                                            "valueText": ";",
                                            "hasTrailingTrivia": true,
                                            "hasTrailingNewLine": true,
                                            "trailingTrivia": [
                                                {
                                                    "kind": "NewLineTrivia",
                                                    "text": "\r\n"
                                                }
                                            ]
                                        }
                                    },
                                    {
                                        "kind": "ExpressionStatement",
                                        "fullStart": 1157,
                                        "fullEnd": 1219,
                                        "start": 1171,
                                        "end": 1217,
                                        "fullWidth": 62,
                                        "width": 46,
                                        "expression": {
                                            "kind": "InvocationExpression",
                                            "fullStart": 1157,
                                            "fullEnd": 1216,
                                            "start": 1171,
                                            "end": 1216,
                                            "fullWidth": 59,
                                            "width": 45,
                                            "expression": {
                                                "kind": "MemberAccessExpression",
                                                "fullStart": 1157,
                                                "fullEnd": 1199,
                                                "start": 1171,
                                                "end": 1199,
                                                "fullWidth": 42,
                                                "width": 28,
                                                "expression": {
                                                    "kind": "MemberAccessExpression",
                                                    "fullStart": 1157,
                                                    "fullEnd": 1194,
                                                    "start": 1171,
                                                    "end": 1194,
                                                    "fullWidth": 37,
                                                    "width": 23,
                                                    "expression": {
                                                        "kind": "MemberAccessExpression",
                                                        "fullStart": 1157,
                                                        "fullEnd": 1186,
                                                        "start": 1171,
                                                        "end": 1186,
                                                        "fullWidth": 29,
                                                        "width": 15,
                                                        "expression": {
                                                            "kind": "IdentifierName",
                                                            "fullStart": 1157,
                                                            "fullEnd": 1176,
                                                            "start": 1171,
                                                            "end": 1176,
                                                            "fullWidth": 19,
                                                            "width": 5,
                                                            "text": "Array",
                                                            "value": "Array",
                                                            "valueText": "Array",
                                                            "hasLeadingTrivia": true,
                                                            "hasLeadingNewLine": true,
                                                            "leadingTrivia": [
                                                                {
                                                                    "kind": "NewLineTrivia",
                                                                    "text": "\r\n"
                                                                },
                                                                {
                                                                    "kind": "WhitespaceTrivia",
                                                                    "text": "            "
                                                                }
                                                            ]
                                                        },
                                                        "dotToken": {
                                                            "kind": "DotToken",
                                                            "fullStart": 1176,
                                                            "fullEnd": 1177,
                                                            "start": 1176,
                                                            "end": 1177,
                                                            "fullWidth": 1,
                                                            "width": 1,
                                                            "text": ".",
                                                            "value": ".",
                                                            "valueText": "."
                                                        },
                                                        "name": {
                                                            "kind": "IdentifierName",
                                                            "fullStart": 1177,
                                                            "fullEnd": 1186,
                                                            "start": 1177,
                                                            "end": 1186,
                                                            "fullWidth": 9,
                                                            "width": 9,
                                                            "text": "prototype",
                                                            "value": "prototype",
                                                            "valueText": "prototype"
                                                        }
                                                    },
                                                    "dotToken": {
                                                        "kind": "DotToken",
                                                        "fullStart": 1186,
                                                        "fullEnd": 1187,
                                                        "start": 1186,
                                                        "end": 1187,
                                                        "fullWidth": 1,
                                                        "width": 1,
                                                        "text": ".",
                                                        "value": ".",
                                                        "valueText": "."
                                                    },
                                                    "name": {
                                                        "kind": "IdentifierName",
                                                        "fullStart": 1187,
                                                        "fullEnd": 1194,
                                                        "start": 1187,
                                                        "end": 1194,
                                                        "fullWidth": 7,
                                                        "width": 7,
                                                        "text": "forEach",
                                                        "value": "forEach",
                                                        "valueText": "forEach"
                                                    }
                                                },
                                                "dotToken": {
                                                    "kind": "DotToken",
                                                    "fullStart": 1194,
                                                    "fullEnd": 1195,
                                                    "start": 1194,
                                                    "end": 1195,
                                                    "fullWidth": 1,
                                                    "width": 1,
                                                    "text": ".",
                                                    "value": ".",
                                                    "valueText": "."
                                                },
                                                "name": {
                                                    "kind": "IdentifierName",
                                                    "fullStart": 1195,
                                                    "fullEnd": 1199,
                                                    "start": 1195,
                                                    "end": 1199,
                                                    "fullWidth": 4,
                                                    "width": 4,
                                                    "text": "call",
                                                    "value": "call",
                                                    "valueText": "call"
                                                }
                                            },
                                            "argumentList": {
                                                "kind": "ArgumentList",
                                                "fullStart": 1199,
                                                "fullEnd": 1216,
                                                "start": 1199,
                                                "end": 1216,
                                                "fullWidth": 17,
                                                "width": 17,
                                                "openParenToken": {
                                                    "kind": "OpenParenToken",
                                                    "fullStart": 1199,
                                                    "fullEnd": 1200,
                                                    "start": 1199,
                                                    "end": 1200,
                                                    "fullWidth": 1,
                                                    "width": 1,
                                                    "text": "(",
                                                    "value": "(",
                                                    "valueText": "("
                                                },
                                                "arguments": [
                                                    {
                                                        "kind": "IdentifierName",
                                                        "fullStart": 1200,
                                                        "fullEnd": 1203,
                                                        "start": 1200,
                                                        "end": 1203,
                                                        "fullWidth": 3,
                                                        "width": 3,
                                                        "text": "obj",
                                                        "value": "obj",
                                                        "valueText": "obj"
                                                    },
                                                    {
                                                        "kind": "CommaToken",
                                                        "fullStart": 1203,
                                                        "fullEnd": 1205,
                                                        "start": 1203,
                                                        "end": 1204,
                                                        "fullWidth": 2,
                                                        "width": 1,
                                                        "text": ",",
                                                        "value": ",",
                                                        "valueText": ",",
                                                        "hasTrailingTrivia": true,
                                                        "trailingTrivia": [
                                                            {
                                                                "kind": "WhitespaceTrivia",
                                                                "text": " "
                                                            }
                                                        ]
                                                    },
                                                    {
                                                        "kind": "IdentifierName",
                                                        "fullStart": 1205,
                                                        "fullEnd": 1215,
                                                        "start": 1205,
                                                        "end": 1215,
                                                        "fullWidth": 10,
                                                        "width": 10,
                                                        "text": "callbackfn",
                                                        "value": "callbackfn",
                                                        "valueText": "callbackfn"
                                                    }
                                                ],
                                                "closeParenToken": {
                                                    "kind": "CloseParenToken",
                                                    "fullStart": 1215,
                                                    "fullEnd": 1216,
                                                    "start": 1215,
                                                    "end": 1216,
                                                    "fullWidth": 1,
                                                    "width": 1,
                                                    "text": ")",
                                                    "value": ")",
                                                    "valueText": ")"
                                                }
                                            }
                                        },
                                        "semicolonToken": {
                                            "kind": "SemicolonToken",
                                            "fullStart": 1216,
                                            "fullEnd": 1219,
                                            "start": 1216,
                                            "end": 1217,
                                            "fullWidth": 3,
                                            "width": 1,
                                            "text": ";",
                                            "value": ";",
                                            "valueText": ";",
                                            "hasTrailingTrivia": true,
                                            "hasTrailingNewLine": true,
                                            "trailingTrivia": [
                                                {
                                                    "kind": "NewLineTrivia",
                                                    "text": "\r\n"
                                                }
                                            ]
                                        }
                                    },
                                    {
                                        "kind": "ReturnStatement",
                                        "fullStart": 1219,
                                        "fullEnd": 1250,
                                        "start": 1231,
                                        "end": 1248,
                                        "fullWidth": 31,
                                        "width": 17,
                                        "returnKeyword": {
                                            "kind": "ReturnKeyword",
                                            "fullStart": 1219,
                                            "fullEnd": 1238,
                                            "start": 1231,
                                            "end": 1237,
                                            "fullWidth": 19,
                                            "width": 6,
                                            "text": "return",
                                            "value": "return",
                                            "valueText": "return",
                                            "hasLeadingTrivia": true,
                                            "hasTrailingTrivia": true,
                                            "leadingTrivia": [
                                                {
                                                    "kind": "WhitespaceTrivia",
                                                    "text": "            "
                                                }
                                            ],
                                            "trailingTrivia": [
                                                {
                                                    "kind": "WhitespaceTrivia",
                                                    "text": " "
                                                }
                                            ]
                                        },
                                        "expression": {
                                            "kind": "LogicalNotExpression",
                                            "fullStart": 1238,
                                            "fullEnd": 1247,
                                            "start": 1238,
                                            "end": 1247,
                                            "fullWidth": 9,
                                            "width": 9,
                                            "operatorToken": {
                                                "kind": "ExclamationToken",
                                                "fullStart": 1238,
                                                "fullEnd": 1239,
                                                "start": 1238,
                                                "end": 1239,
                                                "fullWidth": 1,
                                                "width": 1,
                                                "text": "!",
                                                "value": "!",
                                                "valueText": "!"
                                            },
                                            "operand": {
                                                "kind": "IdentifierName",
                                                "fullStart": 1239,
                                                "fullEnd": 1247,
                                                "start": 1239,
                                                "end": 1247,
                                                "fullWidth": 8,
                                                "width": 8,
                                                "text": "accessed",
                                                "value": "accessed",
                                                "valueText": "accessed"
                                            }
                                        },
                                        "semicolonToken": {
                                            "kind": "SemicolonToken",
                                            "fullStart": 1247,
                                            "fullEnd": 1250,
                                            "start": 1247,
                                            "end": 1248,
                                            "fullWidth": 3,
                                            "width": 1,
                                            "text": ";",
                                            "value": ";",
                                            "valueText": ";",
                                            "hasTrailingTrivia": true,
                                            "hasTrailingNewLine": true,
                                            "trailingTrivia": [
                                                {
                                                    "kind": "NewLineTrivia",
                                                    "text": "\r\n"
                                                }
                                            ]
                                        }
                                    }
                                ],
                                "closeBraceToken": {
                                    "kind": "CloseBraceToken",
                                    "fullStart": 1250,
                                    "fullEnd": 1260,
                                    "start": 1258,
                                    "end": 1259,
                                    "fullWidth": 10,
                                    "width": 1,
                                    "text": "}",
                                    "value": "}",
                                    "valueText": "}",
                                    "hasLeadingTrivia": true,
                                    "hasTrailingTrivia": true,
                                    "leadingTrivia": [
                                        {
                                            "kind": "WhitespaceTrivia",
                                            "text": "        "
                                        }
                                    ],
                                    "trailingTrivia": [
                                        {
                                            "kind": "WhitespaceTrivia",
                                            "text": " "
                                        }
                                    ]
                                }
                            },
                            "finallyClause": {
                                "kind": "FinallyClause",
                                "fullStart": 1260,
                                "fullEnd": 1327,
                                "start": 1260,
                                "end": 1325,
                                "fullWidth": 67,
                                "width": 65,
                                "finallyKeyword": {
                                    "kind": "FinallyKeyword",
                                    "fullStart": 1260,
                                    "fullEnd": 1268,
                                    "start": 1260,
                                    "end": 1267,
                                    "fullWidth": 8,
                                    "width": 7,
                                    "text": "finally",
                                    "value": "finally",
                                    "valueText": "finally",
                                    "hasTrailingTrivia": true,
                                    "trailingTrivia": [
                                        {
                                            "kind": "WhitespaceTrivia",
                                            "text": " "
                                        }
                                    ]
                                },
                                "block": {
                                    "kind": "Block",
                                    "fullStart": 1268,
                                    "fullEnd": 1327,
                                    "start": 1268,
                                    "end": 1325,
                                    "fullWidth": 59,
                                    "width": 57,
                                    "openBraceToken": {
                                        "kind": "OpenBraceToken",
                                        "fullStart": 1268,
                                        "fullEnd": 1271,
                                        "start": 1268,
                                        "end": 1269,
                                        "fullWidth": 3,
                                        "width": 1,
                                        "text": "{",
                                        "value": "{",
                                        "valueText": "{",
                                        "hasTrailingTrivia": true,
                                        "hasTrailingNewLine": true,
                                        "trailingTrivia": [
                                            {
                                                "kind": "NewLineTrivia",
                                                "text": "\r\n"
                                            }
                                        ]
                                    },
                                    "statements": [
                                        {
                                            "kind": "ExpressionStatement",
                                            "fullStart": 1271,
                                            "fullEnd": 1316,
                                            "start": 1283,
                                            "end": 1314,
                                            "fullWidth": 45,
                                            "width": 31,
                                            "expression": {
                                                "kind": "DeleteExpression",
                                                "fullStart": 1271,
                                                "fullEnd": 1313,
                                                "start": 1283,
                                                "end": 1313,
                                                "fullWidth": 42,
                                                "width": 30,
                                                "deleteKeyword": {
                                                    "kind": "DeleteKeyword",
                                                    "fullStart": 1271,
                                                    "fullEnd": 1290,
                                                    "start": 1283,
                                                    "end": 1289,
                                                    "fullWidth": 19,
                                                    "width": 6,
                                                    "text": "delete",
                                                    "value": "delete",
                                                    "valueText": "delete",
                                                    "hasLeadingTrivia": true,
                                                    "hasTrailingTrivia": true,
                                                    "leadingTrivia": [
                                                        {
                                                            "kind": "WhitespaceTrivia",
                                                            "text": "            "
                                                        }
                                                    ],
                                                    "trailingTrivia": [
                                                        {
                                                            "kind": "WhitespaceTrivia",
                                                            "text": " "
                                                        }
                                                    ]
                                                },
                                                "expression": {
                                                    "kind": "MemberAccessExpression",
                                                    "fullStart": 1290,
                                                    "fullEnd": 1313,
                                                    "start": 1290,
                                                    "end": 1313,
                                                    "fullWidth": 23,
                                                    "width": 23,
                                                    "expression": {
                                                        "kind": "MemberAccessExpression",
                                                        "fullStart": 1290,
                                                        "fullEnd": 1306,
                                                        "start": 1290,
                                                        "end": 1306,
                                                        "fullWidth": 16,
                                                        "width": 16,
                                                        "expression": {
                                                            "kind": "IdentifierName",
                                                            "fullStart": 1290,
                                                            "fullEnd": 1296,
                                                            "start": 1290,
                                                            "end": 1296,
                                                            "fullWidth": 6,
                                                            "width": 6,
                                                            "text": "Object",
                                                            "value": "Object",
                                                            "valueText": "Object"
                                                        },
                                                        "dotToken": {
                                                            "kind": "DotToken",
                                                            "fullStart": 1296,
                                                            "fullEnd": 1297,
                                                            "start": 1296,
                                                            "end": 1297,
                                                            "fullWidth": 1,
                                                            "width": 1,
                                                            "text": ".",
                                                            "value": ".",
                                                            "valueText": "."
                                                        },
                                                        "name": {
                                                            "kind": "IdentifierName",
                                                            "fullStart": 1297,
                                                            "fullEnd": 1306,
                                                            "start": 1297,
                                                            "end": 1306,
                                                            "fullWidth": 9,
                                                            "width": 9,
                                                            "text": "prototype",
                                                            "value": "prototype",
                                                            "valueText": "prototype"
                                                        }
                                                    },
                                                    "dotToken": {
                                                        "kind": "DotToken",
                                                        "fullStart": 1306,
                                                        "fullEnd": 1307,
                                                        "start": 1306,
                                                        "end": 1307,
                                                        "fullWidth": 1,
                                                        "width": 1,
                                                        "text": ".",
                                                        "value": ".",
                                                        "valueText": "."
                                                    },
                                                    "name": {
                                                        "kind": "IdentifierName",
                                                        "fullStart": 1307,
                                                        "fullEnd": 1313,
                                                        "start": 1307,
                                                        "end": 1313,
                                                        "fullWidth": 6,
                                                        "width": 6,
                                                        "text": "length",
                                                        "value": "length",
                                                        "valueText": "length"
                                                    }
                                                }
                                            },
                                            "semicolonToken": {
                                                "kind": "SemicolonToken",
                                                "fullStart": 1313,
                                                "fullEnd": 1316,
                                                "start": 1313,
                                                "end": 1314,
                                                "fullWidth": 3,
                                                "width": 1,
                                                "text": ";",
                                                "value": ";",
                                                "valueText": ";",
                                                "hasTrailingTrivia": true,
                                                "hasTrailingNewLine": true,
                                                "trailingTrivia": [
                                                    {
                                                        "kind": "NewLineTrivia",
                                                        "text": "\r\n"
                                                    }
                                                ]
                                            }
                                        }
                                    ],
                                    "closeBraceToken": {
                                        "kind": "CloseBraceToken",
                                        "fullStart": 1316,
                                        "fullEnd": 1327,
                                        "start": 1324,
                                        "end": 1325,
                                        "fullWidth": 11,
                                        "width": 1,
                                        "text": "}",
                                        "value": "}",
                                        "valueText": "}",
                                        "hasLeadingTrivia": true,
                                        "hasTrailingTrivia": true,
                                        "hasTrailingNewLine": true,
                                        "leadingTrivia": [
                                            {
                                                "kind": "WhitespaceTrivia",
                                                "text": "        "
                                            }
                                        ],
                                        "trailingTrivia": [
                                            {
                                                "kind": "NewLineTrivia",
                                                "text": "\r\n"
                                            }
                                        ]
                                    }
                                }
                            }
                        }
                    ],
                    "closeBraceToken": {
                        "kind": "CloseBraceToken",
                        "fullStart": 1327,
                        "fullEnd": 1336,
                        "start": 1333,
                        "end": 1334,
                        "fullWidth": 9,
                        "width": 1,
                        "text": "}",
                        "value": "}",
                        "valueText": "}",
                        "hasLeadingTrivia": true,
                        "hasLeadingNewLine": true,
                        "hasTrailingTrivia": true,
                        "hasTrailingNewLine": true,
                        "leadingTrivia": [
                            {
                                "kind": "NewLineTrivia",
                                "text": "\r\n"
                            },
                            {
                                "kind": "WhitespaceTrivia",
                                "text": "    "
                            }
                        ],
                        "trailingTrivia": [
                            {
                                "kind": "NewLineTrivia",
                                "text": "\r\n"
                            }
                        ]
                    }
                }
            },
            {
                "kind": "ExpressionStatement",
                "fullStart": 1336,
                "fullEnd": 1360,
                "start": 1336,
                "end": 1358,
                "fullWidth": 24,
                "width": 22,
                "expression": {
                    "kind": "InvocationExpression",
                    "fullStart": 1336,
                    "fullEnd": 1357,
                    "start": 1336,
                    "end": 1357,
                    "fullWidth": 21,
                    "width": 21,
                    "expression": {
                        "kind": "IdentifierName",
                        "fullStart": 1336,
                        "fullEnd": 1347,
                        "start": 1336,
                        "end": 1347,
                        "fullWidth": 11,
                        "width": 11,
                        "text": "runTestCase",
                        "value": "runTestCase",
                        "valueText": "runTestCase"
                    },
                    "argumentList": {
                        "kind": "ArgumentList",
                        "fullStart": 1347,
                        "fullEnd": 1357,
                        "start": 1347,
                        "end": 1357,
                        "fullWidth": 10,
                        "width": 10,
                        "openParenToken": {
                            "kind": "OpenParenToken",
                            "fullStart": 1347,
                            "fullEnd": 1348,
                            "start": 1347,
                            "end": 1348,
                            "fullWidth": 1,
                            "width": 1,
                            "text": "(",
                            "value": "(",
                            "valueText": "("
                        },
                        "arguments": [
                            {
                                "kind": "IdentifierName",
                                "fullStart": 1348,
                                "fullEnd": 1356,
                                "start": 1348,
                                "end": 1356,
                                "fullWidth": 8,
                                "width": 8,
                                "text": "testcase",
                                "value": "testcase",
                                "valueText": "testcase"
                            }
                        ],
                        "closeParenToken": {
                            "kind": "CloseParenToken",
                            "fullStart": 1356,
                            "fullEnd": 1357,
                            "start": 1356,
                            "end": 1357,
                            "fullWidth": 1,
                            "width": 1,
                            "text": ")",
                            "value": ")",
                            "valueText": ")"
                        }
                    }
                },
                "semicolonToken": {
                    "kind": "SemicolonToken",
                    "fullStart": 1357,
                    "fullEnd": 1360,
                    "start": 1357,
                    "end": 1358,
                    "fullWidth": 3,
                    "width": 1,
                    "text": ";",
                    "value": ";",
                    "valueText": ";",
                    "hasTrailingTrivia": true,
                    "hasTrailingNewLine": true,
                    "trailingTrivia": [
                        {
                            "kind": "NewLineTrivia",
                            "text": "\r\n"
                        }
                    ]
                }
            }
        ],
        "endOfFileToken": {
            "kind": "EndOfFileToken",
            "fullStart": 1360,
            "fullEnd": 1360,
            "start": 1360,
            "end": 1360,
            "fullWidth": 0,
            "width": 0,
            "text": ""
        }
    },
    "lineMap": {
        "lineStarts": [
            0,
            67,
            152,
            232,
            308,
            380,
            385,
            440,
            598,
            603,
            605,
            607,
            630,
            661,
            707,
            737,
            748,
            750,
            765,
            830,
            866,
            897,
            917,
            953,
            970,
            972,
            1013,
            1065,
            1104,
            1140,
            1157,
            1159,
            1219,
            1250,
            1271,
            1316,
            1327,
            1329,
            1336,
            1360
        ],
        "length": 1360
    }
}<|MERGE_RESOLUTION|>--- conflicted
+++ resolved
@@ -247,12 +247,8 @@
                                         "start": 642,
                                         "end": 658,
                                         "fullWidth": 16,
-<<<<<<< HEAD
                                         "width": 16,
-                                        "identifier": {
-=======
                                         "propertyName": {
->>>>>>> 85e84683
                                             "kind": "IdentifierName",
                                             "fullStart": 642,
                                             "fullEnd": 651,
@@ -1421,12 +1417,8 @@
                                                     "start": 988,
                                                     "end": 1010,
                                                     "fullWidth": 22,
-<<<<<<< HEAD
                                                     "width": 22,
-                                                    "identifier": {
-=======
                                                     "propertyName": {
->>>>>>> 85e84683
                                                         "kind": "IdentifierName",
                                                         "fullStart": 988,
                                                         "fullEnd": 992,
