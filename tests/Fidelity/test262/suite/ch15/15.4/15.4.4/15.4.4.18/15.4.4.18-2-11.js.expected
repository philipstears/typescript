{
    "isDeclaration": false,
    "languageVersion": "EcmaScript5",
    "parseOptions": {
        "allowAutomaticSemicolonInsertion": true
    },
    "sourceUnit": {
        "kind": "SourceUnit",
        "fullStart": 0,
        "fullEnd": 1041,
        "start": 580,
        "end": 1041,
        "fullWidth": 1041,
        "width": 461,
        "isIncrementallyUnusable": true,
        "moduleElements": [
            {
                "kind": "FunctionDeclaration",
                "fullStart": 0,
                "fullEnd": 1017,
                "start": 580,
                "end": 1015,
                "fullWidth": 1017,
                "width": 435,
                "isIncrementallyUnusable": true,
                "modifiers": [],
                "functionKeyword": {
                    "kind": "FunctionKeyword",
                    "fullStart": 0,
                    "fullEnd": 589,
                    "start": 580,
                    "end": 588,
                    "fullWidth": 589,
                    "width": 8,
                    "text": "function",
                    "value": "function",
                    "valueText": "function",
                    "hasLeadingTrivia": true,
                    "hasLeadingComment": true,
                    "hasLeadingNewLine": true,
                    "hasTrailingTrivia": true,
                    "leadingTrivia": [
                        {
                            "kind": "SingleLineCommentTrivia",
                            "text": "/// Copyright (c) 2012 Ecma International.  All rights reserved. "
                        },
                        {
                            "kind": "NewLineTrivia",
                            "text": "\r\n"
                        },
                        {
                            "kind": "SingleLineCommentTrivia",
                            "text": "/// Ecma International makes this code available under the terms and conditions set"
                        },
                        {
                            "kind": "NewLineTrivia",
                            "text": "\r\n"
                        },
                        {
                            "kind": "SingleLineCommentTrivia",
                            "text": "/// forth on http://hg.ecmascript.org/tests/test262/raw-file/tip/LICENSE (the "
                        },
                        {
                            "kind": "NewLineTrivia",
                            "text": "\r\n"
                        },
                        {
                            "kind": "SingleLineCommentTrivia",
                            "text": "/// \"Use Terms\").   Any redistribution of this code must retain the above "
                        },
                        {
                            "kind": "NewLineTrivia",
                            "text": "\r\n"
                        },
                        {
                            "kind": "SingleLineCommentTrivia",
                            "text": "/// copyright and this notice and otherwise comply with the Use Terms."
                        },
                        {
                            "kind": "NewLineTrivia",
                            "text": "\r\n"
                        },
                        {
                            "kind": "MultiLineCommentTrivia",
                            "text": "/**\r\n * @path ch15/15.4/15.4.4/15.4.4.18/15.4.4.18-2-11.js\r\n * @description Array.prototype.forEach applied to Array-like object, 'length' is an own accessor property without a get function\r\n */"
                        },
                        {
                            "kind": "NewLineTrivia",
                            "text": "\r\n"
                        },
                        {
                            "kind": "NewLineTrivia",
                            "text": "\r\n"
                        },
                        {
                            "kind": "NewLineTrivia",
                            "text": "\r\n"
                        }
                    ],
                    "trailingTrivia": [
                        {
                            "kind": "WhitespaceTrivia",
                            "text": " "
                        }
                    ]
                },
                "identifier": {
                    "kind": "IdentifierName",
                    "fullStart": 589,
                    "fullEnd": 597,
                    "start": 589,
                    "end": 597,
                    "fullWidth": 8,
                    "width": 8,
                    "text": "testcase",
                    "value": "testcase",
                    "valueText": "testcase"
                },
                "callSignature": {
                    "kind": "CallSignature",
                    "fullStart": 597,
                    "fullEnd": 600,
                    "start": 597,
                    "end": 599,
                    "fullWidth": 3,
                    "width": 2,
                    "parameterList": {
                        "kind": "ParameterList",
                        "fullStart": 597,
                        "fullEnd": 600,
                        "start": 597,
                        "end": 599,
                        "fullWidth": 3,
                        "width": 2,
                        "openParenToken": {
                            "kind": "OpenParenToken",
                            "fullStart": 597,
                            "fullEnd": 598,
                            "start": 597,
                            "end": 598,
                            "fullWidth": 1,
                            "width": 1,
                            "text": "(",
                            "value": "(",
                            "valueText": "("
                        },
                        "parameters": [],
                        "closeParenToken": {
                            "kind": "CloseParenToken",
                            "fullStart": 598,
                            "fullEnd": 600,
                            "start": 598,
                            "end": 599,
                            "fullWidth": 2,
                            "width": 1,
                            "text": ")",
                            "value": ")",
                            "valueText": ")",
                            "hasTrailingTrivia": true,
                            "trailingTrivia": [
                                {
                                    "kind": "WhitespaceTrivia",
                                    "text": " "
                                }
                            ]
                        }
                    }
                },
                "block": {
                    "kind": "Block",
                    "fullStart": 600,
                    "fullEnd": 1017,
                    "start": 600,
                    "end": 1015,
                    "fullWidth": 417,
                    "width": 415,
                    "isIncrementallyUnusable": true,
                    "openBraceToken": {
                        "kind": "OpenBraceToken",
                        "fullStart": 600,
                        "fullEnd": 603,
                        "start": 600,
                        "end": 601,
                        "fullWidth": 3,
                        "width": 1,
                        "text": "{",
                        "value": "{",
                        "valueText": "{",
                        "hasTrailingTrivia": true,
                        "hasTrailingNewLine": true,
                        "trailingTrivia": [
                            {
                                "kind": "NewLineTrivia",
                                "text": "\r\n"
                            }
                        ]
                    },
                    "statements": [
                        {
                            "kind": "VariableStatement",
                            "fullStart": 603,
                            "fullEnd": 636,
                            "start": 613,
                            "end": 634,
                            "fullWidth": 33,
                            "width": 21,
                            "modifiers": [],
                            "variableDeclaration": {
                                "kind": "VariableDeclaration",
                                "fullStart": 603,
                                "fullEnd": 633,
                                "start": 613,
                                "end": 633,
                                "fullWidth": 30,
                                "width": 20,
                                "varKeyword": {
                                    "kind": "VarKeyword",
                                    "fullStart": 603,
                                    "fullEnd": 617,
                                    "start": 613,
                                    "end": 616,
                                    "fullWidth": 14,
                                    "width": 3,
                                    "text": "var",
                                    "value": "var",
                                    "valueText": "var",
                                    "hasLeadingTrivia": true,
                                    "hasLeadingNewLine": true,
                                    "hasTrailingTrivia": true,
                                    "leadingTrivia": [
                                        {
                                            "kind": "NewLineTrivia",
                                            "text": "\r\n"
                                        },
                                        {
                                            "kind": "WhitespaceTrivia",
                                            "text": "        "
                                        }
                                    ],
                                    "trailingTrivia": [
                                        {
                                            "kind": "WhitespaceTrivia",
                                            "text": " "
                                        }
                                    ]
                                },
                                "variableDeclarators": [
                                    {
                                        "kind": "VariableDeclarator",
                                        "fullStart": 617,
                                        "fullEnd": 633,
                                        "start": 617,
                                        "end": 633,
                                        "fullWidth": 16,
<<<<<<< HEAD
                                        "width": 16,
                                        "identifier": {
=======
                                        "propertyName": {
>>>>>>> 85e84683
                                            "kind": "IdentifierName",
                                            "fullStart": 617,
                                            "fullEnd": 626,
                                            "start": 617,
                                            "end": 625,
                                            "fullWidth": 9,
                                            "width": 8,
                                            "text": "accessed",
                                            "value": "accessed",
                                            "valueText": "accessed",
                                            "hasTrailingTrivia": true,
                                            "trailingTrivia": [
                                                {
                                                    "kind": "WhitespaceTrivia",
                                                    "text": " "
                                                }
                                            ]
                                        },
                                        "equalsValueClause": {
                                            "kind": "EqualsValueClause",
                                            "fullStart": 626,
                                            "fullEnd": 633,
                                            "start": 626,
                                            "end": 633,
                                            "fullWidth": 7,
                                            "width": 7,
                                            "equalsToken": {
                                                "kind": "EqualsToken",
                                                "fullStart": 626,
                                                "fullEnd": 628,
                                                "start": 626,
                                                "end": 627,
                                                "fullWidth": 2,
                                                "width": 1,
                                                "text": "=",
                                                "value": "=",
                                                "valueText": "=",
                                                "hasTrailingTrivia": true,
                                                "trailingTrivia": [
                                                    {
                                                        "kind": "WhitespaceTrivia",
                                                        "text": " "
                                                    }
                                                ]
                                            },
                                            "value": {
                                                "kind": "FalseKeyword",
                                                "fullStart": 628,
                                                "fullEnd": 633,
                                                "start": 628,
                                                "end": 633,
                                                "fullWidth": 5,
                                                "width": 5,
                                                "text": "false",
                                                "value": false,
                                                "valueText": "false"
                                            }
                                        }
                                    }
                                ]
                            },
                            "semicolonToken": {
                                "kind": "SemicolonToken",
                                "fullStart": 633,
                                "fullEnd": 636,
                                "start": 633,
                                "end": 634,
                                "fullWidth": 3,
                                "width": 1,
                                "text": ";",
                                "value": ";",
                                "valueText": ";",
                                "hasTrailingTrivia": true,
                                "hasTrailingNewLine": true,
                                "trailingTrivia": [
                                    {
                                        "kind": "NewLineTrivia",
                                        "text": "\r\n"
                                    }
                                ]
                            }
                        },
                        {
                            "kind": "FunctionDeclaration",
                            "fullStart": 636,
                            "fullEnd": 723,
                            "start": 644,
                            "end": 721,
                            "fullWidth": 87,
                            "width": 77,
                            "modifiers": [],
                            "functionKeyword": {
                                "kind": "FunctionKeyword",
                                "fullStart": 636,
                                "fullEnd": 653,
                                "start": 644,
                                "end": 652,
                                "fullWidth": 17,
                                "width": 8,
                                "text": "function",
                                "value": "function",
                                "valueText": "function",
                                "hasLeadingTrivia": true,
                                "hasTrailingTrivia": true,
                                "leadingTrivia": [
                                    {
                                        "kind": "WhitespaceTrivia",
                                        "text": "        "
                                    }
                                ],
                                "trailingTrivia": [
                                    {
                                        "kind": "WhitespaceTrivia",
                                        "text": " "
                                    }
                                ]
                            },
                            "identifier": {
                                "kind": "IdentifierName",
                                "fullStart": 653,
                                "fullEnd": 663,
                                "start": 653,
                                "end": 663,
                                "fullWidth": 10,
                                "width": 10,
                                "text": "callbackfn",
                                "value": "callbackfn",
                                "valueText": "callbackfn"
                            },
                            "callSignature": {
                                "kind": "CallSignature",
                                "fullStart": 663,
                                "fullEnd": 679,
                                "start": 663,
                                "end": 678,
                                "fullWidth": 16,
                                "width": 15,
                                "parameterList": {
                                    "kind": "ParameterList",
                                    "fullStart": 663,
                                    "fullEnd": 679,
                                    "start": 663,
                                    "end": 678,
                                    "fullWidth": 16,
                                    "width": 15,
                                    "openParenToken": {
                                        "kind": "OpenParenToken",
                                        "fullStart": 663,
                                        "fullEnd": 664,
                                        "start": 663,
                                        "end": 664,
                                        "fullWidth": 1,
                                        "width": 1,
                                        "text": "(",
                                        "value": "(",
                                        "valueText": "("
                                    },
                                    "parameters": [
                                        {
                                            "kind": "Parameter",
                                            "fullStart": 664,
                                            "fullEnd": 667,
                                            "start": 664,
                                            "end": 667,
                                            "fullWidth": 3,
                                            "width": 3,
                                            "modifiers": [],
                                            "identifier": {
                                                "kind": "IdentifierName",
                                                "fullStart": 664,
                                                "fullEnd": 667,
                                                "start": 664,
                                                "end": 667,
                                                "fullWidth": 3,
                                                "width": 3,
                                                "text": "val",
                                                "value": "val",
                                                "valueText": "val"
                                            }
                                        },
                                        {
                                            "kind": "CommaToken",
                                            "fullStart": 667,
                                            "fullEnd": 669,
                                            "start": 667,
                                            "end": 668,
                                            "fullWidth": 2,
                                            "width": 1,
                                            "text": ",",
                                            "value": ",",
                                            "valueText": ",",
                                            "hasTrailingTrivia": true,
                                            "trailingTrivia": [
                                                {
                                                    "kind": "WhitespaceTrivia",
                                                    "text": " "
                                                }
                                            ]
                                        },
                                        {
                                            "kind": "Parameter",
                                            "fullStart": 669,
                                            "fullEnd": 672,
                                            "start": 669,
                                            "end": 672,
                                            "fullWidth": 3,
                                            "width": 3,
                                            "modifiers": [],
                                            "identifier": {
                                                "kind": "IdentifierName",
                                                "fullStart": 669,
                                                "fullEnd": 672,
                                                "start": 669,
                                                "end": 672,
                                                "fullWidth": 3,
                                                "width": 3,
                                                "text": "idx",
                                                "value": "idx",
                                                "valueText": "idx"
                                            }
                                        },
                                        {
                                            "kind": "CommaToken",
                                            "fullStart": 672,
                                            "fullEnd": 674,
                                            "start": 672,
                                            "end": 673,
                                            "fullWidth": 2,
                                            "width": 1,
                                            "text": ",",
                                            "value": ",",
                                            "valueText": ",",
                                            "hasTrailingTrivia": true,
                                            "trailingTrivia": [
                                                {
                                                    "kind": "WhitespaceTrivia",
                                                    "text": " "
                                                }
                                            ]
                                        },
                                        {
                                            "kind": "Parameter",
                                            "fullStart": 674,
                                            "fullEnd": 677,
                                            "start": 674,
                                            "end": 677,
                                            "fullWidth": 3,
                                            "width": 3,
                                            "modifiers": [],
                                            "identifier": {
                                                "kind": "IdentifierName",
                                                "fullStart": 674,
                                                "fullEnd": 677,
                                                "start": 674,
                                                "end": 677,
                                                "fullWidth": 3,
                                                "width": 3,
                                                "text": "obj",
                                                "value": "obj",
                                                "valueText": "obj"
                                            }
                                        }
                                    ],
                                    "closeParenToken": {
                                        "kind": "CloseParenToken",
                                        "fullStart": 677,
                                        "fullEnd": 679,
                                        "start": 677,
                                        "end": 678,
                                        "fullWidth": 2,
                                        "width": 1,
                                        "text": ")",
                                        "value": ")",
                                        "valueText": ")",
                                        "hasTrailingTrivia": true,
                                        "trailingTrivia": [
                                            {
                                                "kind": "WhitespaceTrivia",
                                                "text": " "
                                            }
                                        ]
                                    }
                                }
                            },
                            "block": {
                                "kind": "Block",
                                "fullStart": 679,
                                "fullEnd": 723,
                                "start": 679,
                                "end": 721,
                                "fullWidth": 44,
                                "width": 42,
                                "openBraceToken": {
                                    "kind": "OpenBraceToken",
                                    "fullStart": 679,
                                    "fullEnd": 682,
                                    "start": 679,
                                    "end": 680,
                                    "fullWidth": 3,
                                    "width": 1,
                                    "text": "{",
                                    "value": "{",
                                    "valueText": "{",
                                    "hasTrailingTrivia": true,
                                    "hasTrailingNewLine": true,
                                    "trailingTrivia": [
                                        {
                                            "kind": "NewLineTrivia",
                                            "text": "\r\n"
                                        }
                                    ]
                                },
                                "statements": [
                                    {
                                        "kind": "ExpressionStatement",
                                        "fullStart": 682,
                                        "fullEnd": 712,
                                        "start": 694,
                                        "end": 710,
                                        "fullWidth": 30,
                                        "width": 16,
                                        "expression": {
                                            "kind": "AssignmentExpression",
                                            "fullStart": 682,
                                            "fullEnd": 709,
                                            "start": 694,
                                            "end": 709,
                                            "fullWidth": 27,
                                            "width": 15,
                                            "left": {
                                                "kind": "IdentifierName",
                                                "fullStart": 682,
                                                "fullEnd": 703,
                                                "start": 694,
                                                "end": 702,
                                                "fullWidth": 21,
                                                "width": 8,
                                                "text": "accessed",
                                                "value": "accessed",
                                                "valueText": "accessed",
                                                "hasLeadingTrivia": true,
                                                "hasTrailingTrivia": true,
                                                "leadingTrivia": [
                                                    {
                                                        "kind": "WhitespaceTrivia",
                                                        "text": "            "
                                                    }
                                                ],
                                                "trailingTrivia": [
                                                    {
                                                        "kind": "WhitespaceTrivia",
                                                        "text": " "
                                                    }
                                                ]
                                            },
                                            "operatorToken": {
                                                "kind": "EqualsToken",
                                                "fullStart": 703,
                                                "fullEnd": 705,
                                                "start": 703,
                                                "end": 704,
                                                "fullWidth": 2,
                                                "width": 1,
                                                "text": "=",
                                                "value": "=",
                                                "valueText": "=",
                                                "hasTrailingTrivia": true,
                                                "trailingTrivia": [
                                                    {
                                                        "kind": "WhitespaceTrivia",
                                                        "text": " "
                                                    }
                                                ]
                                            },
                                            "right": {
                                                "kind": "TrueKeyword",
                                                "fullStart": 705,
                                                "fullEnd": 709,
                                                "start": 705,
                                                "end": 709,
                                                "fullWidth": 4,
                                                "width": 4,
                                                "text": "true",
                                                "value": true,
                                                "valueText": "true"
                                            }
                                        },
                                        "semicolonToken": {
                                            "kind": "SemicolonToken",
                                            "fullStart": 709,
                                            "fullEnd": 712,
                                            "start": 709,
                                            "end": 710,
                                            "fullWidth": 3,
                                            "width": 1,
                                            "text": ";",
                                            "value": ";",
                                            "valueText": ";",
                                            "hasTrailingTrivia": true,
                                            "hasTrailingNewLine": true,
                                            "trailingTrivia": [
                                                {
                                                    "kind": "NewLineTrivia",
                                                    "text": "\r\n"
                                                }
                                            ]
                                        }
                                    }
                                ],
                                "closeBraceToken": {
                                    "kind": "CloseBraceToken",
                                    "fullStart": 712,
                                    "fullEnd": 723,
                                    "start": 720,
                                    "end": 721,
                                    "fullWidth": 11,
                                    "width": 1,
                                    "text": "}",
                                    "value": "}",
                                    "valueText": "}",
                                    "hasLeadingTrivia": true,
                                    "hasTrailingTrivia": true,
                                    "hasTrailingNewLine": true,
                                    "leadingTrivia": [
                                        {
                                            "kind": "WhitespaceTrivia",
                                            "text": "        "
                                        }
                                    ],
                                    "trailingTrivia": [
                                        {
                                            "kind": "NewLineTrivia",
                                            "text": "\r\n"
                                        }
                                    ]
                                }
                            }
                        },
                        {
                            "kind": "VariableStatement",
                            "fullStart": 723,
                            "fullEnd": 797,
                            "start": 733,
                            "end": 795,
                            "fullWidth": 74,
                            "width": 62,
                            "modifiers": [],
                            "variableDeclaration": {
                                "kind": "VariableDeclaration",
                                "fullStart": 723,
                                "fullEnd": 794,
                                "start": 733,
                                "end": 794,
                                "fullWidth": 71,
                                "width": 61,
                                "varKeyword": {
                                    "kind": "VarKeyword",
                                    "fullStart": 723,
                                    "fullEnd": 737,
                                    "start": 733,
                                    "end": 736,
                                    "fullWidth": 14,
                                    "width": 3,
                                    "text": "var",
                                    "value": "var",
                                    "valueText": "var",
                                    "hasLeadingTrivia": true,
                                    "hasLeadingNewLine": true,
                                    "hasTrailingTrivia": true,
                                    "leadingTrivia": [
                                        {
                                            "kind": "NewLineTrivia",
                                            "text": "\r\n"
                                        },
                                        {
                                            "kind": "WhitespaceTrivia",
                                            "text": "        "
                                        }
                                    ],
                                    "trailingTrivia": [
                                        {
                                            "kind": "WhitespaceTrivia",
                                            "text": " "
                                        }
                                    ]
                                },
                                "variableDeclarators": [
                                    {
                                        "kind": "VariableDeclarator",
                                        "fullStart": 737,
                                        "fullEnd": 794,
                                        "start": 737,
                                        "end": 794,
                                        "fullWidth": 57,
<<<<<<< HEAD
                                        "width": 57,
                                        "identifier": {
=======
                                        "propertyName": {
>>>>>>> 85e84683
                                            "kind": "IdentifierName",
                                            "fullStart": 737,
                                            "fullEnd": 741,
                                            "start": 737,
                                            "end": 740,
                                            "fullWidth": 4,
                                            "width": 3,
                                            "text": "obj",
                                            "value": "obj",
                                            "valueText": "obj",
                                            "hasTrailingTrivia": true,
                                            "trailingTrivia": [
                                                {
                                                    "kind": "WhitespaceTrivia",
                                                    "text": " "
                                                }
                                            ]
                                        },
                                        "equalsValueClause": {
                                            "kind": "EqualsValueClause",
                                            "fullStart": 741,
                                            "fullEnd": 794,
                                            "start": 741,
                                            "end": 794,
                                            "fullWidth": 53,
                                            "width": 53,
                                            "equalsToken": {
                                                "kind": "EqualsToken",
                                                "fullStart": 741,
                                                "fullEnd": 743,
                                                "start": 741,
                                                "end": 742,
                                                "fullWidth": 2,
                                                "width": 1,
                                                "text": "=",
                                                "value": "=",
                                                "valueText": "=",
                                                "hasTrailingTrivia": true,
                                                "trailingTrivia": [
                                                    {
                                                        "kind": "WhitespaceTrivia",
                                                        "text": " "
                                                    }
                                                ]
                                            },
                                            "value": {
                                                "kind": "ObjectLiteralExpression",
                                                "fullStart": 743,
                                                "fullEnd": 794,
                                                "start": 743,
                                                "end": 794,
                                                "fullWidth": 51,
                                                "width": 51,
                                                "openBraceToken": {
                                                    "kind": "OpenBraceToken",
                                                    "fullStart": 743,
                                                    "fullEnd": 746,
                                                    "start": 743,
                                                    "end": 744,
                                                    "fullWidth": 3,
                                                    "width": 1,
                                                    "text": "{",
                                                    "value": "{",
                                                    "valueText": "{",
                                                    "hasTrailingTrivia": true,
                                                    "hasTrailingNewLine": true,
                                                    "trailingTrivia": [
                                                        {
                                                            "kind": "NewLineTrivia",
                                                            "text": "\r\n"
                                                        }
                                                    ]
                                                },
                                                "propertyAssignments": [
                                                    {
                                                        "kind": "SimplePropertyAssignment",
                                                        "fullStart": 746,
                                                        "fullEnd": 763,
                                                        "start": 758,
                                                        "end": 763,
                                                        "fullWidth": 17,
                                                        "width": 5,
                                                        "propertyName": {
                                                            "kind": "NumericLiteral",
                                                            "fullStart": 746,
                                                            "fullEnd": 759,
                                                            "start": 758,
                                                            "end": 759,
                                                            "fullWidth": 13,
                                                            "width": 1,
                                                            "text": "0",
                                                            "value": 0,
                                                            "valueText": "0",
                                                            "hasLeadingTrivia": true,
                                                            "leadingTrivia": [
                                                                {
                                                                    "kind": "WhitespaceTrivia",
                                                                    "text": "            "
                                                                }
                                                            ]
                                                        },
                                                        "colonToken": {
                                                            "kind": "ColonToken",
                                                            "fullStart": 759,
                                                            "fullEnd": 761,
                                                            "start": 759,
                                                            "end": 760,
                                                            "fullWidth": 2,
                                                            "width": 1,
                                                            "text": ":",
                                                            "value": ":",
                                                            "valueText": ":",
                                                            "hasTrailingTrivia": true,
                                                            "trailingTrivia": [
                                                                {
                                                                    "kind": "WhitespaceTrivia",
                                                                    "text": " "
                                                                }
                                                            ]
                                                        },
                                                        "expression": {
                                                            "kind": "NumericLiteral",
                                                            "fullStart": 761,
                                                            "fullEnd": 763,
                                                            "start": 761,
                                                            "end": 763,
                                                            "fullWidth": 2,
                                                            "width": 2,
                                                            "text": "11",
                                                            "value": 11,
                                                            "valueText": "11"
                                                        }
                                                    },
                                                    {
                                                        "kind": "CommaToken",
                                                        "fullStart": 763,
                                                        "fullEnd": 766,
                                                        "start": 763,
                                                        "end": 764,
                                                        "fullWidth": 3,
                                                        "width": 1,
                                                        "text": ",",
                                                        "value": ",",
                                                        "valueText": ",",
                                                        "hasTrailingTrivia": true,
                                                        "hasTrailingNewLine": true,
                                                        "trailingTrivia": [
                                                            {
                                                                "kind": "NewLineTrivia",
                                                                "text": "\r\n"
                                                            }
                                                        ]
                                                    },
                                                    {
                                                        "kind": "SimplePropertyAssignment",
                                                        "fullStart": 766,
                                                        "fullEnd": 785,
                                                        "start": 778,
                                                        "end": 783,
                                                        "fullWidth": 19,
                                                        "width": 5,
                                                        "propertyName": {
                                                            "kind": "NumericLiteral",
                                                            "fullStart": 766,
                                                            "fullEnd": 779,
                                                            "start": 778,
                                                            "end": 779,
                                                            "fullWidth": 13,
                                                            "width": 1,
                                                            "text": "1",
                                                            "value": 1,
                                                            "valueText": "1",
                                                            "hasLeadingTrivia": true,
                                                            "leadingTrivia": [
                                                                {
                                                                    "kind": "WhitespaceTrivia",
                                                                    "text": "            "
                                                                }
                                                            ]
                                                        },
                                                        "colonToken": {
                                                            "kind": "ColonToken",
                                                            "fullStart": 779,
                                                            "fullEnd": 781,
                                                            "start": 779,
                                                            "end": 780,
                                                            "fullWidth": 2,
                                                            "width": 1,
                                                            "text": ":",
                                                            "value": ":",
                                                            "valueText": ":",
                                                            "hasTrailingTrivia": true,
                                                            "trailingTrivia": [
                                                                {
                                                                    "kind": "WhitespaceTrivia",
                                                                    "text": " "
                                                                }
                                                            ]
                                                        },
                                                        "expression": {
                                                            "kind": "NumericLiteral",
                                                            "fullStart": 781,
                                                            "fullEnd": 785,
                                                            "start": 781,
                                                            "end": 783,
                                                            "fullWidth": 4,
                                                            "width": 2,
                                                            "text": "12",
                                                            "value": 12,
                                                            "valueText": "12",
                                                            "hasTrailingTrivia": true,
                                                            "hasTrailingNewLine": true,
                                                            "trailingTrivia": [
                                                                {
                                                                    "kind": "NewLineTrivia",
                                                                    "text": "\r\n"
                                                                }
                                                            ]
                                                        }
                                                    }
                                                ],
                                                "closeBraceToken": {
                                                    "kind": "CloseBraceToken",
                                                    "fullStart": 785,
                                                    "fullEnd": 794,
                                                    "start": 793,
                                                    "end": 794,
                                                    "fullWidth": 9,
                                                    "width": 1,
                                                    "text": "}",
                                                    "value": "}",
                                                    "valueText": "}",
                                                    "hasLeadingTrivia": true,
                                                    "leadingTrivia": [
                                                        {
                                                            "kind": "WhitespaceTrivia",
                                                            "text": "        "
                                                        }
                                                    ]
                                                }
                                            }
                                        }
                                    }
                                ]
                            },
                            "semicolonToken": {
                                "kind": "SemicolonToken",
                                "fullStart": 794,
                                "fullEnd": 797,
                                "start": 794,
                                "end": 795,
                                "fullWidth": 3,
                                "width": 1,
                                "text": ";",
                                "value": ";",
                                "valueText": ";",
                                "hasTrailingTrivia": true,
                                "hasTrailingNewLine": true,
                                "trailingTrivia": [
                                    {
                                        "kind": "NewLineTrivia",
                                        "text": "\r\n"
                                    }
                                ]
                            }
                        },
                        {
                            "kind": "ExpressionStatement",
                            "fullStart": 797,
                            "fullEnd": 925,
                            "start": 805,
                            "end": 923,
                            "fullWidth": 128,
                            "width": 118,
                            "isIncrementallyUnusable": true,
                            "expression": {
                                "kind": "InvocationExpression",
                                "fullStart": 797,
                                "fullEnd": 922,
                                "start": 805,
                                "end": 922,
                                "fullWidth": 125,
                                "width": 117,
                                "isIncrementallyUnusable": true,
                                "expression": {
                                    "kind": "MemberAccessExpression",
                                    "fullStart": 797,
                                    "fullEnd": 826,
                                    "start": 805,
                                    "end": 826,
                                    "fullWidth": 29,
                                    "width": 21,
                                    "expression": {
                                        "kind": "IdentifierName",
                                        "fullStart": 797,
                                        "fullEnd": 811,
                                        "start": 805,
                                        "end": 811,
                                        "fullWidth": 14,
                                        "width": 6,
                                        "text": "Object",
                                        "value": "Object",
                                        "valueText": "Object",
                                        "hasLeadingTrivia": true,
                                        "leadingTrivia": [
                                            {
                                                "kind": "WhitespaceTrivia",
                                                "text": "        "
                                            }
                                        ]
                                    },
                                    "dotToken": {
                                        "kind": "DotToken",
                                        "fullStart": 811,
                                        "fullEnd": 812,
                                        "start": 811,
                                        "end": 812,
                                        "fullWidth": 1,
                                        "width": 1,
                                        "text": ".",
                                        "value": ".",
                                        "valueText": "."
                                    },
                                    "name": {
                                        "kind": "IdentifierName",
                                        "fullStart": 812,
                                        "fullEnd": 826,
                                        "start": 812,
                                        "end": 826,
                                        "fullWidth": 14,
                                        "width": 14,
                                        "text": "defineProperty",
                                        "value": "defineProperty",
                                        "valueText": "defineProperty"
                                    }
                                },
                                "argumentList": {
                                    "kind": "ArgumentList",
                                    "fullStart": 826,
                                    "fullEnd": 922,
                                    "start": 826,
                                    "end": 922,
                                    "fullWidth": 96,
                                    "width": 96,
                                    "isIncrementallyUnusable": true,
                                    "openParenToken": {
                                        "kind": "OpenParenToken",
                                        "fullStart": 826,
                                        "fullEnd": 827,
                                        "start": 826,
                                        "end": 827,
                                        "fullWidth": 1,
                                        "width": 1,
                                        "text": "(",
                                        "value": "(",
                                        "valueText": "("
                                    },
                                    "arguments": [
                                        {
                                            "kind": "IdentifierName",
                                            "fullStart": 827,
                                            "fullEnd": 830,
                                            "start": 827,
                                            "end": 830,
                                            "fullWidth": 3,
                                            "width": 3,
                                            "text": "obj",
                                            "value": "obj",
                                            "valueText": "obj"
                                        },
                                        {
                                            "kind": "CommaToken",
                                            "fullStart": 830,
                                            "fullEnd": 832,
                                            "start": 830,
                                            "end": 831,
                                            "fullWidth": 2,
                                            "width": 1,
                                            "text": ",",
                                            "value": ",",
                                            "valueText": ",",
                                            "hasTrailingTrivia": true,
                                            "trailingTrivia": [
                                                {
                                                    "kind": "WhitespaceTrivia",
                                                    "text": " "
                                                }
                                            ]
                                        },
                                        {
                                            "kind": "StringLiteral",
                                            "fullStart": 832,
                                            "fullEnd": 840,
                                            "start": 832,
                                            "end": 840,
                                            "fullWidth": 8,
                                            "width": 8,
                                            "text": "\"length\"",
                                            "value": "length",
                                            "valueText": "length"
                                        },
                                        {
                                            "kind": "CommaToken",
                                            "fullStart": 840,
                                            "fullEnd": 842,
                                            "start": 840,
                                            "end": 841,
                                            "fullWidth": 2,
                                            "width": 1,
                                            "text": ",",
                                            "value": ",",
                                            "valueText": ",",
                                            "hasTrailingTrivia": true,
                                            "trailingTrivia": [
                                                {
                                                    "kind": "WhitespaceTrivia",
                                                    "text": " "
                                                }
                                            ]
                                        },
                                        {
                                            "kind": "ObjectLiteralExpression",
                                            "fullStart": 842,
                                            "fullEnd": 921,
                                            "start": 842,
                                            "end": 921,
                                            "fullWidth": 79,
                                            "width": 79,
                                            "isIncrementallyUnusable": true,
                                            "openBraceToken": {
                                                "kind": "OpenBraceToken",
                                                "fullStart": 842,
                                                "fullEnd": 845,
                                                "start": 842,
                                                "end": 843,
                                                "fullWidth": 3,
                                                "width": 1,
                                                "text": "{",
                                                "value": "{",
                                                "valueText": "{",
                                                "hasTrailingTrivia": true,
                                                "hasTrailingNewLine": true,
                                                "trailingTrivia": [
                                                    {
                                                        "kind": "NewLineTrivia",
                                                        "text": "\r\n"
                                                    }
                                                ]
                                            },
                                            "propertyAssignments": [
                                                {
                                                    "kind": "SimplePropertyAssignment",
                                                    "fullStart": 845,
                                                    "fullEnd": 877,
                                                    "start": 857,
                                                    "end": 877,
                                                    "fullWidth": 32,
                                                    "width": 20,
                                                    "isIncrementallyUnusable": true,
                                                    "propertyName": {
                                                        "kind": "IdentifierName",
                                                        "fullStart": 845,
                                                        "fullEnd": 860,
                                                        "start": 857,
                                                        "end": 860,
                                                        "fullWidth": 15,
                                                        "width": 3,
                                                        "text": "set",
                                                        "value": "set",
                                                        "valueText": "set",
                                                        "hasLeadingTrivia": true,
                                                        "leadingTrivia": [
                                                            {
                                                                "kind": "WhitespaceTrivia",
                                                                "text": "            "
                                                            }
                                                        ]
                                                    },
                                                    "colonToken": {
                                                        "kind": "ColonToken",
                                                        "fullStart": 860,
                                                        "fullEnd": 862,
                                                        "start": 860,
                                                        "end": 861,
                                                        "fullWidth": 2,
                                                        "width": 1,
                                                        "text": ":",
                                                        "value": ":",
                                                        "valueText": ":",
                                                        "hasTrailingTrivia": true,
                                                        "trailingTrivia": [
                                                            {
                                                                "kind": "WhitespaceTrivia",
                                                                "text": " "
                                                            }
                                                        ]
                                                    },
                                                    "expression": {
                                                        "kind": "FunctionExpression",
                                                        "fullStart": 862,
                                                        "fullEnd": 877,
                                                        "start": 862,
                                                        "end": 877,
                                                        "fullWidth": 15,
                                                        "width": 15,
                                                        "functionKeyword": {
                                                            "kind": "FunctionKeyword",
                                                            "fullStart": 862,
                                                            "fullEnd": 871,
                                                            "start": 862,
                                                            "end": 870,
                                                            "fullWidth": 9,
                                                            "width": 8,
                                                            "text": "function",
                                                            "value": "function",
                                                            "valueText": "function",
                                                            "hasTrailingTrivia": true,
                                                            "trailingTrivia": [
                                                                {
                                                                    "kind": "WhitespaceTrivia",
                                                                    "text": " "
                                                                }
                                                            ]
                                                        },
                                                        "callSignature": {
                                                            "kind": "CallSignature",
                                                            "fullStart": 871,
                                                            "fullEnd": 874,
                                                            "start": 871,
                                                            "end": 873,
                                                            "fullWidth": 3,
                                                            "width": 2,
                                                            "parameterList": {
                                                                "kind": "ParameterList",
                                                                "fullStart": 871,
                                                                "fullEnd": 874,
                                                                "start": 871,
                                                                "end": 873,
                                                                "fullWidth": 3,
                                                                "width": 2,
                                                                "openParenToken": {
                                                                    "kind": "OpenParenToken",
                                                                    "fullStart": 871,
                                                                    "fullEnd": 872,
                                                                    "start": 871,
                                                                    "end": 872,
                                                                    "fullWidth": 1,
                                                                    "width": 1,
                                                                    "text": "(",
                                                                    "value": "(",
                                                                    "valueText": "("
                                                                },
                                                                "parameters": [],
                                                                "closeParenToken": {
                                                                    "kind": "CloseParenToken",
                                                                    "fullStart": 872,
                                                                    "fullEnd": 874,
                                                                    "start": 872,
                                                                    "end": 873,
                                                                    "fullWidth": 2,
                                                                    "width": 1,
                                                                    "text": ")",
                                                                    "value": ")",
                                                                    "valueText": ")",
                                                                    "hasTrailingTrivia": true,
                                                                    "trailingTrivia": [
                                                                        {
                                                                            "kind": "WhitespaceTrivia",
                                                                            "text": " "
                                                                        }
                                                                    ]
                                                                }
                                                            }
                                                        },
                                                        "block": {
                                                            "kind": "Block",
                                                            "fullStart": 874,
                                                            "fullEnd": 877,
                                                            "start": 874,
                                                            "end": 877,
                                                            "fullWidth": 3,
                                                            "width": 3,
                                                            "openBraceToken": {
                                                                "kind": "OpenBraceToken",
                                                                "fullStart": 874,
                                                                "fullEnd": 876,
                                                                "start": 874,
                                                                "end": 875,
                                                                "fullWidth": 2,
                                                                "width": 1,
                                                                "text": "{",
                                                                "value": "{",
                                                                "valueText": "{",
                                                                "hasTrailingTrivia": true,
                                                                "trailingTrivia": [
                                                                    {
                                                                        "kind": "WhitespaceTrivia",
                                                                        "text": " "
                                                                    }
                                                                ]
                                                            },
                                                            "statements": [],
                                                            "closeBraceToken": {
                                                                "kind": "CloseBraceToken",
                                                                "fullStart": 876,
                                                                "fullEnd": 877,
                                                                "start": 876,
                                                                "end": 877,
                                                                "fullWidth": 1,
                                                                "width": 1,
                                                                "text": "}",
                                                                "value": "}",
                                                                "valueText": "}"
                                                            }
                                                        }
                                                    }
                                                },
                                                {
                                                    "kind": "CommaToken",
                                                    "fullStart": 877,
                                                    "fullEnd": 880,
                                                    "start": 877,
                                                    "end": 878,
                                                    "fullWidth": 3,
                                                    "width": 1,
                                                    "text": ",",
                                                    "value": ",",
                                                    "valueText": ",",
                                                    "hasTrailingTrivia": true,
                                                    "hasTrailingNewLine": true,
                                                    "trailingTrivia": [
                                                        {
                                                            "kind": "NewLineTrivia",
                                                            "text": "\r\n"
                                                        }
                                                    ]
                                                },
                                                {
                                                    "kind": "SimplePropertyAssignment",
                                                    "fullStart": 880,
                                                    "fullEnd": 912,
                                                    "start": 892,
                                                    "end": 910,
                                                    "fullWidth": 32,
                                                    "width": 18,
                                                    "propertyName": {
                                                        "kind": "IdentifierName",
                                                        "fullStart": 880,
                                                        "fullEnd": 904,
                                                        "start": 892,
                                                        "end": 904,
                                                        "fullWidth": 24,
                                                        "width": 12,
                                                        "text": "configurable",
                                                        "value": "configurable",
                                                        "valueText": "configurable",
                                                        "hasLeadingTrivia": true,
                                                        "leadingTrivia": [
                                                            {
                                                                "kind": "WhitespaceTrivia",
                                                                "text": "            "
                                                            }
                                                        ]
                                                    },
                                                    "colonToken": {
                                                        "kind": "ColonToken",
                                                        "fullStart": 904,
                                                        "fullEnd": 906,
                                                        "start": 904,
                                                        "end": 905,
                                                        "fullWidth": 2,
                                                        "width": 1,
                                                        "text": ":",
                                                        "value": ":",
                                                        "valueText": ":",
                                                        "hasTrailingTrivia": true,
                                                        "trailingTrivia": [
                                                            {
                                                                "kind": "WhitespaceTrivia",
                                                                "text": " "
                                                            }
                                                        ]
                                                    },
                                                    "expression": {
                                                        "kind": "TrueKeyword",
                                                        "fullStart": 906,
                                                        "fullEnd": 912,
                                                        "start": 906,
                                                        "end": 910,
                                                        "fullWidth": 6,
                                                        "width": 4,
                                                        "text": "true",
                                                        "value": true,
                                                        "valueText": "true",
                                                        "hasTrailingTrivia": true,
                                                        "hasTrailingNewLine": true,
                                                        "trailingTrivia": [
                                                            {
                                                                "kind": "NewLineTrivia",
                                                                "text": "\r\n"
                                                            }
                                                        ]
                                                    }
                                                }
                                            ],
                                            "closeBraceToken": {
                                                "kind": "CloseBraceToken",
                                                "fullStart": 912,
                                                "fullEnd": 921,
                                                "start": 920,
                                                "end": 921,
                                                "fullWidth": 9,
                                                "width": 1,
                                                "text": "}",
                                                "value": "}",
                                                "valueText": "}",
                                                "hasLeadingTrivia": true,
                                                "leadingTrivia": [
                                                    {
                                                        "kind": "WhitespaceTrivia",
                                                        "text": "        "
                                                    }
                                                ]
                                            }
                                        }
                                    ],
                                    "closeParenToken": {
                                        "kind": "CloseParenToken",
                                        "fullStart": 921,
                                        "fullEnd": 922,
                                        "start": 921,
                                        "end": 922,
                                        "fullWidth": 1,
                                        "width": 1,
                                        "text": ")",
                                        "value": ")",
                                        "valueText": ")"
                                    }
                                }
                            },
                            "semicolonToken": {
                                "kind": "SemicolonToken",
                                "fullStart": 922,
                                "fullEnd": 925,
                                "start": 922,
                                "end": 923,
                                "fullWidth": 3,
                                "width": 1,
                                "text": ";",
                                "value": ";",
                                "valueText": ";",
                                "hasTrailingTrivia": true,
                                "hasTrailingNewLine": true,
                                "trailingTrivia": [
                                    {
                                        "kind": "NewLineTrivia",
                                        "text": "\r\n"
                                    }
                                ]
                            }
                        },
                        {
                            "kind": "ExpressionStatement",
                            "fullStart": 925,
                            "fullEnd": 983,
                            "start": 935,
                            "end": 981,
                            "fullWidth": 58,
                            "width": 46,
                            "expression": {
                                "kind": "InvocationExpression",
                                "fullStart": 925,
                                "fullEnd": 980,
                                "start": 935,
                                "end": 980,
                                "fullWidth": 55,
                                "width": 45,
                                "expression": {
                                    "kind": "MemberAccessExpression",
                                    "fullStart": 925,
                                    "fullEnd": 963,
                                    "start": 935,
                                    "end": 963,
                                    "fullWidth": 38,
                                    "width": 28,
                                    "expression": {
                                        "kind": "MemberAccessExpression",
                                        "fullStart": 925,
                                        "fullEnd": 958,
                                        "start": 935,
                                        "end": 958,
                                        "fullWidth": 33,
                                        "width": 23,
                                        "expression": {
                                            "kind": "MemberAccessExpression",
                                            "fullStart": 925,
                                            "fullEnd": 950,
                                            "start": 935,
                                            "end": 950,
                                            "fullWidth": 25,
                                            "width": 15,
                                            "expression": {
                                                "kind": "IdentifierName",
                                                "fullStart": 925,
                                                "fullEnd": 940,
                                                "start": 935,
                                                "end": 940,
                                                "fullWidth": 15,
                                                "width": 5,
                                                "text": "Array",
                                                "value": "Array",
                                                "valueText": "Array",
                                                "hasLeadingTrivia": true,
                                                "hasLeadingNewLine": true,
                                                "leadingTrivia": [
                                                    {
                                                        "kind": "NewLineTrivia",
                                                        "text": "\r\n"
                                                    },
                                                    {
                                                        "kind": "WhitespaceTrivia",
                                                        "text": "        "
                                                    }
                                                ]
                                            },
                                            "dotToken": {
                                                "kind": "DotToken",
                                                "fullStart": 940,
                                                "fullEnd": 941,
                                                "start": 940,
                                                "end": 941,
                                                "fullWidth": 1,
                                                "width": 1,
                                                "text": ".",
                                                "value": ".",
                                                "valueText": "."
                                            },
                                            "name": {
                                                "kind": "IdentifierName",
                                                "fullStart": 941,
                                                "fullEnd": 950,
                                                "start": 941,
                                                "end": 950,
                                                "fullWidth": 9,
                                                "width": 9,
                                                "text": "prototype",
                                                "value": "prototype",
                                                "valueText": "prototype"
                                            }
                                        },
                                        "dotToken": {
                                            "kind": "DotToken",
                                            "fullStart": 950,
                                            "fullEnd": 951,
                                            "start": 950,
                                            "end": 951,
                                            "fullWidth": 1,
                                            "width": 1,
                                            "text": ".",
                                            "value": ".",
                                            "valueText": "."
                                        },
                                        "name": {
                                            "kind": "IdentifierName",
                                            "fullStart": 951,
                                            "fullEnd": 958,
                                            "start": 951,
                                            "end": 958,
                                            "fullWidth": 7,
                                            "width": 7,
                                            "text": "forEach",
                                            "value": "forEach",
                                            "valueText": "forEach"
                                        }
                                    },
                                    "dotToken": {
                                        "kind": "DotToken",
                                        "fullStart": 958,
                                        "fullEnd": 959,
                                        "start": 958,
                                        "end": 959,
                                        "fullWidth": 1,
                                        "width": 1,
                                        "text": ".",
                                        "value": ".",
                                        "valueText": "."
                                    },
                                    "name": {
                                        "kind": "IdentifierName",
                                        "fullStart": 959,
                                        "fullEnd": 963,
                                        "start": 959,
                                        "end": 963,
                                        "fullWidth": 4,
                                        "width": 4,
                                        "text": "call",
                                        "value": "call",
                                        "valueText": "call"
                                    }
                                },
                                "argumentList": {
                                    "kind": "ArgumentList",
                                    "fullStart": 963,
                                    "fullEnd": 980,
                                    "start": 963,
                                    "end": 980,
                                    "fullWidth": 17,
                                    "width": 17,
                                    "openParenToken": {
                                        "kind": "OpenParenToken",
                                        "fullStart": 963,
                                        "fullEnd": 964,
                                        "start": 963,
                                        "end": 964,
                                        "fullWidth": 1,
                                        "width": 1,
                                        "text": "(",
                                        "value": "(",
                                        "valueText": "("
                                    },
                                    "arguments": [
                                        {
                                            "kind": "IdentifierName",
                                            "fullStart": 964,
                                            "fullEnd": 967,
                                            "start": 964,
                                            "end": 967,
                                            "fullWidth": 3,
                                            "width": 3,
                                            "text": "obj",
                                            "value": "obj",
                                            "valueText": "obj"
                                        },
                                        {
                                            "kind": "CommaToken",
                                            "fullStart": 967,
                                            "fullEnd": 969,
                                            "start": 967,
                                            "end": 968,
                                            "fullWidth": 2,
                                            "width": 1,
                                            "text": ",",
                                            "value": ",",
                                            "valueText": ",",
                                            "hasTrailingTrivia": true,
                                            "trailingTrivia": [
                                                {
                                                    "kind": "WhitespaceTrivia",
                                                    "text": " "
                                                }
                                            ]
                                        },
                                        {
                                            "kind": "IdentifierName",
                                            "fullStart": 969,
                                            "fullEnd": 979,
                                            "start": 969,
                                            "end": 979,
                                            "fullWidth": 10,
                                            "width": 10,
                                            "text": "callbackfn",
                                            "value": "callbackfn",
                                            "valueText": "callbackfn"
                                        }
                                    ],
                                    "closeParenToken": {
                                        "kind": "CloseParenToken",
                                        "fullStart": 979,
                                        "fullEnd": 980,
                                        "start": 979,
                                        "end": 980,
                                        "fullWidth": 1,
                                        "width": 1,
                                        "text": ")",
                                        "value": ")",
                                        "valueText": ")"
                                    }
                                }
                            },
                            "semicolonToken": {
                                "kind": "SemicolonToken",
                                "fullStart": 980,
                                "fullEnd": 983,
                                "start": 980,
                                "end": 981,
                                "fullWidth": 3,
                                "width": 1,
                                "text": ";",
                                "value": ";",
                                "valueText": ";",
                                "hasTrailingTrivia": true,
                                "hasTrailingNewLine": true,
                                "trailingTrivia": [
                                    {
                                        "kind": "NewLineTrivia",
                                        "text": "\r\n"
                                    }
                                ]
                            }
                        },
                        {
                            "kind": "ReturnStatement",
                            "fullStart": 983,
                            "fullEnd": 1010,
                            "start": 991,
                            "end": 1008,
                            "fullWidth": 27,
                            "width": 17,
                            "returnKeyword": {
                                "kind": "ReturnKeyword",
                                "fullStart": 983,
                                "fullEnd": 998,
                                "start": 991,
                                "end": 997,
                                "fullWidth": 15,
                                "width": 6,
                                "text": "return",
                                "value": "return",
                                "valueText": "return",
                                "hasLeadingTrivia": true,
                                "hasTrailingTrivia": true,
                                "leadingTrivia": [
                                    {
                                        "kind": "WhitespaceTrivia",
                                        "text": "        "
                                    }
                                ],
                                "trailingTrivia": [
                                    {
                                        "kind": "WhitespaceTrivia",
                                        "text": " "
                                    }
                                ]
                            },
                            "expression": {
                                "kind": "LogicalNotExpression",
                                "fullStart": 998,
                                "fullEnd": 1007,
                                "start": 998,
                                "end": 1007,
                                "fullWidth": 9,
                                "width": 9,
                                "operatorToken": {
                                    "kind": "ExclamationToken",
                                    "fullStart": 998,
                                    "fullEnd": 999,
                                    "start": 998,
                                    "end": 999,
                                    "fullWidth": 1,
                                    "width": 1,
                                    "text": "!",
                                    "value": "!",
                                    "valueText": "!"
                                },
                                "operand": {
                                    "kind": "IdentifierName",
                                    "fullStart": 999,
                                    "fullEnd": 1007,
                                    "start": 999,
                                    "end": 1007,
                                    "fullWidth": 8,
                                    "width": 8,
                                    "text": "accessed",
                                    "value": "accessed",
                                    "valueText": "accessed"
                                }
                            },
                            "semicolonToken": {
                                "kind": "SemicolonToken",
                                "fullStart": 1007,
                                "fullEnd": 1010,
                                "start": 1007,
                                "end": 1008,
                                "fullWidth": 3,
                                "width": 1,
                                "text": ";",
                                "value": ";",
                                "valueText": ";",
                                "hasTrailingTrivia": true,
                                "hasTrailingNewLine": true,
                                "trailingTrivia": [
                                    {
                                        "kind": "NewLineTrivia",
                                        "text": "\r\n"
                                    }
                                ]
                            }
                        }
                    ],
                    "closeBraceToken": {
                        "kind": "CloseBraceToken",
                        "fullStart": 1010,
                        "fullEnd": 1017,
                        "start": 1014,
                        "end": 1015,
                        "fullWidth": 7,
                        "width": 1,
                        "text": "}",
                        "value": "}",
                        "valueText": "}",
                        "hasLeadingTrivia": true,
                        "hasTrailingTrivia": true,
                        "hasTrailingNewLine": true,
                        "leadingTrivia": [
                            {
                                "kind": "WhitespaceTrivia",
                                "text": "    "
                            }
                        ],
                        "trailingTrivia": [
                            {
                                "kind": "NewLineTrivia",
                                "text": "\r\n"
                            }
                        ]
                    }
                }
            },
            {
                "kind": "ExpressionStatement",
                "fullStart": 1017,
                "fullEnd": 1041,
                "start": 1017,
                "end": 1039,
                "fullWidth": 24,
                "width": 22,
                "expression": {
                    "kind": "InvocationExpression",
                    "fullStart": 1017,
                    "fullEnd": 1038,
                    "start": 1017,
                    "end": 1038,
                    "fullWidth": 21,
                    "width": 21,
                    "expression": {
                        "kind": "IdentifierName",
                        "fullStart": 1017,
                        "fullEnd": 1028,
                        "start": 1017,
                        "end": 1028,
                        "fullWidth": 11,
                        "width": 11,
                        "text": "runTestCase",
                        "value": "runTestCase",
                        "valueText": "runTestCase"
                    },
                    "argumentList": {
                        "kind": "ArgumentList",
                        "fullStart": 1028,
                        "fullEnd": 1038,
                        "start": 1028,
                        "end": 1038,
                        "fullWidth": 10,
                        "width": 10,
                        "openParenToken": {
                            "kind": "OpenParenToken",
                            "fullStart": 1028,
                            "fullEnd": 1029,
                            "start": 1028,
                            "end": 1029,
                            "fullWidth": 1,
                            "width": 1,
                            "text": "(",
                            "value": "(",
                            "valueText": "("
                        },
                        "arguments": [
                            {
                                "kind": "IdentifierName",
                                "fullStart": 1029,
                                "fullEnd": 1037,
                                "start": 1029,
                                "end": 1037,
                                "fullWidth": 8,
                                "width": 8,
                                "text": "testcase",
                                "value": "testcase",
                                "valueText": "testcase"
                            }
                        ],
                        "closeParenToken": {
                            "kind": "CloseParenToken",
                            "fullStart": 1037,
                            "fullEnd": 1038,
                            "start": 1037,
                            "end": 1038,
                            "fullWidth": 1,
                            "width": 1,
                            "text": ")",
                            "value": ")",
                            "valueText": ")"
                        }
                    }
                },
                "semicolonToken": {
                    "kind": "SemicolonToken",
                    "fullStart": 1038,
                    "fullEnd": 1041,
                    "start": 1038,
                    "end": 1039,
                    "fullWidth": 3,
                    "width": 1,
                    "text": ";",
                    "value": ";",
                    "valueText": ";",
                    "hasTrailingTrivia": true,
                    "hasTrailingNewLine": true,
                    "trailingTrivia": [
                        {
                            "kind": "NewLineTrivia",
                            "text": "\r\n"
                        }
                    ]
                }
            }
        ],
        "endOfFileToken": {
            "kind": "EndOfFileToken",
            "fullStart": 1041,
            "fullEnd": 1041,
            "start": 1041,
            "end": 1041,
            "fullWidth": 0,
            "width": 0,
            "text": ""
        }
    },
    "lineMap": {
        "lineStarts": [
            0,
            67,
            152,
            232,
            308,
            380,
            385,
            440,
            571,
            576,
            578,
            580,
            603,
            605,
            636,
            682,
            712,
            723,
            725,
            746,
            766,
            785,
            797,
            845,
            880,
            912,
            925,
            927,
            983,
            1010,
            1017,
            1041
        ],
        "length": 1041
    }
}<|MERGE_RESOLUTION|>--- conflicted
+++ resolved
@@ -252,12 +252,8 @@
                                         "start": 617,
                                         "end": 633,
                                         "fullWidth": 16,
-<<<<<<< HEAD
                                         "width": 16,
-                                        "identifier": {
-=======
                                         "propertyName": {
->>>>>>> 85e84683
                                             "kind": "IdentifierName",
                                             "fullStart": 617,
                                             "fullEnd": 626,
@@ -752,12 +748,8 @@
                                         "start": 737,
                                         "end": 794,
                                         "fullWidth": 57,
-<<<<<<< HEAD
                                         "width": 57,
-                                        "identifier": {
-=======
                                         "propertyName": {
->>>>>>> 85e84683
                                             "kind": "IdentifierName",
                                             "fullStart": 737,
                                             "fullEnd": 741,
