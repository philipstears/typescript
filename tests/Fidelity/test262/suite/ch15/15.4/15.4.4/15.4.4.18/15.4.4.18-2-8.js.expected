--- conflicted
+++ resolved
@@ -247,12 +247,8 @@
                                         "start": 633,
                                         "end": 647,
                                         "fullWidth": 14,
-<<<<<<< HEAD
                                         "width": 14,
-                                        "identifier": {
-=======
                                         "propertyName": {
->>>>>>> 85e84683
                                             "kind": "IdentifierName",
                                             "fullStart": 633,
                                             "fullEnd": 640,
@@ -860,12 +856,8 @@
                                         "start": 763,
                                         "end": 784,
                                         "fullWidth": 21,
-<<<<<<< HEAD
                                         "width": 21,
-                                        "identifier": {
-=======
                                         "propertyName": {
->>>>>>> 85e84683
                                             "kind": "IdentifierName",
                                             "fullStart": 763,
                                             "fullEnd": 769,
@@ -1093,12 +1085,8 @@
                                         "start": 801,
                                         "end": 822,
                                         "fullWidth": 21,
-<<<<<<< HEAD
                                         "width": 21,
-                                        "identifier": {
-=======
                                         "propertyName": {
->>>>>>> 85e84683
                                             "kind": "IdentifierName",
                                             "fullStart": 801,
                                             "fullEnd": 805,
@@ -1472,12 +1460,8 @@
                                         "start": 871,
                                         "end": 888,
                                         "fullWidth": 17,
-<<<<<<< HEAD
                                         "width": 17,
-                                        "identifier": {
-=======
                                         "propertyName": {
->>>>>>> 85e84683
                                             "kind": "IdentifierName",
                                             "fullStart": 871,
                                             "fullEnd": 877,
