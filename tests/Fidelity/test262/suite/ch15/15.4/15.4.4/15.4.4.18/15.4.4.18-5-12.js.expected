--- conflicted
+++ resolved
@@ -250,12 +250,8 @@
                                         "start": 567,
                                         "end": 581,
                                         "fullWidth": 14,
-<<<<<<< HEAD
                                         "width": 14,
-                                        "identifier": {
-=======
                                         "propertyName": {
->>>>>>> 85e84683
                                             "kind": "IdentifierName",
                                             "fullStart": 567,
                                             "fullEnd": 574,
@@ -389,12 +385,8 @@
                                         "start": 596,
                                         "end": 622,
                                         "fullWidth": 26,
-<<<<<<< HEAD
                                         "width": 26,
-                                        "identifier": {
-=======
                                         "propertyName": {
->>>>>>> 85e84683
                                             "kind": "IdentifierName",
                                             "fullStart": 596,
                                             "fullEnd": 607,
