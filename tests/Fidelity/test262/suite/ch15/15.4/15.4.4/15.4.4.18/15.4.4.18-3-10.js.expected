{
    "isDeclaration": false,
    "languageVersion": "EcmaScript5",
    "parseOptions": {
        "allowAutomaticSemicolonInsertion": true
    },
    "sourceUnit": {
        "kind": "SourceUnit",
        "fullStart": 0,
        "fullEnd": 844,
        "start": 537,
        "end": 844,
        "fullWidth": 844,
        "width": 307,
        "isIncrementallyUnusable": true,
        "moduleElements": [
            {
                "kind": "FunctionDeclaration",
                "fullStart": 0,
                "fullEnd": 820,
                "start": 537,
                "end": 818,
                "fullWidth": 820,
                "width": 281,
                "modifiers": [],
                "functionKeyword": {
                    "kind": "FunctionKeyword",
                    "fullStart": 0,
                    "fullEnd": 546,
                    "start": 537,
                    "end": 545,
                    "fullWidth": 546,
                    "width": 8,
                    "text": "function",
                    "value": "function",
                    "valueText": "function",
                    "hasLeadingTrivia": true,
                    "hasLeadingComment": true,
                    "hasLeadingNewLine": true,
                    "hasTrailingTrivia": true,
                    "leadingTrivia": [
                        {
                            "kind": "SingleLineCommentTrivia",
                            "text": "/// Copyright (c) 2012 Ecma International.  All rights reserved. "
                        },
                        {
                            "kind": "NewLineTrivia",
                            "text": "\r\n"
                        },
                        {
                            "kind": "SingleLineCommentTrivia",
                            "text": "/// Ecma International makes this code available under the terms and conditions set"
                        },
                        {
                            "kind": "NewLineTrivia",
                            "text": "\r\n"
                        },
                        {
                            "kind": "SingleLineCommentTrivia",
                            "text": "/// forth on http://hg.ecmascript.org/tests/test262/raw-file/tip/LICENSE (the "
                        },
                        {
                            "kind": "NewLineTrivia",
                            "text": "\r\n"
                        },
                        {
                            "kind": "SingleLineCommentTrivia",
                            "text": "/// \"Use Terms\").   Any redistribution of this code must retain the above "
                        },
                        {
                            "kind": "NewLineTrivia",
                            "text": "\r\n"
                        },
                        {
                            "kind": "SingleLineCommentTrivia",
                            "text": "/// copyright and this notice and otherwise comply with the Use Terms."
                        },
                        {
                            "kind": "NewLineTrivia",
                            "text": "\r\n"
                        },
                        {
                            "kind": "MultiLineCommentTrivia",
                            "text": "/**\r\n * @path ch15/15.4/15.4.4/15.4.4.18/15.4.4.18-3-10.js\r\n * @description Array.prototype.forEach - value of 'length' is a number (value is NaN)\r\n */"
                        },
                        {
                            "kind": "NewLineTrivia",
                            "text": "\r\n"
                        },
                        {
                            "kind": "NewLineTrivia",
                            "text": "\r\n"
                        },
                        {
                            "kind": "NewLineTrivia",
                            "text": "\r\n"
                        }
                    ],
                    "trailingTrivia": [
                        {
                            "kind": "WhitespaceTrivia",
                            "text": " "
                        }
                    ]
                },
                "identifier": {
                    "kind": "IdentifierName",
                    "fullStart": 546,
                    "fullEnd": 554,
                    "start": 546,
                    "end": 554,
                    "fullWidth": 8,
                    "width": 8,
                    "text": "testcase",
                    "value": "testcase",
                    "valueText": "testcase"
                },
                "callSignature": {
                    "kind": "CallSignature",
                    "fullStart": 554,
                    "fullEnd": 557,
                    "start": 554,
                    "end": 556,
                    "fullWidth": 3,
                    "width": 2,
                    "parameterList": {
                        "kind": "ParameterList",
                        "fullStart": 554,
                        "fullEnd": 557,
                        "start": 554,
                        "end": 556,
                        "fullWidth": 3,
                        "width": 2,
                        "openParenToken": {
                            "kind": "OpenParenToken",
                            "fullStart": 554,
                            "fullEnd": 555,
                            "start": 554,
                            "end": 555,
                            "fullWidth": 1,
                            "width": 1,
                            "text": "(",
                            "value": "(",
                            "valueText": "("
                        },
                        "parameters": [],
                        "closeParenToken": {
                            "kind": "CloseParenToken",
                            "fullStart": 555,
                            "fullEnd": 557,
                            "start": 555,
                            "end": 556,
                            "fullWidth": 2,
                            "width": 1,
                            "text": ")",
                            "value": ")",
                            "valueText": ")",
                            "hasTrailingTrivia": true,
                            "trailingTrivia": [
                                {
                                    "kind": "WhitespaceTrivia",
                                    "text": " "
                                }
                            ]
                        }
                    }
                },
                "block": {
                    "kind": "Block",
                    "fullStart": 557,
                    "fullEnd": 820,
                    "start": 557,
                    "end": 818,
                    "fullWidth": 263,
                    "width": 261,
                    "openBraceToken": {
                        "kind": "OpenBraceToken",
                        "fullStart": 557,
                        "fullEnd": 560,
                        "start": 557,
                        "end": 558,
                        "fullWidth": 3,
                        "width": 1,
                        "text": "{",
                        "value": "{",
                        "valueText": "{",
                        "hasTrailingTrivia": true,
                        "hasTrailingNewLine": true,
                        "trailingTrivia": [
                            {
                                "kind": "NewLineTrivia",
                                "text": "\r\n"
                            }
                        ]
                    },
                    "statements": [
                        {
                            "kind": "VariableStatement",
                            "fullStart": 560,
                            "fullEnd": 593,
                            "start": 570,
                            "end": 591,
                            "fullWidth": 33,
                            "width": 21,
                            "modifiers": [],
                            "variableDeclaration": {
                                "kind": "VariableDeclaration",
                                "fullStart": 560,
                                "fullEnd": 590,
                                "start": 570,
                                "end": 590,
                                "fullWidth": 30,
                                "width": 20,
                                "varKeyword": {
                                    "kind": "VarKeyword",
                                    "fullStart": 560,
                                    "fullEnd": 574,
                                    "start": 570,
                                    "end": 573,
                                    "fullWidth": 14,
                                    "width": 3,
                                    "text": "var",
                                    "value": "var",
                                    "valueText": "var",
                                    "hasLeadingTrivia": true,
                                    "hasLeadingNewLine": true,
                                    "hasTrailingTrivia": true,
                                    "leadingTrivia": [
                                        {
                                            "kind": "NewLineTrivia",
                                            "text": "\r\n"
                                        },
                                        {
                                            "kind": "WhitespaceTrivia",
                                            "text": "        "
                                        }
                                    ],
                                    "trailingTrivia": [
                                        {
                                            "kind": "WhitespaceTrivia",
                                            "text": " "
                                        }
                                    ]
                                },
                                "variableDeclarators": [
                                    {
                                        "kind": "VariableDeclarator",
                                        "fullStart": 574,
                                        "fullEnd": 590,
                                        "start": 574,
                                        "end": 590,
                                        "fullWidth": 16,
<<<<<<< HEAD
                                        "width": 16,
                                        "identifier": {
=======
                                        "propertyName": {
>>>>>>> 85e84683
                                            "kind": "IdentifierName",
                                            "fullStart": 574,
                                            "fullEnd": 583,
                                            "start": 574,
                                            "end": 582,
                                            "fullWidth": 9,
                                            "width": 8,
                                            "text": "accessed",
                                            "value": "accessed",
                                            "valueText": "accessed",
                                            "hasTrailingTrivia": true,
                                            "trailingTrivia": [
                                                {
                                                    "kind": "WhitespaceTrivia",
                                                    "text": " "
                                                }
                                            ]
                                        },
                                        "equalsValueClause": {
                                            "kind": "EqualsValueClause",
                                            "fullStart": 583,
                                            "fullEnd": 590,
                                            "start": 583,
                                            "end": 590,
                                            "fullWidth": 7,
                                            "width": 7,
                                            "equalsToken": {
                                                "kind": "EqualsToken",
                                                "fullStart": 583,
                                                "fullEnd": 585,
                                                "start": 583,
                                                "end": 584,
                                                "fullWidth": 2,
                                                "width": 1,
                                                "text": "=",
                                                "value": "=",
                                                "valueText": "=",
                                                "hasTrailingTrivia": true,
                                                "trailingTrivia": [
                                                    {
                                                        "kind": "WhitespaceTrivia",
                                                        "text": " "
                                                    }
                                                ]
                                            },
                                            "value": {
                                                "kind": "FalseKeyword",
                                                "fullStart": 585,
                                                "fullEnd": 590,
                                                "start": 585,
                                                "end": 590,
                                                "fullWidth": 5,
                                                "width": 5,
                                                "text": "false",
                                                "value": false,
                                                "valueText": "false"
                                            }
                                        }
                                    }
                                ]
                            },
                            "semicolonToken": {
                                "kind": "SemicolonToken",
                                "fullStart": 590,
                                "fullEnd": 593,
                                "start": 590,
                                "end": 591,
                                "fullWidth": 3,
                                "width": 1,
                                "text": ";",
                                "value": ";",
                                "valueText": ";",
                                "hasTrailingTrivia": true,
                                "hasTrailingNewLine": true,
                                "trailingTrivia": [
                                    {
                                        "kind": "NewLineTrivia",
                                        "text": "\r\n"
                                    }
                                ]
                            }
                        },
                        {
                            "kind": "FunctionDeclaration",
                            "fullStart": 593,
                            "fullEnd": 682,
                            "start": 603,
                            "end": 680,
                            "fullWidth": 89,
                            "width": 77,
                            "modifiers": [],
                            "functionKeyword": {
                                "kind": "FunctionKeyword",
                                "fullStart": 593,
                                "fullEnd": 612,
                                "start": 603,
                                "end": 611,
                                "fullWidth": 19,
                                "width": 8,
                                "text": "function",
                                "value": "function",
                                "valueText": "function",
                                "hasLeadingTrivia": true,
                                "hasLeadingNewLine": true,
                                "hasTrailingTrivia": true,
                                "leadingTrivia": [
                                    {
                                        "kind": "NewLineTrivia",
                                        "text": "\r\n"
                                    },
                                    {
                                        "kind": "WhitespaceTrivia",
                                        "text": "        "
                                    }
                                ],
                                "trailingTrivia": [
                                    {
                                        "kind": "WhitespaceTrivia",
                                        "text": " "
                                    }
                                ]
                            },
                            "identifier": {
                                "kind": "IdentifierName",
                                "fullStart": 612,
                                "fullEnd": 622,
                                "start": 612,
                                "end": 622,
                                "fullWidth": 10,
                                "width": 10,
                                "text": "callbackfn",
                                "value": "callbackfn",
                                "valueText": "callbackfn"
                            },
                            "callSignature": {
                                "kind": "CallSignature",
                                "fullStart": 622,
                                "fullEnd": 638,
                                "start": 622,
                                "end": 637,
                                "fullWidth": 16,
                                "width": 15,
                                "parameterList": {
                                    "kind": "ParameterList",
                                    "fullStart": 622,
                                    "fullEnd": 638,
                                    "start": 622,
                                    "end": 637,
                                    "fullWidth": 16,
                                    "width": 15,
                                    "openParenToken": {
                                        "kind": "OpenParenToken",
                                        "fullStart": 622,
                                        "fullEnd": 623,
                                        "start": 622,
                                        "end": 623,
                                        "fullWidth": 1,
                                        "width": 1,
                                        "text": "(",
                                        "value": "(",
                                        "valueText": "("
                                    },
                                    "parameters": [
                                        {
                                            "kind": "Parameter",
                                            "fullStart": 623,
                                            "fullEnd": 626,
                                            "start": 623,
                                            "end": 626,
                                            "fullWidth": 3,
                                            "width": 3,
                                            "modifiers": [],
                                            "identifier": {
                                                "kind": "IdentifierName",
                                                "fullStart": 623,
                                                "fullEnd": 626,
                                                "start": 623,
                                                "end": 626,
                                                "fullWidth": 3,
                                                "width": 3,
                                                "text": "val",
                                                "value": "val",
                                                "valueText": "val"
                                            }
                                        },
                                        {
                                            "kind": "CommaToken",
                                            "fullStart": 626,
                                            "fullEnd": 628,
                                            "start": 626,
                                            "end": 627,
                                            "fullWidth": 2,
                                            "width": 1,
                                            "text": ",",
                                            "value": ",",
                                            "valueText": ",",
                                            "hasTrailingTrivia": true,
                                            "trailingTrivia": [
                                                {
                                                    "kind": "WhitespaceTrivia",
                                                    "text": " "
                                                }
                                            ]
                                        },
                                        {
                                            "kind": "Parameter",
                                            "fullStart": 628,
                                            "fullEnd": 631,
                                            "start": 628,
                                            "end": 631,
                                            "fullWidth": 3,
                                            "width": 3,
                                            "modifiers": [],
                                            "identifier": {
                                                "kind": "IdentifierName",
                                                "fullStart": 628,
                                                "fullEnd": 631,
                                                "start": 628,
                                                "end": 631,
                                                "fullWidth": 3,
                                                "width": 3,
                                                "text": "idx",
                                                "value": "idx",
                                                "valueText": "idx"
                                            }
                                        },
                                        {
                                            "kind": "CommaToken",
                                            "fullStart": 631,
                                            "fullEnd": 633,
                                            "start": 631,
                                            "end": 632,
                                            "fullWidth": 2,
                                            "width": 1,
                                            "text": ",",
                                            "value": ",",
                                            "valueText": ",",
                                            "hasTrailingTrivia": true,
                                            "trailingTrivia": [
                                                {
                                                    "kind": "WhitespaceTrivia",
                                                    "text": " "
                                                }
                                            ]
                                        },
                                        {
                                            "kind": "Parameter",
                                            "fullStart": 633,
                                            "fullEnd": 636,
                                            "start": 633,
                                            "end": 636,
                                            "fullWidth": 3,
                                            "width": 3,
                                            "modifiers": [],
                                            "identifier": {
                                                "kind": "IdentifierName",
                                                "fullStart": 633,
                                                "fullEnd": 636,
                                                "start": 633,
                                                "end": 636,
                                                "fullWidth": 3,
                                                "width": 3,
                                                "text": "obj",
                                                "value": "obj",
                                                "valueText": "obj"
                                            }
                                        }
                                    ],
                                    "closeParenToken": {
                                        "kind": "CloseParenToken",
                                        "fullStart": 636,
                                        "fullEnd": 638,
                                        "start": 636,
                                        "end": 637,
                                        "fullWidth": 2,
                                        "width": 1,
                                        "text": ")",
                                        "value": ")",
                                        "valueText": ")",
                                        "hasTrailingTrivia": true,
                                        "trailingTrivia": [
                                            {
                                                "kind": "WhitespaceTrivia",
                                                "text": " "
                                            }
                                        ]
                                    }
                                }
                            },
                            "block": {
                                "kind": "Block",
                                "fullStart": 638,
                                "fullEnd": 682,
                                "start": 638,
                                "end": 680,
                                "fullWidth": 44,
                                "width": 42,
                                "openBraceToken": {
                                    "kind": "OpenBraceToken",
                                    "fullStart": 638,
                                    "fullEnd": 641,
                                    "start": 638,
                                    "end": 639,
                                    "fullWidth": 3,
                                    "width": 1,
                                    "text": "{",
                                    "value": "{",
                                    "valueText": "{",
                                    "hasTrailingTrivia": true,
                                    "hasTrailingNewLine": true,
                                    "trailingTrivia": [
                                        {
                                            "kind": "NewLineTrivia",
                                            "text": "\r\n"
                                        }
                                    ]
                                },
                                "statements": [
                                    {
                                        "kind": "ExpressionStatement",
                                        "fullStart": 641,
                                        "fullEnd": 671,
                                        "start": 653,
                                        "end": 669,
                                        "fullWidth": 30,
                                        "width": 16,
                                        "expression": {
                                            "kind": "AssignmentExpression",
                                            "fullStart": 641,
                                            "fullEnd": 668,
                                            "start": 653,
                                            "end": 668,
                                            "fullWidth": 27,
                                            "width": 15,
                                            "left": {
                                                "kind": "IdentifierName",
                                                "fullStart": 641,
                                                "fullEnd": 662,
                                                "start": 653,
                                                "end": 661,
                                                "fullWidth": 21,
                                                "width": 8,
                                                "text": "accessed",
                                                "value": "accessed",
                                                "valueText": "accessed",
                                                "hasLeadingTrivia": true,
                                                "hasTrailingTrivia": true,
                                                "leadingTrivia": [
                                                    {
                                                        "kind": "WhitespaceTrivia",
                                                        "text": "            "
                                                    }
                                                ],
                                                "trailingTrivia": [
                                                    {
                                                        "kind": "WhitespaceTrivia",
                                                        "text": " "
                                                    }
                                                ]
                                            },
                                            "operatorToken": {
                                                "kind": "EqualsToken",
                                                "fullStart": 662,
                                                "fullEnd": 664,
                                                "start": 662,
                                                "end": 663,
                                                "fullWidth": 2,
                                                "width": 1,
                                                "text": "=",
                                                "value": "=",
                                                "valueText": "=",
                                                "hasTrailingTrivia": true,
                                                "trailingTrivia": [
                                                    {
                                                        "kind": "WhitespaceTrivia",
                                                        "text": " "
                                                    }
                                                ]
                                            },
                                            "right": {
                                                "kind": "TrueKeyword",
                                                "fullStart": 664,
                                                "fullEnd": 668,
                                                "start": 664,
                                                "end": 668,
                                                "fullWidth": 4,
                                                "width": 4,
                                                "text": "true",
                                                "value": true,
                                                "valueText": "true"
                                            }
                                        },
                                        "semicolonToken": {
                                            "kind": "SemicolonToken",
                                            "fullStart": 668,
                                            "fullEnd": 671,
                                            "start": 668,
                                            "end": 669,
                                            "fullWidth": 3,
                                            "width": 1,
                                            "text": ";",
                                            "value": ";",
                                            "valueText": ";",
                                            "hasTrailingTrivia": true,
                                            "hasTrailingNewLine": true,
                                            "trailingTrivia": [
                                                {
                                                    "kind": "NewLineTrivia",
                                                    "text": "\r\n"
                                                }
                                            ]
                                        }
                                    }
                                ],
                                "closeBraceToken": {
                                    "kind": "CloseBraceToken",
                                    "fullStart": 671,
                                    "fullEnd": 682,
                                    "start": 679,
                                    "end": 680,
                                    "fullWidth": 11,
                                    "width": 1,
                                    "text": "}",
                                    "value": "}",
                                    "valueText": "}",
                                    "hasLeadingTrivia": true,
                                    "hasTrailingTrivia": true,
                                    "hasTrailingNewLine": true,
                                    "leadingTrivia": [
                                        {
                                            "kind": "WhitespaceTrivia",
                                            "text": "        "
                                        }
                                    ],
                                    "trailingTrivia": [
                                        {
                                            "kind": "NewLineTrivia",
                                            "text": "\r\n"
                                        }
                                    ]
                                }
                            }
                        },
                        {
                            "kind": "VariableStatement",
                            "fullStart": 682,
                            "fullEnd": 726,
                            "start": 692,
                            "end": 724,
                            "fullWidth": 44,
                            "width": 32,
                            "modifiers": [],
                            "variableDeclaration": {
                                "kind": "VariableDeclaration",
                                "fullStart": 682,
                                "fullEnd": 723,
                                "start": 692,
                                "end": 723,
                                "fullWidth": 41,
                                "width": 31,
                                "varKeyword": {
                                    "kind": "VarKeyword",
                                    "fullStart": 682,
                                    "fullEnd": 696,
                                    "start": 692,
                                    "end": 695,
                                    "fullWidth": 14,
                                    "width": 3,
                                    "text": "var",
                                    "value": "var",
                                    "valueText": "var",
                                    "hasLeadingTrivia": true,
                                    "hasLeadingNewLine": true,
                                    "hasTrailingTrivia": true,
                                    "leadingTrivia": [
                                        {
                                            "kind": "NewLineTrivia",
                                            "text": "\r\n"
                                        },
                                        {
                                            "kind": "WhitespaceTrivia",
                                            "text": "        "
                                        }
                                    ],
                                    "trailingTrivia": [
                                        {
                                            "kind": "WhitespaceTrivia",
                                            "text": " "
                                        }
                                    ]
                                },
                                "variableDeclarators": [
                                    {
                                        "kind": "VariableDeclarator",
                                        "fullStart": 696,
                                        "fullEnd": 723,
                                        "start": 696,
                                        "end": 723,
                                        "fullWidth": 27,
<<<<<<< HEAD
                                        "width": 27,
                                        "identifier": {
=======
                                        "propertyName": {
>>>>>>> 85e84683
                                            "kind": "IdentifierName",
                                            "fullStart": 696,
                                            "fullEnd": 700,
                                            "start": 696,
                                            "end": 699,
                                            "fullWidth": 4,
                                            "width": 3,
                                            "text": "obj",
                                            "value": "obj",
                                            "valueText": "obj",
                                            "hasTrailingTrivia": true,
                                            "trailingTrivia": [
                                                {
                                                    "kind": "WhitespaceTrivia",
                                                    "text": " "
                                                }
                                            ]
                                        },
                                        "equalsValueClause": {
                                            "kind": "EqualsValueClause",
                                            "fullStart": 700,
                                            "fullEnd": 723,
                                            "start": 700,
                                            "end": 723,
                                            "fullWidth": 23,
                                            "width": 23,
                                            "equalsToken": {
                                                "kind": "EqualsToken",
                                                "fullStart": 700,
                                                "fullEnd": 702,
                                                "start": 700,
                                                "end": 701,
                                                "fullWidth": 2,
                                                "width": 1,
                                                "text": "=",
                                                "value": "=",
                                                "valueText": "=",
                                                "hasTrailingTrivia": true,
                                                "trailingTrivia": [
                                                    {
                                                        "kind": "WhitespaceTrivia",
                                                        "text": " "
                                                    }
                                                ]
                                            },
                                            "value": {
                                                "kind": "ObjectLiteralExpression",
                                                "fullStart": 702,
                                                "fullEnd": 723,
                                                "start": 702,
                                                "end": 723,
                                                "fullWidth": 21,
                                                "width": 21,
                                                "openBraceToken": {
                                                    "kind": "OpenBraceToken",
                                                    "fullStart": 702,
                                                    "fullEnd": 704,
                                                    "start": 702,
                                                    "end": 703,
                                                    "fullWidth": 2,
                                                    "width": 1,
                                                    "text": "{",
                                                    "value": "{",
                                                    "valueText": "{",
                                                    "hasTrailingTrivia": true,
                                                    "trailingTrivia": [
                                                        {
                                                            "kind": "WhitespaceTrivia",
                                                            "text": " "
                                                        }
                                                    ]
                                                },
                                                "propertyAssignments": [
                                                    {
                                                        "kind": "SimplePropertyAssignment",
                                                        "fullStart": 704,
                                                        "fullEnd": 708,
                                                        "start": 704,
                                                        "end": 708,
                                                        "fullWidth": 4,
                                                        "width": 4,
                                                        "propertyName": {
                                                            "kind": "NumericLiteral",
                                                            "fullStart": 704,
                                                            "fullEnd": 705,
                                                            "start": 704,
                                                            "end": 705,
                                                            "fullWidth": 1,
                                                            "width": 1,
                                                            "text": "0",
                                                            "value": 0,
                                                            "valueText": "0"
                                                        },
                                                        "colonToken": {
                                                            "kind": "ColonToken",
                                                            "fullStart": 705,
                                                            "fullEnd": 707,
                                                            "start": 705,
                                                            "end": 706,
                                                            "fullWidth": 2,
                                                            "width": 1,
                                                            "text": ":",
                                                            "value": ":",
                                                            "valueText": ":",
                                                            "hasTrailingTrivia": true,
                                                            "trailingTrivia": [
                                                                {
                                                                    "kind": "WhitespaceTrivia",
                                                                    "text": " "
                                                                }
                                                            ]
                                                        },
                                                        "expression": {
                                                            "kind": "NumericLiteral",
                                                            "fullStart": 707,
                                                            "fullEnd": 708,
                                                            "start": 707,
                                                            "end": 708,
                                                            "fullWidth": 1,
                                                            "width": 1,
                                                            "text": "9",
                                                            "value": 9,
                                                            "valueText": "9"
                                                        }
                                                    },
                                                    {
                                                        "kind": "CommaToken",
                                                        "fullStart": 708,
                                                        "fullEnd": 710,
                                                        "start": 708,
                                                        "end": 709,
                                                        "fullWidth": 2,
                                                        "width": 1,
                                                        "text": ",",
                                                        "value": ",",
                                                        "valueText": ",",
                                                        "hasTrailingTrivia": true,
                                                        "trailingTrivia": [
                                                            {
                                                                "kind": "WhitespaceTrivia",
                                                                "text": " "
                                                            }
                                                        ]
                                                    },
                                                    {
                                                        "kind": "SimplePropertyAssignment",
                                                        "fullStart": 710,
                                                        "fullEnd": 722,
                                                        "start": 710,
                                                        "end": 721,
                                                        "fullWidth": 12,
                                                        "width": 11,
                                                        "propertyName": {
                                                            "kind": "IdentifierName",
                                                            "fullStart": 710,
                                                            "fullEnd": 716,
                                                            "start": 710,
                                                            "end": 716,
                                                            "fullWidth": 6,
                                                            "width": 6,
                                                            "text": "length",
                                                            "value": "length",
                                                            "valueText": "length"
                                                        },
                                                        "colonToken": {
                                                            "kind": "ColonToken",
                                                            "fullStart": 716,
                                                            "fullEnd": 718,
                                                            "start": 716,
                                                            "end": 717,
                                                            "fullWidth": 2,
                                                            "width": 1,
                                                            "text": ":",
                                                            "value": ":",
                                                            "valueText": ":",
                                                            "hasTrailingTrivia": true,
                                                            "trailingTrivia": [
                                                                {
                                                                    "kind": "WhitespaceTrivia",
                                                                    "text": " "
                                                                }
                                                            ]
                                                        },
                                                        "expression": {
                                                            "kind": "IdentifierName",
                                                            "fullStart": 718,
                                                            "fullEnd": 722,
                                                            "start": 718,
                                                            "end": 721,
                                                            "fullWidth": 4,
                                                            "width": 3,
                                                            "text": "NaN",
                                                            "value": "NaN",
                                                            "valueText": "NaN",
                                                            "hasTrailingTrivia": true,
                                                            "trailingTrivia": [
                                                                {
                                                                    "kind": "WhitespaceTrivia",
                                                                    "text": " "
                                                                }
                                                            ]
                                                        }
                                                    }
                                                ],
                                                "closeBraceToken": {
                                                    "kind": "CloseBraceToken",
                                                    "fullStart": 722,
                                                    "fullEnd": 723,
                                                    "start": 722,
                                                    "end": 723,
                                                    "fullWidth": 1,
                                                    "width": 1,
                                                    "text": "}",
                                                    "value": "}",
                                                    "valueText": "}"
                                                }
                                            }
                                        }
                                    }
                                ]
                            },
                            "semicolonToken": {
                                "kind": "SemicolonToken",
                                "fullStart": 723,
                                "fullEnd": 726,
                                "start": 723,
                                "end": 724,
                                "fullWidth": 3,
                                "width": 1,
                                "text": ";",
                                "value": ";",
                                "valueText": ";",
                                "hasTrailingTrivia": true,
                                "hasTrailingNewLine": true,
                                "trailingTrivia": [
                                    {
                                        "kind": "NewLineTrivia",
                                        "text": "\r\n"
                                    }
                                ]
                            }
                        },
                        {
                            "kind": "ExpressionStatement",
                            "fullStart": 726,
                            "fullEnd": 784,
                            "start": 736,
                            "end": 782,
                            "fullWidth": 58,
                            "width": 46,
                            "expression": {
                                "kind": "InvocationExpression",
                                "fullStart": 726,
                                "fullEnd": 781,
                                "start": 736,
                                "end": 781,
                                "fullWidth": 55,
                                "width": 45,
                                "expression": {
                                    "kind": "MemberAccessExpression",
                                    "fullStart": 726,
                                    "fullEnd": 764,
                                    "start": 736,
                                    "end": 764,
                                    "fullWidth": 38,
                                    "width": 28,
                                    "expression": {
                                        "kind": "MemberAccessExpression",
                                        "fullStart": 726,
                                        "fullEnd": 759,
                                        "start": 736,
                                        "end": 759,
                                        "fullWidth": 33,
                                        "width": 23,
                                        "expression": {
                                            "kind": "MemberAccessExpression",
                                            "fullStart": 726,
                                            "fullEnd": 751,
                                            "start": 736,
                                            "end": 751,
                                            "fullWidth": 25,
                                            "width": 15,
                                            "expression": {
                                                "kind": "IdentifierName",
                                                "fullStart": 726,
                                                "fullEnd": 741,
                                                "start": 736,
                                                "end": 741,
                                                "fullWidth": 15,
                                                "width": 5,
                                                "text": "Array",
                                                "value": "Array",
                                                "valueText": "Array",
                                                "hasLeadingTrivia": true,
                                                "hasLeadingNewLine": true,
                                                "leadingTrivia": [
                                                    {
                                                        "kind": "NewLineTrivia",
                                                        "text": "\r\n"
                                                    },
                                                    {
                                                        "kind": "WhitespaceTrivia",
                                                        "text": "        "
                                                    }
                                                ]
                                            },
                                            "dotToken": {
                                                "kind": "DotToken",
                                                "fullStart": 741,
                                                "fullEnd": 742,
                                                "start": 741,
                                                "end": 742,
                                                "fullWidth": 1,
                                                "width": 1,
                                                "text": ".",
                                                "value": ".",
                                                "valueText": "."
                                            },
                                            "name": {
                                                "kind": "IdentifierName",
                                                "fullStart": 742,
                                                "fullEnd": 751,
                                                "start": 742,
                                                "end": 751,
                                                "fullWidth": 9,
                                                "width": 9,
                                                "text": "prototype",
                                                "value": "prototype",
                                                "valueText": "prototype"
                                            }
                                        },
                                        "dotToken": {
                                            "kind": "DotToken",
                                            "fullStart": 751,
                                            "fullEnd": 752,
                                            "start": 751,
                                            "end": 752,
                                            "fullWidth": 1,
                                            "width": 1,
                                            "text": ".",
                                            "value": ".",
                                            "valueText": "."
                                        },
                                        "name": {
                                            "kind": "IdentifierName",
                                            "fullStart": 752,
                                            "fullEnd": 759,
                                            "start": 752,
                                            "end": 759,
                                            "fullWidth": 7,
                                            "width": 7,
                                            "text": "forEach",
                                            "value": "forEach",
                                            "valueText": "forEach"
                                        }
                                    },
                                    "dotToken": {
                                        "kind": "DotToken",
                                        "fullStart": 759,
                                        "fullEnd": 760,
                                        "start": 759,
                                        "end": 760,
                                        "fullWidth": 1,
                                        "width": 1,
                                        "text": ".",
                                        "value": ".",
                                        "valueText": "."
                                    },
                                    "name": {
                                        "kind": "IdentifierName",
                                        "fullStart": 760,
                                        "fullEnd": 764,
                                        "start": 760,
                                        "end": 764,
                                        "fullWidth": 4,
                                        "width": 4,
                                        "text": "call",
                                        "value": "call",
                                        "valueText": "call"
                                    }
                                },
                                "argumentList": {
                                    "kind": "ArgumentList",
                                    "fullStart": 764,
                                    "fullEnd": 781,
                                    "start": 764,
                                    "end": 781,
                                    "fullWidth": 17,
                                    "width": 17,
                                    "openParenToken": {
                                        "kind": "OpenParenToken",
                                        "fullStart": 764,
                                        "fullEnd": 765,
                                        "start": 764,
                                        "end": 765,
                                        "fullWidth": 1,
                                        "width": 1,
                                        "text": "(",
                                        "value": "(",
                                        "valueText": "("
                                    },
                                    "arguments": [
                                        {
                                            "kind": "IdentifierName",
                                            "fullStart": 765,
                                            "fullEnd": 768,
                                            "start": 765,
                                            "end": 768,
                                            "fullWidth": 3,
                                            "width": 3,
                                            "text": "obj",
                                            "value": "obj",
                                            "valueText": "obj"
                                        },
                                        {
                                            "kind": "CommaToken",
                                            "fullStart": 768,
                                            "fullEnd": 770,
                                            "start": 768,
                                            "end": 769,
                                            "fullWidth": 2,
                                            "width": 1,
                                            "text": ",",
                                            "value": ",",
                                            "valueText": ",",
                                            "hasTrailingTrivia": true,
                                            "trailingTrivia": [
                                                {
                                                    "kind": "WhitespaceTrivia",
                                                    "text": " "
                                                }
                                            ]
                                        },
                                        {
                                            "kind": "IdentifierName",
                                            "fullStart": 770,
                                            "fullEnd": 780,
                                            "start": 770,
                                            "end": 780,
                                            "fullWidth": 10,
                                            "width": 10,
                                            "text": "callbackfn",
                                            "value": "callbackfn",
                                            "valueText": "callbackfn"
                                        }
                                    ],
                                    "closeParenToken": {
                                        "kind": "CloseParenToken",
                                        "fullStart": 780,
                                        "fullEnd": 781,
                                        "start": 780,
                                        "end": 781,
                                        "fullWidth": 1,
                                        "width": 1,
                                        "text": ")",
                                        "value": ")",
                                        "valueText": ")"
                                    }
                                }
                            },
                            "semicolonToken": {
                                "kind": "SemicolonToken",
                                "fullStart": 781,
                                "fullEnd": 784,
                                "start": 781,
                                "end": 782,
                                "fullWidth": 3,
                                "width": 1,
                                "text": ";",
                                "value": ";",
                                "valueText": ";",
                                "hasTrailingTrivia": true,
                                "hasTrailingNewLine": true,
                                "trailingTrivia": [
                                    {
                                        "kind": "NewLineTrivia",
                                        "text": "\r\n"
                                    }
                                ]
                            }
                        },
                        {
                            "kind": "ReturnStatement",
                            "fullStart": 784,
                            "fullEnd": 813,
                            "start": 794,
                            "end": 811,
                            "fullWidth": 29,
                            "width": 17,
                            "returnKeyword": {
                                "kind": "ReturnKeyword",
                                "fullStart": 784,
                                "fullEnd": 801,
                                "start": 794,
                                "end": 800,
                                "fullWidth": 17,
                                "width": 6,
                                "text": "return",
                                "value": "return",
                                "valueText": "return",
                                "hasLeadingTrivia": true,
                                "hasLeadingNewLine": true,
                                "hasTrailingTrivia": true,
                                "leadingTrivia": [
                                    {
                                        "kind": "NewLineTrivia",
                                        "text": "\r\n"
                                    },
                                    {
                                        "kind": "WhitespaceTrivia",
                                        "text": "        "
                                    }
                                ],
                                "trailingTrivia": [
                                    {
                                        "kind": "WhitespaceTrivia",
                                        "text": " "
                                    }
                                ]
                            },
                            "expression": {
                                "kind": "LogicalNotExpression",
                                "fullStart": 801,
                                "fullEnd": 810,
                                "start": 801,
                                "end": 810,
                                "fullWidth": 9,
                                "width": 9,
                                "operatorToken": {
                                    "kind": "ExclamationToken",
                                    "fullStart": 801,
                                    "fullEnd": 802,
                                    "start": 801,
                                    "end": 802,
                                    "fullWidth": 1,
                                    "width": 1,
                                    "text": "!",
                                    "value": "!",
                                    "valueText": "!"
                                },
                                "operand": {
                                    "kind": "IdentifierName",
                                    "fullStart": 802,
                                    "fullEnd": 810,
                                    "start": 802,
                                    "end": 810,
                                    "fullWidth": 8,
                                    "width": 8,
                                    "text": "accessed",
                                    "value": "accessed",
                                    "valueText": "accessed"
                                }
                            },
                            "semicolonToken": {
                                "kind": "SemicolonToken",
                                "fullStart": 810,
                                "fullEnd": 813,
                                "start": 810,
                                "end": 811,
                                "fullWidth": 3,
                                "width": 1,
                                "text": ";",
                                "value": ";",
                                "valueText": ";",
                                "hasTrailingTrivia": true,
                                "hasTrailingNewLine": true,
                                "trailingTrivia": [
                                    {
                                        "kind": "NewLineTrivia",
                                        "text": "\r\n"
                                    }
                                ]
                            }
                        }
                    ],
                    "closeBraceToken": {
                        "kind": "CloseBraceToken",
                        "fullStart": 813,
                        "fullEnd": 820,
                        "start": 817,
                        "end": 818,
                        "fullWidth": 7,
                        "width": 1,
                        "text": "}",
                        "value": "}",
                        "valueText": "}",
                        "hasLeadingTrivia": true,
                        "hasTrailingTrivia": true,
                        "hasTrailingNewLine": true,
                        "leadingTrivia": [
                            {
                                "kind": "WhitespaceTrivia",
                                "text": "    "
                            }
                        ],
                        "trailingTrivia": [
                            {
                                "kind": "NewLineTrivia",
                                "text": "\r\n"
                            }
                        ]
                    }
                }
            },
            {
                "kind": "ExpressionStatement",
                "fullStart": 820,
                "fullEnd": 844,
                "start": 820,
                "end": 842,
                "fullWidth": 24,
                "width": 22,
                "expression": {
                    "kind": "InvocationExpression",
                    "fullStart": 820,
                    "fullEnd": 841,
                    "start": 820,
                    "end": 841,
                    "fullWidth": 21,
                    "width": 21,
                    "expression": {
                        "kind": "IdentifierName",
                        "fullStart": 820,
                        "fullEnd": 831,
                        "start": 820,
                        "end": 831,
                        "fullWidth": 11,
                        "width": 11,
                        "text": "runTestCase",
                        "value": "runTestCase",
                        "valueText": "runTestCase"
                    },
                    "argumentList": {
                        "kind": "ArgumentList",
                        "fullStart": 831,
                        "fullEnd": 841,
                        "start": 831,
                        "end": 841,
                        "fullWidth": 10,
                        "width": 10,
                        "openParenToken": {
                            "kind": "OpenParenToken",
                            "fullStart": 831,
                            "fullEnd": 832,
                            "start": 831,
                            "end": 832,
                            "fullWidth": 1,
                            "width": 1,
                            "text": "(",
                            "value": "(",
                            "valueText": "("
                        },
                        "arguments": [
                            {
                                "kind": "IdentifierName",
                                "fullStart": 832,
                                "fullEnd": 840,
                                "start": 832,
                                "end": 840,
                                "fullWidth": 8,
                                "width": 8,
                                "text": "testcase",
                                "value": "testcase",
                                "valueText": "testcase"
                            }
                        ],
                        "closeParenToken": {
                            "kind": "CloseParenToken",
                            "fullStart": 840,
                            "fullEnd": 841,
                            "start": 840,
                            "end": 841,
                            "fullWidth": 1,
                            "width": 1,
                            "text": ")",
                            "value": ")",
                            "valueText": ")"
                        }
                    }
                },
                "semicolonToken": {
                    "kind": "SemicolonToken",
                    "fullStart": 841,
                    "fullEnd": 844,
                    "start": 841,
                    "end": 842,
                    "fullWidth": 3,
                    "width": 1,
                    "text": ";",
                    "value": ";",
                    "valueText": ";",
                    "hasTrailingTrivia": true,
                    "hasTrailingNewLine": true,
                    "trailingTrivia": [
                        {
                            "kind": "NewLineTrivia",
                            "text": "\r\n"
                        }
                    ]
                }
            }
        ],
        "endOfFileToken": {
            "kind": "EndOfFileToken",
            "fullStart": 844,
            "fullEnd": 844,
            "start": 844,
            "end": 844,
            "fullWidth": 0,
            "width": 0,
            "text": ""
        }
    },
    "lineMap": {
        "lineStarts": [
            0,
            67,
            152,
            232,
            308,
            380,
            385,
            440,
            528,
            533,
            535,
            537,
            560,
            562,
            593,
            595,
            641,
            671,
            682,
            684,
            726,
            728,
            784,
            786,
            813,
            820,
            844
        ],
        "length": 844
    }
}<|MERGE_RESOLUTION|>--- conflicted
+++ resolved
@@ -250,12 +250,8 @@
                                         "start": 574,
                                         "end": 590,
                                         "fullWidth": 16,
-<<<<<<< HEAD
                                         "width": 16,
-                                        "identifier": {
-=======
                                         "propertyName": {
->>>>>>> 85e84683
                                             "kind": "IdentifierName",
                                             "fullStart": 574,
                                             "fullEnd": 583,
@@ -755,12 +751,8 @@
                                         "start": 696,
                                         "end": 723,
                                         "fullWidth": 27,
-<<<<<<< HEAD
                                         "width": 27,
-                                        "identifier": {
-=======
                                         "propertyName": {
->>>>>>> 85e84683
                                             "kind": "IdentifierName",
                                             "fullStart": 696,
                                             "fullEnd": 700,
