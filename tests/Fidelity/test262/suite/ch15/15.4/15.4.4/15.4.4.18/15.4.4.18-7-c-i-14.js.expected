--- conflicted
+++ resolved
@@ -424,11 +424,8 @@
                                             "start": 692,
                                             "end": 695,
                                             "fullWidth": 3,
-<<<<<<< HEAD
                                             "width": 3,
-=======
                                             "modifiers": [],
->>>>>>> e3c38734
                                             "identifier": {
                                                 "kind": "IdentifierName",
                                                 "fullStart": 692,
@@ -468,11 +465,8 @@
                                             "start": 697,
                                             "end": 700,
                                             "fullWidth": 3,
-<<<<<<< HEAD
                                             "width": 3,
-=======
                                             "modifiers": [],
->>>>>>> e3c38734
                                             "identifier": {
                                                 "kind": "IdentifierName",
                                                 "fullStart": 697,
@@ -512,11 +506,8 @@
                                             "start": 702,
                                             "end": 705,
                                             "fullWidth": 3,
-<<<<<<< HEAD
                                             "width": 3,
-=======
                                             "modifiers": [],
->>>>>>> e3c38734
                                             "identifier": {
                                                 "kind": "IdentifierName",
                                                 "fullStart": 702,
