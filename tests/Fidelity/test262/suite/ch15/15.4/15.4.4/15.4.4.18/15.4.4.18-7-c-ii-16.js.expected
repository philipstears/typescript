--- conflicted
+++ resolved
@@ -250,12 +250,8 @@
                                         "start": 618,
                                         "end": 632,
                                         "fullWidth": 14,
-<<<<<<< HEAD
                                         "width": 14,
-                                        "identifier": {
-=======
                                         "propertyName": {
->>>>>>> 85e84683
                                             "kind": "IdentifierName",
                                             "fullStart": 618,
                                             "fullEnd": 625,
@@ -906,12 +902,8 @@
                                         "start": 756,
                                         "end": 782,
                                         "fullWidth": 26,
-<<<<<<< HEAD
                                         "width": 26,
-                                        "identifier": {
-=======
                                         "propertyName": {
->>>>>>> 85e84683
                                             "kind": "IdentifierName",
                                             "fullStart": 756,
                                             "fullEnd": 760,
