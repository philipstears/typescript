{
    "isDeclaration": false,
    "languageVersion": "EcmaScript5",
    "parseOptions": {
        "allowAutomaticSemicolonInsertion": true
    },
    "sourceUnit": {
        "kind": "SourceUnit",
        "fullStart": 0,
        "fullEnd": 804,
        "start": 508,
        "end": 804,
        "fullWidth": 804,
        "width": 296,
        "isIncrementallyUnusable": true,
        "moduleElements": [
            {
                "kind": "FunctionDeclaration",
                "fullStart": 0,
                "fullEnd": 780,
                "start": 508,
                "end": 778,
                "fullWidth": 780,
                "width": 270,
                "isIncrementallyUnusable": true,
                "modifiers": [],
                "functionKeyword": {
                    "kind": "FunctionKeyword",
                    "fullStart": 0,
                    "fullEnd": 517,
                    "start": 508,
                    "end": 516,
                    "fullWidth": 517,
                    "width": 8,
                    "text": "function",
                    "value": "function",
                    "valueText": "function",
                    "hasLeadingTrivia": true,
                    "hasLeadingComment": true,
                    "hasLeadingNewLine": true,
                    "hasTrailingTrivia": true,
                    "leadingTrivia": [
                        {
                            "kind": "SingleLineCommentTrivia",
                            "text": "/// Copyright (c) 2012 Ecma International.  All rights reserved. "
                        },
                        {
                            "kind": "NewLineTrivia",
                            "text": "\r\n"
                        },
                        {
                            "kind": "SingleLineCommentTrivia",
                            "text": "/// Ecma International makes this code available under the terms and conditions set"
                        },
                        {
                            "kind": "NewLineTrivia",
                            "text": "\r\n"
                        },
                        {
                            "kind": "SingleLineCommentTrivia",
                            "text": "/// forth on http://hg.ecmascript.org/tests/test262/raw-file/tip/LICENSE (the "
                        },
                        {
                            "kind": "NewLineTrivia",
                            "text": "\r\n"
                        },
                        {
                            "kind": "SingleLineCommentTrivia",
                            "text": "/// \"Use Terms\").   Any redistribution of this code must retain the above "
                        },
                        {
                            "kind": "NewLineTrivia",
                            "text": "\r\n"
                        },
                        {
                            "kind": "SingleLineCommentTrivia",
                            "text": "/// copyright and this notice and otherwise comply with the Use Terms."
                        },
                        {
                            "kind": "NewLineTrivia",
                            "text": "\r\n"
                        },
                        {
                            "kind": "MultiLineCommentTrivia",
                            "text": "/**\r\n * @path ch15/15.4/15.4.4/15.4.4.18/15.4.4.18-5-3.js\r\n * @description Array.prototype.forEach - thisArg is Array\r\n */"
                        },
                        {
                            "kind": "NewLineTrivia",
                            "text": "\r\n"
                        },
                        {
                            "kind": "NewLineTrivia",
                            "text": "\r\n"
                        },
                        {
                            "kind": "NewLineTrivia",
                            "text": "\r\n"
                        }
                    ],
                    "trailingTrivia": [
                        {
                            "kind": "WhitespaceTrivia",
                            "text": " "
                        }
                    ]
                },
                "identifier": {
                    "kind": "IdentifierName",
                    "fullStart": 517,
                    "fullEnd": 525,
                    "start": 517,
                    "end": 525,
                    "fullWidth": 8,
                    "width": 8,
                    "text": "testcase",
                    "value": "testcase",
                    "valueText": "testcase"
                },
                "callSignature": {
                    "kind": "CallSignature",
                    "fullStart": 525,
                    "fullEnd": 528,
                    "start": 525,
                    "end": 527,
                    "fullWidth": 3,
                    "width": 2,
                    "parameterList": {
                        "kind": "ParameterList",
                        "fullStart": 525,
                        "fullEnd": 528,
                        "start": 525,
                        "end": 527,
                        "fullWidth": 3,
                        "width": 2,
                        "openParenToken": {
                            "kind": "OpenParenToken",
                            "fullStart": 525,
                            "fullEnd": 526,
                            "start": 525,
                            "end": 526,
                            "fullWidth": 1,
                            "width": 1,
                            "text": "(",
                            "value": "(",
                            "valueText": "("
                        },
                        "parameters": [],
                        "closeParenToken": {
                            "kind": "CloseParenToken",
                            "fullStart": 526,
                            "fullEnd": 528,
                            "start": 526,
                            "end": 527,
                            "fullWidth": 2,
                            "width": 1,
                            "text": ")",
                            "value": ")",
                            "valueText": ")",
                            "hasTrailingTrivia": true,
                            "trailingTrivia": [
                                {
                                    "kind": "WhitespaceTrivia",
                                    "text": " "
                                }
                            ]
                        }
                    }
                },
                "block": {
                    "kind": "Block",
                    "fullStart": 528,
                    "fullEnd": 780,
                    "start": 528,
                    "end": 778,
                    "fullWidth": 252,
                    "width": 250,
                    "isIncrementallyUnusable": true,
                    "openBraceToken": {
                        "kind": "OpenBraceToken",
                        "fullStart": 528,
                        "fullEnd": 531,
                        "start": 528,
                        "end": 529,
                        "fullWidth": 3,
                        "width": 1,
                        "text": "{",
                        "value": "{",
                        "valueText": "{",
                        "hasTrailingTrivia": true,
                        "hasTrailingNewLine": true,
                        "trailingTrivia": [
                            {
                                "kind": "NewLineTrivia",
                                "text": "\r\n"
                            }
                        ]
                    },
                    "statements": [
                        {
                            "kind": "VariableStatement",
                            "fullStart": 531,
                            "fullEnd": 551,
                            "start": 533,
                            "end": 549,
                            "fullWidth": 20,
                            "width": 16,
                            "modifiers": [],
                            "variableDeclaration": {
                                "kind": "VariableDeclaration",
                                "fullStart": 531,
                                "fullEnd": 548,
                                "start": 533,
                                "end": 548,
                                "fullWidth": 17,
                                "width": 15,
                                "varKeyword": {
                                    "kind": "VarKeyword",
                                    "fullStart": 531,
                                    "fullEnd": 537,
                                    "start": 533,
                                    "end": 536,
                                    "fullWidth": 6,
                                    "width": 3,
                                    "text": "var",
                                    "value": "var",
                                    "valueText": "var",
                                    "hasLeadingTrivia": true,
                                    "hasTrailingTrivia": true,
                                    "leadingTrivia": [
                                        {
                                            "kind": "WhitespaceTrivia",
                                            "text": "  "
                                        }
                                    ],
                                    "trailingTrivia": [
                                        {
                                            "kind": "WhitespaceTrivia",
                                            "text": " "
                                        }
                                    ]
                                },
                                "variableDeclarators": [
                                    {
                                        "kind": "VariableDeclarator",
                                        "fullStart": 537,
                                        "fullEnd": 548,
                                        "start": 537,
                                        "end": 548,
                                        "fullWidth": 11,
<<<<<<< HEAD
                                        "width": 11,
                                        "identifier": {
=======
                                        "propertyName": {
>>>>>>> 85e84683
                                            "kind": "IdentifierName",
                                            "fullStart": 537,
                                            "fullEnd": 541,
                                            "start": 537,
                                            "end": 540,
                                            "fullWidth": 4,
                                            "width": 3,
                                            "text": "res",
                                            "value": "res",
                                            "valueText": "res",
                                            "hasTrailingTrivia": true,
                                            "trailingTrivia": [
                                                {
                                                    "kind": "WhitespaceTrivia",
                                                    "text": " "
                                                }
                                            ]
                                        },
                                        "equalsValueClause": {
                                            "kind": "EqualsValueClause",
                                            "fullStart": 541,
                                            "fullEnd": 548,
                                            "start": 541,
                                            "end": 548,
                                            "fullWidth": 7,
                                            "width": 7,
                                            "equalsToken": {
                                                "kind": "EqualsToken",
                                                "fullStart": 541,
                                                "fullEnd": 543,
                                                "start": 541,
                                                "end": 542,
                                                "fullWidth": 2,
                                                "width": 1,
                                                "text": "=",
                                                "value": "=",
                                                "valueText": "=",
                                                "hasTrailingTrivia": true,
                                                "trailingTrivia": [
                                                    {
                                                        "kind": "WhitespaceTrivia",
                                                        "text": " "
                                                    }
                                                ]
                                            },
                                            "value": {
                                                "kind": "FalseKeyword",
                                                "fullStart": 543,
                                                "fullEnd": 548,
                                                "start": 543,
                                                "end": 548,
                                                "fullWidth": 5,
                                                "width": 5,
                                                "text": "false",
                                                "value": false,
                                                "valueText": "false"
                                            }
                                        }
                                    }
                                ]
                            },
                            "semicolonToken": {
                                "kind": "SemicolonToken",
                                "fullStart": 548,
                                "fullEnd": 551,
                                "start": 548,
                                "end": 549,
                                "fullWidth": 3,
                                "width": 1,
                                "text": ";",
                                "value": ";",
                                "valueText": ";",
                                "hasTrailingTrivia": true,
                                "hasTrailingNewLine": true,
                                "trailingTrivia": [
                                    {
                                        "kind": "NewLineTrivia",
                                        "text": "\r\n"
                                    }
                                ]
                            }
                        },
                        {
                            "kind": "VariableStatement",
                            "fullStart": 551,
                            "fullEnd": 575,
                            "start": 553,
                            "end": 573,
                            "fullWidth": 24,
                            "width": 20,
                            "modifiers": [],
                            "variableDeclaration": {
                                "kind": "VariableDeclaration",
                                "fullStart": 551,
                                "fullEnd": 572,
                                "start": 553,
                                "end": 572,
                                "fullWidth": 21,
                                "width": 19,
                                "varKeyword": {
                                    "kind": "VarKeyword",
                                    "fullStart": 551,
                                    "fullEnd": 557,
                                    "start": 553,
                                    "end": 556,
                                    "fullWidth": 6,
                                    "width": 3,
                                    "text": "var",
                                    "value": "var",
                                    "valueText": "var",
                                    "hasLeadingTrivia": true,
                                    "hasTrailingTrivia": true,
                                    "leadingTrivia": [
                                        {
                                            "kind": "WhitespaceTrivia",
                                            "text": "  "
                                        }
                                    ],
                                    "trailingTrivia": [
                                        {
                                            "kind": "WhitespaceTrivia",
                                            "text": " "
                                        }
                                    ]
                                },
                                "variableDeclarators": [
                                    {
                                        "kind": "VariableDeclarator",
                                        "fullStart": 557,
                                        "fullEnd": 572,
                                        "start": 557,
                                        "end": 572,
                                        "fullWidth": 15,
<<<<<<< HEAD
                                        "width": 15,
                                        "identifier": {
=======
                                        "propertyName": {
>>>>>>> 85e84683
                                            "kind": "IdentifierName",
                                            "fullStart": 557,
                                            "fullEnd": 559,
                                            "start": 557,
                                            "end": 558,
                                            "fullWidth": 2,
                                            "width": 1,
                                            "text": "a",
                                            "value": "a",
                                            "valueText": "a",
                                            "hasTrailingTrivia": true,
                                            "trailingTrivia": [
                                                {
                                                    "kind": "WhitespaceTrivia",
                                                    "text": " "
                                                }
                                            ]
                                        },
                                        "equalsValueClause": {
                                            "kind": "EqualsValueClause",
                                            "fullStart": 559,
                                            "fullEnd": 572,
                                            "start": 559,
                                            "end": 572,
                                            "fullWidth": 13,
                                            "width": 13,
                                            "equalsToken": {
                                                "kind": "EqualsToken",
                                                "fullStart": 559,
                                                "fullEnd": 561,
                                                "start": 559,
                                                "end": 560,
                                                "fullWidth": 2,
                                                "width": 1,
                                                "text": "=",
                                                "value": "=",
                                                "valueText": "=",
                                                "hasTrailingTrivia": true,
                                                "trailingTrivia": [
                                                    {
                                                        "kind": "WhitespaceTrivia",
                                                        "text": " "
                                                    }
                                                ]
                                            },
                                            "value": {
                                                "kind": "ObjectCreationExpression",
                                                "fullStart": 561,
                                                "fullEnd": 572,
                                                "start": 561,
                                                "end": 572,
                                                "fullWidth": 11,
                                                "width": 11,
                                                "newKeyword": {
                                                    "kind": "NewKeyword",
                                                    "fullStart": 561,
                                                    "fullEnd": 565,
                                                    "start": 561,
                                                    "end": 564,
                                                    "fullWidth": 4,
                                                    "width": 3,
                                                    "text": "new",
                                                    "value": "new",
                                                    "valueText": "new",
                                                    "hasTrailingTrivia": true,
                                                    "trailingTrivia": [
                                                        {
                                                            "kind": "WhitespaceTrivia",
                                                            "text": " "
                                                        }
                                                    ]
                                                },
                                                "expression": {
                                                    "kind": "IdentifierName",
                                                    "fullStart": 565,
                                                    "fullEnd": 570,
                                                    "start": 565,
                                                    "end": 570,
                                                    "fullWidth": 5,
                                                    "width": 5,
                                                    "text": "Array",
                                                    "value": "Array",
                                                    "valueText": "Array"
                                                },
                                                "argumentList": {
                                                    "kind": "ArgumentList",
                                                    "fullStart": 570,
                                                    "fullEnd": 572,
                                                    "start": 570,
                                                    "end": 572,
                                                    "fullWidth": 2,
                                                    "width": 2,
                                                    "openParenToken": {
                                                        "kind": "OpenParenToken",
                                                        "fullStart": 570,
                                                        "fullEnd": 571,
                                                        "start": 570,
                                                        "end": 571,
                                                        "fullWidth": 1,
                                                        "width": 1,
                                                        "text": "(",
                                                        "value": "(",
                                                        "valueText": "("
                                                    },
                                                    "arguments": [],
                                                    "closeParenToken": {
                                                        "kind": "CloseParenToken",
                                                        "fullStart": 571,
                                                        "fullEnd": 572,
                                                        "start": 571,
                                                        "end": 572,
                                                        "fullWidth": 1,
                                                        "width": 1,
                                                        "text": ")",
                                                        "value": ")",
                                                        "valueText": ")"
                                                    }
                                                }
                                            }
                                        }
                                    }
                                ]
                            },
                            "semicolonToken": {
                                "kind": "SemicolonToken",
                                "fullStart": 572,
                                "fullEnd": 575,
                                "start": 572,
                                "end": 573,
                                "fullWidth": 3,
                                "width": 1,
                                "text": ";",
                                "value": ";",
                                "valueText": ";",
                                "hasTrailingTrivia": true,
                                "hasTrailingNewLine": true,
                                "trailingTrivia": [
                                    {
                                        "kind": "NewLineTrivia",
                                        "text": "\r\n"
                                    }
                                ]
                            }
                        },
                        {
                            "kind": "ExpressionStatement",
                            "fullStart": 575,
                            "fullEnd": 592,
                            "start": 577,
                            "end": 590,
                            "fullWidth": 17,
                            "width": 13,
                            "expression": {
                                "kind": "AssignmentExpression",
                                "fullStart": 575,
                                "fullEnd": 589,
                                "start": 577,
                                "end": 589,
                                "fullWidth": 14,
                                "width": 12,
                                "left": {
                                    "kind": "MemberAccessExpression",
                                    "fullStart": 575,
                                    "fullEnd": 583,
                                    "start": 577,
                                    "end": 582,
                                    "fullWidth": 8,
                                    "width": 5,
                                    "expression": {
                                        "kind": "IdentifierName",
                                        "fullStart": 575,
                                        "fullEnd": 578,
                                        "start": 577,
                                        "end": 578,
                                        "fullWidth": 3,
                                        "width": 1,
                                        "text": "a",
                                        "value": "a",
                                        "valueText": "a",
                                        "hasLeadingTrivia": true,
                                        "leadingTrivia": [
                                            {
                                                "kind": "WhitespaceTrivia",
                                                "text": "  "
                                            }
                                        ]
                                    },
                                    "dotToken": {
                                        "kind": "DotToken",
                                        "fullStart": 578,
                                        "fullEnd": 579,
                                        "start": 578,
                                        "end": 579,
                                        "fullWidth": 1,
                                        "width": 1,
                                        "text": ".",
                                        "value": ".",
                                        "valueText": "."
                                    },
                                    "name": {
                                        "kind": "IdentifierName",
                                        "fullStart": 579,
                                        "fullEnd": 583,
                                        "start": 579,
                                        "end": 582,
                                        "fullWidth": 4,
                                        "width": 3,
                                        "text": "res",
                                        "value": "res",
                                        "valueText": "res",
                                        "hasTrailingTrivia": true,
                                        "trailingTrivia": [
                                            {
                                                "kind": "WhitespaceTrivia",
                                                "text": " "
                                            }
                                        ]
                                    }
                                },
                                "operatorToken": {
                                    "kind": "EqualsToken",
                                    "fullStart": 583,
                                    "fullEnd": 585,
                                    "start": 583,
                                    "end": 584,
                                    "fullWidth": 2,
                                    "width": 1,
                                    "text": "=",
                                    "value": "=",
                                    "valueText": "=",
                                    "hasTrailingTrivia": true,
                                    "trailingTrivia": [
                                        {
                                            "kind": "WhitespaceTrivia",
                                            "text": " "
                                        }
                                    ]
                                },
                                "right": {
                                    "kind": "TrueKeyword",
                                    "fullStart": 585,
                                    "fullEnd": 589,
                                    "start": 585,
                                    "end": 589,
                                    "fullWidth": 4,
                                    "width": 4,
                                    "text": "true",
                                    "value": true,
                                    "valueText": "true"
                                }
                            },
                            "semicolonToken": {
                                "kind": "SemicolonToken",
                                "fullStart": 589,
                                "fullEnd": 592,
                                "start": 589,
                                "end": 590,
                                "fullWidth": 3,
                                "width": 1,
                                "text": ";",
                                "value": ";",
                                "valueText": ";",
                                "hasTrailingTrivia": true,
                                "hasTrailingNewLine": true,
                                "trailingTrivia": [
                                    {
                                        "kind": "NewLineTrivia",
                                        "text": "\r\n"
                                    }
                                ]
                            }
                        },
                        {
                            "kind": "VariableStatement",
                            "fullStart": 592,
                            "fullEnd": 607,
                            "start": 594,
                            "end": 605,
                            "fullWidth": 15,
                            "width": 11,
                            "modifiers": [],
                            "variableDeclaration": {
                                "kind": "VariableDeclaration",
                                "fullStart": 592,
                                "fullEnd": 604,
                                "start": 594,
                                "end": 604,
                                "fullWidth": 12,
                                "width": 10,
                                "varKeyword": {
                                    "kind": "VarKeyword",
                                    "fullStart": 592,
                                    "fullEnd": 598,
                                    "start": 594,
                                    "end": 597,
                                    "fullWidth": 6,
                                    "width": 3,
                                    "text": "var",
                                    "value": "var",
                                    "valueText": "var",
                                    "hasLeadingTrivia": true,
                                    "hasTrailingTrivia": true,
                                    "leadingTrivia": [
                                        {
                                            "kind": "WhitespaceTrivia",
                                            "text": "  "
                                        }
                                    ],
                                    "trailingTrivia": [
                                        {
                                            "kind": "WhitespaceTrivia",
                                            "text": " "
                                        }
                                    ]
                                },
                                "variableDeclarators": [
                                    {
                                        "kind": "VariableDeclarator",
                                        "fullStart": 598,
                                        "fullEnd": 604,
                                        "start": 598,
                                        "end": 604,
                                        "fullWidth": 6,
<<<<<<< HEAD
                                        "width": 6,
                                        "identifier": {
=======
                                        "propertyName": {
>>>>>>> 85e84683
                                            "kind": "IdentifierName",
                                            "fullStart": 598,
                                            "fullEnd": 604,
                                            "start": 598,
                                            "end": 604,
                                            "fullWidth": 6,
                                            "width": 6,
                                            "text": "result",
                                            "value": "result",
                                            "valueText": "result"
                                        }
                                    }
                                ]
                            },
                            "semicolonToken": {
                                "kind": "SemicolonToken",
                                "fullStart": 604,
                                "fullEnd": 607,
                                "start": 604,
                                "end": 605,
                                "fullWidth": 3,
                                "width": 1,
                                "text": ";",
                                "value": ";",
                                "valueText": ";",
                                "hasTrailingTrivia": true,
                                "hasTrailingNewLine": true,
                                "trailingTrivia": [
                                    {
                                        "kind": "NewLineTrivia",
                                        "text": "\r\n"
                                    }
                                ]
                            }
                        },
                        {
                            "kind": "FunctionDeclaration",
                            "fullStart": 607,
                            "fullEnd": 679,
                            "start": 609,
                            "end": 677,
                            "fullWidth": 72,
                            "width": 68,
                            "modifiers": [],
                            "functionKeyword": {
                                "kind": "FunctionKeyword",
                                "fullStart": 607,
                                "fullEnd": 618,
                                "start": 609,
                                "end": 617,
                                "fullWidth": 11,
                                "width": 8,
                                "text": "function",
                                "value": "function",
                                "valueText": "function",
                                "hasLeadingTrivia": true,
                                "hasTrailingTrivia": true,
                                "leadingTrivia": [
                                    {
                                        "kind": "WhitespaceTrivia",
                                        "text": "  "
                                    }
                                ],
                                "trailingTrivia": [
                                    {
                                        "kind": "WhitespaceTrivia",
                                        "text": " "
                                    }
                                ]
                            },
                            "identifier": {
                                "kind": "IdentifierName",
                                "fullStart": 618,
                                "fullEnd": 628,
                                "start": 618,
                                "end": 628,
                                "fullWidth": 10,
                                "width": 10,
                                "text": "callbackfn",
                                "value": "callbackfn",
                                "valueText": "callbackfn"
                            },
                            "callSignature": {
                                "kind": "CallSignature",
                                "fullStart": 628,
                                "fullEnd": 645,
                                "start": 628,
                                "end": 643,
                                "fullWidth": 17,
                                "width": 15,
                                "parameterList": {
                                    "kind": "ParameterList",
                                    "fullStart": 628,
                                    "fullEnd": 645,
                                    "start": 628,
                                    "end": 643,
                                    "fullWidth": 17,
                                    "width": 15,
                                    "openParenToken": {
                                        "kind": "OpenParenToken",
                                        "fullStart": 628,
                                        "fullEnd": 629,
                                        "start": 628,
                                        "end": 629,
                                        "fullWidth": 1,
                                        "width": 1,
                                        "text": "(",
                                        "value": "(",
                                        "valueText": "("
                                    },
                                    "parameters": [
                                        {
                                            "kind": "Parameter",
                                            "fullStart": 629,
                                            "fullEnd": 632,
                                            "start": 629,
                                            "end": 632,
                                            "fullWidth": 3,
                                            "width": 3,
                                            "modifiers": [],
                                            "identifier": {
                                                "kind": "IdentifierName",
                                                "fullStart": 629,
                                                "fullEnd": 632,
                                                "start": 629,
                                                "end": 632,
                                                "fullWidth": 3,
                                                "width": 3,
                                                "text": "val",
                                                "value": "val",
                                                "valueText": "val"
                                            }
                                        },
                                        {
                                            "kind": "CommaToken",
                                            "fullStart": 632,
                                            "fullEnd": 634,
                                            "start": 632,
                                            "end": 633,
                                            "fullWidth": 2,
                                            "width": 1,
                                            "text": ",",
                                            "value": ",",
                                            "valueText": ",",
                                            "hasTrailingTrivia": true,
                                            "trailingTrivia": [
                                                {
                                                    "kind": "WhitespaceTrivia",
                                                    "text": " "
                                                }
                                            ]
                                        },
                                        {
                                            "kind": "Parameter",
                                            "fullStart": 634,
                                            "fullEnd": 637,
                                            "start": 634,
                                            "end": 637,
                                            "fullWidth": 3,
                                            "width": 3,
                                            "modifiers": [],
                                            "identifier": {
                                                "kind": "IdentifierName",
                                                "fullStart": 634,
                                                "fullEnd": 637,
                                                "start": 634,
                                                "end": 637,
                                                "fullWidth": 3,
                                                "width": 3,
                                                "text": "idx",
                                                "value": "idx",
                                                "valueText": "idx"
                                            }
                                        },
                                        {
                                            "kind": "CommaToken",
                                            "fullStart": 637,
                                            "fullEnd": 639,
                                            "start": 637,
                                            "end": 638,
                                            "fullWidth": 2,
                                            "width": 1,
                                            "text": ",",
                                            "value": ",",
                                            "valueText": ",",
                                            "hasTrailingTrivia": true,
                                            "trailingTrivia": [
                                                {
                                                    "kind": "WhitespaceTrivia",
                                                    "text": " "
                                                }
                                            ]
                                        },
                                        {
                                            "kind": "Parameter",
                                            "fullStart": 639,
                                            "fullEnd": 642,
                                            "start": 639,
                                            "end": 642,
                                            "fullWidth": 3,
                                            "width": 3,
                                            "modifiers": [],
                                            "identifier": {
                                                "kind": "IdentifierName",
                                                "fullStart": 639,
                                                "fullEnd": 642,
                                                "start": 639,
                                                "end": 642,
                                                "fullWidth": 3,
                                                "width": 3,
                                                "text": "obj",
                                                "value": "obj",
                                                "valueText": "obj"
                                            }
                                        }
                                    ],
                                    "closeParenToken": {
                                        "kind": "CloseParenToken",
                                        "fullStart": 642,
                                        "fullEnd": 645,
                                        "start": 642,
                                        "end": 643,
                                        "fullWidth": 3,
                                        "width": 1,
                                        "text": ")",
                                        "value": ")",
                                        "valueText": ")",
                                        "hasTrailingTrivia": true,
                                        "hasTrailingNewLine": true,
                                        "trailingTrivia": [
                                            {
                                                "kind": "NewLineTrivia",
                                                "text": "\r\n"
                                            }
                                        ]
                                    }
                                }
                            },
                            "block": {
                                "kind": "Block",
                                "fullStart": 645,
                                "fullEnd": 679,
                                "start": 647,
                                "end": 677,
                                "fullWidth": 34,
                                "width": 30,
                                "openBraceToken": {
                                    "kind": "OpenBraceToken",
                                    "fullStart": 645,
                                    "fullEnd": 650,
                                    "start": 647,
                                    "end": 648,
                                    "fullWidth": 5,
                                    "width": 1,
                                    "text": "{",
                                    "value": "{",
                                    "valueText": "{",
                                    "hasLeadingTrivia": true,
                                    "hasTrailingTrivia": true,
                                    "hasTrailingNewLine": true,
                                    "leadingTrivia": [
                                        {
                                            "kind": "WhitespaceTrivia",
                                            "text": "  "
                                        }
                                    ],
                                    "trailingTrivia": [
                                        {
                                            "kind": "NewLineTrivia",
                                            "text": "\r\n"
                                        }
                                    ]
                                },
                                "statements": [
                                    {
                                        "kind": "ExpressionStatement",
                                        "fullStart": 650,
                                        "fullEnd": 674,
                                        "start": 654,
                                        "end": 672,
                                        "fullWidth": 24,
                                        "width": 18,
                                        "expression": {
                                            "kind": "AssignmentExpression",
                                            "fullStart": 650,
                                            "fullEnd": 671,
                                            "start": 654,
                                            "end": 671,
                                            "fullWidth": 21,
                                            "width": 17,
                                            "left": {
                                                "kind": "IdentifierName",
                                                "fullStart": 650,
                                                "fullEnd": 661,
                                                "start": 654,
                                                "end": 660,
                                                "fullWidth": 11,
                                                "width": 6,
                                                "text": "result",
                                                "value": "result",
                                                "valueText": "result",
                                                "hasLeadingTrivia": true,
                                                "hasTrailingTrivia": true,
                                                "leadingTrivia": [
                                                    {
                                                        "kind": "WhitespaceTrivia",
                                                        "text": "    "
                                                    }
                                                ],
                                                "trailingTrivia": [
                                                    {
                                                        "kind": "WhitespaceTrivia",
                                                        "text": " "
                                                    }
                                                ]
                                            },
                                            "operatorToken": {
                                                "kind": "EqualsToken",
                                                "fullStart": 661,
                                                "fullEnd": 663,
                                                "start": 661,
                                                "end": 662,
                                                "fullWidth": 2,
                                                "width": 1,
                                                "text": "=",
                                                "value": "=",
                                                "valueText": "=",
                                                "hasTrailingTrivia": true,
                                                "trailingTrivia": [
                                                    {
                                                        "kind": "WhitespaceTrivia",
                                                        "text": " "
                                                    }
                                                ]
                                            },
                                            "right": {
                                                "kind": "MemberAccessExpression",
                                                "fullStart": 663,
                                                "fullEnd": 671,
                                                "start": 663,
                                                "end": 671,
                                                "fullWidth": 8,
                                                "width": 8,
                                                "expression": {
                                                    "kind": "ThisKeyword",
                                                    "fullStart": 663,
                                                    "fullEnd": 667,
                                                    "start": 663,
                                                    "end": 667,
                                                    "fullWidth": 4,
                                                    "width": 4,
                                                    "text": "this",
                                                    "value": "this",
                                                    "valueText": "this"
                                                },
                                                "dotToken": {
                                                    "kind": "DotToken",
                                                    "fullStart": 667,
                                                    "fullEnd": 668,
                                                    "start": 667,
                                                    "end": 668,
                                                    "fullWidth": 1,
                                                    "width": 1,
                                                    "text": ".",
                                                    "value": ".",
                                                    "valueText": "."
                                                },
                                                "name": {
                                                    "kind": "IdentifierName",
                                                    "fullStart": 668,
                                                    "fullEnd": 671,
                                                    "start": 668,
                                                    "end": 671,
                                                    "fullWidth": 3,
                                                    "width": 3,
                                                    "text": "res",
                                                    "value": "res",
                                                    "valueText": "res"
                                                }
                                            }
                                        },
                                        "semicolonToken": {
                                            "kind": "SemicolonToken",
                                            "fullStart": 671,
                                            "fullEnd": 674,
                                            "start": 671,
                                            "end": 672,
                                            "fullWidth": 3,
                                            "width": 1,
                                            "text": ";",
                                            "value": ";",
                                            "valueText": ";",
                                            "hasTrailingTrivia": true,
                                            "hasTrailingNewLine": true,
                                            "trailingTrivia": [
                                                {
                                                    "kind": "NewLineTrivia",
                                                    "text": "\r\n"
                                                }
                                            ]
                                        }
                                    }
                                ],
                                "closeBraceToken": {
                                    "kind": "CloseBraceToken",
                                    "fullStart": 674,
                                    "fullEnd": 679,
                                    "start": 676,
                                    "end": 677,
                                    "fullWidth": 5,
                                    "width": 1,
                                    "text": "}",
                                    "value": "}",
                                    "valueText": "}",
                                    "hasLeadingTrivia": true,
                                    "hasTrailingTrivia": true,
                                    "hasTrailingNewLine": true,
                                    "leadingTrivia": [
                                        {
                                            "kind": "WhitespaceTrivia",
                                            "text": "  "
                                        }
                                    ],
                                    "trailingTrivia": [
                                        {
                                            "kind": "NewLineTrivia",
                                            "text": "\r\n"
                                        }
                                    ]
                                }
                            }
                        },
                        {
                            "kind": "VariableStatement",
                            "fullStart": 679,
                            "fullEnd": 699,
                            "start": 683,
                            "end": 697,
                            "fullWidth": 20,
                            "width": 14,
                            "modifiers": [],
                            "variableDeclaration": {
                                "kind": "VariableDeclaration",
                                "fullStart": 679,
                                "fullEnd": 696,
                                "start": 683,
                                "end": 696,
                                "fullWidth": 17,
                                "width": 13,
                                "varKeyword": {
                                    "kind": "VarKeyword",
                                    "fullStart": 679,
                                    "fullEnd": 687,
                                    "start": 683,
                                    "end": 686,
                                    "fullWidth": 8,
                                    "width": 3,
                                    "text": "var",
                                    "value": "var",
                                    "valueText": "var",
                                    "hasLeadingTrivia": true,
                                    "hasLeadingNewLine": true,
                                    "hasTrailingTrivia": true,
                                    "leadingTrivia": [
                                        {
                                            "kind": "NewLineTrivia",
                                            "text": "\r\n"
                                        },
                                        {
                                            "kind": "WhitespaceTrivia",
                                            "text": "  "
                                        }
                                    ],
                                    "trailingTrivia": [
                                        {
                                            "kind": "WhitespaceTrivia",
                                            "text": " "
                                        }
                                    ]
                                },
                                "variableDeclarators": [
                                    {
                                        "kind": "VariableDeclarator",
                                        "fullStart": 687,
                                        "fullEnd": 696,
                                        "start": 687,
                                        "end": 696,
                                        "fullWidth": 9,
<<<<<<< HEAD
                                        "width": 9,
                                        "identifier": {
=======
                                        "propertyName": {
>>>>>>> 85e84683
                                            "kind": "IdentifierName",
                                            "fullStart": 687,
                                            "fullEnd": 691,
                                            "start": 687,
                                            "end": 690,
                                            "fullWidth": 4,
                                            "width": 3,
                                            "text": "arr",
                                            "value": "arr",
                                            "valueText": "arr",
                                            "hasTrailingTrivia": true,
                                            "trailingTrivia": [
                                                {
                                                    "kind": "WhitespaceTrivia",
                                                    "text": " "
                                                }
                                            ]
                                        },
                                        "equalsValueClause": {
                                            "kind": "EqualsValueClause",
                                            "fullStart": 691,
                                            "fullEnd": 696,
                                            "start": 691,
                                            "end": 696,
                                            "fullWidth": 5,
                                            "width": 5,
                                            "equalsToken": {
                                                "kind": "EqualsToken",
                                                "fullStart": 691,
                                                "fullEnd": 693,
                                                "start": 691,
                                                "end": 692,
                                                "fullWidth": 2,
                                                "width": 1,
                                                "text": "=",
                                                "value": "=",
                                                "valueText": "=",
                                                "hasTrailingTrivia": true,
                                                "trailingTrivia": [
                                                    {
                                                        "kind": "WhitespaceTrivia",
                                                        "text": " "
                                                    }
                                                ]
                                            },
                                            "value": {
                                                "kind": "ArrayLiteralExpression",
                                                "fullStart": 693,
                                                "fullEnd": 696,
                                                "start": 693,
                                                "end": 696,
                                                "fullWidth": 3,
                                                "width": 3,
                                                "openBracketToken": {
                                                    "kind": "OpenBracketToken",
                                                    "fullStart": 693,
                                                    "fullEnd": 694,
                                                    "start": 693,
                                                    "end": 694,
                                                    "fullWidth": 1,
                                                    "width": 1,
                                                    "text": "[",
                                                    "value": "[",
                                                    "valueText": "["
                                                },
                                                "expressions": [
                                                    {
                                                        "kind": "NumericLiteral",
                                                        "fullStart": 694,
                                                        "fullEnd": 695,
                                                        "start": 694,
                                                        "end": 695,
                                                        "fullWidth": 1,
                                                        "width": 1,
                                                        "text": "1",
                                                        "value": 1,
                                                        "valueText": "1"
                                                    }
                                                ],
                                                "closeBracketToken": {
                                                    "kind": "CloseBracketToken",
                                                    "fullStart": 695,
                                                    "fullEnd": 696,
                                                    "start": 695,
                                                    "end": 696,
                                                    "fullWidth": 1,
                                                    "width": 1,
                                                    "text": "]",
                                                    "value": "]",
                                                    "valueText": "]"
                                                }
                                            }
                                        }
                                    }
                                ]
                            },
                            "semicolonToken": {
                                "kind": "SemicolonToken",
                                "fullStart": 696,
                                "fullEnd": 699,
                                "start": 696,
                                "end": 697,
                                "fullWidth": 3,
                                "width": 1,
                                "text": ";",
                                "value": ";",
                                "valueText": ";",
                                "hasTrailingTrivia": true,
                                "hasTrailingNewLine": true,
                                "trailingTrivia": [
                                    {
                                        "kind": "NewLineTrivia",
                                        "text": "\r\n"
                                    }
                                ]
                            }
                        },
                        {
                            "kind": "ExpressionStatement",
                            "fullStart": 699,
                            "fullEnd": 728,
                            "start": 701,
                            "end": 726,
                            "fullWidth": 29,
                            "width": 25,
                            "isIncrementallyUnusable": true,
                            "expression": {
                                "kind": "InvocationExpression",
                                "fullStart": 699,
                                "fullEnd": 728,
                                "start": 701,
                                "end": 726,
                                "fullWidth": 29,
                                "width": 25,
                                "expression": {
                                    "kind": "MemberAccessExpression",
                                    "fullStart": 699,
                                    "fullEnd": 712,
                                    "start": 701,
                                    "end": 712,
                                    "fullWidth": 13,
                                    "width": 11,
                                    "expression": {
                                        "kind": "IdentifierName",
                                        "fullStart": 699,
                                        "fullEnd": 704,
                                        "start": 701,
                                        "end": 704,
                                        "fullWidth": 5,
                                        "width": 3,
                                        "text": "arr",
                                        "value": "arr",
                                        "valueText": "arr",
                                        "hasLeadingTrivia": true,
                                        "leadingTrivia": [
                                            {
                                                "kind": "WhitespaceTrivia",
                                                "text": "  "
                                            }
                                        ]
                                    },
                                    "dotToken": {
                                        "kind": "DotToken",
                                        "fullStart": 704,
                                        "fullEnd": 705,
                                        "start": 704,
                                        "end": 705,
                                        "fullWidth": 1,
                                        "width": 1,
                                        "text": ".",
                                        "value": ".",
                                        "valueText": "."
                                    },
                                    "name": {
                                        "kind": "IdentifierName",
                                        "fullStart": 705,
                                        "fullEnd": 712,
                                        "start": 705,
                                        "end": 712,
                                        "fullWidth": 7,
                                        "width": 7,
                                        "text": "forEach",
                                        "value": "forEach",
                                        "valueText": "forEach"
                                    }
                                },
                                "argumentList": {
                                    "kind": "ArgumentList",
                                    "fullStart": 712,
                                    "fullEnd": 728,
                                    "start": 712,
                                    "end": 726,
                                    "fullWidth": 16,
                                    "width": 14,
                                    "openParenToken": {
                                        "kind": "OpenParenToken",
                                        "fullStart": 712,
                                        "fullEnd": 713,
                                        "start": 712,
                                        "end": 713,
                                        "fullWidth": 1,
                                        "width": 1,
                                        "text": "(",
                                        "value": "(",
                                        "valueText": "("
                                    },
                                    "arguments": [
                                        {
                                            "kind": "IdentifierName",
                                            "fullStart": 713,
                                            "fullEnd": 723,
                                            "start": 713,
                                            "end": 723,
                                            "fullWidth": 10,
                                            "width": 10,
                                            "text": "callbackfn",
                                            "value": "callbackfn",
                                            "valueText": "callbackfn"
                                        },
                                        {
                                            "kind": "CommaToken",
                                            "fullStart": 723,
                                            "fullEnd": 724,
                                            "start": 723,
                                            "end": 724,
                                            "fullWidth": 1,
                                            "width": 1,
                                            "text": ",",
                                            "value": ",",
                                            "valueText": ","
                                        },
                                        {
                                            "kind": "IdentifierName",
                                            "fullStart": 724,
                                            "fullEnd": 725,
                                            "start": 724,
                                            "end": 725,
                                            "fullWidth": 1,
                                            "width": 1,
                                            "text": "a",
                                            "value": "a",
                                            "valueText": "a"
                                        }
                                    ],
                                    "closeParenToken": {
                                        "kind": "CloseParenToken",
                                        "fullStart": 725,
                                        "fullEnd": 728,
                                        "start": 725,
                                        "end": 726,
                                        "fullWidth": 3,
                                        "width": 1,
                                        "text": ")",
                                        "value": ")",
                                        "valueText": ")",
                                        "hasTrailingTrivia": true,
                                        "hasTrailingNewLine": true,
                                        "trailingTrivia": [
                                            {
                                                "kind": "NewLineTrivia",
                                                "text": "\r\n"
                                            }
                                        ]
                                    }
                                }
                            },
                            "semicolonToken": {
                                "kind": "SemicolonToken",
                                "fullStart": -1,
                                "fullEnd": -1,
                                "start": -1,
                                "end": -1,
                                "fullWidth": 0,
                                "width": 0,
                                "text": ""
                            }
                        },
                        {
                            "kind": "IfStatement",
                            "fullStart": 728,
                            "fullEnd": 774,
                            "start": 730,
                            "end": 768,
                            "fullWidth": 46,
                            "width": 38,
                            "ifKeyword": {
                                "kind": "IfKeyword",
                                "fullStart": 728,
                                "fullEnd": 732,
                                "start": 730,
                                "end": 732,
                                "fullWidth": 4,
                                "width": 2,
                                "text": "if",
                                "value": "if",
                                "valueText": "if",
                                "hasLeadingTrivia": true,
                                "leadingTrivia": [
                                    {
                                        "kind": "WhitespaceTrivia",
                                        "text": "  "
                                    }
                                ]
                            },
                            "openParenToken": {
                                "kind": "OpenParenToken",
                                "fullStart": 732,
                                "fullEnd": 734,
                                "start": 732,
                                "end": 733,
                                "fullWidth": 2,
                                "width": 1,
                                "text": "(",
                                "value": "(",
                                "valueText": "(",
                                "hasTrailingTrivia": true,
                                "trailingTrivia": [
                                    {
                                        "kind": "WhitespaceTrivia",
                                        "text": " "
                                    }
                                ]
                            },
                            "condition": {
                                "kind": "EqualsExpression",
                                "fullStart": 734,
                                "fullEnd": 749,
                                "start": 734,
                                "end": 749,
                                "fullWidth": 15,
                                "width": 15,
                                "left": {
                                    "kind": "IdentifierName",
                                    "fullStart": 734,
                                    "fullEnd": 741,
                                    "start": 734,
                                    "end": 740,
                                    "fullWidth": 7,
                                    "width": 6,
                                    "text": "result",
                                    "value": "result",
                                    "valueText": "result",
                                    "hasTrailingTrivia": true,
                                    "trailingTrivia": [
                                        {
                                            "kind": "WhitespaceTrivia",
                                            "text": " "
                                        }
                                    ]
                                },
                                "operatorToken": {
                                    "kind": "EqualsEqualsEqualsToken",
                                    "fullStart": 741,
                                    "fullEnd": 745,
                                    "start": 741,
                                    "end": 744,
                                    "fullWidth": 4,
                                    "width": 3,
                                    "text": "===",
                                    "value": "===",
                                    "valueText": "===",
                                    "hasTrailingTrivia": true,
                                    "trailingTrivia": [
                                        {
                                            "kind": "WhitespaceTrivia",
                                            "text": " "
                                        }
                                    ]
                                },
                                "right": {
                                    "kind": "TrueKeyword",
                                    "fullStart": 745,
                                    "fullEnd": 749,
                                    "start": 745,
                                    "end": 749,
                                    "fullWidth": 4,
                                    "width": 4,
                                    "text": "true",
                                    "value": true,
                                    "valueText": "true"
                                }
                            },
                            "closeParenToken": {
                                "kind": "CloseParenToken",
                                "fullStart": 749,
                                "fullEnd": 752,
                                "start": 749,
                                "end": 750,
                                "fullWidth": 3,
                                "width": 1,
                                "text": ")",
                                "value": ")",
                                "valueText": ")",
                                "hasTrailingTrivia": true,
                                "hasTrailingNewLine": true,
                                "trailingTrivia": [
                                    {
                                        "kind": "NewLineTrivia",
                                        "text": "\r\n"
                                    }
                                ]
                            },
                            "statement": {
                                "kind": "ReturnStatement",
                                "fullStart": 752,
                                "fullEnd": 774,
                                "start": 756,
                                "end": 768,
                                "fullWidth": 22,
                                "width": 12,
                                "returnKeyword": {
                                    "kind": "ReturnKeyword",
                                    "fullStart": 752,
                                    "fullEnd": 763,
                                    "start": 756,
                                    "end": 762,
                                    "fullWidth": 11,
                                    "width": 6,
                                    "text": "return",
                                    "value": "return",
                                    "valueText": "return",
                                    "hasLeadingTrivia": true,
                                    "hasTrailingTrivia": true,
                                    "leadingTrivia": [
                                        {
                                            "kind": "WhitespaceTrivia",
                                            "text": "    "
                                        }
                                    ],
                                    "trailingTrivia": [
                                        {
                                            "kind": "WhitespaceTrivia",
                                            "text": " "
                                        }
                                    ]
                                },
                                "expression": {
                                    "kind": "TrueKeyword",
                                    "fullStart": 763,
                                    "fullEnd": 767,
                                    "start": 763,
                                    "end": 767,
                                    "fullWidth": 4,
                                    "width": 4,
                                    "text": "true",
                                    "value": true,
                                    "valueText": "true"
                                },
                                "semicolonToken": {
                                    "kind": "SemicolonToken",
                                    "fullStart": 767,
                                    "fullEnd": 774,
                                    "start": 767,
                                    "end": 768,
                                    "fullWidth": 7,
                                    "width": 1,
                                    "text": ";",
                                    "value": ";",
                                    "valueText": ";",
                                    "hasTrailingTrivia": true,
                                    "hasTrailingNewLine": true,
                                    "trailingTrivia": [
                                        {
                                            "kind": "WhitespaceTrivia",
                                            "text": "    "
                                        },
                                        {
                                            "kind": "NewLineTrivia",
                                            "text": "\r\n"
                                        }
                                    ]
                                }
                            }
                        }
                    ],
                    "closeBraceToken": {
                        "kind": "CloseBraceToken",
                        "fullStart": 774,
                        "fullEnd": 780,
                        "start": 777,
                        "end": 778,
                        "fullWidth": 6,
                        "width": 1,
                        "text": "}",
                        "value": "}",
                        "valueText": "}",
                        "hasLeadingTrivia": true,
                        "hasLeadingNewLine": true,
                        "hasTrailingTrivia": true,
                        "hasTrailingNewLine": true,
                        "leadingTrivia": [
                            {
                                "kind": "NewLineTrivia",
                                "text": "\r\n"
                            },
                            {
                                "kind": "WhitespaceTrivia",
                                "text": " "
                            }
                        ],
                        "trailingTrivia": [
                            {
                                "kind": "NewLineTrivia",
                                "text": "\r\n"
                            }
                        ]
                    }
                }
            },
            {
                "kind": "ExpressionStatement",
                "fullStart": 780,
                "fullEnd": 804,
                "start": 780,
                "end": 802,
                "fullWidth": 24,
                "width": 22,
                "expression": {
                    "kind": "InvocationExpression",
                    "fullStart": 780,
                    "fullEnd": 801,
                    "start": 780,
                    "end": 801,
                    "fullWidth": 21,
                    "width": 21,
                    "expression": {
                        "kind": "IdentifierName",
                        "fullStart": 780,
                        "fullEnd": 791,
                        "start": 780,
                        "end": 791,
                        "fullWidth": 11,
                        "width": 11,
                        "text": "runTestCase",
                        "value": "runTestCase",
                        "valueText": "runTestCase"
                    },
                    "argumentList": {
                        "kind": "ArgumentList",
                        "fullStart": 791,
                        "fullEnd": 801,
                        "start": 791,
                        "end": 801,
                        "fullWidth": 10,
                        "width": 10,
                        "openParenToken": {
                            "kind": "OpenParenToken",
                            "fullStart": 791,
                            "fullEnd": 792,
                            "start": 791,
                            "end": 792,
                            "fullWidth": 1,
                            "width": 1,
                            "text": "(",
                            "value": "(",
                            "valueText": "("
                        },
                        "arguments": [
                            {
                                "kind": "IdentifierName",
                                "fullStart": 792,
                                "fullEnd": 800,
                                "start": 792,
                                "end": 800,
                                "fullWidth": 8,
                                "width": 8,
                                "text": "testcase",
                                "value": "testcase",
                                "valueText": "testcase"
                            }
                        ],
                        "closeParenToken": {
                            "kind": "CloseParenToken",
                            "fullStart": 800,
                            "fullEnd": 801,
                            "start": 800,
                            "end": 801,
                            "fullWidth": 1,
                            "width": 1,
                            "text": ")",
                            "value": ")",
                            "valueText": ")"
                        }
                    }
                },
                "semicolonToken": {
                    "kind": "SemicolonToken",
                    "fullStart": 801,
                    "fullEnd": 804,
                    "start": 801,
                    "end": 802,
                    "fullWidth": 3,
                    "width": 1,
                    "text": ";",
                    "value": ";",
                    "valueText": ";",
                    "hasTrailingTrivia": true,
                    "hasTrailingNewLine": true,
                    "trailingTrivia": [
                        {
                            "kind": "NewLineTrivia",
                            "text": "\r\n"
                        }
                    ]
                }
            }
        ],
        "endOfFileToken": {
            "kind": "EndOfFileToken",
            "fullStart": 804,
            "fullEnd": 804,
            "start": 804,
            "end": 804,
            "fullWidth": 0,
            "width": 0,
            "text": ""
        }
    },
    "lineMap": {
        "lineStarts": [
            0,
            67,
            152,
            232,
            308,
            380,
            385,
            439,
            499,
            504,
            506,
            508,
            531,
            551,
            575,
            592,
            607,
            645,
            650,
            674,
            679,
            681,
            699,
            728,
            752,
            774,
            776,
            780,
            804
        ],
        "length": 804
    }
}<|MERGE_RESOLUTION|>--- conflicted
+++ resolved
@@ -247,12 +247,8 @@
                                         "start": 537,
                                         "end": 548,
                                         "fullWidth": 11,
-<<<<<<< HEAD
                                         "width": 11,
-                                        "identifier": {
-=======
                                         "propertyName": {
->>>>>>> 85e84683
                                             "kind": "IdentifierName",
                                             "fullStart": 537,
                                             "fullEnd": 541,
@@ -386,12 +382,8 @@
                                         "start": 557,
                                         "end": 572,
                                         "fullWidth": 15,
-<<<<<<< HEAD
                                         "width": 15,
-                                        "identifier": {
-=======
                                         "propertyName": {
->>>>>>> 85e84683
                                             "kind": "IdentifierName",
                                             "fullStart": 557,
                                             "fullEnd": 559,
@@ -715,12 +707,8 @@
                                         "start": 598,
                                         "end": 604,
                                         "fullWidth": 6,
-<<<<<<< HEAD
                                         "width": 6,
-                                        "identifier": {
-=======
                                         "propertyName": {
->>>>>>> 85e84683
                                             "kind": "IdentifierName",
                                             "fullStart": 598,
                                             "fullEnd": 604,
@@ -1209,12 +1197,8 @@
                                         "start": 687,
                                         "end": 696,
                                         "fullWidth": 9,
-<<<<<<< HEAD
                                         "width": 9,
-                                        "identifier": {
-=======
                                         "propertyName": {
->>>>>>> 85e84683
                                             "kind": "IdentifierName",
                                             "fullStart": 687,
                                             "fullEnd": 691,
