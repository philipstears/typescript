--- conflicted
+++ resolved
@@ -252,12 +252,8 @@
                                         "start": 647,
                                         "end": 665,
                                         "fullWidth": 18,
-<<<<<<< HEAD
                                         "width": 18,
-                                        "identifier": {
-=======
                                         "propertyName": {
->>>>>>> 85e84683
                                             "kind": "IdentifierName",
                                             "fullStart": 647,
                                             "fullEnd": 658,
@@ -1020,12 +1016,8 @@
                                         "start": 830,
                                         "end": 840,
                                         "fullWidth": 10,
-<<<<<<< HEAD
                                         "width": 10,
-                                        "identifier": {
-=======
                                         "propertyName": {
->>>>>>> 85e84683
                                             "kind": "IdentifierName",
                                             "fullStart": 830,
                                             "fullEnd": 836,
@@ -1762,12 +1754,8 @@
                                         "start": 1024,
                                         "end": 1045,
                                         "fullWidth": 21,
-<<<<<<< HEAD
                                         "width": 21,
-                                        "identifier": {
-=======
                                         "propertyName": {
->>>>>>> 85e84683
                                             "kind": "IdentifierName",
                                             "fullStart": 1024,
                                             "fullEnd": 1028,
@@ -2141,12 +2129,8 @@
                                         "start": 1094,
                                         "end": 1111,
                                         "fullWidth": 17,
-<<<<<<< HEAD
                                         "width": 17,
-                                        "identifier": {
-=======
                                         "propertyName": {
->>>>>>> 85e84683
                                             "kind": "IdentifierName",
                                             "fullStart": 1094,
                                             "fullEnd": 1100,
