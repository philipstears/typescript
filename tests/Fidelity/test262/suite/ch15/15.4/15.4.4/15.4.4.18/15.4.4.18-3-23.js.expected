--- conflicted
+++ resolved
@@ -250,12 +250,8 @@
                                         "start": 635,
                                         "end": 653,
                                         "fullWidth": 18,
-<<<<<<< HEAD
                                         "width": 18,
-                                        "identifier": {
-=======
                                         "propertyName": {
->>>>>>> 85e84683
                                             "kind": "IdentifierName",
                                             "fullStart": 635,
                                             "fullEnd": 646,
@@ -389,12 +385,8 @@
                                         "start": 668,
                                         "end": 691,
                                         "fullWidth": 23,
-<<<<<<< HEAD
                                         "width": 23,
-                                        "identifier": {
-=======
                                         "propertyName": {
->>>>>>> 85e84683
                                             "kind": "IdentifierName",
                                             "fullStart": 668,
                                             "fullEnd": 684,
@@ -528,12 +520,8 @@
                                         "start": 706,
                                         "end": 730,
                                         "fullWidth": 24,
-<<<<<<< HEAD
                                         "width": 24,
-                                        "identifier": {
-=======
                                         "propertyName": {
->>>>>>> 85e84683
                                             "kind": "IdentifierName",
                                             "fullStart": 706,
                                             "fullEnd": 723,
@@ -1113,12 +1101,8 @@
                                         "start": 844,
                                         "end": 983,
                                         "fullWidth": 139,
-<<<<<<< HEAD
                                         "width": 139,
-                                        "identifier": {
-=======
                                         "propertyName": {
->>>>>>> 85e84683
                                             "kind": "IdentifierName",
                                             "fullStart": 844,
                                             "fullEnd": 850,
@@ -1640,12 +1624,8 @@
                                         "start": 1000,
                                         "end": 1021,
                                         "fullWidth": 21,
-<<<<<<< HEAD
                                         "width": 21,
-                                        "identifier": {
-=======
                                         "propertyName": {
->>>>>>> 85e84683
                                             "kind": "IdentifierName",
                                             "fullStart": 1000,
                                             "fullEnd": 1004,
@@ -2019,12 +1999,8 @@
                                         "start": 1070,
                                         "end": 1087,
                                         "fullWidth": 17,
-<<<<<<< HEAD
                                         "width": 17,
-                                        "identifier": {
-=======
                                         "propertyName": {
->>>>>>> 85e84683
                                             "kind": "IdentifierName",
                                             "fullStart": 1070,
                                             "fullEnd": 1076,
@@ -2636,12 +2612,8 @@
                                         "start": 1221,
                                         "end": 1305,
                                         "fullWidth": 84,
-<<<<<<< HEAD
                                         "width": 84,
-                                        "identifier": {
-=======
                                         "propertyName": {
->>>>>>> 85e84683
                                             "kind": "IdentifierName",
                                             "fullStart": 1221,
                                             "fullEnd": 1225,
