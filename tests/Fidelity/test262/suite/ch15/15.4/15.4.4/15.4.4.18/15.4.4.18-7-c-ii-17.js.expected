{
    "isDeclaration": false,
    "languageVersion": "EcmaScript5",
    "parseOptions": {
        "allowAutomaticSemicolonInsertion": true
    },
    "sourceUnit": {
        "kind": "SourceUnit",
        "fullStart": 0,
        "fullEnd": 893,
        "start": 579,
        "end": 893,
        "fullWidth": 893,
        "width": 314,
        "isIncrementallyUnusable": true,
        "moduleElements": [
            {
                "kind": "FunctionDeclaration",
                "fullStart": 0,
                "fullEnd": 869,
                "start": 579,
                "end": 867,
                "fullWidth": 869,
                "width": 288,
                "modifiers": [],
                "functionKeyword": {
                    "kind": "FunctionKeyword",
                    "fullStart": 0,
                    "fullEnd": 588,
                    "start": 579,
                    "end": 587,
                    "fullWidth": 588,
                    "width": 8,
                    "text": "function",
                    "value": "function",
                    "valueText": "function",
                    "hasLeadingTrivia": true,
                    "hasLeadingComment": true,
                    "hasLeadingNewLine": true,
                    "hasTrailingTrivia": true,
                    "leadingTrivia": [
                        {
                            "kind": "SingleLineCommentTrivia",
                            "text": "/// Copyright (c) 2012 Ecma International.  All rights reserved. "
                        },
                        {
                            "kind": "NewLineTrivia",
                            "text": "\r\n"
                        },
                        {
                            "kind": "SingleLineCommentTrivia",
                            "text": "/// Ecma International makes this code available under the terms and conditions set"
                        },
                        {
                            "kind": "NewLineTrivia",
                            "text": "\r\n"
                        },
                        {
                            "kind": "SingleLineCommentTrivia",
                            "text": "/// forth on http://hg.ecmascript.org/tests/test262/raw-file/tip/LICENSE (the "
                        },
                        {
                            "kind": "NewLineTrivia",
                            "text": "\r\n"
                        },
                        {
                            "kind": "SingleLineCommentTrivia",
                            "text": "/// \"Use Terms\").   Any redistribution of this code must retain the above "
                        },
                        {
                            "kind": "NewLineTrivia",
                            "text": "\r\n"
                        },
                        {
                            "kind": "SingleLineCommentTrivia",
                            "text": "/// copyright and this notice and otherwise comply with the Use Terms."
                        },
                        {
                            "kind": "NewLineTrivia",
                            "text": "\r\n"
                        },
                        {
                            "kind": "MultiLineCommentTrivia",
                            "text": "/**\r\n * @path ch15/15.4/15.4.4/15.4.4.18/15.4.4.18-7-c-ii-17.js\r\n * @description Array.prototype.forEach - 'this' of 'callbackfn' is a Number object when T is not an object (T is a number)\r\n */"
                        },
                        {
                            "kind": "NewLineTrivia",
                            "text": "\r\n"
                        },
                        {
                            "kind": "NewLineTrivia",
                            "text": "\r\n"
                        },
                        {
                            "kind": "NewLineTrivia",
                            "text": "\r\n"
                        }
                    ],
                    "trailingTrivia": [
                        {
                            "kind": "WhitespaceTrivia",
                            "text": " "
                        }
                    ]
                },
                "identifier": {
                    "kind": "IdentifierName",
                    "fullStart": 588,
                    "fullEnd": 596,
                    "start": 588,
                    "end": 596,
                    "fullWidth": 8,
                    "width": 8,
                    "text": "testcase",
                    "value": "testcase",
                    "valueText": "testcase"
                },
                "callSignature": {
                    "kind": "CallSignature",
                    "fullStart": 596,
                    "fullEnd": 599,
                    "start": 596,
                    "end": 598,
                    "fullWidth": 3,
                    "width": 2,
                    "parameterList": {
                        "kind": "ParameterList",
                        "fullStart": 596,
                        "fullEnd": 599,
                        "start": 596,
                        "end": 598,
                        "fullWidth": 3,
                        "width": 2,
                        "openParenToken": {
                            "kind": "OpenParenToken",
                            "fullStart": 596,
                            "fullEnd": 597,
                            "start": 596,
                            "end": 597,
                            "fullWidth": 1,
                            "width": 1,
                            "text": "(",
                            "value": "(",
                            "valueText": "("
                        },
                        "parameters": [],
                        "closeParenToken": {
                            "kind": "CloseParenToken",
                            "fullStart": 597,
                            "fullEnd": 599,
                            "start": 597,
                            "end": 598,
                            "fullWidth": 2,
                            "width": 1,
                            "text": ")",
                            "value": ")",
                            "valueText": ")",
                            "hasTrailingTrivia": true,
                            "trailingTrivia": [
                                {
                                    "kind": "WhitespaceTrivia",
                                    "text": " "
                                }
                            ]
                        }
                    }
                },
                "block": {
                    "kind": "Block",
                    "fullStart": 599,
                    "fullEnd": 869,
                    "start": 599,
                    "end": 867,
                    "fullWidth": 270,
                    "width": 268,
                    "openBraceToken": {
                        "kind": "OpenBraceToken",
                        "fullStart": 599,
                        "fullEnd": 602,
                        "start": 599,
                        "end": 600,
                        "fullWidth": 3,
                        "width": 1,
                        "text": "{",
                        "value": "{",
                        "valueText": "{",
                        "hasTrailingTrivia": true,
                        "hasTrailingNewLine": true,
                        "trailingTrivia": [
                            {
                                "kind": "NewLineTrivia",
                                "text": "\r\n"
                            }
                        ]
                    },
                    "statements": [
                        {
                            "kind": "VariableStatement",
                            "fullStart": 602,
                            "fullEnd": 633,
                            "start": 612,
                            "end": 631,
                            "fullWidth": 31,
                            "width": 19,
                            "modifiers": [],
                            "variableDeclaration": {
                                "kind": "VariableDeclaration",
                                "fullStart": 602,
                                "fullEnd": 630,
                                "start": 612,
                                "end": 630,
                                "fullWidth": 28,
                                "width": 18,
                                "varKeyword": {
                                    "kind": "VarKeyword",
                                    "fullStart": 602,
                                    "fullEnd": 616,
                                    "start": 612,
                                    "end": 615,
                                    "fullWidth": 14,
                                    "width": 3,
                                    "text": "var",
                                    "value": "var",
                                    "valueText": "var",
                                    "hasLeadingTrivia": true,
                                    "hasLeadingNewLine": true,
                                    "hasTrailingTrivia": true,
                                    "leadingTrivia": [
                                        {
                                            "kind": "NewLineTrivia",
                                            "text": "\r\n"
                                        },
                                        {
                                            "kind": "WhitespaceTrivia",
                                            "text": "        "
                                        }
                                    ],
                                    "trailingTrivia": [
                                        {
                                            "kind": "WhitespaceTrivia",
                                            "text": " "
                                        }
                                    ]
                                },
                                "variableDeclarators": [
                                    {
                                        "kind": "VariableDeclarator",
                                        "fullStart": 616,
                                        "fullEnd": 630,
                                        "start": 616,
                                        "end": 630,
                                        "fullWidth": 14,
                                        "width": 14,
                                        "identifier": {
                                            "kind": "IdentifierName",
                                            "fullStart": 616,
                                            "fullEnd": 623,
                                            "start": 616,
                                            "end": 622,
                                            "fullWidth": 7,
                                            "width": 6,
                                            "text": "result",
                                            "value": "result",
                                            "valueText": "result",
                                            "hasTrailingTrivia": true,
                                            "trailingTrivia": [
                                                {
                                                    "kind": "WhitespaceTrivia",
                                                    "text": " "
                                                }
                                            ]
                                        },
                                        "equalsValueClause": {
                                            "kind": "EqualsValueClause",
                                            "fullStart": 623,
                                            "fullEnd": 630,
                                            "start": 623,
                                            "end": 630,
                                            "fullWidth": 7,
                                            "width": 7,
                                            "equalsToken": {
                                                "kind": "EqualsToken",
                                                "fullStart": 623,
                                                "fullEnd": 625,
                                                "start": 623,
                                                "end": 624,
                                                "fullWidth": 2,
                                                "width": 1,
                                                "text": "=",
                                                "value": "=",
                                                "valueText": "=",
                                                "hasTrailingTrivia": true,
                                                "trailingTrivia": [
                                                    {
                                                        "kind": "WhitespaceTrivia",
                                                        "text": " "
                                                    }
                                                ]
                                            },
                                            "value": {
                                                "kind": "FalseKeyword",
                                                "fullStart": 625,
                                                "fullEnd": 630,
                                                "start": 625,
                                                "end": 630,
                                                "fullWidth": 5,
                                                "width": 5,
                                                "text": "false",
                                                "value": false,
                                                "valueText": "false"
                                            }
                                        }
                                    }
                                ]
                            },
                            "semicolonToken": {
                                "kind": "SemicolonToken",
                                "fullStart": 630,
                                "fullEnd": 633,
                                "start": 630,
                                "end": 631,
                                "fullWidth": 3,
                                "width": 1,
                                "text": ";",
                                "value": ";",
                                "valueText": ";",
                                "hasTrailingTrivia": true,
                                "hasTrailingNewLine": true,
                                "trailingTrivia": [
                                    {
                                        "kind": "NewLineTrivia",
                                        "text": "\r\n"
                                    }
                                ]
                            }
                        },
                        {
                            "kind": "FunctionDeclaration",
                            "fullStart": 633,
                            "fullEnd": 734,
                            "start": 641,
                            "end": 732,
                            "fullWidth": 101,
                            "width": 91,
                            "modifiers": [],
                            "functionKeyword": {
                                "kind": "FunctionKeyword",
                                "fullStart": 633,
                                "fullEnd": 650,
                                "start": 641,
                                "end": 649,
                                "fullWidth": 17,
                                "width": 8,
                                "text": "function",
                                "value": "function",
                                "valueText": "function",
                                "hasLeadingTrivia": true,
                                "hasTrailingTrivia": true,
                                "leadingTrivia": [
                                    {
                                        "kind": "WhitespaceTrivia",
                                        "text": "        "
                                    }
                                ],
                                "trailingTrivia": [
                                    {
                                        "kind": "WhitespaceTrivia",
                                        "text": " "
                                    }
                                ]
                            },
                            "identifier": {
                                "kind": "IdentifierName",
                                "fullStart": 650,
                                "fullEnd": 660,
                                "start": 650,
                                "end": 660,
                                "fullWidth": 10,
                                "width": 10,
                                "text": "callbackfn",
                                "value": "callbackfn",
                                "valueText": "callbackfn"
                            },
                            "callSignature": {
                                "kind": "CallSignature",
                                "fullStart": 660,
                                "fullEnd": 674,
                                "start": 660,
                                "end": 673,
                                "fullWidth": 14,
                                "width": 13,
                                "parameterList": {
                                    "kind": "ParameterList",
                                    "fullStart": 660,
                                    "fullEnd": 674,
                                    "start": 660,
                                    "end": 673,
                                    "fullWidth": 14,
                                    "width": 13,
                                    "openParenToken": {
                                        "kind": "OpenParenToken",
                                        "fullStart": 660,
                                        "fullEnd": 661,
                                        "start": 660,
                                        "end": 661,
                                        "fullWidth": 1,
                                        "width": 1,
                                        "text": "(",
                                        "value": "(",
                                        "valueText": "("
                                    },
                                    "parameters": [
                                        {
                                            "kind": "Parameter",
                                            "fullStart": 661,
                                            "fullEnd": 664,
                                            "start": 661,
                                            "end": 664,
                                            "fullWidth": 3,
<<<<<<< HEAD
                                            "width": 3,
=======
                                            "modifiers": [],
>>>>>>> e3c38734
                                            "identifier": {
                                                "kind": "IdentifierName",
                                                "fullStart": 661,
                                                "fullEnd": 664,
                                                "start": 661,
                                                "end": 664,
                                                "fullWidth": 3,
                                                "width": 3,
                                                "text": "val",
                                                "value": "val",
                                                "valueText": "val"
                                            }
                                        },
                                        {
                                            "kind": "CommaToken",
                                            "fullStart": 664,
                                            "fullEnd": 666,
                                            "start": 664,
                                            "end": 665,
                                            "fullWidth": 2,
                                            "width": 1,
                                            "text": ",",
                                            "value": ",",
                                            "valueText": ",",
                                            "hasTrailingTrivia": true,
                                            "trailingTrivia": [
                                                {
                                                    "kind": "WhitespaceTrivia",
                                                    "text": " "
                                                }
                                            ]
                                        },
                                        {
                                            "kind": "Parameter",
                                            "fullStart": 666,
                                            "fullEnd": 669,
                                            "start": 666,
                                            "end": 669,
                                            "fullWidth": 3,
<<<<<<< HEAD
                                            "width": 3,
=======
                                            "modifiers": [],
>>>>>>> e3c38734
                                            "identifier": {
                                                "kind": "IdentifierName",
                                                "fullStart": 666,
                                                "fullEnd": 669,
                                                "start": 666,
                                                "end": 669,
                                                "fullWidth": 3,
                                                "width": 3,
                                                "text": "idx",
                                                "value": "idx",
                                                "valueText": "idx"
                                            }
                                        },
                                        {
                                            "kind": "CommaToken",
                                            "fullStart": 669,
                                            "fullEnd": 671,
                                            "start": 669,
                                            "end": 670,
                                            "fullWidth": 2,
                                            "width": 1,
                                            "text": ",",
                                            "value": ",",
                                            "valueText": ",",
                                            "hasTrailingTrivia": true,
                                            "trailingTrivia": [
                                                {
                                                    "kind": "WhitespaceTrivia",
                                                    "text": " "
                                                }
                                            ]
                                        },
                                        {
                                            "kind": "Parameter",
                                            "fullStart": 671,
                                            "fullEnd": 672,
                                            "start": 671,
                                            "end": 672,
                                            "fullWidth": 1,
<<<<<<< HEAD
                                            "width": 1,
=======
                                            "modifiers": [],
>>>>>>> e3c38734
                                            "identifier": {
                                                "kind": "IdentifierName",
                                                "fullStart": 671,
                                                "fullEnd": 672,
                                                "start": 671,
                                                "end": 672,
                                                "fullWidth": 1,
                                                "width": 1,
                                                "text": "o",
                                                "value": "o",
                                                "valueText": "o"
                                            }
                                        }
                                    ],
                                    "closeParenToken": {
                                        "kind": "CloseParenToken",
                                        "fullStart": 672,
                                        "fullEnd": 674,
                                        "start": 672,
                                        "end": 673,
                                        "fullWidth": 2,
                                        "width": 1,
                                        "text": ")",
                                        "value": ")",
                                        "valueText": ")",
                                        "hasTrailingTrivia": true,
                                        "trailingTrivia": [
                                            {
                                                "kind": "WhitespaceTrivia",
                                                "text": " "
                                            }
                                        ]
                                    }
                                }
                            },
                            "block": {
                                "kind": "Block",
                                "fullStart": 674,
                                "fullEnd": 734,
                                "start": 674,
                                "end": 732,
                                "fullWidth": 60,
                                "width": 58,
                                "openBraceToken": {
                                    "kind": "OpenBraceToken",
                                    "fullStart": 674,
                                    "fullEnd": 677,
                                    "start": 674,
                                    "end": 675,
                                    "fullWidth": 3,
                                    "width": 1,
                                    "text": "{",
                                    "value": "{",
                                    "valueText": "{",
                                    "hasTrailingTrivia": true,
                                    "hasTrailingNewLine": true,
                                    "trailingTrivia": [
                                        {
                                            "kind": "NewLineTrivia",
                                            "text": "\r\n"
                                        }
                                    ]
                                },
                                "statements": [
                                    {
                                        "kind": "ExpressionStatement",
                                        "fullStart": 677,
                                        "fullEnd": 723,
                                        "start": 689,
                                        "end": 721,
                                        "fullWidth": 46,
                                        "width": 32,
                                        "expression": {
                                            "kind": "AssignmentExpression",
                                            "fullStart": 677,
                                            "fullEnd": 720,
                                            "start": 689,
                                            "end": 720,
                                            "fullWidth": 43,
                                            "width": 31,
                                            "left": {
                                                "kind": "IdentifierName",
                                                "fullStart": 677,
                                                "fullEnd": 696,
                                                "start": 689,
                                                "end": 695,
                                                "fullWidth": 19,
                                                "width": 6,
                                                "text": "result",
                                                "value": "result",
                                                "valueText": "result",
                                                "hasLeadingTrivia": true,
                                                "hasTrailingTrivia": true,
                                                "leadingTrivia": [
                                                    {
                                                        "kind": "WhitespaceTrivia",
                                                        "text": "            "
                                                    }
                                                ],
                                                "trailingTrivia": [
                                                    {
                                                        "kind": "WhitespaceTrivia",
                                                        "text": " "
                                                    }
                                                ]
                                            },
                                            "operatorToken": {
                                                "kind": "EqualsToken",
                                                "fullStart": 696,
                                                "fullEnd": 698,
                                                "start": 696,
                                                "end": 697,
                                                "fullWidth": 2,
                                                "width": 1,
                                                "text": "=",
                                                "value": "=",
                                                "valueText": "=",
                                                "hasTrailingTrivia": true,
                                                "trailingTrivia": [
                                                    {
                                                        "kind": "WhitespaceTrivia",
                                                        "text": " "
                                                    }
                                                ]
                                            },
                                            "right": {
                                                "kind": "ParenthesizedExpression",
                                                "fullStart": 698,
                                                "fullEnd": 720,
                                                "start": 698,
                                                "end": 720,
                                                "fullWidth": 22,
                                                "width": 22,
                                                "openParenToken": {
                                                    "kind": "OpenParenToken",
                                                    "fullStart": 698,
                                                    "fullEnd": 699,
                                                    "start": 698,
                                                    "end": 699,
                                                    "fullWidth": 1,
                                                    "width": 1,
                                                    "text": "(",
                                                    "value": "(",
                                                    "valueText": "("
                                                },
                                                "expression": {
                                                    "kind": "EqualsExpression",
                                                    "fullStart": 699,
                                                    "fullEnd": 719,
                                                    "start": 699,
                                                    "end": 719,
                                                    "fullWidth": 20,
                                                    "width": 20,
                                                    "left": {
                                                        "kind": "NumericLiteral",
                                                        "fullStart": 699,
                                                        "fullEnd": 701,
                                                        "start": 699,
                                                        "end": 700,
                                                        "fullWidth": 2,
                                                        "width": 1,
                                                        "text": "5",
                                                        "value": 5,
                                                        "valueText": "5",
                                                        "hasTrailingTrivia": true,
                                                        "trailingTrivia": [
                                                            {
                                                                "kind": "WhitespaceTrivia",
                                                                "text": " "
                                                            }
                                                        ]
                                                    },
                                                    "operatorToken": {
                                                        "kind": "EqualsEqualsEqualsToken",
                                                        "fullStart": 701,
                                                        "fullEnd": 705,
                                                        "start": 701,
                                                        "end": 704,
                                                        "fullWidth": 4,
                                                        "width": 3,
                                                        "text": "===",
                                                        "value": "===",
                                                        "valueText": "===",
                                                        "hasTrailingTrivia": true,
                                                        "trailingTrivia": [
                                                            {
                                                                "kind": "WhitespaceTrivia",
                                                                "text": " "
                                                            }
                                                        ]
                                                    },
                                                    "right": {
                                                        "kind": "InvocationExpression",
                                                        "fullStart": 705,
                                                        "fullEnd": 719,
                                                        "start": 705,
                                                        "end": 719,
                                                        "fullWidth": 14,
                                                        "width": 14,
                                                        "expression": {
                                                            "kind": "MemberAccessExpression",
                                                            "fullStart": 705,
                                                            "fullEnd": 717,
                                                            "start": 705,
                                                            "end": 717,
                                                            "fullWidth": 12,
                                                            "width": 12,
                                                            "expression": {
                                                                "kind": "ThisKeyword",
                                                                "fullStart": 705,
                                                                "fullEnd": 709,
                                                                "start": 705,
                                                                "end": 709,
                                                                "fullWidth": 4,
                                                                "width": 4,
                                                                "text": "this",
                                                                "value": "this",
                                                                "valueText": "this"
                                                            },
                                                            "dotToken": {
                                                                "kind": "DotToken",
                                                                "fullStart": 709,
                                                                "fullEnd": 710,
                                                                "start": 709,
                                                                "end": 710,
                                                                "fullWidth": 1,
                                                                "width": 1,
                                                                "text": ".",
                                                                "value": ".",
                                                                "valueText": "."
                                                            },
                                                            "name": {
                                                                "kind": "IdentifierName",
                                                                "fullStart": 710,
                                                                "fullEnd": 717,
                                                                "start": 710,
                                                                "end": 717,
                                                                "fullWidth": 7,
                                                                "width": 7,
                                                                "text": "valueOf",
                                                                "value": "valueOf",
                                                                "valueText": "valueOf"
                                                            }
                                                        },
                                                        "argumentList": {
                                                            "kind": "ArgumentList",
                                                            "fullStart": 717,
                                                            "fullEnd": 719,
                                                            "start": 717,
                                                            "end": 719,
                                                            "fullWidth": 2,
                                                            "width": 2,
                                                            "openParenToken": {
                                                                "kind": "OpenParenToken",
                                                                "fullStart": 717,
                                                                "fullEnd": 718,
                                                                "start": 717,
                                                                "end": 718,
                                                                "fullWidth": 1,
                                                                "width": 1,
                                                                "text": "(",
                                                                "value": "(",
                                                                "valueText": "("
                                                            },
                                                            "arguments": [],
                                                            "closeParenToken": {
                                                                "kind": "CloseParenToken",
                                                                "fullStart": 718,
                                                                "fullEnd": 719,
                                                                "start": 718,
                                                                "end": 719,
                                                                "fullWidth": 1,
                                                                "width": 1,
                                                                "text": ")",
                                                                "value": ")",
                                                                "valueText": ")"
                                                            }
                                                        }
                                                    }
                                                },
                                                "closeParenToken": {
                                                    "kind": "CloseParenToken",
                                                    "fullStart": 719,
                                                    "fullEnd": 720,
                                                    "start": 719,
                                                    "end": 720,
                                                    "fullWidth": 1,
                                                    "width": 1,
                                                    "text": ")",
                                                    "value": ")",
                                                    "valueText": ")"
                                                }
                                            }
                                        },
                                        "semicolonToken": {
                                            "kind": "SemicolonToken",
                                            "fullStart": 720,
                                            "fullEnd": 723,
                                            "start": 720,
                                            "end": 721,
                                            "fullWidth": 3,
                                            "width": 1,
                                            "text": ";",
                                            "value": ";",
                                            "valueText": ";",
                                            "hasTrailingTrivia": true,
                                            "hasTrailingNewLine": true,
                                            "trailingTrivia": [
                                                {
                                                    "kind": "NewLineTrivia",
                                                    "text": "\r\n"
                                                }
                                            ]
                                        }
                                    }
                                ],
                                "closeBraceToken": {
                                    "kind": "CloseBraceToken",
                                    "fullStart": 723,
                                    "fullEnd": 734,
                                    "start": 731,
                                    "end": 732,
                                    "fullWidth": 11,
                                    "width": 1,
                                    "text": "}",
                                    "value": "}",
                                    "valueText": "}",
                                    "hasLeadingTrivia": true,
                                    "hasTrailingTrivia": true,
                                    "hasTrailingNewLine": true,
                                    "leadingTrivia": [
                                        {
                                            "kind": "WhitespaceTrivia",
                                            "text": "        "
                                        }
                                    ],
                                    "trailingTrivia": [
                                        {
                                            "kind": "NewLineTrivia",
                                            "text": "\r\n"
                                        }
                                    ]
                                }
                            }
                        },
                        {
                            "kind": "VariableStatement",
                            "fullStart": 734,
                            "fullEnd": 777,
                            "start": 744,
                            "end": 775,
                            "fullWidth": 43,
                            "width": 31,
                            "modifiers": [],
                            "variableDeclaration": {
                                "kind": "VariableDeclaration",
                                "fullStart": 734,
                                "fullEnd": 774,
                                "start": 744,
                                "end": 774,
                                "fullWidth": 40,
                                "width": 30,
                                "varKeyword": {
                                    "kind": "VarKeyword",
                                    "fullStart": 734,
                                    "fullEnd": 748,
                                    "start": 744,
                                    "end": 747,
                                    "fullWidth": 14,
                                    "width": 3,
                                    "text": "var",
                                    "value": "var",
                                    "valueText": "var",
                                    "hasLeadingTrivia": true,
                                    "hasLeadingNewLine": true,
                                    "hasTrailingTrivia": true,
                                    "leadingTrivia": [
                                        {
                                            "kind": "NewLineTrivia",
                                            "text": "\r\n"
                                        },
                                        {
                                            "kind": "WhitespaceTrivia",
                                            "text": "        "
                                        }
                                    ],
                                    "trailingTrivia": [
                                        {
                                            "kind": "WhitespaceTrivia",
                                            "text": " "
                                        }
                                    ]
                                },
                                "variableDeclarators": [
                                    {
                                        "kind": "VariableDeclarator",
                                        "fullStart": 748,
                                        "fullEnd": 774,
                                        "start": 748,
                                        "end": 774,
                                        "fullWidth": 26,
                                        "width": 26,
                                        "identifier": {
                                            "kind": "IdentifierName",
                                            "fullStart": 748,
                                            "fullEnd": 752,
                                            "start": 748,
                                            "end": 751,
                                            "fullWidth": 4,
                                            "width": 3,
                                            "text": "obj",
                                            "value": "obj",
                                            "valueText": "obj",
                                            "hasTrailingTrivia": true,
                                            "trailingTrivia": [
                                                {
                                                    "kind": "WhitespaceTrivia",
                                                    "text": " "
                                                }
                                            ]
                                        },
                                        "equalsValueClause": {
                                            "kind": "EqualsValueClause",
                                            "fullStart": 752,
                                            "fullEnd": 774,
                                            "start": 752,
                                            "end": 774,
                                            "fullWidth": 22,
                                            "width": 22,
                                            "equalsToken": {
                                                "kind": "EqualsToken",
                                                "fullStart": 752,
                                                "fullEnd": 754,
                                                "start": 752,
                                                "end": 753,
                                                "fullWidth": 2,
                                                "width": 1,
                                                "text": "=",
                                                "value": "=",
                                                "valueText": "=",
                                                "hasTrailingTrivia": true,
                                                "trailingTrivia": [
                                                    {
                                                        "kind": "WhitespaceTrivia",
                                                        "text": " "
                                                    }
                                                ]
                                            },
                                            "value": {
                                                "kind": "ObjectLiteralExpression",
                                                "fullStart": 754,
                                                "fullEnd": 774,
                                                "start": 754,
                                                "end": 774,
                                                "fullWidth": 20,
                                                "width": 20,
                                                "openBraceToken": {
                                                    "kind": "OpenBraceToken",
                                                    "fullStart": 754,
                                                    "fullEnd": 756,
                                                    "start": 754,
                                                    "end": 755,
                                                    "fullWidth": 2,
                                                    "width": 1,
                                                    "text": "{",
                                                    "value": "{",
                                                    "valueText": "{",
                                                    "hasTrailingTrivia": true,
                                                    "trailingTrivia": [
                                                        {
                                                            "kind": "WhitespaceTrivia",
                                                            "text": " "
                                                        }
                                                    ]
                                                },
                                                "propertyAssignments": [
                                                    {
                                                        "kind": "SimplePropertyAssignment",
                                                        "fullStart": 756,
                                                        "fullEnd": 761,
                                                        "start": 756,
                                                        "end": 761,
                                                        "fullWidth": 5,
                                                        "width": 5,
                                                        "propertyName": {
                                                            "kind": "NumericLiteral",
                                                            "fullStart": 756,
                                                            "fullEnd": 757,
                                                            "start": 756,
                                                            "end": 757,
                                                            "fullWidth": 1,
                                                            "width": 1,
                                                            "text": "0",
                                                            "value": 0,
                                                            "valueText": "0"
                                                        },
                                                        "colonToken": {
                                                            "kind": "ColonToken",
                                                            "fullStart": 757,
                                                            "fullEnd": 759,
                                                            "start": 757,
                                                            "end": 758,
                                                            "fullWidth": 2,
                                                            "width": 1,
                                                            "text": ":",
                                                            "value": ":",
                                                            "valueText": ":",
                                                            "hasTrailingTrivia": true,
                                                            "trailingTrivia": [
                                                                {
                                                                    "kind": "WhitespaceTrivia",
                                                                    "text": " "
                                                                }
                                                            ]
                                                        },
                                                        "expression": {
                                                            "kind": "NumericLiteral",
                                                            "fullStart": 759,
                                                            "fullEnd": 761,
                                                            "start": 759,
                                                            "end": 761,
                                                            "fullWidth": 2,
                                                            "width": 2,
                                                            "text": "11",
                                                            "value": 11,
                                                            "valueText": "11"
                                                        }
                                                    },
                                                    {
                                                        "kind": "CommaToken",
                                                        "fullStart": 761,
                                                        "fullEnd": 763,
                                                        "start": 761,
                                                        "end": 762,
                                                        "fullWidth": 2,
                                                        "width": 1,
                                                        "text": ",",
                                                        "value": ",",
                                                        "valueText": ",",
                                                        "hasTrailingTrivia": true,
                                                        "trailingTrivia": [
                                                            {
                                                                "kind": "WhitespaceTrivia",
                                                                "text": " "
                                                            }
                                                        ]
                                                    },
                                                    {
                                                        "kind": "SimplePropertyAssignment",
                                                        "fullStart": 763,
                                                        "fullEnd": 773,
                                                        "start": 763,
                                                        "end": 772,
                                                        "fullWidth": 10,
                                                        "width": 9,
                                                        "propertyName": {
                                                            "kind": "IdentifierName",
                                                            "fullStart": 763,
                                                            "fullEnd": 769,
                                                            "start": 763,
                                                            "end": 769,
                                                            "fullWidth": 6,
                                                            "width": 6,
                                                            "text": "length",
                                                            "value": "length",
                                                            "valueText": "length"
                                                        },
                                                        "colonToken": {
                                                            "kind": "ColonToken",
                                                            "fullStart": 769,
                                                            "fullEnd": 771,
                                                            "start": 769,
                                                            "end": 770,
                                                            "fullWidth": 2,
                                                            "width": 1,
                                                            "text": ":",
                                                            "value": ":",
                                                            "valueText": ":",
                                                            "hasTrailingTrivia": true,
                                                            "trailingTrivia": [
                                                                {
                                                                    "kind": "WhitespaceTrivia",
                                                                    "text": " "
                                                                }
                                                            ]
                                                        },
                                                        "expression": {
                                                            "kind": "NumericLiteral",
                                                            "fullStart": 771,
                                                            "fullEnd": 773,
                                                            "start": 771,
                                                            "end": 772,
                                                            "fullWidth": 2,
                                                            "width": 1,
                                                            "text": "2",
                                                            "value": 2,
                                                            "valueText": "2",
                                                            "hasTrailingTrivia": true,
                                                            "trailingTrivia": [
                                                                {
                                                                    "kind": "WhitespaceTrivia",
                                                                    "text": " "
                                                                }
                                                            ]
                                                        }
                                                    }
                                                ],
                                                "closeBraceToken": {
                                                    "kind": "CloseBraceToken",
                                                    "fullStart": 773,
                                                    "fullEnd": 774,
                                                    "start": 773,
                                                    "end": 774,
                                                    "fullWidth": 1,
                                                    "width": 1,
                                                    "text": "}",
                                                    "value": "}",
                                                    "valueText": "}"
                                                }
                                            }
                                        }
                                    }
                                ]
                            },
                            "semicolonToken": {
                                "kind": "SemicolonToken",
                                "fullStart": 774,
                                "fullEnd": 777,
                                "start": 774,
                                "end": 775,
                                "fullWidth": 3,
                                "width": 1,
                                "text": ";",
                                "value": ";",
                                "valueText": ";",
                                "hasTrailingTrivia": true,
                                "hasTrailingNewLine": true,
                                "trailingTrivia": [
                                    {
                                        "kind": "NewLineTrivia",
                                        "text": "\r\n"
                                    }
                                ]
                            }
                        },
                        {
                            "kind": "ExpressionStatement",
                            "fullStart": 777,
                            "fullEnd": 838,
                            "start": 787,
                            "end": 836,
                            "fullWidth": 61,
                            "width": 49,
                            "expression": {
                                "kind": "InvocationExpression",
                                "fullStart": 777,
                                "fullEnd": 835,
                                "start": 787,
                                "end": 835,
                                "fullWidth": 58,
                                "width": 48,
                                "expression": {
                                    "kind": "MemberAccessExpression",
                                    "fullStart": 777,
                                    "fullEnd": 815,
                                    "start": 787,
                                    "end": 815,
                                    "fullWidth": 38,
                                    "width": 28,
                                    "expression": {
                                        "kind": "MemberAccessExpression",
                                        "fullStart": 777,
                                        "fullEnd": 810,
                                        "start": 787,
                                        "end": 810,
                                        "fullWidth": 33,
                                        "width": 23,
                                        "expression": {
                                            "kind": "MemberAccessExpression",
                                            "fullStart": 777,
                                            "fullEnd": 802,
                                            "start": 787,
                                            "end": 802,
                                            "fullWidth": 25,
                                            "width": 15,
                                            "expression": {
                                                "kind": "IdentifierName",
                                                "fullStart": 777,
                                                "fullEnd": 792,
                                                "start": 787,
                                                "end": 792,
                                                "fullWidth": 15,
                                                "width": 5,
                                                "text": "Array",
                                                "value": "Array",
                                                "valueText": "Array",
                                                "hasLeadingTrivia": true,
                                                "hasLeadingNewLine": true,
                                                "leadingTrivia": [
                                                    {
                                                        "kind": "NewLineTrivia",
                                                        "text": "\r\n"
                                                    },
                                                    {
                                                        "kind": "WhitespaceTrivia",
                                                        "text": "        "
                                                    }
                                                ]
                                            },
                                            "dotToken": {
                                                "kind": "DotToken",
                                                "fullStart": 792,
                                                "fullEnd": 793,
                                                "start": 792,
                                                "end": 793,
                                                "fullWidth": 1,
                                                "width": 1,
                                                "text": ".",
                                                "value": ".",
                                                "valueText": "."
                                            },
                                            "name": {
                                                "kind": "IdentifierName",
                                                "fullStart": 793,
                                                "fullEnd": 802,
                                                "start": 793,
                                                "end": 802,
                                                "fullWidth": 9,
                                                "width": 9,
                                                "text": "prototype",
                                                "value": "prototype",
                                                "valueText": "prototype"
                                            }
                                        },
                                        "dotToken": {
                                            "kind": "DotToken",
                                            "fullStart": 802,
                                            "fullEnd": 803,
                                            "start": 802,
                                            "end": 803,
                                            "fullWidth": 1,
                                            "width": 1,
                                            "text": ".",
                                            "value": ".",
                                            "valueText": "."
                                        },
                                        "name": {
                                            "kind": "IdentifierName",
                                            "fullStart": 803,
                                            "fullEnd": 810,
                                            "start": 803,
                                            "end": 810,
                                            "fullWidth": 7,
                                            "width": 7,
                                            "text": "forEach",
                                            "value": "forEach",
                                            "valueText": "forEach"
                                        }
                                    },
                                    "dotToken": {
                                        "kind": "DotToken",
                                        "fullStart": 810,
                                        "fullEnd": 811,
                                        "start": 810,
                                        "end": 811,
                                        "fullWidth": 1,
                                        "width": 1,
                                        "text": ".",
                                        "value": ".",
                                        "valueText": "."
                                    },
                                    "name": {
                                        "kind": "IdentifierName",
                                        "fullStart": 811,
                                        "fullEnd": 815,
                                        "start": 811,
                                        "end": 815,
                                        "fullWidth": 4,
                                        "width": 4,
                                        "text": "call",
                                        "value": "call",
                                        "valueText": "call"
                                    }
                                },
                                "argumentList": {
                                    "kind": "ArgumentList",
                                    "fullStart": 815,
                                    "fullEnd": 835,
                                    "start": 815,
                                    "end": 835,
                                    "fullWidth": 20,
                                    "width": 20,
                                    "openParenToken": {
                                        "kind": "OpenParenToken",
                                        "fullStart": 815,
                                        "fullEnd": 816,
                                        "start": 815,
                                        "end": 816,
                                        "fullWidth": 1,
                                        "width": 1,
                                        "text": "(",
                                        "value": "(",
                                        "valueText": "("
                                    },
                                    "arguments": [
                                        {
                                            "kind": "IdentifierName",
                                            "fullStart": 816,
                                            "fullEnd": 819,
                                            "start": 816,
                                            "end": 819,
                                            "fullWidth": 3,
                                            "width": 3,
                                            "text": "obj",
                                            "value": "obj",
                                            "valueText": "obj"
                                        },
                                        {
                                            "kind": "CommaToken",
                                            "fullStart": 819,
                                            "fullEnd": 821,
                                            "start": 819,
                                            "end": 820,
                                            "fullWidth": 2,
                                            "width": 1,
                                            "text": ",",
                                            "value": ",",
                                            "valueText": ",",
                                            "hasTrailingTrivia": true,
                                            "trailingTrivia": [
                                                {
                                                    "kind": "WhitespaceTrivia",
                                                    "text": " "
                                                }
                                            ]
                                        },
                                        {
                                            "kind": "IdentifierName",
                                            "fullStart": 821,
                                            "fullEnd": 831,
                                            "start": 821,
                                            "end": 831,
                                            "fullWidth": 10,
                                            "width": 10,
                                            "text": "callbackfn",
                                            "value": "callbackfn",
                                            "valueText": "callbackfn"
                                        },
                                        {
                                            "kind": "CommaToken",
                                            "fullStart": 831,
                                            "fullEnd": 833,
                                            "start": 831,
                                            "end": 832,
                                            "fullWidth": 2,
                                            "width": 1,
                                            "text": ",",
                                            "value": ",",
                                            "valueText": ",",
                                            "hasTrailingTrivia": true,
                                            "trailingTrivia": [
                                                {
                                                    "kind": "WhitespaceTrivia",
                                                    "text": " "
                                                }
                                            ]
                                        },
                                        {
                                            "kind": "NumericLiteral",
                                            "fullStart": 833,
                                            "fullEnd": 834,
                                            "start": 833,
                                            "end": 834,
                                            "fullWidth": 1,
                                            "width": 1,
                                            "text": "5",
                                            "value": 5,
                                            "valueText": "5"
                                        }
                                    ],
                                    "closeParenToken": {
                                        "kind": "CloseParenToken",
                                        "fullStart": 834,
                                        "fullEnd": 835,
                                        "start": 834,
                                        "end": 835,
                                        "fullWidth": 1,
                                        "width": 1,
                                        "text": ")",
                                        "value": ")",
                                        "valueText": ")"
                                    }
                                }
                            },
                            "semicolonToken": {
                                "kind": "SemicolonToken",
                                "fullStart": 835,
                                "fullEnd": 838,
                                "start": 835,
                                "end": 836,
                                "fullWidth": 3,
                                "width": 1,
                                "text": ";",
                                "value": ";",
                                "valueText": ";",
                                "hasTrailingTrivia": true,
                                "hasTrailingNewLine": true,
                                "trailingTrivia": [
                                    {
                                        "kind": "NewLineTrivia",
                                        "text": "\r\n"
                                    }
                                ]
                            }
                        },
                        {
                            "kind": "ReturnStatement",
                            "fullStart": 838,
                            "fullEnd": 862,
                            "start": 846,
                            "end": 860,
                            "fullWidth": 24,
                            "width": 14,
                            "returnKeyword": {
                                "kind": "ReturnKeyword",
                                "fullStart": 838,
                                "fullEnd": 853,
                                "start": 846,
                                "end": 852,
                                "fullWidth": 15,
                                "width": 6,
                                "text": "return",
                                "value": "return",
                                "valueText": "return",
                                "hasLeadingTrivia": true,
                                "hasTrailingTrivia": true,
                                "leadingTrivia": [
                                    {
                                        "kind": "WhitespaceTrivia",
                                        "text": "        "
                                    }
                                ],
                                "trailingTrivia": [
                                    {
                                        "kind": "WhitespaceTrivia",
                                        "text": " "
                                    }
                                ]
                            },
                            "expression": {
                                "kind": "IdentifierName",
                                "fullStart": 853,
                                "fullEnd": 859,
                                "start": 853,
                                "end": 859,
                                "fullWidth": 6,
                                "width": 6,
                                "text": "result",
                                "value": "result",
                                "valueText": "result"
                            },
                            "semicolonToken": {
                                "kind": "SemicolonToken",
                                "fullStart": 859,
                                "fullEnd": 862,
                                "start": 859,
                                "end": 860,
                                "fullWidth": 3,
                                "width": 1,
                                "text": ";",
                                "value": ";",
                                "valueText": ";",
                                "hasTrailingTrivia": true,
                                "hasTrailingNewLine": true,
                                "trailingTrivia": [
                                    {
                                        "kind": "NewLineTrivia",
                                        "text": "\r\n"
                                    }
                                ]
                            }
                        }
                    ],
                    "closeBraceToken": {
                        "kind": "CloseBraceToken",
                        "fullStart": 862,
                        "fullEnd": 869,
                        "start": 866,
                        "end": 867,
                        "fullWidth": 7,
                        "width": 1,
                        "text": "}",
                        "value": "}",
                        "valueText": "}",
                        "hasLeadingTrivia": true,
                        "hasTrailingTrivia": true,
                        "hasTrailingNewLine": true,
                        "leadingTrivia": [
                            {
                                "kind": "WhitespaceTrivia",
                                "text": "    "
                            }
                        ],
                        "trailingTrivia": [
                            {
                                "kind": "NewLineTrivia",
                                "text": "\r\n"
                            }
                        ]
                    }
                }
            },
            {
                "kind": "ExpressionStatement",
                "fullStart": 869,
                "fullEnd": 893,
                "start": 869,
                "end": 891,
                "fullWidth": 24,
                "width": 22,
                "expression": {
                    "kind": "InvocationExpression",
                    "fullStart": 869,
                    "fullEnd": 890,
                    "start": 869,
                    "end": 890,
                    "fullWidth": 21,
                    "width": 21,
                    "expression": {
                        "kind": "IdentifierName",
                        "fullStart": 869,
                        "fullEnd": 880,
                        "start": 869,
                        "end": 880,
                        "fullWidth": 11,
                        "width": 11,
                        "text": "runTestCase",
                        "value": "runTestCase",
                        "valueText": "runTestCase"
                    },
                    "argumentList": {
                        "kind": "ArgumentList",
                        "fullStart": 880,
                        "fullEnd": 890,
                        "start": 880,
                        "end": 890,
                        "fullWidth": 10,
                        "width": 10,
                        "openParenToken": {
                            "kind": "OpenParenToken",
                            "fullStart": 880,
                            "fullEnd": 881,
                            "start": 880,
                            "end": 881,
                            "fullWidth": 1,
                            "width": 1,
                            "text": "(",
                            "value": "(",
                            "valueText": "("
                        },
                        "arguments": [
                            {
                                "kind": "IdentifierName",
                                "fullStart": 881,
                                "fullEnd": 889,
                                "start": 881,
                                "end": 889,
                                "fullWidth": 8,
                                "width": 8,
                                "text": "testcase",
                                "value": "testcase",
                                "valueText": "testcase"
                            }
                        ],
                        "closeParenToken": {
                            "kind": "CloseParenToken",
                            "fullStart": 889,
                            "fullEnd": 890,
                            "start": 889,
                            "end": 890,
                            "fullWidth": 1,
                            "width": 1,
                            "text": ")",
                            "value": ")",
                            "valueText": ")"
                        }
                    }
                },
                "semicolonToken": {
                    "kind": "SemicolonToken",
                    "fullStart": 890,
                    "fullEnd": 893,
                    "start": 890,
                    "end": 891,
                    "fullWidth": 3,
                    "width": 1,
                    "text": ";",
                    "value": ";",
                    "valueText": ";",
                    "hasTrailingTrivia": true,
                    "hasTrailingNewLine": true,
                    "trailingTrivia": [
                        {
                            "kind": "NewLineTrivia",
                            "text": "\r\n"
                        }
                    ]
                }
            }
        ],
        "endOfFileToken": {
            "kind": "EndOfFileToken",
            "fullStart": 893,
            "fullEnd": 893,
            "start": 893,
            "end": 893,
            "fullWidth": 0,
            "width": 0,
            "text": ""
        }
    },
    "lineMap": {
        "lineStarts": [
            0,
            67,
            152,
            232,
            308,
            380,
            385,
            445,
            570,
            575,
            577,
            579,
            602,
            604,
            633,
            677,
            723,
            734,
            736,
            777,
            779,
            838,
            862,
            869,
            893
        ],
        "length": 893
    }
}<|MERGE_RESOLUTION|>--- conflicted
+++ resolved
@@ -417,11 +417,8 @@
                                             "start": 661,
                                             "end": 664,
                                             "fullWidth": 3,
-<<<<<<< HEAD
                                             "width": 3,
-=======
                                             "modifiers": [],
->>>>>>> e3c38734
                                             "identifier": {
                                                 "kind": "IdentifierName",
                                                 "fullStart": 661,
@@ -461,11 +458,8 @@
                                             "start": 666,
                                             "end": 669,
                                             "fullWidth": 3,
-<<<<<<< HEAD
                                             "width": 3,
-=======
                                             "modifiers": [],
->>>>>>> e3c38734
                                             "identifier": {
                                                 "kind": "IdentifierName",
                                                 "fullStart": 666,
@@ -505,11 +499,8 @@
                                             "start": 671,
                                             "end": 672,
                                             "fullWidth": 1,
-<<<<<<< HEAD
                                             "width": 1,
-=======
                                             "modifiers": [],
->>>>>>> e3c38734
                                             "identifier": {
                                                 "kind": "IdentifierName",
                                                 "fullStart": 671,
