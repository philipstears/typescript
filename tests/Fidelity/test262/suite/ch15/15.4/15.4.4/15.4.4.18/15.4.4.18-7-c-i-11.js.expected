--- conflicted
+++ resolved
@@ -252,12 +252,8 @@
                                         "start": 648,
                                         "end": 666,
                                         "fullWidth": 18,
-<<<<<<< HEAD
                                         "width": 18,
-                                        "identifier": {
-=======
                                         "propertyName": {
->>>>>>> 85e84683
                                             "kind": "IdentifierName",
                                             "fullStart": 648,
                                             "fullEnd": 659,
@@ -1020,12 +1016,8 @@
                                         "start": 831,
                                         "end": 847,
                                         "fullWidth": 16,
-<<<<<<< HEAD
                                         "width": 16,
-                                        "identifier": {
-=======
                                         "propertyName": {
->>>>>>> 85e84683
                                             "kind": "IdentifierName",
                                             "fullStart": 831,
                                             "fullEnd": 837,
@@ -1253,12 +1245,8 @@
                                         "start": 864,
                                         "end": 885,
                                         "fullWidth": 21,
-<<<<<<< HEAD
                                         "width": 21,
-                                        "identifier": {
-=======
                                         "propertyName": {
->>>>>>> 85e84683
                                             "kind": "IdentifierName",
                                             "fullStart": 864,
                                             "fullEnd": 868,
@@ -1632,12 +1620,8 @@
                                         "start": 934,
                                         "end": 951,
                                         "fullWidth": 17,
-<<<<<<< HEAD
                                         "width": 17,
-                                        "identifier": {
-=======
                                         "propertyName": {
->>>>>>> 85e84683
                                             "kind": "IdentifierName",
                                             "fullStart": 934,
                                             "fullEnd": 940,
