{
    "isDeclaration": false,
    "languageVersion": "EcmaScript5",
    "parseOptions": {
        "allowAutomaticSemicolonInsertion": true
    },
    "sourceUnit": {
        "kind": "SourceUnit",
        "fullStart": 0,
        "fullEnd": 1438,
        "start": 615,
        "end": 1438,
        "fullWidth": 1438,
        "width": 823,
        "isIncrementallyUnusable": true,
        "moduleElements": [
            {
                "kind": "FunctionDeclaration",
                "fullStart": 0,
                "fullEnd": 1414,
                "start": 615,
                "end": 1412,
                "fullWidth": 1414,
                "width": 797,
                "isIncrementallyUnusable": true,
                "modifiers": [],
                "functionKeyword": {
                    "kind": "FunctionKeyword",
                    "fullStart": 0,
                    "fullEnd": 624,
                    "start": 615,
                    "end": 623,
                    "fullWidth": 624,
                    "width": 8,
                    "text": "function",
                    "value": "function",
                    "valueText": "function",
                    "hasLeadingTrivia": true,
                    "hasLeadingComment": true,
                    "hasLeadingNewLine": true,
                    "hasTrailingTrivia": true,
                    "leadingTrivia": [
                        {
                            "kind": "SingleLineCommentTrivia",
                            "text": "/// Copyright (c) 2012 Ecma International.  All rights reserved. "
                        },
                        {
                            "kind": "NewLineTrivia",
                            "text": "\r\n"
                        },
                        {
                            "kind": "SingleLineCommentTrivia",
                            "text": "/// Ecma International makes this code available under the terms and conditions set"
                        },
                        {
                            "kind": "NewLineTrivia",
                            "text": "\r\n"
                        },
                        {
                            "kind": "SingleLineCommentTrivia",
                            "text": "/// forth on http://hg.ecmascript.org/tests/test262/raw-file/tip/LICENSE (the "
                        },
                        {
                            "kind": "NewLineTrivia",
                            "text": "\r\n"
                        },
                        {
                            "kind": "SingleLineCommentTrivia",
                            "text": "/// \"Use Terms\").   Any redistribution of this code must retain the above "
                        },
                        {
                            "kind": "NewLineTrivia",
                            "text": "\r\n"
                        },
                        {
                            "kind": "SingleLineCommentTrivia",
                            "text": "/// copyright and this notice and otherwise comply with the Use Terms."
                        },
                        {
                            "kind": "NewLineTrivia",
                            "text": "\r\n"
                        },
                        {
                            "kind": "MultiLineCommentTrivia",
                            "text": "/**\r\n * @path ch15/15.4/15.4.4/15.4.4.18/15.4.4.18-7-c-i-13.js\r\n * @description Array.prototype.forEach - element to be retrieved is own accessor property that overrides an inherited accessor property on an Array-like object\r\n */"
                        },
                        {
                            "kind": "NewLineTrivia",
                            "text": "\r\n"
                        },
                        {
                            "kind": "NewLineTrivia",
                            "text": "\r\n"
                        },
                        {
                            "kind": "NewLineTrivia",
                            "text": "\r\n"
                        }
                    ],
                    "trailingTrivia": [
                        {
                            "kind": "WhitespaceTrivia",
                            "text": " "
                        }
                    ]
                },
                "identifier": {
                    "kind": "IdentifierName",
                    "fullStart": 624,
                    "fullEnd": 632,
                    "start": 624,
                    "end": 632,
                    "fullWidth": 8,
                    "width": 8,
                    "text": "testcase",
                    "value": "testcase",
                    "valueText": "testcase"
                },
                "callSignature": {
                    "kind": "CallSignature",
                    "fullStart": 632,
                    "fullEnd": 635,
                    "start": 632,
                    "end": 634,
                    "fullWidth": 3,
                    "width": 2,
                    "parameterList": {
                        "kind": "ParameterList",
                        "fullStart": 632,
                        "fullEnd": 635,
                        "start": 632,
                        "end": 634,
                        "fullWidth": 3,
                        "width": 2,
                        "openParenToken": {
                            "kind": "OpenParenToken",
                            "fullStart": 632,
                            "fullEnd": 633,
                            "start": 632,
                            "end": 633,
                            "fullWidth": 1,
                            "width": 1,
                            "text": "(",
                            "value": "(",
                            "valueText": "("
                        },
                        "parameters": [],
                        "closeParenToken": {
                            "kind": "CloseParenToken",
                            "fullStart": 633,
                            "fullEnd": 635,
                            "start": 633,
                            "end": 634,
                            "fullWidth": 2,
                            "width": 1,
                            "text": ")",
                            "value": ")",
                            "valueText": ")",
                            "hasTrailingTrivia": true,
                            "trailingTrivia": [
                                {
                                    "kind": "WhitespaceTrivia",
                                    "text": " "
                                }
                            ]
                        }
                    }
                },
                "block": {
                    "kind": "Block",
                    "fullStart": 635,
                    "fullEnd": 1414,
                    "start": 635,
                    "end": 1412,
                    "fullWidth": 779,
                    "width": 777,
                    "isIncrementallyUnusable": true,
                    "openBraceToken": {
                        "kind": "OpenBraceToken",
                        "fullStart": 635,
                        "fullEnd": 638,
                        "start": 635,
                        "end": 636,
                        "fullWidth": 3,
                        "width": 1,
                        "text": "{",
                        "value": "{",
                        "valueText": "{",
                        "hasTrailingTrivia": true,
                        "hasTrailingNewLine": true,
                        "trailingTrivia": [
                            {
                                "kind": "NewLineTrivia",
                                "text": "\r\n"
                            }
                        ]
                    },
                    "statements": [
                        {
                            "kind": "VariableStatement",
                            "fullStart": 638,
                            "fullEnd": 673,
                            "start": 648,
                            "end": 671,
                            "fullWidth": 35,
                            "width": 23,
                            "modifiers": [],
                            "variableDeclaration": {
                                "kind": "VariableDeclaration",
                                "fullStart": 638,
                                "fullEnd": 670,
                                "start": 648,
                                "end": 670,
                                "fullWidth": 32,
                                "width": 22,
                                "varKeyword": {
                                    "kind": "VarKeyword",
                                    "fullStart": 638,
                                    "fullEnd": 652,
                                    "start": 648,
                                    "end": 651,
                                    "fullWidth": 14,
                                    "width": 3,
                                    "text": "var",
                                    "value": "var",
                                    "valueText": "var",
                                    "hasLeadingTrivia": true,
                                    "hasLeadingNewLine": true,
                                    "hasTrailingTrivia": true,
                                    "leadingTrivia": [
                                        {
                                            "kind": "NewLineTrivia",
                                            "text": "\r\n"
                                        },
                                        {
                                            "kind": "WhitespaceTrivia",
                                            "text": "        "
                                        }
                                    ],
                                    "trailingTrivia": [
                                        {
                                            "kind": "WhitespaceTrivia",
                                            "text": " "
                                        }
                                    ]
                                },
                                "variableDeclarators": [
                                    {
                                        "kind": "VariableDeclarator",
                                        "fullStart": 652,
                                        "fullEnd": 670,
                                        "start": 652,
                                        "end": 670,
                                        "fullWidth": 18,
<<<<<<< HEAD
                                        "width": 18,
                                        "identifier": {
=======
                                        "propertyName": {
>>>>>>> 85e84683
                                            "kind": "IdentifierName",
                                            "fullStart": 652,
                                            "fullEnd": 663,
                                            "start": 652,
                                            "end": 662,
                                            "fullWidth": 11,
                                            "width": 10,
                                            "text": "testResult",
                                            "value": "testResult",
                                            "valueText": "testResult",
                                            "hasTrailingTrivia": true,
                                            "trailingTrivia": [
                                                {
                                                    "kind": "WhitespaceTrivia",
                                                    "text": " "
                                                }
                                            ]
                                        },
                                        "equalsValueClause": {
                                            "kind": "EqualsValueClause",
                                            "fullStart": 663,
                                            "fullEnd": 670,
                                            "start": 663,
                                            "end": 670,
                                            "fullWidth": 7,
                                            "width": 7,
                                            "equalsToken": {
                                                "kind": "EqualsToken",
                                                "fullStart": 663,
                                                "fullEnd": 665,
                                                "start": 663,
                                                "end": 664,
                                                "fullWidth": 2,
                                                "width": 1,
                                                "text": "=",
                                                "value": "=",
                                                "valueText": "=",
                                                "hasTrailingTrivia": true,
                                                "trailingTrivia": [
                                                    {
                                                        "kind": "WhitespaceTrivia",
                                                        "text": " "
                                                    }
                                                ]
                                            },
                                            "value": {
                                                "kind": "FalseKeyword",
                                                "fullStart": 665,
                                                "fullEnd": 670,
                                                "start": 665,
                                                "end": 670,
                                                "fullWidth": 5,
                                                "width": 5,
                                                "text": "false",
                                                "value": false,
                                                "valueText": "false"
                                            }
                                        }
                                    }
                                ]
                            },
                            "semicolonToken": {
                                "kind": "SemicolonToken",
                                "fullStart": 670,
                                "fullEnd": 673,
                                "start": 670,
                                "end": 671,
                                "fullWidth": 3,
                                "width": 1,
                                "text": ";",
                                "value": ";",
                                "valueText": ";",
                                "hasTrailingTrivia": true,
                                "hasTrailingNewLine": true,
                                "trailingTrivia": [
                                    {
                                        "kind": "NewLineTrivia",
                                        "text": "\r\n"
                                    }
                                ]
                            }
                        },
                        {
                            "kind": "FunctionDeclaration",
                            "fullStart": 673,
                            "fullEnd": 821,
                            "start": 683,
                            "end": 819,
                            "fullWidth": 148,
                            "width": 136,
                            "modifiers": [],
                            "functionKeyword": {
                                "kind": "FunctionKeyword",
                                "fullStart": 673,
                                "fullEnd": 692,
                                "start": 683,
                                "end": 691,
                                "fullWidth": 19,
                                "width": 8,
                                "text": "function",
                                "value": "function",
                                "valueText": "function",
                                "hasLeadingTrivia": true,
                                "hasLeadingNewLine": true,
                                "hasTrailingTrivia": true,
                                "leadingTrivia": [
                                    {
                                        "kind": "NewLineTrivia",
                                        "text": "\r\n"
                                    },
                                    {
                                        "kind": "WhitespaceTrivia",
                                        "text": "        "
                                    }
                                ],
                                "trailingTrivia": [
                                    {
                                        "kind": "WhitespaceTrivia",
                                        "text": " "
                                    }
                                ]
                            },
                            "identifier": {
                                "kind": "IdentifierName",
                                "fullStart": 692,
                                "fullEnd": 702,
                                "start": 692,
                                "end": 702,
                                "fullWidth": 10,
                                "width": 10,
                                "text": "callbackfn",
                                "value": "callbackfn",
                                "valueText": "callbackfn"
                            },
                            "callSignature": {
                                "kind": "CallSignature",
                                "fullStart": 702,
                                "fullEnd": 718,
                                "start": 702,
                                "end": 717,
                                "fullWidth": 16,
                                "width": 15,
                                "parameterList": {
                                    "kind": "ParameterList",
                                    "fullStart": 702,
                                    "fullEnd": 718,
                                    "start": 702,
                                    "end": 717,
                                    "fullWidth": 16,
                                    "width": 15,
                                    "openParenToken": {
                                        "kind": "OpenParenToken",
                                        "fullStart": 702,
                                        "fullEnd": 703,
                                        "start": 702,
                                        "end": 703,
                                        "fullWidth": 1,
                                        "width": 1,
                                        "text": "(",
                                        "value": "(",
                                        "valueText": "("
                                    },
                                    "parameters": [
                                        {
                                            "kind": "Parameter",
                                            "fullStart": 703,
                                            "fullEnd": 706,
                                            "start": 703,
                                            "end": 706,
                                            "fullWidth": 3,
                                            "width": 3,
                                            "modifiers": [],
                                            "identifier": {
                                                "kind": "IdentifierName",
                                                "fullStart": 703,
                                                "fullEnd": 706,
                                                "start": 703,
                                                "end": 706,
                                                "fullWidth": 3,
                                                "width": 3,
                                                "text": "val",
                                                "value": "val",
                                                "valueText": "val"
                                            }
                                        },
                                        {
                                            "kind": "CommaToken",
                                            "fullStart": 706,
                                            "fullEnd": 708,
                                            "start": 706,
                                            "end": 707,
                                            "fullWidth": 2,
                                            "width": 1,
                                            "text": ",",
                                            "value": ",",
                                            "valueText": ",",
                                            "hasTrailingTrivia": true,
                                            "trailingTrivia": [
                                                {
                                                    "kind": "WhitespaceTrivia",
                                                    "text": " "
                                                }
                                            ]
                                        },
                                        {
                                            "kind": "Parameter",
                                            "fullStart": 708,
                                            "fullEnd": 711,
                                            "start": 708,
                                            "end": 711,
                                            "fullWidth": 3,
                                            "width": 3,
                                            "modifiers": [],
                                            "identifier": {
                                                "kind": "IdentifierName",
                                                "fullStart": 708,
                                                "fullEnd": 711,
                                                "start": 708,
                                                "end": 711,
                                                "fullWidth": 3,
                                                "width": 3,
                                                "text": "idx",
                                                "value": "idx",
                                                "valueText": "idx"
                                            }
                                        },
                                        {
                                            "kind": "CommaToken",
                                            "fullStart": 711,
                                            "fullEnd": 713,
                                            "start": 711,
                                            "end": 712,
                                            "fullWidth": 2,
                                            "width": 1,
                                            "text": ",",
                                            "value": ",",
                                            "valueText": ",",
                                            "hasTrailingTrivia": true,
                                            "trailingTrivia": [
                                                {
                                                    "kind": "WhitespaceTrivia",
                                                    "text": " "
                                                }
                                            ]
                                        },
                                        {
                                            "kind": "Parameter",
                                            "fullStart": 713,
                                            "fullEnd": 716,
                                            "start": 713,
                                            "end": 716,
                                            "fullWidth": 3,
                                            "width": 3,
                                            "modifiers": [],
                                            "identifier": {
                                                "kind": "IdentifierName",
                                                "fullStart": 713,
                                                "fullEnd": 716,
                                                "start": 713,
                                                "end": 716,
                                                "fullWidth": 3,
                                                "width": 3,
                                                "text": "obj",
                                                "value": "obj",
                                                "valueText": "obj"
                                            }
                                        }
                                    ],
                                    "closeParenToken": {
                                        "kind": "CloseParenToken",
                                        "fullStart": 716,
                                        "fullEnd": 718,
                                        "start": 716,
                                        "end": 717,
                                        "fullWidth": 2,
                                        "width": 1,
                                        "text": ")",
                                        "value": ")",
                                        "valueText": ")",
                                        "hasTrailingTrivia": true,
                                        "trailingTrivia": [
                                            {
                                                "kind": "WhitespaceTrivia",
                                                "text": " "
                                            }
                                        ]
                                    }
                                }
                            },
                            "block": {
                                "kind": "Block",
                                "fullStart": 718,
                                "fullEnd": 821,
                                "start": 718,
                                "end": 819,
                                "fullWidth": 103,
                                "width": 101,
                                "openBraceToken": {
                                    "kind": "OpenBraceToken",
                                    "fullStart": 718,
                                    "fullEnd": 721,
                                    "start": 718,
                                    "end": 719,
                                    "fullWidth": 3,
                                    "width": 1,
                                    "text": "{",
                                    "value": "{",
                                    "valueText": "{",
                                    "hasTrailingTrivia": true,
                                    "hasTrailingNewLine": true,
                                    "trailingTrivia": [
                                        {
                                            "kind": "NewLineTrivia",
                                            "text": "\r\n"
                                        }
                                    ]
                                },
                                "statements": [
                                    {
                                        "kind": "IfStatement",
                                        "fullStart": 721,
                                        "fullEnd": 810,
                                        "start": 733,
                                        "end": 808,
                                        "fullWidth": 89,
                                        "width": 75,
                                        "ifKeyword": {
                                            "kind": "IfKeyword",
                                            "fullStart": 721,
                                            "fullEnd": 736,
                                            "start": 733,
                                            "end": 735,
                                            "fullWidth": 15,
                                            "width": 2,
                                            "text": "if",
                                            "value": "if",
                                            "valueText": "if",
                                            "hasLeadingTrivia": true,
                                            "hasTrailingTrivia": true,
                                            "leadingTrivia": [
                                                {
                                                    "kind": "WhitespaceTrivia",
                                                    "text": "            "
                                                }
                                            ],
                                            "trailingTrivia": [
                                                {
                                                    "kind": "WhitespaceTrivia",
                                                    "text": " "
                                                }
                                            ]
                                        },
                                        "openParenToken": {
                                            "kind": "OpenParenToken",
                                            "fullStart": 736,
                                            "fullEnd": 737,
                                            "start": 736,
                                            "end": 737,
                                            "fullWidth": 1,
                                            "width": 1,
                                            "text": "(",
                                            "value": "(",
                                            "valueText": "("
                                        },
                                        "condition": {
                                            "kind": "EqualsExpression",
                                            "fullStart": 737,
                                            "fullEnd": 746,
                                            "start": 737,
                                            "end": 746,
                                            "fullWidth": 9,
                                            "width": 9,
                                            "left": {
                                                "kind": "IdentifierName",
                                                "fullStart": 737,
                                                "fullEnd": 741,
                                                "start": 737,
                                                "end": 740,
                                                "fullWidth": 4,
                                                "width": 3,
                                                "text": "idx",
                                                "value": "idx",
                                                "valueText": "idx",
                                                "hasTrailingTrivia": true,
                                                "trailingTrivia": [
                                                    {
                                                        "kind": "WhitespaceTrivia",
                                                        "text": " "
                                                    }
                                                ]
                                            },
                                            "operatorToken": {
                                                "kind": "EqualsEqualsEqualsToken",
                                                "fullStart": 741,
                                                "fullEnd": 745,
                                                "start": 741,
                                                "end": 744,
                                                "fullWidth": 4,
                                                "width": 3,
                                                "text": "===",
                                                "value": "===",
                                                "valueText": "===",
                                                "hasTrailingTrivia": true,
                                                "trailingTrivia": [
                                                    {
                                                        "kind": "WhitespaceTrivia",
                                                        "text": " "
                                                    }
                                                ]
                                            },
                                            "right": {
                                                "kind": "NumericLiteral",
                                                "fullStart": 745,
                                                "fullEnd": 746,
                                                "start": 745,
                                                "end": 746,
                                                "fullWidth": 1,
                                                "width": 1,
                                                "text": "1",
                                                "value": 1,
                                                "valueText": "1"
                                            }
                                        },
                                        "closeParenToken": {
                                            "kind": "CloseParenToken",
                                            "fullStart": 746,
                                            "fullEnd": 748,
                                            "start": 746,
                                            "end": 747,
                                            "fullWidth": 2,
                                            "width": 1,
                                            "text": ")",
                                            "value": ")",
                                            "valueText": ")",
                                            "hasTrailingTrivia": true,
                                            "trailingTrivia": [
                                                {
                                                    "kind": "WhitespaceTrivia",
                                                    "text": " "
                                                }
                                            ]
                                        },
                                        "statement": {
                                            "kind": "Block",
                                            "fullStart": 748,
                                            "fullEnd": 810,
                                            "start": 748,
                                            "end": 808,
                                            "fullWidth": 62,
                                            "width": 60,
                                            "openBraceToken": {
                                                "kind": "OpenBraceToken",
                                                "fullStart": 748,
                                                "fullEnd": 751,
                                                "start": 748,
                                                "end": 749,
                                                "fullWidth": 3,
                                                "width": 1,
                                                "text": "{",
                                                "value": "{",
                                                "valueText": "{",
                                                "hasTrailingTrivia": true,
                                                "hasTrailingNewLine": true,
                                                "trailingTrivia": [
                                                    {
                                                        "kind": "NewLineTrivia",
                                                        "text": "\r\n"
                                                    }
                                                ]
                                            },
                                            "statements": [
                                                {
                                                    "kind": "ExpressionStatement",
                                                    "fullStart": 751,
                                                    "fullEnd": 795,
                                                    "start": 767,
                                                    "end": 793,
                                                    "fullWidth": 44,
                                                    "width": 26,
                                                    "expression": {
                                                        "kind": "AssignmentExpression",
                                                        "fullStart": 751,
                                                        "fullEnd": 792,
                                                        "start": 767,
                                                        "end": 792,
                                                        "fullWidth": 41,
                                                        "width": 25,
                                                        "left": {
                                                            "kind": "IdentifierName",
                                                            "fullStart": 751,
                                                            "fullEnd": 778,
                                                            "start": 767,
                                                            "end": 777,
                                                            "fullWidth": 27,
                                                            "width": 10,
                                                            "text": "testResult",
                                                            "value": "testResult",
                                                            "valueText": "testResult",
                                                            "hasLeadingTrivia": true,
                                                            "hasTrailingTrivia": true,
                                                            "leadingTrivia": [
                                                                {
                                                                    "kind": "WhitespaceTrivia",
                                                                    "text": "                "
                                                                }
                                                            ],
                                                            "trailingTrivia": [
                                                                {
                                                                    "kind": "WhitespaceTrivia",
                                                                    "text": " "
                                                                }
                                                            ]
                                                        },
                                                        "operatorToken": {
                                                            "kind": "EqualsToken",
                                                            "fullStart": 778,
                                                            "fullEnd": 780,
                                                            "start": 778,
                                                            "end": 779,
                                                            "fullWidth": 2,
                                                            "width": 1,
                                                            "text": "=",
                                                            "value": "=",
                                                            "valueText": "=",
                                                            "hasTrailingTrivia": true,
                                                            "trailingTrivia": [
                                                                {
                                                                    "kind": "WhitespaceTrivia",
                                                                    "text": " "
                                                                }
                                                            ]
                                                        },
                                                        "right": {
                                                            "kind": "ParenthesizedExpression",
                                                            "fullStart": 780,
                                                            "fullEnd": 792,
                                                            "start": 780,
                                                            "end": 792,
                                                            "fullWidth": 12,
                                                            "width": 12,
                                                            "openParenToken": {
                                                                "kind": "OpenParenToken",
                                                                "fullStart": 780,
                                                                "fullEnd": 781,
                                                                "start": 780,
                                                                "end": 781,
                                                                "fullWidth": 1,
                                                                "width": 1,
                                                                "text": "(",
                                                                "value": "(",
                                                                "valueText": "("
                                                            },
                                                            "expression": {
                                                                "kind": "EqualsExpression",
                                                                "fullStart": 781,
                                                                "fullEnd": 791,
                                                                "start": 781,
                                                                "end": 791,
                                                                "fullWidth": 10,
                                                                "width": 10,
                                                                "left": {
                                                                    "kind": "IdentifierName",
                                                                    "fullStart": 781,
                                                                    "fullEnd": 785,
                                                                    "start": 781,
                                                                    "end": 784,
                                                                    "fullWidth": 4,
                                                                    "width": 3,
                                                                    "text": "val",
                                                                    "value": "val",
                                                                    "valueText": "val",
                                                                    "hasTrailingTrivia": true,
                                                                    "trailingTrivia": [
                                                                        {
                                                                            "kind": "WhitespaceTrivia",
                                                                            "text": " "
                                                                        }
                                                                    ]
                                                                },
                                                                "operatorToken": {
                                                                    "kind": "EqualsEqualsEqualsToken",
                                                                    "fullStart": 785,
                                                                    "fullEnd": 789,
                                                                    "start": 785,
                                                                    "end": 788,
                                                                    "fullWidth": 4,
                                                                    "width": 3,
                                                                    "text": "===",
                                                                    "value": "===",
                                                                    "valueText": "===",
                                                                    "hasTrailingTrivia": true,
                                                                    "trailingTrivia": [
                                                                        {
                                                                            "kind": "WhitespaceTrivia",
                                                                            "text": " "
                                                                        }
                                                                    ]
                                                                },
                                                                "right": {
                                                                    "kind": "NumericLiteral",
                                                                    "fullStart": 789,
                                                                    "fullEnd": 791,
                                                                    "start": 789,
                                                                    "end": 791,
                                                                    "fullWidth": 2,
                                                                    "width": 2,
                                                                    "text": "12",
                                                                    "value": 12,
                                                                    "valueText": "12"
                                                                }
                                                            },
                                                            "closeParenToken": {
                                                                "kind": "CloseParenToken",
                                                                "fullStart": 791,
                                                                "fullEnd": 792,
                                                                "start": 791,
                                                                "end": 792,
                                                                "fullWidth": 1,
                                                                "width": 1,
                                                                "text": ")",
                                                                "value": ")",
                                                                "valueText": ")"
                                                            }
                                                        }
                                                    },
                                                    "semicolonToken": {
                                                        "kind": "SemicolonToken",
                                                        "fullStart": 792,
                                                        "fullEnd": 795,
                                                        "start": 792,
                                                        "end": 793,
                                                        "fullWidth": 3,
                                                        "width": 1,
                                                        "text": ";",
                                                        "value": ";",
                                                        "valueText": ";",
                                                        "hasTrailingTrivia": true,
                                                        "hasTrailingNewLine": true,
                                                        "trailingTrivia": [
                                                            {
                                                                "kind": "NewLineTrivia",
                                                                "text": "\r\n"
                                                            }
                                                        ]
                                                    }
                                                }
                                            ],
                                            "closeBraceToken": {
                                                "kind": "CloseBraceToken",
                                                "fullStart": 795,
                                                "fullEnd": 810,
                                                "start": 807,
                                                "end": 808,
                                                "fullWidth": 15,
                                                "width": 1,
                                                "text": "}",
                                                "value": "}",
                                                "valueText": "}",
                                                "hasLeadingTrivia": true,
                                                "hasTrailingTrivia": true,
                                                "hasTrailingNewLine": true,
                                                "leadingTrivia": [
                                                    {
                                                        "kind": "WhitespaceTrivia",
                                                        "text": "            "
                                                    }
                                                ],
                                                "trailingTrivia": [
                                                    {
                                                        "kind": "NewLineTrivia",
                                                        "text": "\r\n"
                                                    }
                                                ]
                                            }
                                        }
                                    }
                                ],
                                "closeBraceToken": {
                                    "kind": "CloseBraceToken",
                                    "fullStart": 810,
                                    "fullEnd": 821,
                                    "start": 818,
                                    "end": 819,
                                    "fullWidth": 11,
                                    "width": 1,
                                    "text": "}",
                                    "value": "}",
                                    "valueText": "}",
                                    "hasLeadingTrivia": true,
                                    "hasTrailingTrivia": true,
                                    "hasTrailingNewLine": true,
                                    "leadingTrivia": [
                                        {
                                            "kind": "WhitespaceTrivia",
                                            "text": "        "
                                        }
                                    ],
                                    "trailingTrivia": [
                                        {
                                            "kind": "NewLineTrivia",
                                            "text": "\r\n"
                                        }
                                    ]
                                }
                            }
                        },
                        {
                            "kind": "VariableStatement",
                            "fullStart": 821,
                            "fullEnd": 848,
                            "start": 831,
                            "end": 846,
                            "fullWidth": 27,
                            "width": 15,
                            "modifiers": [],
                            "variableDeclaration": {
                                "kind": "VariableDeclaration",
                                "fullStart": 821,
                                "fullEnd": 845,
                                "start": 831,
                                "end": 845,
                                "fullWidth": 24,
                                "width": 14,
                                "varKeyword": {
                                    "kind": "VarKeyword",
                                    "fullStart": 821,
                                    "fullEnd": 835,
                                    "start": 831,
                                    "end": 834,
                                    "fullWidth": 14,
                                    "width": 3,
                                    "text": "var",
                                    "value": "var",
                                    "valueText": "var",
                                    "hasLeadingTrivia": true,
                                    "hasLeadingNewLine": true,
                                    "hasTrailingTrivia": true,
                                    "leadingTrivia": [
                                        {
                                            "kind": "NewLineTrivia",
                                            "text": "\r\n"
                                        },
                                        {
                                            "kind": "WhitespaceTrivia",
                                            "text": "        "
                                        }
                                    ],
                                    "trailingTrivia": [
                                        {
                                            "kind": "WhitespaceTrivia",
                                            "text": " "
                                        }
                                    ]
                                },
                                "variableDeclarators": [
                                    {
                                        "kind": "VariableDeclarator",
                                        "fullStart": 835,
                                        "fullEnd": 845,
                                        "start": 835,
                                        "end": 845,
                                        "fullWidth": 10,
<<<<<<< HEAD
                                        "width": 10,
                                        "identifier": {
=======
                                        "propertyName": {
>>>>>>> 85e84683
                                            "kind": "IdentifierName",
                                            "fullStart": 835,
                                            "fullEnd": 841,
                                            "start": 835,
                                            "end": 840,
                                            "fullWidth": 6,
                                            "width": 5,
                                            "text": "proto",
                                            "value": "proto",
                                            "valueText": "proto",
                                            "hasTrailingTrivia": true,
                                            "trailingTrivia": [
                                                {
                                                    "kind": "WhitespaceTrivia",
                                                    "text": " "
                                                }
                                            ]
                                        },
                                        "equalsValueClause": {
                                            "kind": "EqualsValueClause",
                                            "fullStart": 841,
                                            "fullEnd": 845,
                                            "start": 841,
                                            "end": 845,
                                            "fullWidth": 4,
                                            "width": 4,
                                            "equalsToken": {
                                                "kind": "EqualsToken",
                                                "fullStart": 841,
                                                "fullEnd": 843,
                                                "start": 841,
                                                "end": 842,
                                                "fullWidth": 2,
                                                "width": 1,
                                                "text": "=",
                                                "value": "=",
                                                "valueText": "=",
                                                "hasTrailingTrivia": true,
                                                "trailingTrivia": [
                                                    {
                                                        "kind": "WhitespaceTrivia",
                                                        "text": " "
                                                    }
                                                ]
                                            },
                                            "value": {
                                                "kind": "ObjectLiteralExpression",
                                                "fullStart": 843,
                                                "fullEnd": 845,
                                                "start": 843,
                                                "end": 845,
                                                "fullWidth": 2,
                                                "width": 2,
                                                "openBraceToken": {
                                                    "kind": "OpenBraceToken",
                                                    "fullStart": 843,
                                                    "fullEnd": 844,
                                                    "start": 843,
                                                    "end": 844,
                                                    "fullWidth": 1,
                                                    "width": 1,
                                                    "text": "{",
                                                    "value": "{",
                                                    "valueText": "{"
                                                },
                                                "propertyAssignments": [],
                                                "closeBraceToken": {
                                                    "kind": "CloseBraceToken",
                                                    "fullStart": 844,
                                                    "fullEnd": 845,
                                                    "start": 844,
                                                    "end": 845,
                                                    "fullWidth": 1,
                                                    "width": 1,
                                                    "text": "}",
                                                    "value": "}",
                                                    "valueText": "}"
                                                }
                                            }
                                        }
                                    }
                                ]
                            },
                            "semicolonToken": {
                                "kind": "SemicolonToken",
                                "fullStart": 845,
                                "fullEnd": 848,
                                "start": 845,
                                "end": 846,
                                "fullWidth": 3,
                                "width": 1,
                                "text": ";",
                                "value": ";",
                                "valueText": ";",
                                "hasTrailingTrivia": true,
                                "hasTrailingNewLine": true,
                                "trailingTrivia": [
                                    {
                                        "kind": "NewLineTrivia",
                                        "text": "\r\n"
                                    }
                                ]
                            }
                        },
                        {
                            "kind": "ExpressionStatement",
                            "fullStart": 848,
                            "fullEnd": 1015,
                            "start": 858,
                            "end": 1013,
                            "fullWidth": 167,
                            "width": 155,
                            "isIncrementallyUnusable": true,
                            "expression": {
                                "kind": "InvocationExpression",
                                "fullStart": 848,
                                "fullEnd": 1012,
                                "start": 858,
                                "end": 1012,
                                "fullWidth": 164,
                                "width": 154,
                                "isIncrementallyUnusable": true,
                                "expression": {
                                    "kind": "MemberAccessExpression",
                                    "fullStart": 848,
                                    "fullEnd": 879,
                                    "start": 858,
                                    "end": 879,
                                    "fullWidth": 31,
                                    "width": 21,
                                    "expression": {
                                        "kind": "IdentifierName",
                                        "fullStart": 848,
                                        "fullEnd": 864,
                                        "start": 858,
                                        "end": 864,
                                        "fullWidth": 16,
                                        "width": 6,
                                        "text": "Object",
                                        "value": "Object",
                                        "valueText": "Object",
                                        "hasLeadingTrivia": true,
                                        "hasLeadingNewLine": true,
                                        "leadingTrivia": [
                                            {
                                                "kind": "NewLineTrivia",
                                                "text": "\r\n"
                                            },
                                            {
                                                "kind": "WhitespaceTrivia",
                                                "text": "        "
                                            }
                                        ]
                                    },
                                    "dotToken": {
                                        "kind": "DotToken",
                                        "fullStart": 864,
                                        "fullEnd": 865,
                                        "start": 864,
                                        "end": 865,
                                        "fullWidth": 1,
                                        "width": 1,
                                        "text": ".",
                                        "value": ".",
                                        "valueText": "."
                                    },
                                    "name": {
                                        "kind": "IdentifierName",
                                        "fullStart": 865,
                                        "fullEnd": 879,
                                        "start": 865,
                                        "end": 879,
                                        "fullWidth": 14,
                                        "width": 14,
                                        "text": "defineProperty",
                                        "value": "defineProperty",
                                        "valueText": "defineProperty"
                                    }
                                },
                                "argumentList": {
                                    "kind": "ArgumentList",
                                    "fullStart": 879,
                                    "fullEnd": 1012,
                                    "start": 879,
                                    "end": 1012,
                                    "fullWidth": 133,
                                    "width": 133,
                                    "isIncrementallyUnusable": true,
                                    "openParenToken": {
                                        "kind": "OpenParenToken",
                                        "fullStart": 879,
                                        "fullEnd": 880,
                                        "start": 879,
                                        "end": 880,
                                        "fullWidth": 1,
                                        "width": 1,
                                        "text": "(",
                                        "value": "(",
                                        "valueText": "("
                                    },
                                    "arguments": [
                                        {
                                            "kind": "IdentifierName",
                                            "fullStart": 880,
                                            "fullEnd": 885,
                                            "start": 880,
                                            "end": 885,
                                            "fullWidth": 5,
                                            "width": 5,
                                            "text": "proto",
                                            "value": "proto",
                                            "valueText": "proto"
                                        },
                                        {
                                            "kind": "CommaToken",
                                            "fullStart": 885,
                                            "fullEnd": 887,
                                            "start": 885,
                                            "end": 886,
                                            "fullWidth": 2,
                                            "width": 1,
                                            "text": ",",
                                            "value": ",",
                                            "valueText": ",",
                                            "hasTrailingTrivia": true,
                                            "trailingTrivia": [
                                                {
                                                    "kind": "WhitespaceTrivia",
                                                    "text": " "
                                                }
                                            ]
                                        },
                                        {
                                            "kind": "StringLiteral",
                                            "fullStart": 887,
                                            "fullEnd": 890,
                                            "start": 887,
                                            "end": 890,
                                            "fullWidth": 3,
                                            "width": 3,
                                            "text": "\"1\"",
                                            "value": "1",
                                            "valueText": "1"
                                        },
                                        {
                                            "kind": "CommaToken",
                                            "fullStart": 890,
                                            "fullEnd": 892,
                                            "start": 890,
                                            "end": 891,
                                            "fullWidth": 2,
                                            "width": 1,
                                            "text": ",",
                                            "value": ",",
                                            "valueText": ",",
                                            "hasTrailingTrivia": true,
                                            "trailingTrivia": [
                                                {
                                                    "kind": "WhitespaceTrivia",
                                                    "text": " "
                                                }
                                            ]
                                        },
                                        {
                                            "kind": "ObjectLiteralExpression",
                                            "fullStart": 892,
                                            "fullEnd": 1011,
                                            "start": 892,
                                            "end": 1011,
                                            "fullWidth": 119,
                                            "width": 119,
                                            "isIncrementallyUnusable": true,
                                            "openBraceToken": {
                                                "kind": "OpenBraceToken",
                                                "fullStart": 892,
                                                "fullEnd": 895,
                                                "start": 892,
                                                "end": 893,
                                                "fullWidth": 3,
                                                "width": 1,
                                                "text": "{",
                                                "value": "{",
                                                "valueText": "{",
                                                "hasTrailingTrivia": true,
                                                "hasTrailingNewLine": true,
                                                "trailingTrivia": [
                                                    {
                                                        "kind": "NewLineTrivia",
                                                        "text": "\r\n"
                                                    }
                                                ]
                                            },
                                            "propertyAssignments": [
                                                {
                                                    "kind": "SimplePropertyAssignment",
                                                    "fullStart": 895,
                                                    "fullEnd": 967,
                                                    "start": 907,
                                                    "end": 967,
                                                    "fullWidth": 72,
                                                    "width": 60,
                                                    "isIncrementallyUnusable": true,
                                                    "propertyName": {
                                                        "kind": "IdentifierName",
                                                        "fullStart": 895,
                                                        "fullEnd": 910,
                                                        "start": 907,
                                                        "end": 910,
                                                        "fullWidth": 15,
                                                        "width": 3,
                                                        "text": "get",
                                                        "value": "get",
                                                        "valueText": "get",
                                                        "hasLeadingTrivia": true,
                                                        "leadingTrivia": [
                                                            {
                                                                "kind": "WhitespaceTrivia",
                                                                "text": "            "
                                                            }
                                                        ]
                                                    },
                                                    "colonToken": {
                                                        "kind": "ColonToken",
                                                        "fullStart": 910,
                                                        "fullEnd": 912,
                                                        "start": 910,
                                                        "end": 911,
                                                        "fullWidth": 2,
                                                        "width": 1,
                                                        "text": ":",
                                                        "value": ":",
                                                        "valueText": ":",
                                                        "hasTrailingTrivia": true,
                                                        "trailingTrivia": [
                                                            {
                                                                "kind": "WhitespaceTrivia",
                                                                "text": " "
                                                            }
                                                        ]
                                                    },
                                                    "expression": {
                                                        "kind": "FunctionExpression",
                                                        "fullStart": 912,
                                                        "fullEnd": 967,
                                                        "start": 912,
                                                        "end": 967,
                                                        "fullWidth": 55,
                                                        "width": 55,
                                                        "functionKeyword": {
                                                            "kind": "FunctionKeyword",
                                                            "fullStart": 912,
                                                            "fullEnd": 921,
                                                            "start": 912,
                                                            "end": 920,
                                                            "fullWidth": 9,
                                                            "width": 8,
                                                            "text": "function",
                                                            "value": "function",
                                                            "valueText": "function",
                                                            "hasTrailingTrivia": true,
                                                            "trailingTrivia": [
                                                                {
                                                                    "kind": "WhitespaceTrivia",
                                                                    "text": " "
                                                                }
                                                            ]
                                                        },
                                                        "callSignature": {
                                                            "kind": "CallSignature",
                                                            "fullStart": 921,
                                                            "fullEnd": 924,
                                                            "start": 921,
                                                            "end": 923,
                                                            "fullWidth": 3,
                                                            "width": 2,
                                                            "parameterList": {
                                                                "kind": "ParameterList",
                                                                "fullStart": 921,
                                                                "fullEnd": 924,
                                                                "start": 921,
                                                                "end": 923,
                                                                "fullWidth": 3,
                                                                "width": 2,
                                                                "openParenToken": {
                                                                    "kind": "OpenParenToken",
                                                                    "fullStart": 921,
                                                                    "fullEnd": 922,
                                                                    "start": 921,
                                                                    "end": 922,
                                                                    "fullWidth": 1,
                                                                    "width": 1,
                                                                    "text": "(",
                                                                    "value": "(",
                                                                    "valueText": "("
                                                                },
                                                                "parameters": [],
                                                                "closeParenToken": {
                                                                    "kind": "CloseParenToken",
                                                                    "fullStart": 922,
                                                                    "fullEnd": 924,
                                                                    "start": 922,
                                                                    "end": 923,
                                                                    "fullWidth": 2,
                                                                    "width": 1,
                                                                    "text": ")",
                                                                    "value": ")",
                                                                    "valueText": ")",
                                                                    "hasTrailingTrivia": true,
                                                                    "trailingTrivia": [
                                                                        {
                                                                            "kind": "WhitespaceTrivia",
                                                                            "text": " "
                                                                        }
                                                                    ]
                                                                }
                                                            }
                                                        },
                                                        "block": {
                                                            "kind": "Block",
                                                            "fullStart": 924,
                                                            "fullEnd": 967,
                                                            "start": 924,
                                                            "end": 967,
                                                            "fullWidth": 43,
                                                            "width": 43,
                                                            "openBraceToken": {
                                                                "kind": "OpenBraceToken",
                                                                "fullStart": 924,
                                                                "fullEnd": 927,
                                                                "start": 924,
                                                                "end": 925,
                                                                "fullWidth": 3,
                                                                "width": 1,
                                                                "text": "{",
                                                                "value": "{",
                                                                "valueText": "{",
                                                                "hasTrailingTrivia": true,
                                                                "hasTrailingNewLine": true,
                                                                "trailingTrivia": [
                                                                    {
                                                                        "kind": "NewLineTrivia",
                                                                        "text": "\r\n"
                                                                    }
                                                                ]
                                                            },
                                                            "statements": [
                                                                {
                                                                    "kind": "ReturnStatement",
                                                                    "fullStart": 927,
                                                                    "fullEnd": 954,
                                                                    "start": 943,
                                                                    "end": 952,
                                                                    "fullWidth": 27,
                                                                    "width": 9,
                                                                    "returnKeyword": {
                                                                        "kind": "ReturnKeyword",
                                                                        "fullStart": 927,
                                                                        "fullEnd": 950,
                                                                        "start": 943,
                                                                        "end": 949,
                                                                        "fullWidth": 23,
                                                                        "width": 6,
                                                                        "text": "return",
                                                                        "value": "return",
                                                                        "valueText": "return",
                                                                        "hasLeadingTrivia": true,
                                                                        "hasTrailingTrivia": true,
                                                                        "leadingTrivia": [
                                                                            {
                                                                                "kind": "WhitespaceTrivia",
                                                                                "text": "                "
                                                                            }
                                                                        ],
                                                                        "trailingTrivia": [
                                                                            {
                                                                                "kind": "WhitespaceTrivia",
                                                                                "text": " "
                                                                            }
                                                                        ]
                                                                    },
                                                                    "expression": {
                                                                        "kind": "NumericLiteral",
                                                                        "fullStart": 950,
                                                                        "fullEnd": 951,
                                                                        "start": 950,
                                                                        "end": 951,
                                                                        "fullWidth": 1,
                                                                        "width": 1,
                                                                        "text": "6",
                                                                        "value": 6,
                                                                        "valueText": "6"
                                                                    },
                                                                    "semicolonToken": {
                                                                        "kind": "SemicolonToken",
                                                                        "fullStart": 951,
                                                                        "fullEnd": 954,
                                                                        "start": 951,
                                                                        "end": 952,
                                                                        "fullWidth": 3,
                                                                        "width": 1,
                                                                        "text": ";",
                                                                        "value": ";",
                                                                        "valueText": ";",
                                                                        "hasTrailingTrivia": true,
                                                                        "hasTrailingNewLine": true,
                                                                        "trailingTrivia": [
                                                                            {
                                                                                "kind": "NewLineTrivia",
                                                                                "text": "\r\n"
                                                                            }
                                                                        ]
                                                                    }
                                                                }
                                                            ],
                                                            "closeBraceToken": {
                                                                "kind": "CloseBraceToken",
                                                                "fullStart": 954,
                                                                "fullEnd": 967,
                                                                "start": 966,
                                                                "end": 967,
                                                                "fullWidth": 13,
                                                                "width": 1,
                                                                "text": "}",
                                                                "value": "}",
                                                                "valueText": "}",
                                                                "hasLeadingTrivia": true,
                                                                "leadingTrivia": [
                                                                    {
                                                                        "kind": "WhitespaceTrivia",
                                                                        "text": "            "
                                                                    }
                                                                ]
                                                            }
                                                        }
                                                    }
                                                },
                                                {
                                                    "kind": "CommaToken",
                                                    "fullStart": 967,
                                                    "fullEnd": 970,
                                                    "start": 967,
                                                    "end": 968,
                                                    "fullWidth": 3,
                                                    "width": 1,
                                                    "text": ",",
                                                    "value": ",",
                                                    "valueText": ",",
                                                    "hasTrailingTrivia": true,
                                                    "hasTrailingNewLine": true,
                                                    "trailingTrivia": [
                                                        {
                                                            "kind": "NewLineTrivia",
                                                            "text": "\r\n"
                                                        }
                                                    ]
                                                },
                                                {
                                                    "kind": "SimplePropertyAssignment",
                                                    "fullStart": 970,
                                                    "fullEnd": 1002,
                                                    "start": 982,
                                                    "end": 1000,
                                                    "fullWidth": 32,
                                                    "width": 18,
                                                    "propertyName": {
                                                        "kind": "IdentifierName",
                                                        "fullStart": 970,
                                                        "fullEnd": 994,
                                                        "start": 982,
                                                        "end": 994,
                                                        "fullWidth": 24,
                                                        "width": 12,
                                                        "text": "configurable",
                                                        "value": "configurable",
                                                        "valueText": "configurable",
                                                        "hasLeadingTrivia": true,
                                                        "leadingTrivia": [
                                                            {
                                                                "kind": "WhitespaceTrivia",
                                                                "text": "            "
                                                            }
                                                        ]
                                                    },
                                                    "colonToken": {
                                                        "kind": "ColonToken",
                                                        "fullStart": 994,
                                                        "fullEnd": 996,
                                                        "start": 994,
                                                        "end": 995,
                                                        "fullWidth": 2,
                                                        "width": 1,
                                                        "text": ":",
                                                        "value": ":",
                                                        "valueText": ":",
                                                        "hasTrailingTrivia": true,
                                                        "trailingTrivia": [
                                                            {
                                                                "kind": "WhitespaceTrivia",
                                                                "text": " "
                                                            }
                                                        ]
                                                    },
                                                    "expression": {
                                                        "kind": "TrueKeyword",
                                                        "fullStart": 996,
                                                        "fullEnd": 1002,
                                                        "start": 996,
                                                        "end": 1000,
                                                        "fullWidth": 6,
                                                        "width": 4,
                                                        "text": "true",
                                                        "value": true,
                                                        "valueText": "true",
                                                        "hasTrailingTrivia": true,
                                                        "hasTrailingNewLine": true,
                                                        "trailingTrivia": [
                                                            {
                                                                "kind": "NewLineTrivia",
                                                                "text": "\r\n"
                                                            }
                                                        ]
                                                    }
                                                }
                                            ],
                                            "closeBraceToken": {
                                                "kind": "CloseBraceToken",
                                                "fullStart": 1002,
                                                "fullEnd": 1011,
                                                "start": 1010,
                                                "end": 1011,
                                                "fullWidth": 9,
                                                "width": 1,
                                                "text": "}",
                                                "value": "}",
                                                "valueText": "}",
                                                "hasLeadingTrivia": true,
                                                "leadingTrivia": [
                                                    {
                                                        "kind": "WhitespaceTrivia",
                                                        "text": "        "
                                                    }
                                                ]
                                            }
                                        }
                                    ],
                                    "closeParenToken": {
                                        "kind": "CloseParenToken",
                                        "fullStart": 1011,
                                        "fullEnd": 1012,
                                        "start": 1011,
                                        "end": 1012,
                                        "fullWidth": 1,
                                        "width": 1,
                                        "text": ")",
                                        "value": ")",
                                        "valueText": ")"
                                    }
                                }
                            },
                            "semicolonToken": {
                                "kind": "SemicolonToken",
                                "fullStart": 1012,
                                "fullEnd": 1015,
                                "start": 1012,
                                "end": 1013,
                                "fullWidth": 3,
                                "width": 1,
                                "text": ";",
                                "value": ";",
                                "valueText": ";",
                                "hasTrailingTrivia": true,
                                "hasTrailingNewLine": true,
                                "trailingTrivia": [
                                    {
                                        "kind": "NewLineTrivia",
                                        "text": "\r\n"
                                    }
                                ]
                            }
                        },
                        {
                            "kind": "VariableStatement",
                            "fullStart": 1015,
                            "fullEnd": 1053,
                            "start": 1025,
                            "end": 1051,
                            "fullWidth": 38,
                            "width": 26,
                            "modifiers": [],
                            "variableDeclaration": {
                                "kind": "VariableDeclaration",
                                "fullStart": 1015,
                                "fullEnd": 1050,
                                "start": 1025,
                                "end": 1050,
                                "fullWidth": 35,
                                "width": 25,
                                "varKeyword": {
                                    "kind": "VarKeyword",
                                    "fullStart": 1015,
                                    "fullEnd": 1029,
                                    "start": 1025,
                                    "end": 1028,
                                    "fullWidth": 14,
                                    "width": 3,
                                    "text": "var",
                                    "value": "var",
                                    "valueText": "var",
                                    "hasLeadingTrivia": true,
                                    "hasLeadingNewLine": true,
                                    "hasTrailingTrivia": true,
                                    "leadingTrivia": [
                                        {
                                            "kind": "NewLineTrivia",
                                            "text": "\r\n"
                                        },
                                        {
                                            "kind": "WhitespaceTrivia",
                                            "text": "        "
                                        }
                                    ],
                                    "trailingTrivia": [
                                        {
                                            "kind": "WhitespaceTrivia",
                                            "text": " "
                                        }
                                    ]
                                },
                                "variableDeclarators": [
                                    {
                                        "kind": "VariableDeclarator",
                                        "fullStart": 1029,
                                        "fullEnd": 1050,
                                        "start": 1029,
                                        "end": 1050,
                                        "fullWidth": 21,
<<<<<<< HEAD
                                        "width": 21,
                                        "identifier": {
=======
                                        "propertyName": {
>>>>>>> 85e84683
                                            "kind": "IdentifierName",
                                            "fullStart": 1029,
                                            "fullEnd": 1033,
                                            "start": 1029,
                                            "end": 1032,
                                            "fullWidth": 4,
                                            "width": 3,
                                            "text": "Con",
                                            "value": "Con",
                                            "valueText": "Con",
                                            "hasTrailingTrivia": true,
                                            "trailingTrivia": [
                                                {
                                                    "kind": "WhitespaceTrivia",
                                                    "text": " "
                                                }
                                            ]
                                        },
                                        "equalsValueClause": {
                                            "kind": "EqualsValueClause",
                                            "fullStart": 1033,
                                            "fullEnd": 1050,
                                            "start": 1033,
                                            "end": 1050,
                                            "fullWidth": 17,
                                            "width": 17,
                                            "equalsToken": {
                                                "kind": "EqualsToken",
                                                "fullStart": 1033,
                                                "fullEnd": 1035,
                                                "start": 1033,
                                                "end": 1034,
                                                "fullWidth": 2,
                                                "width": 1,
                                                "text": "=",
                                                "value": "=",
                                                "valueText": "=",
                                                "hasTrailingTrivia": true,
                                                "trailingTrivia": [
                                                    {
                                                        "kind": "WhitespaceTrivia",
                                                        "text": " "
                                                    }
                                                ]
                                            },
                                            "value": {
                                                "kind": "FunctionExpression",
                                                "fullStart": 1035,
                                                "fullEnd": 1050,
                                                "start": 1035,
                                                "end": 1050,
                                                "fullWidth": 15,
                                                "width": 15,
                                                "functionKeyword": {
                                                    "kind": "FunctionKeyword",
                                                    "fullStart": 1035,
                                                    "fullEnd": 1044,
                                                    "start": 1035,
                                                    "end": 1043,
                                                    "fullWidth": 9,
                                                    "width": 8,
                                                    "text": "function",
                                                    "value": "function",
                                                    "valueText": "function",
                                                    "hasTrailingTrivia": true,
                                                    "trailingTrivia": [
                                                        {
                                                            "kind": "WhitespaceTrivia",
                                                            "text": " "
                                                        }
                                                    ]
                                                },
                                                "callSignature": {
                                                    "kind": "CallSignature",
                                                    "fullStart": 1044,
                                                    "fullEnd": 1047,
                                                    "start": 1044,
                                                    "end": 1046,
                                                    "fullWidth": 3,
                                                    "width": 2,
                                                    "parameterList": {
                                                        "kind": "ParameterList",
                                                        "fullStart": 1044,
                                                        "fullEnd": 1047,
                                                        "start": 1044,
                                                        "end": 1046,
                                                        "fullWidth": 3,
                                                        "width": 2,
                                                        "openParenToken": {
                                                            "kind": "OpenParenToken",
                                                            "fullStart": 1044,
                                                            "fullEnd": 1045,
                                                            "start": 1044,
                                                            "end": 1045,
                                                            "fullWidth": 1,
                                                            "width": 1,
                                                            "text": "(",
                                                            "value": "(",
                                                            "valueText": "("
                                                        },
                                                        "parameters": [],
                                                        "closeParenToken": {
                                                            "kind": "CloseParenToken",
                                                            "fullStart": 1045,
                                                            "fullEnd": 1047,
                                                            "start": 1045,
                                                            "end": 1046,
                                                            "fullWidth": 2,
                                                            "width": 1,
                                                            "text": ")",
                                                            "value": ")",
                                                            "valueText": ")",
                                                            "hasTrailingTrivia": true,
                                                            "trailingTrivia": [
                                                                {
                                                                    "kind": "WhitespaceTrivia",
                                                                    "text": " "
                                                                }
                                                            ]
                                                        }
                                                    }
                                                },
                                                "block": {
                                                    "kind": "Block",
                                                    "fullStart": 1047,
                                                    "fullEnd": 1050,
                                                    "start": 1047,
                                                    "end": 1050,
                                                    "fullWidth": 3,
                                                    "width": 3,
                                                    "openBraceToken": {
                                                        "kind": "OpenBraceToken",
                                                        "fullStart": 1047,
                                                        "fullEnd": 1049,
                                                        "start": 1047,
                                                        "end": 1048,
                                                        "fullWidth": 2,
                                                        "width": 1,
                                                        "text": "{",
                                                        "value": "{",
                                                        "valueText": "{",
                                                        "hasTrailingTrivia": true,
                                                        "trailingTrivia": [
                                                            {
                                                                "kind": "WhitespaceTrivia",
                                                                "text": " "
                                                            }
                                                        ]
                                                    },
                                                    "statements": [],
                                                    "closeBraceToken": {
                                                        "kind": "CloseBraceToken",
                                                        "fullStart": 1049,
                                                        "fullEnd": 1050,
                                                        "start": 1049,
                                                        "end": 1050,
                                                        "fullWidth": 1,
                                                        "width": 1,
                                                        "text": "}",
                                                        "value": "}",
                                                        "valueText": "}"
                                                    }
                                                }
                                            }
                                        }
                                    }
                                ]
                            },
                            "semicolonToken": {
                                "kind": "SemicolonToken",
                                "fullStart": 1050,
                                "fullEnd": 1053,
                                "start": 1050,
                                "end": 1051,
                                "fullWidth": 3,
                                "width": 1,
                                "text": ";",
                                "value": ";",
                                "valueText": ";",
                                "hasTrailingTrivia": true,
                                "hasTrailingNewLine": true,
                                "trailingTrivia": [
                                    {
                                        "kind": "NewLineTrivia",
                                        "text": "\r\n"
                                    }
                                ]
                            }
                        },
                        {
                            "kind": "ExpressionStatement",
                            "fullStart": 1053,
                            "fullEnd": 1085,
                            "start": 1061,
                            "end": 1083,
                            "fullWidth": 32,
                            "width": 22,
                            "expression": {
                                "kind": "AssignmentExpression",
                                "fullStart": 1053,
                                "fullEnd": 1082,
                                "start": 1061,
                                "end": 1082,
                                "fullWidth": 29,
                                "width": 21,
                                "left": {
                                    "kind": "MemberAccessExpression",
                                    "fullStart": 1053,
                                    "fullEnd": 1075,
                                    "start": 1061,
                                    "end": 1074,
                                    "fullWidth": 22,
                                    "width": 13,
                                    "expression": {
                                        "kind": "IdentifierName",
                                        "fullStart": 1053,
                                        "fullEnd": 1064,
                                        "start": 1061,
                                        "end": 1064,
                                        "fullWidth": 11,
                                        "width": 3,
                                        "text": "Con",
                                        "value": "Con",
                                        "valueText": "Con",
                                        "hasLeadingTrivia": true,
                                        "leadingTrivia": [
                                            {
                                                "kind": "WhitespaceTrivia",
                                                "text": "        "
                                            }
                                        ]
                                    },
                                    "dotToken": {
                                        "kind": "DotToken",
                                        "fullStart": 1064,
                                        "fullEnd": 1065,
                                        "start": 1064,
                                        "end": 1065,
                                        "fullWidth": 1,
                                        "width": 1,
                                        "text": ".",
                                        "value": ".",
                                        "valueText": "."
                                    },
                                    "name": {
                                        "kind": "IdentifierName",
                                        "fullStart": 1065,
                                        "fullEnd": 1075,
                                        "start": 1065,
                                        "end": 1074,
                                        "fullWidth": 10,
                                        "width": 9,
                                        "text": "prototype",
                                        "value": "prototype",
                                        "valueText": "prototype",
                                        "hasTrailingTrivia": true,
                                        "trailingTrivia": [
                                            {
                                                "kind": "WhitespaceTrivia",
                                                "text": " "
                                            }
                                        ]
                                    }
                                },
                                "operatorToken": {
                                    "kind": "EqualsToken",
                                    "fullStart": 1075,
                                    "fullEnd": 1077,
                                    "start": 1075,
                                    "end": 1076,
                                    "fullWidth": 2,
                                    "width": 1,
                                    "text": "=",
                                    "value": "=",
                                    "valueText": "=",
                                    "hasTrailingTrivia": true,
                                    "trailingTrivia": [
                                        {
                                            "kind": "WhitespaceTrivia",
                                            "text": " "
                                        }
                                    ]
                                },
                                "right": {
                                    "kind": "IdentifierName",
                                    "fullStart": 1077,
                                    "fullEnd": 1082,
                                    "start": 1077,
                                    "end": 1082,
                                    "fullWidth": 5,
                                    "width": 5,
                                    "text": "proto",
                                    "value": "proto",
                                    "valueText": "proto"
                                }
                            },
                            "semicolonToken": {
                                "kind": "SemicolonToken",
                                "fullStart": 1082,
                                "fullEnd": 1085,
                                "start": 1082,
                                "end": 1083,
                                "fullWidth": 3,
                                "width": 1,
                                "text": ";",
                                "value": ";",
                                "valueText": ";",
                                "hasTrailingTrivia": true,
                                "hasTrailingNewLine": true,
                                "trailingTrivia": [
                                    {
                                        "kind": "NewLineTrivia",
                                        "text": "\r\n"
                                    }
                                ]
                            }
                        },
                        {
                            "kind": "VariableStatement",
                            "fullStart": 1085,
                            "fullEnd": 1119,
                            "start": 1095,
                            "end": 1117,
                            "fullWidth": 34,
                            "width": 22,
                            "modifiers": [],
                            "variableDeclaration": {
                                "kind": "VariableDeclaration",
                                "fullStart": 1085,
                                "fullEnd": 1116,
                                "start": 1095,
                                "end": 1116,
                                "fullWidth": 31,
                                "width": 21,
                                "varKeyword": {
                                    "kind": "VarKeyword",
                                    "fullStart": 1085,
                                    "fullEnd": 1099,
                                    "start": 1095,
                                    "end": 1098,
                                    "fullWidth": 14,
                                    "width": 3,
                                    "text": "var",
                                    "value": "var",
                                    "valueText": "var",
                                    "hasLeadingTrivia": true,
                                    "hasLeadingNewLine": true,
                                    "hasTrailingTrivia": true,
                                    "leadingTrivia": [
                                        {
                                            "kind": "NewLineTrivia",
                                            "text": "\r\n"
                                        },
                                        {
                                            "kind": "WhitespaceTrivia",
                                            "text": "        "
                                        }
                                    ],
                                    "trailingTrivia": [
                                        {
                                            "kind": "WhitespaceTrivia",
                                            "text": " "
                                        }
                                    ]
                                },
                                "variableDeclarators": [
                                    {
                                        "kind": "VariableDeclarator",
                                        "fullStart": 1099,
                                        "fullEnd": 1116,
                                        "start": 1099,
                                        "end": 1116,
                                        "fullWidth": 17,
<<<<<<< HEAD
                                        "width": 17,
                                        "identifier": {
=======
                                        "propertyName": {
>>>>>>> 85e84683
                                            "kind": "IdentifierName",
                                            "fullStart": 1099,
                                            "fullEnd": 1105,
                                            "start": 1099,
                                            "end": 1104,
                                            "fullWidth": 6,
                                            "width": 5,
                                            "text": "child",
                                            "value": "child",
                                            "valueText": "child",
                                            "hasTrailingTrivia": true,
                                            "trailingTrivia": [
                                                {
                                                    "kind": "WhitespaceTrivia",
                                                    "text": " "
                                                }
                                            ]
                                        },
                                        "equalsValueClause": {
                                            "kind": "EqualsValueClause",
                                            "fullStart": 1105,
                                            "fullEnd": 1116,
                                            "start": 1105,
                                            "end": 1116,
                                            "fullWidth": 11,
                                            "width": 11,
                                            "equalsToken": {
                                                "kind": "EqualsToken",
                                                "fullStart": 1105,
                                                "fullEnd": 1107,
                                                "start": 1105,
                                                "end": 1106,
                                                "fullWidth": 2,
                                                "width": 1,
                                                "text": "=",
                                                "value": "=",
                                                "valueText": "=",
                                                "hasTrailingTrivia": true,
                                                "trailingTrivia": [
                                                    {
                                                        "kind": "WhitespaceTrivia",
                                                        "text": " "
                                                    }
                                                ]
                                            },
                                            "value": {
                                                "kind": "ObjectCreationExpression",
                                                "fullStart": 1107,
                                                "fullEnd": 1116,
                                                "start": 1107,
                                                "end": 1116,
                                                "fullWidth": 9,
                                                "width": 9,
                                                "newKeyword": {
                                                    "kind": "NewKeyword",
                                                    "fullStart": 1107,
                                                    "fullEnd": 1111,
                                                    "start": 1107,
                                                    "end": 1110,
                                                    "fullWidth": 4,
                                                    "width": 3,
                                                    "text": "new",
                                                    "value": "new",
                                                    "valueText": "new",
                                                    "hasTrailingTrivia": true,
                                                    "trailingTrivia": [
                                                        {
                                                            "kind": "WhitespaceTrivia",
                                                            "text": " "
                                                        }
                                                    ]
                                                },
                                                "expression": {
                                                    "kind": "IdentifierName",
                                                    "fullStart": 1111,
                                                    "fullEnd": 1114,
                                                    "start": 1111,
                                                    "end": 1114,
                                                    "fullWidth": 3,
                                                    "width": 3,
                                                    "text": "Con",
                                                    "value": "Con",
                                                    "valueText": "Con"
                                                },
                                                "argumentList": {
                                                    "kind": "ArgumentList",
                                                    "fullStart": 1114,
                                                    "fullEnd": 1116,
                                                    "start": 1114,
                                                    "end": 1116,
                                                    "fullWidth": 2,
                                                    "width": 2,
                                                    "openParenToken": {
                                                        "kind": "OpenParenToken",
                                                        "fullStart": 1114,
                                                        "fullEnd": 1115,
                                                        "start": 1114,
                                                        "end": 1115,
                                                        "fullWidth": 1,
                                                        "width": 1,
                                                        "text": "(",
                                                        "value": "(",
                                                        "valueText": "("
                                                    },
                                                    "arguments": [],
                                                    "closeParenToken": {
                                                        "kind": "CloseParenToken",
                                                        "fullStart": 1115,
                                                        "fullEnd": 1116,
                                                        "start": 1115,
                                                        "end": 1116,
                                                        "fullWidth": 1,
                                                        "width": 1,
                                                        "text": ")",
                                                        "value": ")",
                                                        "valueText": ")"
                                                    }
                                                }
                                            }
                                        }
                                    }
                                ]
                            },
                            "semicolonToken": {
                                "kind": "SemicolonToken",
                                "fullStart": 1116,
                                "fullEnd": 1119,
                                "start": 1116,
                                "end": 1117,
                                "fullWidth": 3,
                                "width": 1,
                                "text": ";",
                                "value": ";",
                                "valueText": ";",
                                "hasTrailingTrivia": true,
                                "hasTrailingNewLine": true,
                                "trailingTrivia": [
                                    {
                                        "kind": "NewLineTrivia",
                                        "text": "\r\n"
                                    }
                                ]
                            }
                        },
                        {
                            "kind": "ExpressionStatement",
                            "fullStart": 1119,
                            "fullEnd": 1147,
                            "start": 1127,
                            "end": 1145,
                            "fullWidth": 28,
                            "width": 18,
                            "expression": {
                                "kind": "AssignmentExpression",
                                "fullStart": 1119,
                                "fullEnd": 1144,
                                "start": 1127,
                                "end": 1144,
                                "fullWidth": 25,
                                "width": 17,
                                "left": {
                                    "kind": "MemberAccessExpression",
                                    "fullStart": 1119,
                                    "fullEnd": 1140,
                                    "start": 1127,
                                    "end": 1139,
                                    "fullWidth": 21,
                                    "width": 12,
                                    "expression": {
                                        "kind": "IdentifierName",
                                        "fullStart": 1119,
                                        "fullEnd": 1132,
                                        "start": 1127,
                                        "end": 1132,
                                        "fullWidth": 13,
                                        "width": 5,
                                        "text": "child",
                                        "value": "child",
                                        "valueText": "child",
                                        "hasLeadingTrivia": true,
                                        "leadingTrivia": [
                                            {
                                                "kind": "WhitespaceTrivia",
                                                "text": "        "
                                            }
                                        ]
                                    },
                                    "dotToken": {
                                        "kind": "DotToken",
                                        "fullStart": 1132,
                                        "fullEnd": 1133,
                                        "start": 1132,
                                        "end": 1133,
                                        "fullWidth": 1,
                                        "width": 1,
                                        "text": ".",
                                        "value": ".",
                                        "valueText": "."
                                    },
                                    "name": {
                                        "kind": "IdentifierName",
                                        "fullStart": 1133,
                                        "fullEnd": 1140,
                                        "start": 1133,
                                        "end": 1139,
                                        "fullWidth": 7,
                                        "width": 6,
                                        "text": "length",
                                        "value": "length",
                                        "valueText": "length",
                                        "hasTrailingTrivia": true,
                                        "trailingTrivia": [
                                            {
                                                "kind": "WhitespaceTrivia",
                                                "text": " "
                                            }
                                        ]
                                    }
                                },
                                "operatorToken": {
                                    "kind": "EqualsToken",
                                    "fullStart": 1140,
                                    "fullEnd": 1142,
                                    "start": 1140,
                                    "end": 1141,
                                    "fullWidth": 2,
                                    "width": 1,
                                    "text": "=",
                                    "value": "=",
                                    "valueText": "=",
                                    "hasTrailingTrivia": true,
                                    "trailingTrivia": [
                                        {
                                            "kind": "WhitespaceTrivia",
                                            "text": " "
                                        }
                                    ]
                                },
                                "right": {
                                    "kind": "NumericLiteral",
                                    "fullStart": 1142,
                                    "fullEnd": 1144,
                                    "start": 1142,
                                    "end": 1144,
                                    "fullWidth": 2,
                                    "width": 2,
                                    "text": "10",
                                    "value": 10,
                                    "valueText": "10"
                                }
                            },
                            "semicolonToken": {
                                "kind": "SemicolonToken",
                                "fullStart": 1144,
                                "fullEnd": 1147,
                                "start": 1144,
                                "end": 1145,
                                "fullWidth": 3,
                                "width": 1,
                                "text": ";",
                                "value": ";",
                                "valueText": ";",
                                "hasTrailingTrivia": true,
                                "hasTrailingNewLine": true,
                                "trailingTrivia": [
                                    {
                                        "kind": "NewLineTrivia",
                                        "text": "\r\n"
                                    }
                                ]
                            }
                        },
                        {
                            "kind": "ExpressionStatement",
                            "fullStart": 1147,
                            "fullEnd": 1315,
                            "start": 1157,
                            "end": 1313,
                            "fullWidth": 168,
                            "width": 156,
                            "isIncrementallyUnusable": true,
                            "expression": {
                                "kind": "InvocationExpression",
                                "fullStart": 1147,
                                "fullEnd": 1312,
                                "start": 1157,
                                "end": 1312,
                                "fullWidth": 165,
                                "width": 155,
                                "isIncrementallyUnusable": true,
                                "expression": {
                                    "kind": "MemberAccessExpression",
                                    "fullStart": 1147,
                                    "fullEnd": 1178,
                                    "start": 1157,
                                    "end": 1178,
                                    "fullWidth": 31,
                                    "width": 21,
                                    "expression": {
                                        "kind": "IdentifierName",
                                        "fullStart": 1147,
                                        "fullEnd": 1163,
                                        "start": 1157,
                                        "end": 1163,
                                        "fullWidth": 16,
                                        "width": 6,
                                        "text": "Object",
                                        "value": "Object",
                                        "valueText": "Object",
                                        "hasLeadingTrivia": true,
                                        "hasLeadingNewLine": true,
                                        "leadingTrivia": [
                                            {
                                                "kind": "NewLineTrivia",
                                                "text": "\r\n"
                                            },
                                            {
                                                "kind": "WhitespaceTrivia",
                                                "text": "        "
                                            }
                                        ]
                                    },
                                    "dotToken": {
                                        "kind": "DotToken",
                                        "fullStart": 1163,
                                        "fullEnd": 1164,
                                        "start": 1163,
                                        "end": 1164,
                                        "fullWidth": 1,
                                        "width": 1,
                                        "text": ".",
                                        "value": ".",
                                        "valueText": "."
                                    },
                                    "name": {
                                        "kind": "IdentifierName",
                                        "fullStart": 1164,
                                        "fullEnd": 1178,
                                        "start": 1164,
                                        "end": 1178,
                                        "fullWidth": 14,
                                        "width": 14,
                                        "text": "defineProperty",
                                        "value": "defineProperty",
                                        "valueText": "defineProperty"
                                    }
                                },
                                "argumentList": {
                                    "kind": "ArgumentList",
                                    "fullStart": 1178,
                                    "fullEnd": 1312,
                                    "start": 1178,
                                    "end": 1312,
                                    "fullWidth": 134,
                                    "width": 134,
                                    "isIncrementallyUnusable": true,
                                    "openParenToken": {
                                        "kind": "OpenParenToken",
                                        "fullStart": 1178,
                                        "fullEnd": 1179,
                                        "start": 1178,
                                        "end": 1179,
                                        "fullWidth": 1,
                                        "width": 1,
                                        "text": "(",
                                        "value": "(",
                                        "valueText": "("
                                    },
                                    "arguments": [
                                        {
                                            "kind": "IdentifierName",
                                            "fullStart": 1179,
                                            "fullEnd": 1184,
                                            "start": 1179,
                                            "end": 1184,
                                            "fullWidth": 5,
                                            "width": 5,
                                            "text": "child",
                                            "value": "child",
                                            "valueText": "child"
                                        },
                                        {
                                            "kind": "CommaToken",
                                            "fullStart": 1184,
                                            "fullEnd": 1186,
                                            "start": 1184,
                                            "end": 1185,
                                            "fullWidth": 2,
                                            "width": 1,
                                            "text": ",",
                                            "value": ",",
                                            "valueText": ",",
                                            "hasTrailingTrivia": true,
                                            "trailingTrivia": [
                                                {
                                                    "kind": "WhitespaceTrivia",
                                                    "text": " "
                                                }
                                            ]
                                        },
                                        {
                                            "kind": "StringLiteral",
                                            "fullStart": 1186,
                                            "fullEnd": 1189,
                                            "start": 1186,
                                            "end": 1189,
                                            "fullWidth": 3,
                                            "width": 3,
                                            "text": "\"1\"",
                                            "value": "1",
                                            "valueText": "1"
                                        },
                                        {
                                            "kind": "CommaToken",
                                            "fullStart": 1189,
                                            "fullEnd": 1191,
                                            "start": 1189,
                                            "end": 1190,
                                            "fullWidth": 2,
                                            "width": 1,
                                            "text": ",",
                                            "value": ",",
                                            "valueText": ",",
                                            "hasTrailingTrivia": true,
                                            "trailingTrivia": [
                                                {
                                                    "kind": "WhitespaceTrivia",
                                                    "text": " "
                                                }
                                            ]
                                        },
                                        {
                                            "kind": "ObjectLiteralExpression",
                                            "fullStart": 1191,
                                            "fullEnd": 1311,
                                            "start": 1191,
                                            "end": 1311,
                                            "fullWidth": 120,
                                            "width": 120,
                                            "isIncrementallyUnusable": true,
                                            "openBraceToken": {
                                                "kind": "OpenBraceToken",
                                                "fullStart": 1191,
                                                "fullEnd": 1194,
                                                "start": 1191,
                                                "end": 1192,
                                                "fullWidth": 3,
                                                "width": 1,
                                                "text": "{",
                                                "value": "{",
                                                "valueText": "{",
                                                "hasTrailingTrivia": true,
                                                "hasTrailingNewLine": true,
                                                "trailingTrivia": [
                                                    {
                                                        "kind": "NewLineTrivia",
                                                        "text": "\r\n"
                                                    }
                                                ]
                                            },
                                            "propertyAssignments": [
                                                {
                                                    "kind": "SimplePropertyAssignment",
                                                    "fullStart": 1194,
                                                    "fullEnd": 1267,
                                                    "start": 1206,
                                                    "end": 1267,
                                                    "fullWidth": 73,
                                                    "width": 61,
                                                    "isIncrementallyUnusable": true,
                                                    "propertyName": {
                                                        "kind": "IdentifierName",
                                                        "fullStart": 1194,
                                                        "fullEnd": 1209,
                                                        "start": 1206,
                                                        "end": 1209,
                                                        "fullWidth": 15,
                                                        "width": 3,
                                                        "text": "get",
                                                        "value": "get",
                                                        "valueText": "get",
                                                        "hasLeadingTrivia": true,
                                                        "leadingTrivia": [
                                                            {
                                                                "kind": "WhitespaceTrivia",
                                                                "text": "            "
                                                            }
                                                        ]
                                                    },
                                                    "colonToken": {
                                                        "kind": "ColonToken",
                                                        "fullStart": 1209,
                                                        "fullEnd": 1211,
                                                        "start": 1209,
                                                        "end": 1210,
                                                        "fullWidth": 2,
                                                        "width": 1,
                                                        "text": ":",
                                                        "value": ":",
                                                        "valueText": ":",
                                                        "hasTrailingTrivia": true,
                                                        "trailingTrivia": [
                                                            {
                                                                "kind": "WhitespaceTrivia",
                                                                "text": " "
                                                            }
                                                        ]
                                                    },
                                                    "expression": {
                                                        "kind": "FunctionExpression",
                                                        "fullStart": 1211,
                                                        "fullEnd": 1267,
                                                        "start": 1211,
                                                        "end": 1267,
                                                        "fullWidth": 56,
                                                        "width": 56,
                                                        "functionKeyword": {
                                                            "kind": "FunctionKeyword",
                                                            "fullStart": 1211,
                                                            "fullEnd": 1220,
                                                            "start": 1211,
                                                            "end": 1219,
                                                            "fullWidth": 9,
                                                            "width": 8,
                                                            "text": "function",
                                                            "value": "function",
                                                            "valueText": "function",
                                                            "hasTrailingTrivia": true,
                                                            "trailingTrivia": [
                                                                {
                                                                    "kind": "WhitespaceTrivia",
                                                                    "text": " "
                                                                }
                                                            ]
                                                        },
                                                        "callSignature": {
                                                            "kind": "CallSignature",
                                                            "fullStart": 1220,
                                                            "fullEnd": 1223,
                                                            "start": 1220,
                                                            "end": 1222,
                                                            "fullWidth": 3,
                                                            "width": 2,
                                                            "parameterList": {
                                                                "kind": "ParameterList",
                                                                "fullStart": 1220,
                                                                "fullEnd": 1223,
                                                                "start": 1220,
                                                                "end": 1222,
                                                                "fullWidth": 3,
                                                                "width": 2,
                                                                "openParenToken": {
                                                                    "kind": "OpenParenToken",
                                                                    "fullStart": 1220,
                                                                    "fullEnd": 1221,
                                                                    "start": 1220,
                                                                    "end": 1221,
                                                                    "fullWidth": 1,
                                                                    "width": 1,
                                                                    "text": "(",
                                                                    "value": "(",
                                                                    "valueText": "("
                                                                },
                                                                "parameters": [],
                                                                "closeParenToken": {
                                                                    "kind": "CloseParenToken",
                                                                    "fullStart": 1221,
                                                                    "fullEnd": 1223,
                                                                    "start": 1221,
                                                                    "end": 1222,
                                                                    "fullWidth": 2,
                                                                    "width": 1,
                                                                    "text": ")",
                                                                    "value": ")",
                                                                    "valueText": ")",
                                                                    "hasTrailingTrivia": true,
                                                                    "trailingTrivia": [
                                                                        {
                                                                            "kind": "WhitespaceTrivia",
                                                                            "text": " "
                                                                        }
                                                                    ]
                                                                }
                                                            }
                                                        },
                                                        "block": {
                                                            "kind": "Block",
                                                            "fullStart": 1223,
                                                            "fullEnd": 1267,
                                                            "start": 1223,
                                                            "end": 1267,
                                                            "fullWidth": 44,
                                                            "width": 44,
                                                            "openBraceToken": {
                                                                "kind": "OpenBraceToken",
                                                                "fullStart": 1223,
                                                                "fullEnd": 1226,
                                                                "start": 1223,
                                                                "end": 1224,
                                                                "fullWidth": 3,
                                                                "width": 1,
                                                                "text": "{",
                                                                "value": "{",
                                                                "valueText": "{",
                                                                "hasTrailingTrivia": true,
                                                                "hasTrailingNewLine": true,
                                                                "trailingTrivia": [
                                                                    {
                                                                        "kind": "NewLineTrivia",
                                                                        "text": "\r\n"
                                                                    }
                                                                ]
                                                            },
                                                            "statements": [
                                                                {
                                                                    "kind": "ReturnStatement",
                                                                    "fullStart": 1226,
                                                                    "fullEnd": 1254,
                                                                    "start": 1242,
                                                                    "end": 1252,
                                                                    "fullWidth": 28,
                                                                    "width": 10,
                                                                    "returnKeyword": {
                                                                        "kind": "ReturnKeyword",
                                                                        "fullStart": 1226,
                                                                        "fullEnd": 1249,
                                                                        "start": 1242,
                                                                        "end": 1248,
                                                                        "fullWidth": 23,
                                                                        "width": 6,
                                                                        "text": "return",
                                                                        "value": "return",
                                                                        "valueText": "return",
                                                                        "hasLeadingTrivia": true,
                                                                        "hasTrailingTrivia": true,
                                                                        "leadingTrivia": [
                                                                            {
                                                                                "kind": "WhitespaceTrivia",
                                                                                "text": "                "
                                                                            }
                                                                        ],
                                                                        "trailingTrivia": [
                                                                            {
                                                                                "kind": "WhitespaceTrivia",
                                                                                "text": " "
                                                                            }
                                                                        ]
                                                                    },
                                                                    "expression": {
                                                                        "kind": "NumericLiteral",
                                                                        "fullStart": 1249,
                                                                        "fullEnd": 1251,
                                                                        "start": 1249,
                                                                        "end": 1251,
                                                                        "fullWidth": 2,
                                                                        "width": 2,
                                                                        "text": "12",
                                                                        "value": 12,
                                                                        "valueText": "12"
                                                                    },
                                                                    "semicolonToken": {
                                                                        "kind": "SemicolonToken",
                                                                        "fullStart": 1251,
                                                                        "fullEnd": 1254,
                                                                        "start": 1251,
                                                                        "end": 1252,
                                                                        "fullWidth": 3,
                                                                        "width": 1,
                                                                        "text": ";",
                                                                        "value": ";",
                                                                        "valueText": ";",
                                                                        "hasTrailingTrivia": true,
                                                                        "hasTrailingNewLine": true,
                                                                        "trailingTrivia": [
                                                                            {
                                                                                "kind": "NewLineTrivia",
                                                                                "text": "\r\n"
                                                                            }
                                                                        ]
                                                                    }
                                                                }
                                                            ],
                                                            "closeBraceToken": {
                                                                "kind": "CloseBraceToken",
                                                                "fullStart": 1254,
                                                                "fullEnd": 1267,
                                                                "start": 1266,
                                                                "end": 1267,
                                                                "fullWidth": 13,
                                                                "width": 1,
                                                                "text": "}",
                                                                "value": "}",
                                                                "valueText": "}",
                                                                "hasLeadingTrivia": true,
                                                                "leadingTrivia": [
                                                                    {
                                                                        "kind": "WhitespaceTrivia",
                                                                        "text": "            "
                                                                    }
                                                                ]
                                                            }
                                                        }
                                                    }
                                                },
                                                {
                                                    "kind": "CommaToken",
                                                    "fullStart": 1267,
                                                    "fullEnd": 1270,
                                                    "start": 1267,
                                                    "end": 1268,
                                                    "fullWidth": 3,
                                                    "width": 1,
                                                    "text": ",",
                                                    "value": ",",
                                                    "valueText": ",",
                                                    "hasTrailingTrivia": true,
                                                    "hasTrailingNewLine": true,
                                                    "trailingTrivia": [
                                                        {
                                                            "kind": "NewLineTrivia",
                                                            "text": "\r\n"
                                                        }
                                                    ]
                                                },
                                                {
                                                    "kind": "SimplePropertyAssignment",
                                                    "fullStart": 1270,
                                                    "fullEnd": 1302,
                                                    "start": 1282,
                                                    "end": 1300,
                                                    "fullWidth": 32,
                                                    "width": 18,
                                                    "propertyName": {
                                                        "kind": "IdentifierName",
                                                        "fullStart": 1270,
                                                        "fullEnd": 1294,
                                                        "start": 1282,
                                                        "end": 1294,
                                                        "fullWidth": 24,
                                                        "width": 12,
                                                        "text": "configurable",
                                                        "value": "configurable",
                                                        "valueText": "configurable",
                                                        "hasLeadingTrivia": true,
                                                        "leadingTrivia": [
                                                            {
                                                                "kind": "WhitespaceTrivia",
                                                                "text": "            "
                                                            }
                                                        ]
                                                    },
                                                    "colonToken": {
                                                        "kind": "ColonToken",
                                                        "fullStart": 1294,
                                                        "fullEnd": 1296,
                                                        "start": 1294,
                                                        "end": 1295,
                                                        "fullWidth": 2,
                                                        "width": 1,
                                                        "text": ":",
                                                        "value": ":",
                                                        "valueText": ":",
                                                        "hasTrailingTrivia": true,
                                                        "trailingTrivia": [
                                                            {
                                                                "kind": "WhitespaceTrivia",
                                                                "text": " "
                                                            }
                                                        ]
                                                    },
                                                    "expression": {
                                                        "kind": "TrueKeyword",
                                                        "fullStart": 1296,
                                                        "fullEnd": 1302,
                                                        "start": 1296,
                                                        "end": 1300,
                                                        "fullWidth": 6,
                                                        "width": 4,
                                                        "text": "true",
                                                        "value": true,
                                                        "valueText": "true",
                                                        "hasTrailingTrivia": true,
                                                        "hasTrailingNewLine": true,
                                                        "trailingTrivia": [
                                                            {
                                                                "kind": "NewLineTrivia",
                                                                "text": "\r\n"
                                                            }
                                                        ]
                                                    }
                                                }
                                            ],
                                            "closeBraceToken": {
                                                "kind": "CloseBraceToken",
                                                "fullStart": 1302,
                                                "fullEnd": 1311,
                                                "start": 1310,
                                                "end": 1311,
                                                "fullWidth": 9,
                                                "width": 1,
                                                "text": "}",
                                                "value": "}",
                                                "valueText": "}",
                                                "hasLeadingTrivia": true,
                                                "leadingTrivia": [
                                                    {
                                                        "kind": "WhitespaceTrivia",
                                                        "text": "        "
                                                    }
                                                ]
                                            }
                                        }
                                    ],
                                    "closeParenToken": {
                                        "kind": "CloseParenToken",
                                        "fullStart": 1311,
                                        "fullEnd": 1312,
                                        "start": 1311,
                                        "end": 1312,
                                        "fullWidth": 1,
                                        "width": 1,
                                        "text": ")",
                                        "value": ")",
                                        "valueText": ")"
                                    }
                                }
                            },
                            "semicolonToken": {
                                "kind": "SemicolonToken",
                                "fullStart": 1312,
                                "fullEnd": 1315,
                                "start": 1312,
                                "end": 1313,
                                "fullWidth": 3,
                                "width": 1,
                                "text": ";",
                                "value": ";",
                                "valueText": ";",
                                "hasTrailingTrivia": true,
                                "hasTrailingNewLine": true,
                                "trailingTrivia": [
                                    {
                                        "kind": "NewLineTrivia",
                                        "text": "\r\n"
                                    }
                                ]
                            }
                        },
                        {
                            "kind": "ExpressionStatement",
                            "fullStart": 1315,
                            "fullEnd": 1377,
                            "start": 1327,
                            "end": 1375,
                            "fullWidth": 62,
                            "width": 48,
                            "expression": {
                                "kind": "InvocationExpression",
                                "fullStart": 1315,
                                "fullEnd": 1374,
                                "start": 1327,
                                "end": 1374,
                                "fullWidth": 59,
                                "width": 47,
                                "expression": {
                                    "kind": "MemberAccessExpression",
                                    "fullStart": 1315,
                                    "fullEnd": 1355,
                                    "start": 1327,
                                    "end": 1355,
                                    "fullWidth": 40,
                                    "width": 28,
                                    "expression": {
                                        "kind": "MemberAccessExpression",
                                        "fullStart": 1315,
                                        "fullEnd": 1350,
                                        "start": 1327,
                                        "end": 1350,
                                        "fullWidth": 35,
                                        "width": 23,
                                        "expression": {
                                            "kind": "MemberAccessExpression",
                                            "fullStart": 1315,
                                            "fullEnd": 1342,
                                            "start": 1327,
                                            "end": 1342,
                                            "fullWidth": 27,
                                            "width": 15,
                                            "expression": {
                                                "kind": "IdentifierName",
                                                "fullStart": 1315,
                                                "fullEnd": 1332,
                                                "start": 1327,
                                                "end": 1332,
                                                "fullWidth": 17,
                                                "width": 5,
                                                "text": "Array",
                                                "value": "Array",
                                                "valueText": "Array",
                                                "hasLeadingTrivia": true,
                                                "hasLeadingNewLine": true,
                                                "leadingTrivia": [
                                                    {
                                                        "kind": "NewLineTrivia",
                                                        "text": "\r\n"
                                                    },
                                                    {
                                                        "kind": "NewLineTrivia",
                                                        "text": "\r\n"
                                                    },
                                                    {
                                                        "kind": "WhitespaceTrivia",
                                                        "text": "        "
                                                    }
                                                ]
                                            },
                                            "dotToken": {
                                                "kind": "DotToken",
                                                "fullStart": 1332,
                                                "fullEnd": 1333,
                                                "start": 1332,
                                                "end": 1333,
                                                "fullWidth": 1,
                                                "width": 1,
                                                "text": ".",
                                                "value": ".",
                                                "valueText": "."
                                            },
                                            "name": {
                                                "kind": "IdentifierName",
                                                "fullStart": 1333,
                                                "fullEnd": 1342,
                                                "start": 1333,
                                                "end": 1342,
                                                "fullWidth": 9,
                                                "width": 9,
                                                "text": "prototype",
                                                "value": "prototype",
                                                "valueText": "prototype"
                                            }
                                        },
                                        "dotToken": {
                                            "kind": "DotToken",
                                            "fullStart": 1342,
                                            "fullEnd": 1343,
                                            "start": 1342,
                                            "end": 1343,
                                            "fullWidth": 1,
                                            "width": 1,
                                            "text": ".",
                                            "value": ".",
                                            "valueText": "."
                                        },
                                        "name": {
                                            "kind": "IdentifierName",
                                            "fullStart": 1343,
                                            "fullEnd": 1350,
                                            "start": 1343,
                                            "end": 1350,
                                            "fullWidth": 7,
                                            "width": 7,
                                            "text": "forEach",
                                            "value": "forEach",
                                            "valueText": "forEach"
                                        }
                                    },
                                    "dotToken": {
                                        "kind": "DotToken",
                                        "fullStart": 1350,
                                        "fullEnd": 1351,
                                        "start": 1350,
                                        "end": 1351,
                                        "fullWidth": 1,
                                        "width": 1,
                                        "text": ".",
                                        "value": ".",
                                        "valueText": "."
                                    },
                                    "name": {
                                        "kind": "IdentifierName",
                                        "fullStart": 1351,
                                        "fullEnd": 1355,
                                        "start": 1351,
                                        "end": 1355,
                                        "fullWidth": 4,
                                        "width": 4,
                                        "text": "call",
                                        "value": "call",
                                        "valueText": "call"
                                    }
                                },
                                "argumentList": {
                                    "kind": "ArgumentList",
                                    "fullStart": 1355,
                                    "fullEnd": 1374,
                                    "start": 1355,
                                    "end": 1374,
                                    "fullWidth": 19,
                                    "width": 19,
                                    "openParenToken": {
                                        "kind": "OpenParenToken",
                                        "fullStart": 1355,
                                        "fullEnd": 1356,
                                        "start": 1355,
                                        "end": 1356,
                                        "fullWidth": 1,
                                        "width": 1,
                                        "text": "(",
                                        "value": "(",
                                        "valueText": "("
                                    },
                                    "arguments": [
                                        {
                                            "kind": "IdentifierName",
                                            "fullStart": 1356,
                                            "fullEnd": 1361,
                                            "start": 1356,
                                            "end": 1361,
                                            "fullWidth": 5,
                                            "width": 5,
                                            "text": "child",
                                            "value": "child",
                                            "valueText": "child"
                                        },
                                        {
                                            "kind": "CommaToken",
                                            "fullStart": 1361,
                                            "fullEnd": 1363,
                                            "start": 1361,
                                            "end": 1362,
                                            "fullWidth": 2,
                                            "width": 1,
                                            "text": ",",
                                            "value": ",",
                                            "valueText": ",",
                                            "hasTrailingTrivia": true,
                                            "trailingTrivia": [
                                                {
                                                    "kind": "WhitespaceTrivia",
                                                    "text": " "
                                                }
                                            ]
                                        },
                                        {
                                            "kind": "IdentifierName",
                                            "fullStart": 1363,
                                            "fullEnd": 1373,
                                            "start": 1363,
                                            "end": 1373,
                                            "fullWidth": 10,
                                            "width": 10,
                                            "text": "callbackfn",
                                            "value": "callbackfn",
                                            "valueText": "callbackfn"
                                        }
                                    ],
                                    "closeParenToken": {
                                        "kind": "CloseParenToken",
                                        "fullStart": 1373,
                                        "fullEnd": 1374,
                                        "start": 1373,
                                        "end": 1374,
                                        "fullWidth": 1,
                                        "width": 1,
                                        "text": ")",
                                        "value": ")",
                                        "valueText": ")"
                                    }
                                }
                            },
                            "semicolonToken": {
                                "kind": "SemicolonToken",
                                "fullStart": 1374,
                                "fullEnd": 1377,
                                "start": 1374,
                                "end": 1375,
                                "fullWidth": 3,
                                "width": 1,
                                "text": ";",
                                "value": ";",
                                "valueText": ";",
                                "hasTrailingTrivia": true,
                                "hasTrailingNewLine": true,
                                "trailingTrivia": [
                                    {
                                        "kind": "NewLineTrivia",
                                        "text": "\r\n"
                                    }
                                ]
                            }
                        },
                        {
                            "kind": "ReturnStatement",
                            "fullStart": 1377,
                            "fullEnd": 1407,
                            "start": 1387,
                            "end": 1405,
                            "fullWidth": 30,
                            "width": 18,
                            "returnKeyword": {
                                "kind": "ReturnKeyword",
                                "fullStart": 1377,
                                "fullEnd": 1394,
                                "start": 1387,
                                "end": 1393,
                                "fullWidth": 17,
                                "width": 6,
                                "text": "return",
                                "value": "return",
                                "valueText": "return",
                                "hasLeadingTrivia": true,
                                "hasLeadingNewLine": true,
                                "hasTrailingTrivia": true,
                                "leadingTrivia": [
                                    {
                                        "kind": "NewLineTrivia",
                                        "text": "\r\n"
                                    },
                                    {
                                        "kind": "WhitespaceTrivia",
                                        "text": "        "
                                    }
                                ],
                                "trailingTrivia": [
                                    {
                                        "kind": "WhitespaceTrivia",
                                        "text": " "
                                    }
                                ]
                            },
                            "expression": {
                                "kind": "IdentifierName",
                                "fullStart": 1394,
                                "fullEnd": 1404,
                                "start": 1394,
                                "end": 1404,
                                "fullWidth": 10,
                                "width": 10,
                                "text": "testResult",
                                "value": "testResult",
                                "valueText": "testResult"
                            },
                            "semicolonToken": {
                                "kind": "SemicolonToken",
                                "fullStart": 1404,
                                "fullEnd": 1407,
                                "start": 1404,
                                "end": 1405,
                                "fullWidth": 3,
                                "width": 1,
                                "text": ";",
                                "value": ";",
                                "valueText": ";",
                                "hasTrailingTrivia": true,
                                "hasTrailingNewLine": true,
                                "trailingTrivia": [
                                    {
                                        "kind": "NewLineTrivia",
                                        "text": "\r\n"
                                    }
                                ]
                            }
                        }
                    ],
                    "closeBraceToken": {
                        "kind": "CloseBraceToken",
                        "fullStart": 1407,
                        "fullEnd": 1414,
                        "start": 1411,
                        "end": 1412,
                        "fullWidth": 7,
                        "width": 1,
                        "text": "}",
                        "value": "}",
                        "valueText": "}",
                        "hasLeadingTrivia": true,
                        "hasTrailingTrivia": true,
                        "hasTrailingNewLine": true,
                        "leadingTrivia": [
                            {
                                "kind": "WhitespaceTrivia",
                                "text": "    "
                            }
                        ],
                        "trailingTrivia": [
                            {
                                "kind": "NewLineTrivia",
                                "text": "\r\n"
                            }
                        ]
                    }
                }
            },
            {
                "kind": "ExpressionStatement",
                "fullStart": 1414,
                "fullEnd": 1438,
                "start": 1414,
                "end": 1436,
                "fullWidth": 24,
                "width": 22,
                "expression": {
                    "kind": "InvocationExpression",
                    "fullStart": 1414,
                    "fullEnd": 1435,
                    "start": 1414,
                    "end": 1435,
                    "fullWidth": 21,
                    "width": 21,
                    "expression": {
                        "kind": "IdentifierName",
                        "fullStart": 1414,
                        "fullEnd": 1425,
                        "start": 1414,
                        "end": 1425,
                        "fullWidth": 11,
                        "width": 11,
                        "text": "runTestCase",
                        "value": "runTestCase",
                        "valueText": "runTestCase"
                    },
                    "argumentList": {
                        "kind": "ArgumentList",
                        "fullStart": 1425,
                        "fullEnd": 1435,
                        "start": 1425,
                        "end": 1435,
                        "fullWidth": 10,
                        "width": 10,
                        "openParenToken": {
                            "kind": "OpenParenToken",
                            "fullStart": 1425,
                            "fullEnd": 1426,
                            "start": 1425,
                            "end": 1426,
                            "fullWidth": 1,
                            "width": 1,
                            "text": "(",
                            "value": "(",
                            "valueText": "("
                        },
                        "arguments": [
                            {
                                "kind": "IdentifierName",
                                "fullStart": 1426,
                                "fullEnd": 1434,
                                "start": 1426,
                                "end": 1434,
                                "fullWidth": 8,
                                "width": 8,
                                "text": "testcase",
                                "value": "testcase",
                                "valueText": "testcase"
                            }
                        ],
                        "closeParenToken": {
                            "kind": "CloseParenToken",
                            "fullStart": 1434,
                            "fullEnd": 1435,
                            "start": 1434,
                            "end": 1435,
                            "fullWidth": 1,
                            "width": 1,
                            "text": ")",
                            "value": ")",
                            "valueText": ")"
                        }
                    }
                },
                "semicolonToken": {
                    "kind": "SemicolonToken",
                    "fullStart": 1435,
                    "fullEnd": 1438,
                    "start": 1435,
                    "end": 1436,
                    "fullWidth": 3,
                    "width": 1,
                    "text": ";",
                    "value": ";",
                    "valueText": ";",
                    "hasTrailingTrivia": true,
                    "hasTrailingNewLine": true,
                    "trailingTrivia": [
                        {
                            "kind": "NewLineTrivia",
                            "text": "\r\n"
                        }
                    ]
                }
            }
        ],
        "endOfFileToken": {
            "kind": "EndOfFileToken",
            "fullStart": 1438,
            "fullEnd": 1438,
            "start": 1438,
            "end": 1438,
            "fullWidth": 0,
            "width": 0,
            "text": ""
        }
    },
    "lineMap": {
        "lineStarts": [
            0,
            67,
            152,
            232,
            308,
            380,
            385,
            444,
            606,
            611,
            613,
            615,
            638,
            640,
            673,
            675,
            721,
            751,
            795,
            810,
            821,
            823,
            848,
            850,
            895,
            927,
            954,
            970,
            1002,
            1015,
            1017,
            1053,
            1085,
            1087,
            1119,
            1147,
            1149,
            1194,
            1226,
            1254,
            1270,
            1302,
            1315,
            1317,
            1319,
            1377,
            1379,
            1407,
            1414,
            1438
        ],
        "length": 1438
    }
}<|MERGE_RESOLUTION|>--- conflicted
+++ resolved
@@ -252,12 +252,8 @@
                                         "start": 652,
                                         "end": 670,
                                         "fullWidth": 18,
-<<<<<<< HEAD
                                         "width": 18,
-                                        "identifier": {
-=======
                                         "propertyName": {
->>>>>>> 85e84683
                                             "kind": "IdentifierName",
                                             "fullStart": 652,
                                             "fullEnd": 663,
@@ -1020,12 +1016,8 @@
                                         "start": 835,
                                         "end": 845,
                                         "fullWidth": 10,
-<<<<<<< HEAD
                                         "width": 10,
-                                        "identifier": {
-=======
                                         "propertyName": {
->>>>>>> 85e84683
                                             "kind": "IdentifierName",
                                             "fullStart": 835,
                                             "fullEnd": 841,
@@ -1762,12 +1754,8 @@
                                         "start": 1029,
                                         "end": 1050,
                                         "fullWidth": 21,
-<<<<<<< HEAD
                                         "width": 21,
-                                        "identifier": {
-=======
                                         "propertyName": {
->>>>>>> 85e84683
                                             "kind": "IdentifierName",
                                             "fullStart": 1029,
                                             "fullEnd": 1033,
@@ -2141,12 +2129,8 @@
                                         "start": 1099,
                                         "end": 1116,
                                         "fullWidth": 17,
-<<<<<<< HEAD
                                         "width": 17,
-                                        "identifier": {
-=======
                                         "propertyName": {
->>>>>>> 85e84683
                                             "kind": "IdentifierName",
                                             "fullStart": 1099,
                                             "fullEnd": 1105,
