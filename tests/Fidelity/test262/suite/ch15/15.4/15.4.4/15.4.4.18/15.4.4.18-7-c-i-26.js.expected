--- conflicted
+++ resolved
@@ -557,11 +557,8 @@
                                             "start": 740,
                                             "end": 743,
                                             "fullWidth": 3,
-<<<<<<< HEAD
                                             "width": 3,
-=======
                                             "modifiers": [],
->>>>>>> e3c38734
                                             "identifier": {
                                                 "kind": "IdentifierName",
                                                 "fullStart": 740,
@@ -601,11 +598,8 @@
                                             "start": 745,
                                             "end": 748,
                                             "fullWidth": 3,
-<<<<<<< HEAD
                                             "width": 3,
-=======
                                             "modifiers": [],
->>>>>>> e3c38734
                                             "identifier": {
                                                 "kind": "IdentifierName",
                                                 "fullStart": 745,
@@ -645,11 +639,8 @@
                                             "start": 750,
                                             "end": 753,
                                             "fullWidth": 3,
-<<<<<<< HEAD
                                             "width": 3,
-=======
                                             "modifiers": [],
->>>>>>> e3c38734
                                             "identifier": {
                                                 "kind": "IdentifierName",
                                                 "fullStart": 750,
@@ -2194,11 +2185,8 @@
                                                                 "start": 1139,
                                                                 "end": 1140,
                                                                 "fullWidth": 1,
-<<<<<<< HEAD
                                                                 "width": 1,
-=======
                                                                 "modifiers": [],
->>>>>>> e3c38734
                                                                 "identifier": {
                                                                     "kind": "IdentifierName",
                                                                     "fullStart": 1139,
@@ -2238,11 +2226,8 @@
                                                                 "start": 1142,
                                                                 "end": 1143,
                                                                 "fullWidth": 1,
-<<<<<<< HEAD
                                                                 "width": 1,
-=======
                                                                 "modifiers": [],
->>>>>>> e3c38734
                                                                 "identifier": {
                                                                     "kind": "IdentifierName",
                                                                     "fullStart": 1142,
