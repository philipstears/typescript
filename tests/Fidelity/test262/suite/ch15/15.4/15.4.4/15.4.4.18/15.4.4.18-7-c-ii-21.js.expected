{
    "isDeclaration": false,
    "languageVersion": "EcmaScript5",
    "parseOptions": {
        "allowAutomaticSemicolonInsertion": true
    },
    "sourceUnit": {
        "kind": "SourceUnit",
        "fullStart": 0,
        "fullEnd": 1066,
        "start": 559,
        "end": 1066,
        "fullWidth": 1066,
        "width": 507,
        "isIncrementallyUnusable": true,
        "moduleElements": [
            {
                "kind": "FunctionDeclaration",
                "fullStart": 0,
                "fullEnd": 1042,
                "start": 559,
                "end": 1040,
                "fullWidth": 1042,
                "width": 481,
                "modifiers": [],
                "functionKeyword": {
                    "kind": "FunctionKeyword",
                    "fullStart": 0,
                    "fullEnd": 568,
                    "start": 559,
                    "end": 567,
                    "fullWidth": 568,
                    "width": 8,
                    "text": "function",
                    "value": "function",
                    "valueText": "function",
                    "hasLeadingTrivia": true,
                    "hasLeadingComment": true,
                    "hasLeadingNewLine": true,
                    "hasTrailingTrivia": true,
                    "leadingTrivia": [
                        {
                            "kind": "SingleLineCommentTrivia",
                            "text": "/// Copyright (c) 2012 Ecma International.  All rights reserved. "
                        },
                        {
                            "kind": "NewLineTrivia",
                            "text": "\r\n"
                        },
                        {
                            "kind": "SingleLineCommentTrivia",
                            "text": "/// Ecma International makes this code available under the terms and conditions set"
                        },
                        {
                            "kind": "NewLineTrivia",
                            "text": "\r\n"
                        },
                        {
                            "kind": "SingleLineCommentTrivia",
                            "text": "/// forth on http://hg.ecmascript.org/tests/test262/raw-file/tip/LICENSE (the "
                        },
                        {
                            "kind": "NewLineTrivia",
                            "text": "\r\n"
                        },
                        {
                            "kind": "SingleLineCommentTrivia",
                            "text": "/// \"Use Terms\").   Any redistribution of this code must retain the above "
                        },
                        {
                            "kind": "NewLineTrivia",
                            "text": "\r\n"
                        },
                        {
                            "kind": "SingleLineCommentTrivia",
                            "text": "/// copyright and this notice and otherwise comply with the Use Terms."
                        },
                        {
                            "kind": "NewLineTrivia",
                            "text": "\r\n"
                        },
                        {
                            "kind": "MultiLineCommentTrivia",
                            "text": "/**\r\n * @path ch15/15.4/15.4.4/15.4.4.18/15.4.4.18-7-c-ii-21.js\r\n * @description Array.prototype.forEach - callbackfn called with correct parameters (kValue is correct)\r\n */"
                        },
                        {
                            "kind": "NewLineTrivia",
                            "text": "\r\n"
                        },
                        {
                            "kind": "NewLineTrivia",
                            "text": "\r\n"
                        },
                        {
                            "kind": "NewLineTrivia",
                            "text": "\r\n"
                        }
                    ],
                    "trailingTrivia": [
                        {
                            "kind": "WhitespaceTrivia",
                            "text": " "
                        }
                    ]
                },
                "identifier": {
                    "kind": "IdentifierName",
                    "fullStart": 568,
                    "fullEnd": 576,
                    "start": 568,
                    "end": 576,
                    "fullWidth": 8,
                    "width": 8,
                    "text": "testcase",
                    "value": "testcase",
                    "valueText": "testcase"
                },
                "callSignature": {
                    "kind": "CallSignature",
                    "fullStart": 576,
                    "fullEnd": 579,
                    "start": 576,
                    "end": 578,
                    "fullWidth": 3,
                    "width": 2,
                    "parameterList": {
                        "kind": "ParameterList",
                        "fullStart": 576,
                        "fullEnd": 579,
                        "start": 576,
                        "end": 578,
                        "fullWidth": 3,
                        "width": 2,
                        "openParenToken": {
                            "kind": "OpenParenToken",
                            "fullStart": 576,
                            "fullEnd": 577,
                            "start": 576,
                            "end": 577,
                            "fullWidth": 1,
                            "width": 1,
                            "text": "(",
                            "value": "(",
                            "valueText": "("
                        },
                        "parameters": [],
                        "closeParenToken": {
                            "kind": "CloseParenToken",
                            "fullStart": 577,
                            "fullEnd": 579,
                            "start": 577,
                            "end": 578,
                            "fullWidth": 2,
                            "width": 1,
                            "text": ")",
                            "value": ")",
                            "valueText": ")",
                            "hasTrailingTrivia": true,
                            "trailingTrivia": [
                                {
                                    "kind": "WhitespaceTrivia",
                                    "text": " "
                                }
                            ]
                        }
                    }
                },
                "block": {
                    "kind": "Block",
                    "fullStart": 579,
                    "fullEnd": 1042,
                    "start": 579,
                    "end": 1040,
                    "fullWidth": 463,
                    "width": 461,
                    "openBraceToken": {
                        "kind": "OpenBraceToken",
                        "fullStart": 579,
                        "fullEnd": 582,
                        "start": 579,
                        "end": 580,
                        "fullWidth": 3,
                        "width": 1,
                        "text": "{",
                        "value": "{",
                        "valueText": "{",
                        "hasTrailingTrivia": true,
                        "hasTrailingNewLine": true,
                        "trailingTrivia": [
                            {
                                "kind": "NewLineTrivia",
                                "text": "\r\n"
                            }
                        ]
                    },
                    "statements": [
                        {
                            "kind": "VariableStatement",
                            "fullStart": 582,
                            "fullEnd": 616,
                            "start": 592,
                            "end": 614,
                            "fullWidth": 34,
                            "width": 22,
                            "modifiers": [],
                            "variableDeclaration": {
                                "kind": "VariableDeclaration",
                                "fullStart": 582,
                                "fullEnd": 613,
                                "start": 592,
                                "end": 613,
                                "fullWidth": 31,
                                "width": 21,
                                "varKeyword": {
                                    "kind": "VarKeyword",
                                    "fullStart": 582,
                                    "fullEnd": 596,
                                    "start": 592,
                                    "end": 595,
                                    "fullWidth": 14,
                                    "width": 3,
                                    "text": "var",
                                    "value": "var",
                                    "valueText": "var",
                                    "hasLeadingTrivia": true,
                                    "hasLeadingNewLine": true,
                                    "hasTrailingTrivia": true,
                                    "leadingTrivia": [
                                        {
                                            "kind": "NewLineTrivia",
                                            "text": "\r\n"
                                        },
                                        {
                                            "kind": "WhitespaceTrivia",
                                            "text": "        "
                                        }
                                    ],
                                    "trailingTrivia": [
                                        {
                                            "kind": "WhitespaceTrivia",
                                            "text": " "
                                        }
                                    ]
                                },
                                "variableDeclarators": [
                                    {
                                        "kind": "VariableDeclarator",
                                        "fullStart": 596,
                                        "fullEnd": 613,
                                        "start": 596,
                                        "end": 613,
                                        "fullWidth": 17,
<<<<<<< HEAD
                                        "width": 17,
                                        "identifier": {
=======
                                        "propertyName": {
>>>>>>> 85e84683
                                            "kind": "IdentifierName",
                                            "fullStart": 596,
                                            "fullEnd": 606,
                                            "start": 596,
                                            "end": 605,
                                            "fullWidth": 10,
                                            "width": 9,
                                            "text": "resultOne",
                                            "value": "resultOne",
                                            "valueText": "resultOne",
                                            "hasTrailingTrivia": true,
                                            "trailingTrivia": [
                                                {
                                                    "kind": "WhitespaceTrivia",
                                                    "text": " "
                                                }
                                            ]
                                        },
                                        "equalsValueClause": {
                                            "kind": "EqualsValueClause",
                                            "fullStart": 606,
                                            "fullEnd": 613,
                                            "start": 606,
                                            "end": 613,
                                            "fullWidth": 7,
                                            "width": 7,
                                            "equalsToken": {
                                                "kind": "EqualsToken",
                                                "fullStart": 606,
                                                "fullEnd": 608,
                                                "start": 606,
                                                "end": 607,
                                                "fullWidth": 2,
                                                "width": 1,
                                                "text": "=",
                                                "value": "=",
                                                "valueText": "=",
                                                "hasTrailingTrivia": true,
                                                "trailingTrivia": [
                                                    {
                                                        "kind": "WhitespaceTrivia",
                                                        "text": " "
                                                    }
                                                ]
                                            },
                                            "value": {
                                                "kind": "FalseKeyword",
                                                "fullStart": 608,
                                                "fullEnd": 613,
                                                "start": 608,
                                                "end": 613,
                                                "fullWidth": 5,
                                                "width": 5,
                                                "text": "false",
                                                "value": false,
                                                "valueText": "false"
                                            }
                                        }
                                    }
                                ]
                            },
                            "semicolonToken": {
                                "kind": "SemicolonToken",
                                "fullStart": 613,
                                "fullEnd": 616,
                                "start": 613,
                                "end": 614,
                                "fullWidth": 3,
                                "width": 1,
                                "text": ";",
                                "value": ";",
                                "valueText": ";",
                                "hasTrailingTrivia": true,
                                "hasTrailingNewLine": true,
                                "trailingTrivia": [
                                    {
                                        "kind": "NewLineTrivia",
                                        "text": "\r\n"
                                    }
                                ]
                            }
                        },
                        {
                            "kind": "VariableStatement",
                            "fullStart": 616,
                            "fullEnd": 648,
                            "start": 624,
                            "end": 646,
                            "fullWidth": 32,
                            "width": 22,
                            "modifiers": [],
                            "variableDeclaration": {
                                "kind": "VariableDeclaration",
                                "fullStart": 616,
                                "fullEnd": 645,
                                "start": 624,
                                "end": 645,
                                "fullWidth": 29,
                                "width": 21,
                                "varKeyword": {
                                    "kind": "VarKeyword",
                                    "fullStart": 616,
                                    "fullEnd": 628,
                                    "start": 624,
                                    "end": 627,
                                    "fullWidth": 12,
                                    "width": 3,
                                    "text": "var",
                                    "value": "var",
                                    "valueText": "var",
                                    "hasLeadingTrivia": true,
                                    "hasTrailingTrivia": true,
                                    "leadingTrivia": [
                                        {
                                            "kind": "WhitespaceTrivia",
                                            "text": "        "
                                        }
                                    ],
                                    "trailingTrivia": [
                                        {
                                            "kind": "WhitespaceTrivia",
                                            "text": " "
                                        }
                                    ]
                                },
                                "variableDeclarators": [
                                    {
                                        "kind": "VariableDeclarator",
                                        "fullStart": 628,
                                        "fullEnd": 645,
                                        "start": 628,
                                        "end": 645,
                                        "fullWidth": 17,
<<<<<<< HEAD
                                        "width": 17,
                                        "identifier": {
=======
                                        "propertyName": {
>>>>>>> 85e84683
                                            "kind": "IdentifierName",
                                            "fullStart": 628,
                                            "fullEnd": 638,
                                            "start": 628,
                                            "end": 637,
                                            "fullWidth": 10,
                                            "width": 9,
                                            "text": "resultTwo",
                                            "value": "resultTwo",
                                            "valueText": "resultTwo",
                                            "hasTrailingTrivia": true,
                                            "trailingTrivia": [
                                                {
                                                    "kind": "WhitespaceTrivia",
                                                    "text": " "
                                                }
                                            ]
                                        },
                                        "equalsValueClause": {
                                            "kind": "EqualsValueClause",
                                            "fullStart": 638,
                                            "fullEnd": 645,
                                            "start": 638,
                                            "end": 645,
                                            "fullWidth": 7,
                                            "width": 7,
                                            "equalsToken": {
                                                "kind": "EqualsToken",
                                                "fullStart": 638,
                                                "fullEnd": 640,
                                                "start": 638,
                                                "end": 639,
                                                "fullWidth": 2,
                                                "width": 1,
                                                "text": "=",
                                                "value": "=",
                                                "valueText": "=",
                                                "hasTrailingTrivia": true,
                                                "trailingTrivia": [
                                                    {
                                                        "kind": "WhitespaceTrivia",
                                                        "text": " "
                                                    }
                                                ]
                                            },
                                            "value": {
                                                "kind": "FalseKeyword",
                                                "fullStart": 640,
                                                "fullEnd": 645,
                                                "start": 640,
                                                "end": 645,
                                                "fullWidth": 5,
                                                "width": 5,
                                                "text": "false",
                                                "value": false,
                                                "valueText": "false"
                                            }
                                        }
                                    }
                                ]
                            },
                            "semicolonToken": {
                                "kind": "SemicolonToken",
                                "fullStart": 645,
                                "fullEnd": 648,
                                "start": 645,
                                "end": 646,
                                "fullWidth": 3,
                                "width": 1,
                                "text": ";",
                                "value": ";",
                                "valueText": ";",
                                "hasTrailingTrivia": true,
                                "hasTrailingNewLine": true,
                                "trailingTrivia": [
                                    {
                                        "kind": "NewLineTrivia",
                                        "text": "\r\n"
                                    }
                                ]
                            }
                        },
                        {
                            "kind": "FunctionDeclaration",
                            "fullStart": 648,
                            "fullEnd": 887,
                            "start": 658,
                            "end": 885,
                            "fullWidth": 239,
                            "width": 227,
                            "modifiers": [],
                            "functionKeyword": {
                                "kind": "FunctionKeyword",
                                "fullStart": 648,
                                "fullEnd": 667,
                                "start": 658,
                                "end": 666,
                                "fullWidth": 19,
                                "width": 8,
                                "text": "function",
                                "value": "function",
                                "valueText": "function",
                                "hasLeadingTrivia": true,
                                "hasLeadingNewLine": true,
                                "hasTrailingTrivia": true,
                                "leadingTrivia": [
                                    {
                                        "kind": "NewLineTrivia",
                                        "text": "\r\n"
                                    },
                                    {
                                        "kind": "WhitespaceTrivia",
                                        "text": "        "
                                    }
                                ],
                                "trailingTrivia": [
                                    {
                                        "kind": "WhitespaceTrivia",
                                        "text": " "
                                    }
                                ]
                            },
                            "identifier": {
                                "kind": "IdentifierName",
                                "fullStart": 667,
                                "fullEnd": 677,
                                "start": 667,
                                "end": 677,
                                "fullWidth": 10,
                                "width": 10,
                                "text": "callbackfn",
                                "value": "callbackfn",
                                "valueText": "callbackfn"
                            },
                            "callSignature": {
                                "kind": "CallSignature",
                                "fullStart": 677,
                                "fullEnd": 693,
                                "start": 677,
                                "end": 692,
                                "fullWidth": 16,
                                "width": 15,
                                "parameterList": {
                                    "kind": "ParameterList",
                                    "fullStart": 677,
                                    "fullEnd": 693,
                                    "start": 677,
                                    "end": 692,
                                    "fullWidth": 16,
                                    "width": 15,
                                    "openParenToken": {
                                        "kind": "OpenParenToken",
                                        "fullStart": 677,
                                        "fullEnd": 678,
                                        "start": 677,
                                        "end": 678,
                                        "fullWidth": 1,
                                        "width": 1,
                                        "text": "(",
                                        "value": "(",
                                        "valueText": "("
                                    },
                                    "parameters": [
                                        {
                                            "kind": "Parameter",
                                            "fullStart": 678,
                                            "fullEnd": 681,
                                            "start": 678,
                                            "end": 681,
                                            "fullWidth": 3,
                                            "width": 3,
                                            "modifiers": [],
                                            "identifier": {
                                                "kind": "IdentifierName",
                                                "fullStart": 678,
                                                "fullEnd": 681,
                                                "start": 678,
                                                "end": 681,
                                                "fullWidth": 3,
                                                "width": 3,
                                                "text": "val",
                                                "value": "val",
                                                "valueText": "val"
                                            }
                                        },
                                        {
                                            "kind": "CommaToken",
                                            "fullStart": 681,
                                            "fullEnd": 683,
                                            "start": 681,
                                            "end": 682,
                                            "fullWidth": 2,
                                            "width": 1,
                                            "text": ",",
                                            "value": ",",
                                            "valueText": ",",
                                            "hasTrailingTrivia": true,
                                            "trailingTrivia": [
                                                {
                                                    "kind": "WhitespaceTrivia",
                                                    "text": " "
                                                }
                                            ]
                                        },
                                        {
                                            "kind": "Parameter",
                                            "fullStart": 683,
                                            "fullEnd": 686,
                                            "start": 683,
                                            "end": 686,
                                            "fullWidth": 3,
                                            "width": 3,
                                            "modifiers": [],
                                            "identifier": {
                                                "kind": "IdentifierName",
                                                "fullStart": 683,
                                                "fullEnd": 686,
                                                "start": 683,
                                                "end": 686,
                                                "fullWidth": 3,
                                                "width": 3,
                                                "text": "idx",
                                                "value": "idx",
                                                "valueText": "idx"
                                            }
                                        },
                                        {
                                            "kind": "CommaToken",
                                            "fullStart": 686,
                                            "fullEnd": 688,
                                            "start": 686,
                                            "end": 687,
                                            "fullWidth": 2,
                                            "width": 1,
                                            "text": ",",
                                            "value": ",",
                                            "valueText": ",",
                                            "hasTrailingTrivia": true,
                                            "trailingTrivia": [
                                                {
                                                    "kind": "WhitespaceTrivia",
                                                    "text": " "
                                                }
                                            ]
                                        },
                                        {
                                            "kind": "Parameter",
                                            "fullStart": 688,
                                            "fullEnd": 691,
                                            "start": 688,
                                            "end": 691,
                                            "fullWidth": 3,
                                            "width": 3,
                                            "modifiers": [],
                                            "identifier": {
                                                "kind": "IdentifierName",
                                                "fullStart": 688,
                                                "fullEnd": 691,
                                                "start": 688,
                                                "end": 691,
                                                "fullWidth": 3,
                                                "width": 3,
                                                "text": "obj",
                                                "value": "obj",
                                                "valueText": "obj"
                                            }
                                        }
                                    ],
                                    "closeParenToken": {
                                        "kind": "CloseParenToken",
                                        "fullStart": 691,
                                        "fullEnd": 693,
                                        "start": 691,
                                        "end": 692,
                                        "fullWidth": 2,
                                        "width": 1,
                                        "text": ")",
                                        "value": ")",
                                        "valueText": ")",
                                        "hasTrailingTrivia": true,
                                        "trailingTrivia": [
                                            {
                                                "kind": "WhitespaceTrivia",
                                                "text": " "
                                            }
                                        ]
                                    }
                                }
                            },
                            "block": {
                                "kind": "Block",
                                "fullStart": 693,
                                "fullEnd": 887,
                                "start": 693,
                                "end": 885,
                                "fullWidth": 194,
                                "width": 192,
                                "openBraceToken": {
                                    "kind": "OpenBraceToken",
                                    "fullStart": 693,
                                    "fullEnd": 696,
                                    "start": 693,
                                    "end": 694,
                                    "fullWidth": 3,
                                    "width": 1,
                                    "text": "{",
                                    "value": "{",
                                    "valueText": "{",
                                    "hasTrailingTrivia": true,
                                    "hasTrailingNewLine": true,
                                    "trailingTrivia": [
                                        {
                                            "kind": "NewLineTrivia",
                                            "text": "\r\n"
                                        }
                                    ]
                                },
                                "statements": [
                                    {
                                        "kind": "IfStatement",
                                        "fullStart": 696,
                                        "fullEnd": 784,
                                        "start": 708,
                                        "end": 782,
                                        "fullWidth": 88,
                                        "width": 74,
                                        "ifKeyword": {
                                            "kind": "IfKeyword",
                                            "fullStart": 696,
                                            "fullEnd": 711,
                                            "start": 708,
                                            "end": 710,
                                            "fullWidth": 15,
                                            "width": 2,
                                            "text": "if",
                                            "value": "if",
                                            "valueText": "if",
                                            "hasLeadingTrivia": true,
                                            "hasTrailingTrivia": true,
                                            "leadingTrivia": [
                                                {
                                                    "kind": "WhitespaceTrivia",
                                                    "text": "            "
                                                }
                                            ],
                                            "trailingTrivia": [
                                                {
                                                    "kind": "WhitespaceTrivia",
                                                    "text": " "
                                                }
                                            ]
                                        },
                                        "openParenToken": {
                                            "kind": "OpenParenToken",
                                            "fullStart": 711,
                                            "fullEnd": 712,
                                            "start": 711,
                                            "end": 712,
                                            "fullWidth": 1,
                                            "width": 1,
                                            "text": "(",
                                            "value": "(",
                                            "valueText": "("
                                        },
                                        "condition": {
                                            "kind": "EqualsExpression",
                                            "fullStart": 712,
                                            "fullEnd": 721,
                                            "start": 712,
                                            "end": 721,
                                            "fullWidth": 9,
                                            "width": 9,
                                            "left": {
                                                "kind": "IdentifierName",
                                                "fullStart": 712,
                                                "fullEnd": 716,
                                                "start": 712,
                                                "end": 715,
                                                "fullWidth": 4,
                                                "width": 3,
                                                "text": "idx",
                                                "value": "idx",
                                                "valueText": "idx",
                                                "hasTrailingTrivia": true,
                                                "trailingTrivia": [
                                                    {
                                                        "kind": "WhitespaceTrivia",
                                                        "text": " "
                                                    }
                                                ]
                                            },
                                            "operatorToken": {
                                                "kind": "EqualsEqualsEqualsToken",
                                                "fullStart": 716,
                                                "fullEnd": 720,
                                                "start": 716,
                                                "end": 719,
                                                "fullWidth": 4,
                                                "width": 3,
                                                "text": "===",
                                                "value": "===",
                                                "valueText": "===",
                                                "hasTrailingTrivia": true,
                                                "trailingTrivia": [
                                                    {
                                                        "kind": "WhitespaceTrivia",
                                                        "text": " "
                                                    }
                                                ]
                                            },
                                            "right": {
                                                "kind": "NumericLiteral",
                                                "fullStart": 720,
                                                "fullEnd": 721,
                                                "start": 720,
                                                "end": 721,
                                                "fullWidth": 1,
                                                "width": 1,
                                                "text": "0",
                                                "value": 0,
                                                "valueText": "0"
                                            }
                                        },
                                        "closeParenToken": {
                                            "kind": "CloseParenToken",
                                            "fullStart": 721,
                                            "fullEnd": 723,
                                            "start": 721,
                                            "end": 722,
                                            "fullWidth": 2,
                                            "width": 1,
                                            "text": ")",
                                            "value": ")",
                                            "valueText": ")",
                                            "hasTrailingTrivia": true,
                                            "trailingTrivia": [
                                                {
                                                    "kind": "WhitespaceTrivia",
                                                    "text": " "
                                                }
                                            ]
                                        },
                                        "statement": {
                                            "kind": "Block",
                                            "fullStart": 723,
                                            "fullEnd": 784,
                                            "start": 723,
                                            "end": 782,
                                            "fullWidth": 61,
                                            "width": 59,
                                            "openBraceToken": {
                                                "kind": "OpenBraceToken",
                                                "fullStart": 723,
                                                "fullEnd": 726,
                                                "start": 723,
                                                "end": 724,
                                                "fullWidth": 3,
                                                "width": 1,
                                                "text": "{",
                                                "value": "{",
                                                "valueText": "{",
                                                "hasTrailingTrivia": true,
                                                "hasTrailingNewLine": true,
                                                "trailingTrivia": [
                                                    {
                                                        "kind": "NewLineTrivia",
                                                        "text": "\r\n"
                                                    }
                                                ]
                                            },
                                            "statements": [
                                                {
                                                    "kind": "ExpressionStatement",
                                                    "fullStart": 726,
                                                    "fullEnd": 769,
                                                    "start": 742,
                                                    "end": 767,
                                                    "fullWidth": 43,
                                                    "width": 25,
                                                    "expression": {
                                                        "kind": "AssignmentExpression",
                                                        "fullStart": 726,
                                                        "fullEnd": 766,
                                                        "start": 742,
                                                        "end": 766,
                                                        "fullWidth": 40,
                                                        "width": 24,
                                                        "left": {
                                                            "kind": "IdentifierName",
                                                            "fullStart": 726,
                                                            "fullEnd": 752,
                                                            "start": 742,
                                                            "end": 751,
                                                            "fullWidth": 26,
                                                            "width": 9,
                                                            "text": "resultOne",
                                                            "value": "resultOne",
                                                            "valueText": "resultOne",
                                                            "hasLeadingTrivia": true,
                                                            "hasTrailingTrivia": true,
                                                            "leadingTrivia": [
                                                                {
                                                                    "kind": "WhitespaceTrivia",
                                                                    "text": "                "
                                                                }
                                                            ],
                                                            "trailingTrivia": [
                                                                {
                                                                    "kind": "WhitespaceTrivia",
                                                                    "text": " "
                                                                }
                                                            ]
                                                        },
                                                        "operatorToken": {
                                                            "kind": "EqualsToken",
                                                            "fullStart": 752,
                                                            "fullEnd": 754,
                                                            "start": 752,
                                                            "end": 753,
                                                            "fullWidth": 2,
                                                            "width": 1,
                                                            "text": "=",
                                                            "value": "=",
                                                            "valueText": "=",
                                                            "hasTrailingTrivia": true,
                                                            "trailingTrivia": [
                                                                {
                                                                    "kind": "WhitespaceTrivia",
                                                                    "text": " "
                                                                }
                                                            ]
                                                        },
                                                        "right": {
                                                            "kind": "ParenthesizedExpression",
                                                            "fullStart": 754,
                                                            "fullEnd": 766,
                                                            "start": 754,
                                                            "end": 766,
                                                            "fullWidth": 12,
                                                            "width": 12,
                                                            "openParenToken": {
                                                                "kind": "OpenParenToken",
                                                                "fullStart": 754,
                                                                "fullEnd": 755,
                                                                "start": 754,
                                                                "end": 755,
                                                                "fullWidth": 1,
                                                                "width": 1,
                                                                "text": "(",
                                                                "value": "(",
                                                                "valueText": "("
                                                            },
                                                            "expression": {
                                                                "kind": "EqualsExpression",
                                                                "fullStart": 755,
                                                                "fullEnd": 765,
                                                                "start": 755,
                                                                "end": 765,
                                                                "fullWidth": 10,
                                                                "width": 10,
                                                                "left": {
                                                                    "kind": "IdentifierName",
                                                                    "fullStart": 755,
                                                                    "fullEnd": 759,
                                                                    "start": 755,
                                                                    "end": 758,
                                                                    "fullWidth": 4,
                                                                    "width": 3,
                                                                    "text": "val",
                                                                    "value": "val",
                                                                    "valueText": "val",
                                                                    "hasTrailingTrivia": true,
                                                                    "trailingTrivia": [
                                                                        {
                                                                            "kind": "WhitespaceTrivia",
                                                                            "text": " "
                                                                        }
                                                                    ]
                                                                },
                                                                "operatorToken": {
                                                                    "kind": "EqualsEqualsEqualsToken",
                                                                    "fullStart": 759,
                                                                    "fullEnd": 763,
                                                                    "start": 759,
                                                                    "end": 762,
                                                                    "fullWidth": 4,
                                                                    "width": 3,
                                                                    "text": "===",
                                                                    "value": "===",
                                                                    "valueText": "===",
                                                                    "hasTrailingTrivia": true,
                                                                    "trailingTrivia": [
                                                                        {
                                                                            "kind": "WhitespaceTrivia",
                                                                            "text": " "
                                                                        }
                                                                    ]
                                                                },
                                                                "right": {
                                                                    "kind": "NumericLiteral",
                                                                    "fullStart": 763,
                                                                    "fullEnd": 765,
                                                                    "start": 763,
                                                                    "end": 765,
                                                                    "fullWidth": 2,
                                                                    "width": 2,
                                                                    "text": "11",
                                                                    "value": 11,
                                                                    "valueText": "11"
                                                                }
                                                            },
                                                            "closeParenToken": {
                                                                "kind": "CloseParenToken",
                                                                "fullStart": 765,
                                                                "fullEnd": 766,
                                                                "start": 765,
                                                                "end": 766,
                                                                "fullWidth": 1,
                                                                "width": 1,
                                                                "text": ")",
                                                                "value": ")",
                                                                "valueText": ")"
                                                            }
                                                        }
                                                    },
                                                    "semicolonToken": {
                                                        "kind": "SemicolonToken",
                                                        "fullStart": 766,
                                                        "fullEnd": 769,
                                                        "start": 766,
                                                        "end": 767,
                                                        "fullWidth": 3,
                                                        "width": 1,
                                                        "text": ";",
                                                        "value": ";",
                                                        "valueText": ";",
                                                        "hasTrailingTrivia": true,
                                                        "hasTrailingNewLine": true,
                                                        "trailingTrivia": [
                                                            {
                                                                "kind": "NewLineTrivia",
                                                                "text": "\r\n"
                                                            }
                                                        ]
                                                    }
                                                }
                                            ],
                                            "closeBraceToken": {
                                                "kind": "CloseBraceToken",
                                                "fullStart": 769,
                                                "fullEnd": 784,
                                                "start": 781,
                                                "end": 782,
                                                "fullWidth": 15,
                                                "width": 1,
                                                "text": "}",
                                                "value": "}",
                                                "valueText": "}",
                                                "hasLeadingTrivia": true,
                                                "hasTrailingTrivia": true,
                                                "hasTrailingNewLine": true,
                                                "leadingTrivia": [
                                                    {
                                                        "kind": "WhitespaceTrivia",
                                                        "text": "            "
                                                    }
                                                ],
                                                "trailingTrivia": [
                                                    {
                                                        "kind": "NewLineTrivia",
                                                        "text": "\r\n"
                                                    }
                                                ]
                                            }
                                        }
                                    },
                                    {
                                        "kind": "IfStatement",
                                        "fullStart": 784,
                                        "fullEnd": 874,
                                        "start": 798,
                                        "end": 872,
                                        "fullWidth": 90,
                                        "width": 74,
                                        "ifKeyword": {
                                            "kind": "IfKeyword",
                                            "fullStart": 784,
                                            "fullEnd": 801,
                                            "start": 798,
                                            "end": 800,
                                            "fullWidth": 17,
                                            "width": 2,
                                            "text": "if",
                                            "value": "if",
                                            "valueText": "if",
                                            "hasLeadingTrivia": true,
                                            "hasLeadingNewLine": true,
                                            "hasTrailingTrivia": true,
                                            "leadingTrivia": [
                                                {
                                                    "kind": "NewLineTrivia",
                                                    "text": "\r\n"
                                                },
                                                {
                                                    "kind": "WhitespaceTrivia",
                                                    "text": "            "
                                                }
                                            ],
                                            "trailingTrivia": [
                                                {
                                                    "kind": "WhitespaceTrivia",
                                                    "text": " "
                                                }
                                            ]
                                        },
                                        "openParenToken": {
                                            "kind": "OpenParenToken",
                                            "fullStart": 801,
                                            "fullEnd": 802,
                                            "start": 801,
                                            "end": 802,
                                            "fullWidth": 1,
                                            "width": 1,
                                            "text": "(",
                                            "value": "(",
                                            "valueText": "("
                                        },
                                        "condition": {
                                            "kind": "EqualsExpression",
                                            "fullStart": 802,
                                            "fullEnd": 811,
                                            "start": 802,
                                            "end": 811,
                                            "fullWidth": 9,
                                            "width": 9,
                                            "left": {
                                                "kind": "IdentifierName",
                                                "fullStart": 802,
                                                "fullEnd": 806,
                                                "start": 802,
                                                "end": 805,
                                                "fullWidth": 4,
                                                "width": 3,
                                                "text": "idx",
                                                "value": "idx",
                                                "valueText": "idx",
                                                "hasTrailingTrivia": true,
                                                "trailingTrivia": [
                                                    {
                                                        "kind": "WhitespaceTrivia",
                                                        "text": " "
                                                    }
                                                ]
                                            },
                                            "operatorToken": {
                                                "kind": "EqualsEqualsEqualsToken",
                                                "fullStart": 806,
                                                "fullEnd": 810,
                                                "start": 806,
                                                "end": 809,
                                                "fullWidth": 4,
                                                "width": 3,
                                                "text": "===",
                                                "value": "===",
                                                "valueText": "===",
                                                "hasTrailingTrivia": true,
                                                "trailingTrivia": [
                                                    {
                                                        "kind": "WhitespaceTrivia",
                                                        "text": " "
                                                    }
                                                ]
                                            },
                                            "right": {
                                                "kind": "NumericLiteral",
                                                "fullStart": 810,
                                                "fullEnd": 811,
                                                "start": 810,
                                                "end": 811,
                                                "fullWidth": 1,
                                                "width": 1,
                                                "text": "1",
                                                "value": 1,
                                                "valueText": "1"
                                            }
                                        },
                                        "closeParenToken": {
                                            "kind": "CloseParenToken",
                                            "fullStart": 811,
                                            "fullEnd": 813,
                                            "start": 811,
                                            "end": 812,
                                            "fullWidth": 2,
                                            "width": 1,
                                            "text": ")",
                                            "value": ")",
                                            "valueText": ")",
                                            "hasTrailingTrivia": true,
                                            "trailingTrivia": [
                                                {
                                                    "kind": "WhitespaceTrivia",
                                                    "text": " "
                                                }
                                            ]
                                        },
                                        "statement": {
                                            "kind": "Block",
                                            "fullStart": 813,
                                            "fullEnd": 874,
                                            "start": 813,
                                            "end": 872,
                                            "fullWidth": 61,
                                            "width": 59,
                                            "openBraceToken": {
                                                "kind": "OpenBraceToken",
                                                "fullStart": 813,
                                                "fullEnd": 816,
                                                "start": 813,
                                                "end": 814,
                                                "fullWidth": 3,
                                                "width": 1,
                                                "text": "{",
                                                "value": "{",
                                                "valueText": "{",
                                                "hasTrailingTrivia": true,
                                                "hasTrailingNewLine": true,
                                                "trailingTrivia": [
                                                    {
                                                        "kind": "NewLineTrivia",
                                                        "text": "\r\n"
                                                    }
                                                ]
                                            },
                                            "statements": [
                                                {
                                                    "kind": "ExpressionStatement",
                                                    "fullStart": 816,
                                                    "fullEnd": 859,
                                                    "start": 832,
                                                    "end": 857,
                                                    "fullWidth": 43,
                                                    "width": 25,
                                                    "expression": {
                                                        "kind": "AssignmentExpression",
                                                        "fullStart": 816,
                                                        "fullEnd": 856,
                                                        "start": 832,
                                                        "end": 856,
                                                        "fullWidth": 40,
                                                        "width": 24,
                                                        "left": {
                                                            "kind": "IdentifierName",
                                                            "fullStart": 816,
                                                            "fullEnd": 842,
                                                            "start": 832,
                                                            "end": 841,
                                                            "fullWidth": 26,
                                                            "width": 9,
                                                            "text": "resultTwo",
                                                            "value": "resultTwo",
                                                            "valueText": "resultTwo",
                                                            "hasLeadingTrivia": true,
                                                            "hasTrailingTrivia": true,
                                                            "leadingTrivia": [
                                                                {
                                                                    "kind": "WhitespaceTrivia",
                                                                    "text": "                "
                                                                }
                                                            ],
                                                            "trailingTrivia": [
                                                                {
                                                                    "kind": "WhitespaceTrivia",
                                                                    "text": " "
                                                                }
                                                            ]
                                                        },
                                                        "operatorToken": {
                                                            "kind": "EqualsToken",
                                                            "fullStart": 842,
                                                            "fullEnd": 844,
                                                            "start": 842,
                                                            "end": 843,
                                                            "fullWidth": 2,
                                                            "width": 1,
                                                            "text": "=",
                                                            "value": "=",
                                                            "valueText": "=",
                                                            "hasTrailingTrivia": true,
                                                            "trailingTrivia": [
                                                                {
                                                                    "kind": "WhitespaceTrivia",
                                                                    "text": " "
                                                                }
                                                            ]
                                                        },
                                                        "right": {
                                                            "kind": "ParenthesizedExpression",
                                                            "fullStart": 844,
                                                            "fullEnd": 856,
                                                            "start": 844,
                                                            "end": 856,
                                                            "fullWidth": 12,
                                                            "width": 12,
                                                            "openParenToken": {
                                                                "kind": "OpenParenToken",
                                                                "fullStart": 844,
                                                                "fullEnd": 845,
                                                                "start": 844,
                                                                "end": 845,
                                                                "fullWidth": 1,
                                                                "width": 1,
                                                                "text": "(",
                                                                "value": "(",
                                                                "valueText": "("
                                                            },
                                                            "expression": {
                                                                "kind": "EqualsExpression",
                                                                "fullStart": 845,
                                                                "fullEnd": 855,
                                                                "start": 845,
                                                                "end": 855,
                                                                "fullWidth": 10,
                                                                "width": 10,
                                                                "left": {
                                                                    "kind": "IdentifierName",
                                                                    "fullStart": 845,
                                                                    "fullEnd": 849,
                                                                    "start": 845,
                                                                    "end": 848,
                                                                    "fullWidth": 4,
                                                                    "width": 3,
                                                                    "text": "val",
                                                                    "value": "val",
                                                                    "valueText": "val",
                                                                    "hasTrailingTrivia": true,
                                                                    "trailingTrivia": [
                                                                        {
                                                                            "kind": "WhitespaceTrivia",
                                                                            "text": " "
                                                                        }
                                                                    ]
                                                                },
                                                                "operatorToken": {
                                                                    "kind": "EqualsEqualsEqualsToken",
                                                                    "fullStart": 849,
                                                                    "fullEnd": 853,
                                                                    "start": 849,
                                                                    "end": 852,
                                                                    "fullWidth": 4,
                                                                    "width": 3,
                                                                    "text": "===",
                                                                    "value": "===",
                                                                    "valueText": "===",
                                                                    "hasTrailingTrivia": true,
                                                                    "trailingTrivia": [
                                                                        {
                                                                            "kind": "WhitespaceTrivia",
                                                                            "text": " "
                                                                        }
                                                                    ]
                                                                },
                                                                "right": {
                                                                    "kind": "NumericLiteral",
                                                                    "fullStart": 853,
                                                                    "fullEnd": 855,
                                                                    "start": 853,
                                                                    "end": 855,
                                                                    "fullWidth": 2,
                                                                    "width": 2,
                                                                    "text": "12",
                                                                    "value": 12,
                                                                    "valueText": "12"
                                                                }
                                                            },
                                                            "closeParenToken": {
                                                                "kind": "CloseParenToken",
                                                                "fullStart": 855,
                                                                "fullEnd": 856,
                                                                "start": 855,
                                                                "end": 856,
                                                                "fullWidth": 1,
                                                                "width": 1,
                                                                "text": ")",
                                                                "value": ")",
                                                                "valueText": ")"
                                                            }
                                                        }
                                                    },
                                                    "semicolonToken": {
                                                        "kind": "SemicolonToken",
                                                        "fullStart": 856,
                                                        "fullEnd": 859,
                                                        "start": 856,
                                                        "end": 857,
                                                        "fullWidth": 3,
                                                        "width": 1,
                                                        "text": ";",
                                                        "value": ";",
                                                        "valueText": ";",
                                                        "hasTrailingTrivia": true,
                                                        "hasTrailingNewLine": true,
                                                        "trailingTrivia": [
                                                            {
                                                                "kind": "NewLineTrivia",
                                                                "text": "\r\n"
                                                            }
                                                        ]
                                                    }
                                                }
                                            ],
                                            "closeBraceToken": {
                                                "kind": "CloseBraceToken",
                                                "fullStart": 859,
                                                "fullEnd": 874,
                                                "start": 871,
                                                "end": 872,
                                                "fullWidth": 15,
                                                "width": 1,
                                                "text": "}",
                                                "value": "}",
                                                "valueText": "}",
                                                "hasLeadingTrivia": true,
                                                "hasTrailingTrivia": true,
                                                "hasTrailingNewLine": true,
                                                "leadingTrivia": [
                                                    {
                                                        "kind": "WhitespaceTrivia",
                                                        "text": "            "
                                                    }
                                                ],
                                                "trailingTrivia": [
                                                    {
                                                        "kind": "NewLineTrivia",
                                                        "text": "\r\n"
                                                    }
                                                ]
                                            }
                                        }
                                    }
                                ],
                                "closeBraceToken": {
                                    "kind": "CloseBraceToken",
                                    "fullStart": 874,
                                    "fullEnd": 887,
                                    "start": 884,
                                    "end": 885,
                                    "fullWidth": 13,
                                    "width": 1,
                                    "text": "}",
                                    "value": "}",
                                    "valueText": "}",
                                    "hasLeadingTrivia": true,
                                    "hasLeadingNewLine": true,
                                    "hasTrailingTrivia": true,
                                    "hasTrailingNewLine": true,
                                    "leadingTrivia": [
                                        {
                                            "kind": "NewLineTrivia",
                                            "text": "\r\n"
                                        },
                                        {
                                            "kind": "WhitespaceTrivia",
                                            "text": "        "
                                        }
                                    ],
                                    "trailingTrivia": [
                                        {
                                            "kind": "NewLineTrivia",
                                            "text": "\r\n"
                                        }
                                    ]
                                }
                            }
                        },
                        {
                            "kind": "VariableStatement",
                            "fullStart": 887,
                            "fullEnd": 937,
                            "start": 897,
                            "end": 935,
                            "fullWidth": 50,
                            "width": 38,
                            "modifiers": [],
                            "variableDeclaration": {
                                "kind": "VariableDeclaration",
                                "fullStart": 887,
                                "fullEnd": 934,
                                "start": 897,
                                "end": 934,
                                "fullWidth": 47,
                                "width": 37,
                                "varKeyword": {
                                    "kind": "VarKeyword",
                                    "fullStart": 887,
                                    "fullEnd": 901,
                                    "start": 897,
                                    "end": 900,
                                    "fullWidth": 14,
                                    "width": 3,
                                    "text": "var",
                                    "value": "var",
                                    "valueText": "var",
                                    "hasLeadingTrivia": true,
                                    "hasLeadingNewLine": true,
                                    "hasTrailingTrivia": true,
                                    "leadingTrivia": [
                                        {
                                            "kind": "NewLineTrivia",
                                            "text": "\r\n"
                                        },
                                        {
                                            "kind": "WhitespaceTrivia",
                                            "text": "        "
                                        }
                                    ],
                                    "trailingTrivia": [
                                        {
                                            "kind": "WhitespaceTrivia",
                                            "text": " "
                                        }
                                    ]
                                },
                                "variableDeclarators": [
                                    {
                                        "kind": "VariableDeclarator",
                                        "fullStart": 901,
                                        "fullEnd": 934,
                                        "start": 901,
                                        "end": 934,
                                        "fullWidth": 33,
<<<<<<< HEAD
                                        "width": 33,
                                        "identifier": {
=======
                                        "propertyName": {
>>>>>>> 85e84683
                                            "kind": "IdentifierName",
                                            "fullStart": 901,
                                            "fullEnd": 905,
                                            "start": 901,
                                            "end": 904,
                                            "fullWidth": 4,
                                            "width": 3,
                                            "text": "obj",
                                            "value": "obj",
                                            "valueText": "obj",
                                            "hasTrailingTrivia": true,
                                            "trailingTrivia": [
                                                {
                                                    "kind": "WhitespaceTrivia",
                                                    "text": " "
                                                }
                                            ]
                                        },
                                        "equalsValueClause": {
                                            "kind": "EqualsValueClause",
                                            "fullStart": 905,
                                            "fullEnd": 934,
                                            "start": 905,
                                            "end": 934,
                                            "fullWidth": 29,
                                            "width": 29,
                                            "equalsToken": {
                                                "kind": "EqualsToken",
                                                "fullStart": 905,
                                                "fullEnd": 907,
                                                "start": 905,
                                                "end": 906,
                                                "fullWidth": 2,
                                                "width": 1,
                                                "text": "=",
                                                "value": "=",
                                                "valueText": "=",
                                                "hasTrailingTrivia": true,
                                                "trailingTrivia": [
                                                    {
                                                        "kind": "WhitespaceTrivia",
                                                        "text": " "
                                                    }
                                                ]
                                            },
                                            "value": {
                                                "kind": "ObjectLiteralExpression",
                                                "fullStart": 907,
                                                "fullEnd": 934,
                                                "start": 907,
                                                "end": 934,
                                                "fullWidth": 27,
                                                "width": 27,
                                                "openBraceToken": {
                                                    "kind": "OpenBraceToken",
                                                    "fullStart": 907,
                                                    "fullEnd": 909,
                                                    "start": 907,
                                                    "end": 908,
                                                    "fullWidth": 2,
                                                    "width": 1,
                                                    "text": "{",
                                                    "value": "{",
                                                    "valueText": "{",
                                                    "hasTrailingTrivia": true,
                                                    "trailingTrivia": [
                                                        {
                                                            "kind": "WhitespaceTrivia",
                                                            "text": " "
                                                        }
                                                    ]
                                                },
                                                "propertyAssignments": [
                                                    {
                                                        "kind": "SimplePropertyAssignment",
                                                        "fullStart": 909,
                                                        "fullEnd": 914,
                                                        "start": 909,
                                                        "end": 914,
                                                        "fullWidth": 5,
                                                        "width": 5,
                                                        "propertyName": {
                                                            "kind": "NumericLiteral",
                                                            "fullStart": 909,
                                                            "fullEnd": 910,
                                                            "start": 909,
                                                            "end": 910,
                                                            "fullWidth": 1,
                                                            "width": 1,
                                                            "text": "0",
                                                            "value": 0,
                                                            "valueText": "0"
                                                        },
                                                        "colonToken": {
                                                            "kind": "ColonToken",
                                                            "fullStart": 910,
                                                            "fullEnd": 912,
                                                            "start": 910,
                                                            "end": 911,
                                                            "fullWidth": 2,
                                                            "width": 1,
                                                            "text": ":",
                                                            "value": ":",
                                                            "valueText": ":",
                                                            "hasTrailingTrivia": true,
                                                            "trailingTrivia": [
                                                                {
                                                                    "kind": "WhitespaceTrivia",
                                                                    "text": " "
                                                                }
                                                            ]
                                                        },
                                                        "expression": {
                                                            "kind": "NumericLiteral",
                                                            "fullStart": 912,
                                                            "fullEnd": 914,
                                                            "start": 912,
                                                            "end": 914,
                                                            "fullWidth": 2,
                                                            "width": 2,
                                                            "text": "11",
                                                            "value": 11,
                                                            "valueText": "11"
                                                        }
                                                    },
                                                    {
                                                        "kind": "CommaToken",
                                                        "fullStart": 914,
                                                        "fullEnd": 916,
                                                        "start": 914,
                                                        "end": 915,
                                                        "fullWidth": 2,
                                                        "width": 1,
                                                        "text": ",",
                                                        "value": ",",
                                                        "valueText": ",",
                                                        "hasTrailingTrivia": true,
                                                        "trailingTrivia": [
                                                            {
                                                                "kind": "WhitespaceTrivia",
                                                                "text": " "
                                                            }
                                                        ]
                                                    },
                                                    {
                                                        "kind": "SimplePropertyAssignment",
                                                        "fullStart": 916,
                                                        "fullEnd": 921,
                                                        "start": 916,
                                                        "end": 921,
                                                        "fullWidth": 5,
                                                        "width": 5,
                                                        "propertyName": {
                                                            "kind": "NumericLiteral",
                                                            "fullStart": 916,
                                                            "fullEnd": 917,
                                                            "start": 916,
                                                            "end": 917,
                                                            "fullWidth": 1,
                                                            "width": 1,
                                                            "text": "1",
                                                            "value": 1,
                                                            "valueText": "1"
                                                        },
                                                        "colonToken": {
                                                            "kind": "ColonToken",
                                                            "fullStart": 917,
                                                            "fullEnd": 919,
                                                            "start": 917,
                                                            "end": 918,
                                                            "fullWidth": 2,
                                                            "width": 1,
                                                            "text": ":",
                                                            "value": ":",
                                                            "valueText": ":",
                                                            "hasTrailingTrivia": true,
                                                            "trailingTrivia": [
                                                                {
                                                                    "kind": "WhitespaceTrivia",
                                                                    "text": " "
                                                                }
                                                            ]
                                                        },
                                                        "expression": {
                                                            "kind": "NumericLiteral",
                                                            "fullStart": 919,
                                                            "fullEnd": 921,
                                                            "start": 919,
                                                            "end": 921,
                                                            "fullWidth": 2,
                                                            "width": 2,
                                                            "text": "12",
                                                            "value": 12,
                                                            "valueText": "12"
                                                        }
                                                    },
                                                    {
                                                        "kind": "CommaToken",
                                                        "fullStart": 921,
                                                        "fullEnd": 923,
                                                        "start": 921,
                                                        "end": 922,
                                                        "fullWidth": 2,
                                                        "width": 1,
                                                        "text": ",",
                                                        "value": ",",
                                                        "valueText": ",",
                                                        "hasTrailingTrivia": true,
                                                        "trailingTrivia": [
                                                            {
                                                                "kind": "WhitespaceTrivia",
                                                                "text": " "
                                                            }
                                                        ]
                                                    },
                                                    {
                                                        "kind": "SimplePropertyAssignment",
                                                        "fullStart": 923,
                                                        "fullEnd": 933,
                                                        "start": 923,
                                                        "end": 932,
                                                        "fullWidth": 10,
                                                        "width": 9,
                                                        "propertyName": {
                                                            "kind": "IdentifierName",
                                                            "fullStart": 923,
                                                            "fullEnd": 929,
                                                            "start": 923,
                                                            "end": 929,
                                                            "fullWidth": 6,
                                                            "width": 6,
                                                            "text": "length",
                                                            "value": "length",
                                                            "valueText": "length"
                                                        },
                                                        "colonToken": {
                                                            "kind": "ColonToken",
                                                            "fullStart": 929,
                                                            "fullEnd": 931,
                                                            "start": 929,
                                                            "end": 930,
                                                            "fullWidth": 2,
                                                            "width": 1,
                                                            "text": ":",
                                                            "value": ":",
                                                            "valueText": ":",
                                                            "hasTrailingTrivia": true,
                                                            "trailingTrivia": [
                                                                {
                                                                    "kind": "WhitespaceTrivia",
                                                                    "text": " "
                                                                }
                                                            ]
                                                        },
                                                        "expression": {
                                                            "kind": "NumericLiteral",
                                                            "fullStart": 931,
                                                            "fullEnd": 933,
                                                            "start": 931,
                                                            "end": 932,
                                                            "fullWidth": 2,
                                                            "width": 1,
                                                            "text": "2",
                                                            "value": 2,
                                                            "valueText": "2",
                                                            "hasTrailingTrivia": true,
                                                            "trailingTrivia": [
                                                                {
                                                                    "kind": "WhitespaceTrivia",
                                                                    "text": " "
                                                                }
                                                            ]
                                                        }
                                                    }
                                                ],
                                                "closeBraceToken": {
                                                    "kind": "CloseBraceToken",
                                                    "fullStart": 933,
                                                    "fullEnd": 934,
                                                    "start": 933,
                                                    "end": 934,
                                                    "fullWidth": 1,
                                                    "width": 1,
                                                    "text": "}",
                                                    "value": "}",
                                                    "valueText": "}"
                                                }
                                            }
                                        }
                                    }
                                ]
                            },
                            "semicolonToken": {
                                "kind": "SemicolonToken",
                                "fullStart": 934,
                                "fullEnd": 937,
                                "start": 934,
                                "end": 935,
                                "fullWidth": 3,
                                "width": 1,
                                "text": ";",
                                "value": ";",
                                "valueText": ";",
                                "hasTrailingTrivia": true,
                                "hasTrailingNewLine": true,
                                "trailingTrivia": [
                                    {
                                        "kind": "NewLineTrivia",
                                        "text": "\r\n"
                                    }
                                ]
                            }
                        },
                        {
                            "kind": "ExpressionStatement",
                            "fullStart": 937,
                            "fullEnd": 995,
                            "start": 947,
                            "end": 993,
                            "fullWidth": 58,
                            "width": 46,
                            "expression": {
                                "kind": "InvocationExpression",
                                "fullStart": 937,
                                "fullEnd": 992,
                                "start": 947,
                                "end": 992,
                                "fullWidth": 55,
                                "width": 45,
                                "expression": {
                                    "kind": "MemberAccessExpression",
                                    "fullStart": 937,
                                    "fullEnd": 975,
                                    "start": 947,
                                    "end": 975,
                                    "fullWidth": 38,
                                    "width": 28,
                                    "expression": {
                                        "kind": "MemberAccessExpression",
                                        "fullStart": 937,
                                        "fullEnd": 970,
                                        "start": 947,
                                        "end": 970,
                                        "fullWidth": 33,
                                        "width": 23,
                                        "expression": {
                                            "kind": "MemberAccessExpression",
                                            "fullStart": 937,
                                            "fullEnd": 962,
                                            "start": 947,
                                            "end": 962,
                                            "fullWidth": 25,
                                            "width": 15,
                                            "expression": {
                                                "kind": "IdentifierName",
                                                "fullStart": 937,
                                                "fullEnd": 952,
                                                "start": 947,
                                                "end": 952,
                                                "fullWidth": 15,
                                                "width": 5,
                                                "text": "Array",
                                                "value": "Array",
                                                "valueText": "Array",
                                                "hasLeadingTrivia": true,
                                                "hasLeadingNewLine": true,
                                                "leadingTrivia": [
                                                    {
                                                        "kind": "NewLineTrivia",
                                                        "text": "\r\n"
                                                    },
                                                    {
                                                        "kind": "WhitespaceTrivia",
                                                        "text": "        "
                                                    }
                                                ]
                                            },
                                            "dotToken": {
                                                "kind": "DotToken",
                                                "fullStart": 952,
                                                "fullEnd": 953,
                                                "start": 952,
                                                "end": 953,
                                                "fullWidth": 1,
                                                "width": 1,
                                                "text": ".",
                                                "value": ".",
                                                "valueText": "."
                                            },
                                            "name": {
                                                "kind": "IdentifierName",
                                                "fullStart": 953,
                                                "fullEnd": 962,
                                                "start": 953,
                                                "end": 962,
                                                "fullWidth": 9,
                                                "width": 9,
                                                "text": "prototype",
                                                "value": "prototype",
                                                "valueText": "prototype"
                                            }
                                        },
                                        "dotToken": {
                                            "kind": "DotToken",
                                            "fullStart": 962,
                                            "fullEnd": 963,
                                            "start": 962,
                                            "end": 963,
                                            "fullWidth": 1,
                                            "width": 1,
                                            "text": ".",
                                            "value": ".",
                                            "valueText": "."
                                        },
                                        "name": {
                                            "kind": "IdentifierName",
                                            "fullStart": 963,
                                            "fullEnd": 970,
                                            "start": 963,
                                            "end": 970,
                                            "fullWidth": 7,
                                            "width": 7,
                                            "text": "forEach",
                                            "value": "forEach",
                                            "valueText": "forEach"
                                        }
                                    },
                                    "dotToken": {
                                        "kind": "DotToken",
                                        "fullStart": 970,
                                        "fullEnd": 971,
                                        "start": 970,
                                        "end": 971,
                                        "fullWidth": 1,
                                        "width": 1,
                                        "text": ".",
                                        "value": ".",
                                        "valueText": "."
                                    },
                                    "name": {
                                        "kind": "IdentifierName",
                                        "fullStart": 971,
                                        "fullEnd": 975,
                                        "start": 971,
                                        "end": 975,
                                        "fullWidth": 4,
                                        "width": 4,
                                        "text": "call",
                                        "value": "call",
                                        "valueText": "call"
                                    }
                                },
                                "argumentList": {
                                    "kind": "ArgumentList",
                                    "fullStart": 975,
                                    "fullEnd": 992,
                                    "start": 975,
                                    "end": 992,
                                    "fullWidth": 17,
                                    "width": 17,
                                    "openParenToken": {
                                        "kind": "OpenParenToken",
                                        "fullStart": 975,
                                        "fullEnd": 976,
                                        "start": 975,
                                        "end": 976,
                                        "fullWidth": 1,
                                        "width": 1,
                                        "text": "(",
                                        "value": "(",
                                        "valueText": "("
                                    },
                                    "arguments": [
                                        {
                                            "kind": "IdentifierName",
                                            "fullStart": 976,
                                            "fullEnd": 979,
                                            "start": 976,
                                            "end": 979,
                                            "fullWidth": 3,
                                            "width": 3,
                                            "text": "obj",
                                            "value": "obj",
                                            "valueText": "obj"
                                        },
                                        {
                                            "kind": "CommaToken",
                                            "fullStart": 979,
                                            "fullEnd": 981,
                                            "start": 979,
                                            "end": 980,
                                            "fullWidth": 2,
                                            "width": 1,
                                            "text": ",",
                                            "value": ",",
                                            "valueText": ",",
                                            "hasTrailingTrivia": true,
                                            "trailingTrivia": [
                                                {
                                                    "kind": "WhitespaceTrivia",
                                                    "text": " "
                                                }
                                            ]
                                        },
                                        {
                                            "kind": "IdentifierName",
                                            "fullStart": 981,
                                            "fullEnd": 991,
                                            "start": 981,
                                            "end": 991,
                                            "fullWidth": 10,
                                            "width": 10,
                                            "text": "callbackfn",
                                            "value": "callbackfn",
                                            "valueText": "callbackfn"
                                        }
                                    ],
                                    "closeParenToken": {
                                        "kind": "CloseParenToken",
                                        "fullStart": 991,
                                        "fullEnd": 992,
                                        "start": 991,
                                        "end": 992,
                                        "fullWidth": 1,
                                        "width": 1,
                                        "text": ")",
                                        "value": ")",
                                        "valueText": ")"
                                    }
                                }
                            },
                            "semicolonToken": {
                                "kind": "SemicolonToken",
                                "fullStart": 992,
                                "fullEnd": 995,
                                "start": 992,
                                "end": 993,
                                "fullWidth": 3,
                                "width": 1,
                                "text": ";",
                                "value": ";",
                                "valueText": ";",
                                "hasTrailingTrivia": true,
                                "hasTrailingNewLine": true,
                                "trailingTrivia": [
                                    {
                                        "kind": "NewLineTrivia",
                                        "text": "\r\n"
                                    }
                                ]
                            }
                        },
                        {
                            "kind": "ReturnStatement",
                            "fullStart": 995,
                            "fullEnd": 1035,
                            "start": 1003,
                            "end": 1033,
                            "fullWidth": 40,
                            "width": 30,
                            "returnKeyword": {
                                "kind": "ReturnKeyword",
                                "fullStart": 995,
                                "fullEnd": 1010,
                                "start": 1003,
                                "end": 1009,
                                "fullWidth": 15,
                                "width": 6,
                                "text": "return",
                                "value": "return",
                                "valueText": "return",
                                "hasLeadingTrivia": true,
                                "hasTrailingTrivia": true,
                                "leadingTrivia": [
                                    {
                                        "kind": "WhitespaceTrivia",
                                        "text": "        "
                                    }
                                ],
                                "trailingTrivia": [
                                    {
                                        "kind": "WhitespaceTrivia",
                                        "text": " "
                                    }
                                ]
                            },
                            "expression": {
                                "kind": "LogicalAndExpression",
                                "fullStart": 1010,
                                "fullEnd": 1032,
                                "start": 1010,
                                "end": 1032,
                                "fullWidth": 22,
                                "width": 22,
                                "left": {
                                    "kind": "IdentifierName",
                                    "fullStart": 1010,
                                    "fullEnd": 1020,
                                    "start": 1010,
                                    "end": 1019,
                                    "fullWidth": 10,
                                    "width": 9,
                                    "text": "resultOne",
                                    "value": "resultOne",
                                    "valueText": "resultOne",
                                    "hasTrailingTrivia": true,
                                    "trailingTrivia": [
                                        {
                                            "kind": "WhitespaceTrivia",
                                            "text": " "
                                        }
                                    ]
                                },
                                "operatorToken": {
                                    "kind": "AmpersandAmpersandToken",
                                    "fullStart": 1020,
                                    "fullEnd": 1023,
                                    "start": 1020,
                                    "end": 1022,
                                    "fullWidth": 3,
                                    "width": 2,
                                    "text": "&&",
                                    "value": "&&",
                                    "valueText": "&&",
                                    "hasTrailingTrivia": true,
                                    "trailingTrivia": [
                                        {
                                            "kind": "WhitespaceTrivia",
                                            "text": " "
                                        }
                                    ]
                                },
                                "right": {
                                    "kind": "IdentifierName",
                                    "fullStart": 1023,
                                    "fullEnd": 1032,
                                    "start": 1023,
                                    "end": 1032,
                                    "fullWidth": 9,
                                    "width": 9,
                                    "text": "resultTwo",
                                    "value": "resultTwo",
                                    "valueText": "resultTwo"
                                }
                            },
                            "semicolonToken": {
                                "kind": "SemicolonToken",
                                "fullStart": 1032,
                                "fullEnd": 1035,
                                "start": 1032,
                                "end": 1033,
                                "fullWidth": 3,
                                "width": 1,
                                "text": ";",
                                "value": ";",
                                "valueText": ";",
                                "hasTrailingTrivia": true,
                                "hasTrailingNewLine": true,
                                "trailingTrivia": [
                                    {
                                        "kind": "NewLineTrivia",
                                        "text": "\r\n"
                                    }
                                ]
                            }
                        }
                    ],
                    "closeBraceToken": {
                        "kind": "CloseBraceToken",
                        "fullStart": 1035,
                        "fullEnd": 1042,
                        "start": 1039,
                        "end": 1040,
                        "fullWidth": 7,
                        "width": 1,
                        "text": "}",
                        "value": "}",
                        "valueText": "}",
                        "hasLeadingTrivia": true,
                        "hasTrailingTrivia": true,
                        "hasTrailingNewLine": true,
                        "leadingTrivia": [
                            {
                                "kind": "WhitespaceTrivia",
                                "text": "    "
                            }
                        ],
                        "trailingTrivia": [
                            {
                                "kind": "NewLineTrivia",
                                "text": "\r\n"
                            }
                        ]
                    }
                }
            },
            {
                "kind": "ExpressionStatement",
                "fullStart": 1042,
                "fullEnd": 1066,
                "start": 1042,
                "end": 1064,
                "fullWidth": 24,
                "width": 22,
                "expression": {
                    "kind": "InvocationExpression",
                    "fullStart": 1042,
                    "fullEnd": 1063,
                    "start": 1042,
                    "end": 1063,
                    "fullWidth": 21,
                    "width": 21,
                    "expression": {
                        "kind": "IdentifierName",
                        "fullStart": 1042,
                        "fullEnd": 1053,
                        "start": 1042,
                        "end": 1053,
                        "fullWidth": 11,
                        "width": 11,
                        "text": "runTestCase",
                        "value": "runTestCase",
                        "valueText": "runTestCase"
                    },
                    "argumentList": {
                        "kind": "ArgumentList",
                        "fullStart": 1053,
                        "fullEnd": 1063,
                        "start": 1053,
                        "end": 1063,
                        "fullWidth": 10,
                        "width": 10,
                        "openParenToken": {
                            "kind": "OpenParenToken",
                            "fullStart": 1053,
                            "fullEnd": 1054,
                            "start": 1053,
                            "end": 1054,
                            "fullWidth": 1,
                            "width": 1,
                            "text": "(",
                            "value": "(",
                            "valueText": "("
                        },
                        "arguments": [
                            {
                                "kind": "IdentifierName",
                                "fullStart": 1054,
                                "fullEnd": 1062,
                                "start": 1054,
                                "end": 1062,
                                "fullWidth": 8,
                                "width": 8,
                                "text": "testcase",
                                "value": "testcase",
                                "valueText": "testcase"
                            }
                        ],
                        "closeParenToken": {
                            "kind": "CloseParenToken",
                            "fullStart": 1062,
                            "fullEnd": 1063,
                            "start": 1062,
                            "end": 1063,
                            "fullWidth": 1,
                            "width": 1,
                            "text": ")",
                            "value": ")",
                            "valueText": ")"
                        }
                    }
                },
                "semicolonToken": {
                    "kind": "SemicolonToken",
                    "fullStart": 1063,
                    "fullEnd": 1066,
                    "start": 1063,
                    "end": 1064,
                    "fullWidth": 3,
                    "width": 1,
                    "text": ";",
                    "value": ";",
                    "valueText": ";",
                    "hasTrailingTrivia": true,
                    "hasTrailingNewLine": true,
                    "trailingTrivia": [
                        {
                            "kind": "NewLineTrivia",
                            "text": "\r\n"
                        }
                    ]
                }
            }
        ],
        "endOfFileToken": {
            "kind": "EndOfFileToken",
            "fullStart": 1066,
            "fullEnd": 1066,
            "start": 1066,
            "end": 1066,
            "fullWidth": 0,
            "width": 0,
            "text": ""
        }
    },
    "lineMap": {
        "lineStarts": [
            0,
            67,
            152,
            232,
            308,
            380,
            385,
            445,
            550,
            555,
            557,
            559,
            582,
            584,
            616,
            648,
            650,
            696,
            726,
            769,
            784,
            786,
            816,
            859,
            874,
            876,
            887,
            889,
            937,
            939,
            995,
            1035,
            1042,
            1066
        ],
        "length": 1066
    }
}<|MERGE_RESOLUTION|>--- conflicted
+++ resolved
@@ -250,12 +250,8 @@
                                         "start": 596,
                                         "end": 613,
                                         "fullWidth": 17,
-<<<<<<< HEAD
                                         "width": 17,
-                                        "identifier": {
-=======
                                         "propertyName": {
->>>>>>> 85e84683
                                             "kind": "IdentifierName",
                                             "fullStart": 596,
                                             "fullEnd": 606,
@@ -389,12 +385,8 @@
                                         "start": 628,
                                         "end": 645,
                                         "fullWidth": 17,
-<<<<<<< HEAD
                                         "width": 17,
-                                        "identifier": {
-=======
                                         "propertyName": {
->>>>>>> 85e84683
                                             "kind": "IdentifierName",
                                             "fullStart": 628,
                                             "fullEnd": 638,
@@ -1525,12 +1517,8 @@
                                         "start": 901,
                                         "end": 934,
                                         "fullWidth": 33,
-<<<<<<< HEAD
                                         "width": 33,
-                                        "identifier": {
-=======
                                         "propertyName": {
->>>>>>> 85e84683
                                             "kind": "IdentifierName",
                                             "fullStart": 901,
                                             "fullEnd": 905,
