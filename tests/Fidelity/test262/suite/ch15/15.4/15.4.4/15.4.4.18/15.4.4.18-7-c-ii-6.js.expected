--- conflicted
+++ resolved
@@ -250,12 +250,8 @@
                                         "start": 577,
                                         "end": 591,
                                         "fullWidth": 14,
-<<<<<<< HEAD
                                         "width": 14,
-                                        "identifier": {
-=======
                                         "propertyName": {
->>>>>>> 85e84683
                                             "kind": "IdentifierName",
                                             "fullStart": 577,
                                             "fullEnd": 584,
@@ -389,12 +385,8 @@
                                         "start": 606,
                                         "end": 632,
                                         "fullWidth": 26,
-<<<<<<< HEAD
                                         "width": 26,
-                                        "identifier": {
-=======
                                         "propertyName": {
->>>>>>> 85e84683
                                             "kind": "IdentifierName",
                                             "fullStart": 606,
                                             "fullEnd": 610,
@@ -688,12 +680,8 @@
                                         "start": 647,
                                         "end": 659,
                                         "fullWidth": 12,
-<<<<<<< HEAD
                                         "width": 12,
-                                        "identifier": {
-=======
                                         "propertyName": {
->>>>>>> 85e84683
                                             "kind": "IdentifierName",
                                             "fullStart": 647,
                                             "fullEnd": 655,
