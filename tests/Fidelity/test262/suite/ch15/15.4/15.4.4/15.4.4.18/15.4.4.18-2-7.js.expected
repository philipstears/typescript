{
    "isDeclaration": false,
    "languageVersion": "EcmaScript5",
    "parseOptions": {
        "allowAutomaticSemicolonInsertion": true
    },
    "sourceUnit": {
        "kind": "SourceUnit",
        "fullStart": 0,
        "fullEnd": 1082,
        "start": 556,
        "end": 1082,
        "fullWidth": 1082,
        "width": 526,
        "isIncrementallyUnusable": true,
        "moduleElements": [
            {
                "kind": "FunctionDeclaration",
                "fullStart": 0,
                "fullEnd": 1058,
                "start": 556,
                "end": 1056,
                "fullWidth": 1058,
                "width": 500,
                "isIncrementallyUnusable": true,
                "modifiers": [],
                "functionKeyword": {
                    "kind": "FunctionKeyword",
                    "fullStart": 0,
                    "fullEnd": 565,
                    "start": 556,
                    "end": 564,
                    "fullWidth": 565,
                    "width": 8,
                    "text": "function",
                    "value": "function",
                    "valueText": "function",
                    "hasLeadingTrivia": true,
                    "hasLeadingComment": true,
                    "hasLeadingNewLine": true,
                    "hasTrailingTrivia": true,
                    "leadingTrivia": [
                        {
                            "kind": "SingleLineCommentTrivia",
                            "text": "/// Copyright (c) 2012 Ecma International.  All rights reserved. "
                        },
                        {
                            "kind": "NewLineTrivia",
                            "text": "\r\n"
                        },
                        {
                            "kind": "SingleLineCommentTrivia",
                            "text": "/// Ecma International makes this code available under the terms and conditions set"
                        },
                        {
                            "kind": "NewLineTrivia",
                            "text": "\r\n"
                        },
                        {
                            "kind": "SingleLineCommentTrivia",
                            "text": "/// forth on http://hg.ecmascript.org/tests/test262/raw-file/tip/LICENSE (the "
                        },
                        {
                            "kind": "NewLineTrivia",
                            "text": "\r\n"
                        },
                        {
                            "kind": "SingleLineCommentTrivia",
                            "text": "/// \"Use Terms\").   Any redistribution of this code must retain the above "
                        },
                        {
                            "kind": "NewLineTrivia",
                            "text": "\r\n"
                        },
                        {
                            "kind": "SingleLineCommentTrivia",
                            "text": "/// copyright and this notice and otherwise comply with the Use Terms."
                        },
                        {
                            "kind": "NewLineTrivia",
                            "text": "\r\n"
                        },
                        {
                            "kind": "MultiLineCommentTrivia",
                            "text": "/**\r\n * @path ch15/15.4/15.4.4/15.4.4.18/15.4.4.18-2-7.js\r\n * @description Array.prototype.forEach applied to Array-like object, 'length' is an own accessor property\r\n */"
                        },
                        {
                            "kind": "NewLineTrivia",
                            "text": "\r\n"
                        },
                        {
                            "kind": "NewLineTrivia",
                            "text": "\r\n"
                        },
                        {
                            "kind": "NewLineTrivia",
                            "text": "\r\n"
                        }
                    ],
                    "trailingTrivia": [
                        {
                            "kind": "WhitespaceTrivia",
                            "text": " "
                        }
                    ]
                },
                "identifier": {
                    "kind": "IdentifierName",
                    "fullStart": 565,
                    "fullEnd": 573,
                    "start": 565,
                    "end": 573,
                    "fullWidth": 8,
                    "width": 8,
                    "text": "testcase",
                    "value": "testcase",
                    "valueText": "testcase"
                },
                "callSignature": {
                    "kind": "CallSignature",
                    "fullStart": 573,
                    "fullEnd": 576,
                    "start": 573,
                    "end": 575,
                    "fullWidth": 3,
                    "width": 2,
                    "parameterList": {
                        "kind": "ParameterList",
                        "fullStart": 573,
                        "fullEnd": 576,
                        "start": 573,
                        "end": 575,
                        "fullWidth": 3,
                        "width": 2,
                        "openParenToken": {
                            "kind": "OpenParenToken",
                            "fullStart": 573,
                            "fullEnd": 574,
                            "start": 573,
                            "end": 574,
                            "fullWidth": 1,
                            "width": 1,
                            "text": "(",
                            "value": "(",
                            "valueText": "("
                        },
                        "parameters": [],
                        "closeParenToken": {
                            "kind": "CloseParenToken",
                            "fullStart": 574,
                            "fullEnd": 576,
                            "start": 574,
                            "end": 575,
                            "fullWidth": 2,
                            "width": 1,
                            "text": ")",
                            "value": ")",
                            "valueText": ")",
                            "hasTrailingTrivia": true,
                            "trailingTrivia": [
                                {
                                    "kind": "WhitespaceTrivia",
                                    "text": " "
                                }
                            ]
                        }
                    }
                },
                "block": {
                    "kind": "Block",
                    "fullStart": 576,
                    "fullEnd": 1058,
                    "start": 576,
                    "end": 1056,
                    "fullWidth": 482,
                    "width": 480,
                    "isIncrementallyUnusable": true,
                    "openBraceToken": {
                        "kind": "OpenBraceToken",
                        "fullStart": 576,
                        "fullEnd": 579,
                        "start": 576,
                        "end": 577,
                        "fullWidth": 3,
                        "width": 1,
                        "text": "{",
                        "value": "{",
                        "valueText": "{",
                        "hasTrailingTrivia": true,
                        "hasTrailingNewLine": true,
                        "trailingTrivia": [
                            {
                                "kind": "NewLineTrivia",
                                "text": "\r\n"
                            }
                        ]
                    },
                    "statements": [
                        {
                            "kind": "VariableStatement",
                            "fullStart": 579,
                            "fullEnd": 608,
                            "start": 587,
                            "end": 606,
                            "fullWidth": 29,
                            "width": 19,
                            "modifiers": [],
                            "variableDeclaration": {
                                "kind": "VariableDeclaration",
                                "fullStart": 579,
                                "fullEnd": 605,
                                "start": 587,
                                "end": 605,
                                "fullWidth": 26,
                                "width": 18,
                                "varKeyword": {
                                    "kind": "VarKeyword",
                                    "fullStart": 579,
                                    "fullEnd": 591,
                                    "start": 587,
                                    "end": 590,
                                    "fullWidth": 12,
                                    "width": 3,
                                    "text": "var",
                                    "value": "var",
                                    "valueText": "var",
                                    "hasLeadingTrivia": true,
                                    "hasTrailingTrivia": true,
                                    "leadingTrivia": [
                                        {
                                            "kind": "WhitespaceTrivia",
                                            "text": "        "
                                        }
                                    ],
                                    "trailingTrivia": [
                                        {
                                            "kind": "WhitespaceTrivia",
                                            "text": " "
                                        }
                                    ]
                                },
                                "variableDeclarators": [
                                    {
                                        "kind": "VariableDeclarator",
                                        "fullStart": 591,
                                        "fullEnd": 605,
                                        "start": 591,
                                        "end": 605,
                                        "fullWidth": 14,
                                        "width": 14,
                                        "identifier": {
                                            "kind": "IdentifierName",
                                            "fullStart": 591,
                                            "fullEnd": 598,
                                            "start": 591,
                                            "end": 597,
                                            "fullWidth": 7,
                                            "width": 6,
                                            "text": "result",
                                            "value": "result",
                                            "valueText": "result",
                                            "hasTrailingTrivia": true,
                                            "trailingTrivia": [
                                                {
                                                    "kind": "WhitespaceTrivia",
                                                    "text": " "
                                                }
                                            ]
                                        },
                                        "equalsValueClause": {
                                            "kind": "EqualsValueClause",
                                            "fullStart": 598,
                                            "fullEnd": 605,
                                            "start": 598,
                                            "end": 605,
                                            "fullWidth": 7,
                                            "width": 7,
                                            "equalsToken": {
                                                "kind": "EqualsToken",
                                                "fullStart": 598,
                                                "fullEnd": 600,
                                                "start": 598,
                                                "end": 599,
                                                "fullWidth": 2,
                                                "width": 1,
                                                "text": "=",
                                                "value": "=",
                                                "valueText": "=",
                                                "hasTrailingTrivia": true,
                                                "trailingTrivia": [
                                                    {
                                                        "kind": "WhitespaceTrivia",
                                                        "text": " "
                                                    }
                                                ]
                                            },
                                            "value": {
                                                "kind": "FalseKeyword",
                                                "fullStart": 600,
                                                "fullEnd": 605,
                                                "start": 600,
                                                "end": 605,
                                                "fullWidth": 5,
                                                "width": 5,
                                                "text": "false",
                                                "value": false,
                                                "valueText": "false"
                                            }
                                        }
                                    }
                                ]
                            },
                            "semicolonToken": {
                                "kind": "SemicolonToken",
                                "fullStart": 605,
                                "fullEnd": 608,
                                "start": 605,
                                "end": 606,
                                "fullWidth": 3,
                                "width": 1,
                                "text": ";",
                                "value": ";",
                                "valueText": ";",
                                "hasTrailingTrivia": true,
                                "hasTrailingNewLine": true,
                                "trailingTrivia": [
                                    {
                                        "kind": "NewLineTrivia",
                                        "text": "\r\n"
                                    }
                                ]
                            }
                        },
                        {
                            "kind": "FunctionDeclaration",
                            "fullStart": 608,
                            "fullEnd": 707,
                            "start": 616,
                            "end": 705,
                            "fullWidth": 99,
                            "width": 89,
                            "modifiers": [],
                            "functionKeyword": {
                                "kind": "FunctionKeyword",
                                "fullStart": 608,
                                "fullEnd": 625,
                                "start": 616,
                                "end": 624,
                                "fullWidth": 17,
                                "width": 8,
                                "text": "function",
                                "value": "function",
                                "valueText": "function",
                                "hasLeadingTrivia": true,
                                "hasTrailingTrivia": true,
                                "leadingTrivia": [
                                    {
                                        "kind": "WhitespaceTrivia",
                                        "text": "        "
                                    }
                                ],
                                "trailingTrivia": [
                                    {
                                        "kind": "WhitespaceTrivia",
                                        "text": " "
                                    }
                                ]
                            },
                            "identifier": {
                                "kind": "IdentifierName",
                                "fullStart": 625,
                                "fullEnd": 635,
                                "start": 625,
                                "end": 635,
                                "fullWidth": 10,
                                "width": 10,
                                "text": "callbackfn",
                                "value": "callbackfn",
                                "valueText": "callbackfn"
                            },
                            "callSignature": {
                                "kind": "CallSignature",
                                "fullStart": 635,
                                "fullEnd": 651,
                                "start": 635,
                                "end": 650,
                                "fullWidth": 16,
                                "width": 15,
                                "parameterList": {
                                    "kind": "ParameterList",
                                    "fullStart": 635,
                                    "fullEnd": 651,
                                    "start": 635,
                                    "end": 650,
                                    "fullWidth": 16,
                                    "width": 15,
                                    "openParenToken": {
                                        "kind": "OpenParenToken",
                                        "fullStart": 635,
                                        "fullEnd": 636,
                                        "start": 635,
                                        "end": 636,
                                        "fullWidth": 1,
                                        "width": 1,
                                        "text": "(",
                                        "value": "(",
                                        "valueText": "("
                                    },
                                    "parameters": [
                                        {
                                            "kind": "Parameter",
                                            "fullStart": 636,
                                            "fullEnd": 639,
                                            "start": 636,
                                            "end": 639,
                                            "fullWidth": 3,
<<<<<<< HEAD
                                            "width": 3,
=======
                                            "modifiers": [],
>>>>>>> e3c38734
                                            "identifier": {
                                                "kind": "IdentifierName",
                                                "fullStart": 636,
                                                "fullEnd": 639,
                                                "start": 636,
                                                "end": 639,
                                                "fullWidth": 3,
                                                "width": 3,
                                                "text": "val",
                                                "value": "val",
                                                "valueText": "val"
                                            }
                                        },
                                        {
                                            "kind": "CommaToken",
                                            "fullStart": 639,
                                            "fullEnd": 641,
                                            "start": 639,
                                            "end": 640,
                                            "fullWidth": 2,
                                            "width": 1,
                                            "text": ",",
                                            "value": ",",
                                            "valueText": ",",
                                            "hasTrailingTrivia": true,
                                            "trailingTrivia": [
                                                {
                                                    "kind": "WhitespaceTrivia",
                                                    "text": " "
                                                }
                                            ]
                                        },
                                        {
                                            "kind": "Parameter",
                                            "fullStart": 641,
                                            "fullEnd": 644,
                                            "start": 641,
                                            "end": 644,
                                            "fullWidth": 3,
<<<<<<< HEAD
                                            "width": 3,
=======
                                            "modifiers": [],
>>>>>>> e3c38734
                                            "identifier": {
                                                "kind": "IdentifierName",
                                                "fullStart": 641,
                                                "fullEnd": 644,
                                                "start": 641,
                                                "end": 644,
                                                "fullWidth": 3,
                                                "width": 3,
                                                "text": "idx",
                                                "value": "idx",
                                                "valueText": "idx"
                                            }
                                        },
                                        {
                                            "kind": "CommaToken",
                                            "fullStart": 644,
                                            "fullEnd": 646,
                                            "start": 644,
                                            "end": 645,
                                            "fullWidth": 2,
                                            "width": 1,
                                            "text": ",",
                                            "value": ",",
                                            "valueText": ",",
                                            "hasTrailingTrivia": true,
                                            "trailingTrivia": [
                                                {
                                                    "kind": "WhitespaceTrivia",
                                                    "text": " "
                                                }
                                            ]
                                        },
                                        {
                                            "kind": "Parameter",
                                            "fullStart": 646,
                                            "fullEnd": 649,
                                            "start": 646,
                                            "end": 649,
                                            "fullWidth": 3,
<<<<<<< HEAD
                                            "width": 3,
=======
                                            "modifiers": [],
>>>>>>> e3c38734
                                            "identifier": {
                                                "kind": "IdentifierName",
                                                "fullStart": 646,
                                                "fullEnd": 649,
                                                "start": 646,
                                                "end": 649,
                                                "fullWidth": 3,
                                                "width": 3,
                                                "text": "obj",
                                                "value": "obj",
                                                "valueText": "obj"
                                            }
                                        }
                                    ],
                                    "closeParenToken": {
                                        "kind": "CloseParenToken",
                                        "fullStart": 649,
                                        "fullEnd": 651,
                                        "start": 649,
                                        "end": 650,
                                        "fullWidth": 2,
                                        "width": 1,
                                        "text": ")",
                                        "value": ")",
                                        "valueText": ")",
                                        "hasTrailingTrivia": true,
                                        "trailingTrivia": [
                                            {
                                                "kind": "WhitespaceTrivia",
                                                "text": " "
                                            }
                                        ]
                                    }
                                }
                            },
                            "block": {
                                "kind": "Block",
                                "fullStart": 651,
                                "fullEnd": 707,
                                "start": 651,
                                "end": 705,
                                "fullWidth": 56,
                                "width": 54,
                                "openBraceToken": {
                                    "kind": "OpenBraceToken",
                                    "fullStart": 651,
                                    "fullEnd": 654,
                                    "start": 651,
                                    "end": 652,
                                    "fullWidth": 3,
                                    "width": 1,
                                    "text": "{",
                                    "value": "{",
                                    "valueText": "{",
                                    "hasTrailingTrivia": true,
                                    "hasTrailingNewLine": true,
                                    "trailingTrivia": [
                                        {
                                            "kind": "NewLineTrivia",
                                            "text": "\r\n"
                                        }
                                    ]
                                },
                                "statements": [
                                    {
                                        "kind": "ExpressionStatement",
                                        "fullStart": 654,
                                        "fullEnd": 696,
                                        "start": 666,
                                        "end": 694,
                                        "fullWidth": 42,
                                        "width": 28,
                                        "expression": {
                                            "kind": "AssignmentExpression",
                                            "fullStart": 654,
                                            "fullEnd": 693,
                                            "start": 666,
                                            "end": 693,
                                            "fullWidth": 39,
                                            "width": 27,
                                            "left": {
                                                "kind": "IdentifierName",
                                                "fullStart": 654,
                                                "fullEnd": 673,
                                                "start": 666,
                                                "end": 672,
                                                "fullWidth": 19,
                                                "width": 6,
                                                "text": "result",
                                                "value": "result",
                                                "valueText": "result",
                                                "hasLeadingTrivia": true,
                                                "hasTrailingTrivia": true,
                                                "leadingTrivia": [
                                                    {
                                                        "kind": "WhitespaceTrivia",
                                                        "text": "            "
                                                    }
                                                ],
                                                "trailingTrivia": [
                                                    {
                                                        "kind": "WhitespaceTrivia",
                                                        "text": " "
                                                    }
                                                ]
                                            },
                                            "operatorToken": {
                                                "kind": "EqualsToken",
                                                "fullStart": 673,
                                                "fullEnd": 675,
                                                "start": 673,
                                                "end": 674,
                                                "fullWidth": 2,
                                                "width": 1,
                                                "text": "=",
                                                "value": "=",
                                                "valueText": "=",
                                                "hasTrailingTrivia": true,
                                                "trailingTrivia": [
                                                    {
                                                        "kind": "WhitespaceTrivia",
                                                        "text": " "
                                                    }
                                                ]
                                            },
                                            "right": {
                                                "kind": "ParenthesizedExpression",
                                                "fullStart": 675,
                                                "fullEnd": 693,
                                                "start": 675,
                                                "end": 693,
                                                "fullWidth": 18,
                                                "width": 18,
                                                "openParenToken": {
                                                    "kind": "OpenParenToken",
                                                    "fullStart": 675,
                                                    "fullEnd": 676,
                                                    "start": 675,
                                                    "end": 676,
                                                    "fullWidth": 1,
                                                    "width": 1,
                                                    "text": "(",
                                                    "value": "(",
                                                    "valueText": "("
                                                },
                                                "expression": {
                                                    "kind": "EqualsExpression",
                                                    "fullStart": 676,
                                                    "fullEnd": 692,
                                                    "start": 676,
                                                    "end": 692,
                                                    "fullWidth": 16,
                                                    "width": 16,
                                                    "left": {
                                                        "kind": "MemberAccessExpression",
                                                        "fullStart": 676,
                                                        "fullEnd": 687,
                                                        "start": 676,
                                                        "end": 686,
                                                        "fullWidth": 11,
                                                        "width": 10,
                                                        "expression": {
                                                            "kind": "IdentifierName",
                                                            "fullStart": 676,
                                                            "fullEnd": 679,
                                                            "start": 676,
                                                            "end": 679,
                                                            "fullWidth": 3,
                                                            "width": 3,
                                                            "text": "obj",
                                                            "value": "obj",
                                                            "valueText": "obj"
                                                        },
                                                        "dotToken": {
                                                            "kind": "DotToken",
                                                            "fullStart": 679,
                                                            "fullEnd": 680,
                                                            "start": 679,
                                                            "end": 680,
                                                            "fullWidth": 1,
                                                            "width": 1,
                                                            "text": ".",
                                                            "value": ".",
                                                            "valueText": "."
                                                        },
                                                        "name": {
                                                            "kind": "IdentifierName",
                                                            "fullStart": 680,
                                                            "fullEnd": 687,
                                                            "start": 680,
                                                            "end": 686,
                                                            "fullWidth": 7,
                                                            "width": 6,
                                                            "text": "length",
                                                            "value": "length",
                                                            "valueText": "length",
                                                            "hasTrailingTrivia": true,
                                                            "trailingTrivia": [
                                                                {
                                                                    "kind": "WhitespaceTrivia",
                                                                    "text": " "
                                                                }
                                                            ]
                                                        }
                                                    },
                                                    "operatorToken": {
                                                        "kind": "EqualsEqualsEqualsToken",
                                                        "fullStart": 687,
                                                        "fullEnd": 691,
                                                        "start": 687,
                                                        "end": 690,
                                                        "fullWidth": 4,
                                                        "width": 3,
                                                        "text": "===",
                                                        "value": "===",
                                                        "valueText": "===",
                                                        "hasTrailingTrivia": true,
                                                        "trailingTrivia": [
                                                            {
                                                                "kind": "WhitespaceTrivia",
                                                                "text": " "
                                                            }
                                                        ]
                                                    },
                                                    "right": {
                                                        "kind": "NumericLiteral",
                                                        "fullStart": 691,
                                                        "fullEnd": 692,
                                                        "start": 691,
                                                        "end": 692,
                                                        "fullWidth": 1,
                                                        "width": 1,
                                                        "text": "2",
                                                        "value": 2,
                                                        "valueText": "2"
                                                    }
                                                },
                                                "closeParenToken": {
                                                    "kind": "CloseParenToken",
                                                    "fullStart": 692,
                                                    "fullEnd": 693,
                                                    "start": 692,
                                                    "end": 693,
                                                    "fullWidth": 1,
                                                    "width": 1,
                                                    "text": ")",
                                                    "value": ")",
                                                    "valueText": ")"
                                                }
                                            }
                                        },
                                        "semicolonToken": {
                                            "kind": "SemicolonToken",
                                            "fullStart": 693,
                                            "fullEnd": 696,
                                            "start": 693,
                                            "end": 694,
                                            "fullWidth": 3,
                                            "width": 1,
                                            "text": ";",
                                            "value": ";",
                                            "valueText": ";",
                                            "hasTrailingTrivia": true,
                                            "hasTrailingNewLine": true,
                                            "trailingTrivia": [
                                                {
                                                    "kind": "NewLineTrivia",
                                                    "text": "\r\n"
                                                }
                                            ]
                                        }
                                    }
                                ],
                                "closeBraceToken": {
                                    "kind": "CloseBraceToken",
                                    "fullStart": 696,
                                    "fullEnd": 707,
                                    "start": 704,
                                    "end": 705,
                                    "fullWidth": 11,
                                    "width": 1,
                                    "text": "}",
                                    "value": "}",
                                    "valueText": "}",
                                    "hasLeadingTrivia": true,
                                    "hasTrailingTrivia": true,
                                    "hasTrailingNewLine": true,
                                    "leadingTrivia": [
                                        {
                                            "kind": "WhitespaceTrivia",
                                            "text": "        "
                                        }
                                    ],
                                    "trailingTrivia": [
                                        {
                                            "kind": "NewLineTrivia",
                                            "text": "\r\n"
                                        }
                                    ]
                                }
                            }
                        },
                        {
                            "kind": "VariableStatement",
                            "fullStart": 707,
                            "fullEnd": 732,
                            "start": 717,
                            "end": 730,
                            "fullWidth": 25,
                            "width": 13,
                            "modifiers": [],
                            "variableDeclaration": {
                                "kind": "VariableDeclaration",
                                "fullStart": 707,
                                "fullEnd": 729,
                                "start": 717,
                                "end": 729,
                                "fullWidth": 22,
                                "width": 12,
                                "varKeyword": {
                                    "kind": "VarKeyword",
                                    "fullStart": 707,
                                    "fullEnd": 721,
                                    "start": 717,
                                    "end": 720,
                                    "fullWidth": 14,
                                    "width": 3,
                                    "text": "var",
                                    "value": "var",
                                    "valueText": "var",
                                    "hasLeadingTrivia": true,
                                    "hasLeadingNewLine": true,
                                    "hasTrailingTrivia": true,
                                    "leadingTrivia": [
                                        {
                                            "kind": "NewLineTrivia",
                                            "text": "\r\n"
                                        },
                                        {
                                            "kind": "WhitespaceTrivia",
                                            "text": "        "
                                        }
                                    ],
                                    "trailingTrivia": [
                                        {
                                            "kind": "WhitespaceTrivia",
                                            "text": " "
                                        }
                                    ]
                                },
                                "variableDeclarators": [
                                    {
                                        "kind": "VariableDeclarator",
                                        "fullStart": 721,
                                        "fullEnd": 729,
                                        "start": 721,
                                        "end": 729,
                                        "fullWidth": 8,
                                        "width": 8,
                                        "identifier": {
                                            "kind": "IdentifierName",
                                            "fullStart": 721,
                                            "fullEnd": 725,
                                            "start": 721,
                                            "end": 724,
                                            "fullWidth": 4,
                                            "width": 3,
                                            "text": "obj",
                                            "value": "obj",
                                            "valueText": "obj",
                                            "hasTrailingTrivia": true,
                                            "trailingTrivia": [
                                                {
                                                    "kind": "WhitespaceTrivia",
                                                    "text": " "
                                                }
                                            ]
                                        },
                                        "equalsValueClause": {
                                            "kind": "EqualsValueClause",
                                            "fullStart": 725,
                                            "fullEnd": 729,
                                            "start": 725,
                                            "end": 729,
                                            "fullWidth": 4,
                                            "width": 4,
                                            "equalsToken": {
                                                "kind": "EqualsToken",
                                                "fullStart": 725,
                                                "fullEnd": 727,
                                                "start": 725,
                                                "end": 726,
                                                "fullWidth": 2,
                                                "width": 1,
                                                "text": "=",
                                                "value": "=",
                                                "valueText": "=",
                                                "hasTrailingTrivia": true,
                                                "trailingTrivia": [
                                                    {
                                                        "kind": "WhitespaceTrivia",
                                                        "text": " "
                                                    }
                                                ]
                                            },
                                            "value": {
                                                "kind": "ObjectLiteralExpression",
                                                "fullStart": 727,
                                                "fullEnd": 729,
                                                "start": 727,
                                                "end": 729,
                                                "fullWidth": 2,
                                                "width": 2,
                                                "openBraceToken": {
                                                    "kind": "OpenBraceToken",
                                                    "fullStart": 727,
                                                    "fullEnd": 728,
                                                    "start": 727,
                                                    "end": 728,
                                                    "fullWidth": 1,
                                                    "width": 1,
                                                    "text": "{",
                                                    "value": "{",
                                                    "valueText": "{"
                                                },
                                                "propertyAssignments": [],
                                                "closeBraceToken": {
                                                    "kind": "CloseBraceToken",
                                                    "fullStart": 728,
                                                    "fullEnd": 729,
                                                    "start": 728,
                                                    "end": 729,
                                                    "fullWidth": 1,
                                                    "width": 1,
                                                    "text": "}",
                                                    "value": "}",
                                                    "valueText": "}"
                                                }
                                            }
                                        }
                                    }
                                ]
                            },
                            "semicolonToken": {
                                "kind": "SemicolonToken",
                                "fullStart": 729,
                                "fullEnd": 732,
                                "start": 729,
                                "end": 730,
                                "fullWidth": 3,
                                "width": 1,
                                "text": ";",
                                "value": ";",
                                "valueText": ";",
                                "hasTrailingTrivia": true,
                                "hasTrailingNewLine": true,
                                "trailingTrivia": [
                                    {
                                        "kind": "NewLineTrivia",
                                        "text": "\r\n"
                                    }
                                ]
                            }
                        },
                        {
                            "kind": "ExpressionStatement",
                            "fullStart": 732,
                            "fullEnd": 902,
                            "start": 742,
                            "end": 900,
                            "fullWidth": 170,
                            "width": 158,
                            "isIncrementallyUnusable": true,
                            "expression": {
                                "kind": "InvocationExpression",
                                "fullStart": 732,
                                "fullEnd": 899,
                                "start": 742,
                                "end": 899,
                                "fullWidth": 167,
                                "width": 157,
                                "isIncrementallyUnusable": true,
                                "expression": {
                                    "kind": "MemberAccessExpression",
                                    "fullStart": 732,
                                    "fullEnd": 763,
                                    "start": 742,
                                    "end": 763,
                                    "fullWidth": 31,
                                    "width": 21,
                                    "expression": {
                                        "kind": "IdentifierName",
                                        "fullStart": 732,
                                        "fullEnd": 748,
                                        "start": 742,
                                        "end": 748,
                                        "fullWidth": 16,
                                        "width": 6,
                                        "text": "Object",
                                        "value": "Object",
                                        "valueText": "Object",
                                        "hasLeadingTrivia": true,
                                        "hasLeadingNewLine": true,
                                        "leadingTrivia": [
                                            {
                                                "kind": "NewLineTrivia",
                                                "text": "\r\n"
                                            },
                                            {
                                                "kind": "WhitespaceTrivia",
                                                "text": "        "
                                            }
                                        ]
                                    },
                                    "dotToken": {
                                        "kind": "DotToken",
                                        "fullStart": 748,
                                        "fullEnd": 749,
                                        "start": 748,
                                        "end": 749,
                                        "fullWidth": 1,
                                        "width": 1,
                                        "text": ".",
                                        "value": ".",
                                        "valueText": "."
                                    },
                                    "name": {
                                        "kind": "IdentifierName",
                                        "fullStart": 749,
                                        "fullEnd": 763,
                                        "start": 749,
                                        "end": 763,
                                        "fullWidth": 14,
                                        "width": 14,
                                        "text": "defineProperty",
                                        "value": "defineProperty",
                                        "valueText": "defineProperty"
                                    }
                                },
                                "argumentList": {
                                    "kind": "ArgumentList",
                                    "fullStart": 763,
                                    "fullEnd": 899,
                                    "start": 763,
                                    "end": 899,
                                    "fullWidth": 136,
                                    "width": 136,
                                    "isIncrementallyUnusable": true,
                                    "openParenToken": {
                                        "kind": "OpenParenToken",
                                        "fullStart": 763,
                                        "fullEnd": 764,
                                        "start": 763,
                                        "end": 764,
                                        "fullWidth": 1,
                                        "width": 1,
                                        "text": "(",
                                        "value": "(",
                                        "valueText": "("
                                    },
                                    "arguments": [
                                        {
                                            "kind": "IdentifierName",
                                            "fullStart": 764,
                                            "fullEnd": 767,
                                            "start": 764,
                                            "end": 767,
                                            "fullWidth": 3,
                                            "width": 3,
                                            "text": "obj",
                                            "value": "obj",
                                            "valueText": "obj"
                                        },
                                        {
                                            "kind": "CommaToken",
                                            "fullStart": 767,
                                            "fullEnd": 769,
                                            "start": 767,
                                            "end": 768,
                                            "fullWidth": 2,
                                            "width": 1,
                                            "text": ",",
                                            "value": ",",
                                            "valueText": ",",
                                            "hasTrailingTrivia": true,
                                            "trailingTrivia": [
                                                {
                                                    "kind": "WhitespaceTrivia",
                                                    "text": " "
                                                }
                                            ]
                                        },
                                        {
                                            "kind": "StringLiteral",
                                            "fullStart": 769,
                                            "fullEnd": 777,
                                            "start": 769,
                                            "end": 777,
                                            "fullWidth": 8,
                                            "width": 8,
                                            "text": "\"length\"",
                                            "value": "length",
                                            "valueText": "length"
                                        },
                                        {
                                            "kind": "CommaToken",
                                            "fullStart": 777,
                                            "fullEnd": 779,
                                            "start": 777,
                                            "end": 778,
                                            "fullWidth": 2,
                                            "width": 1,
                                            "text": ",",
                                            "value": ",",
                                            "valueText": ",",
                                            "hasTrailingTrivia": true,
                                            "trailingTrivia": [
                                                {
                                                    "kind": "WhitespaceTrivia",
                                                    "text": " "
                                                }
                                            ]
                                        },
                                        {
                                            "kind": "ObjectLiteralExpression",
                                            "fullStart": 779,
                                            "fullEnd": 898,
                                            "start": 779,
                                            "end": 898,
                                            "fullWidth": 119,
                                            "width": 119,
                                            "isIncrementallyUnusable": true,
                                            "openBraceToken": {
                                                "kind": "OpenBraceToken",
                                                "fullStart": 779,
                                                "fullEnd": 782,
                                                "start": 779,
                                                "end": 780,
                                                "fullWidth": 3,
                                                "width": 1,
                                                "text": "{",
                                                "value": "{",
                                                "valueText": "{",
                                                "hasTrailingTrivia": true,
                                                "hasTrailingNewLine": true,
                                                "trailingTrivia": [
                                                    {
                                                        "kind": "NewLineTrivia",
                                                        "text": "\r\n"
                                                    }
                                                ]
                                            },
                                            "propertyAssignments": [
                                                {
                                                    "kind": "SimplePropertyAssignment",
                                                    "fullStart": 782,
                                                    "fullEnd": 854,
                                                    "start": 794,
                                                    "end": 854,
                                                    "fullWidth": 72,
                                                    "width": 60,
                                                    "isIncrementallyUnusable": true,
                                                    "propertyName": {
                                                        "kind": "IdentifierName",
                                                        "fullStart": 782,
                                                        "fullEnd": 797,
                                                        "start": 794,
                                                        "end": 797,
                                                        "fullWidth": 15,
                                                        "width": 3,
                                                        "text": "get",
                                                        "value": "get",
                                                        "valueText": "get",
                                                        "hasLeadingTrivia": true,
                                                        "leadingTrivia": [
                                                            {
                                                                "kind": "WhitespaceTrivia",
                                                                "text": "            "
                                                            }
                                                        ]
                                                    },
                                                    "colonToken": {
                                                        "kind": "ColonToken",
                                                        "fullStart": 797,
                                                        "fullEnd": 799,
                                                        "start": 797,
                                                        "end": 798,
                                                        "fullWidth": 2,
                                                        "width": 1,
                                                        "text": ":",
                                                        "value": ":",
                                                        "valueText": ":",
                                                        "hasTrailingTrivia": true,
                                                        "trailingTrivia": [
                                                            {
                                                                "kind": "WhitespaceTrivia",
                                                                "text": " "
                                                            }
                                                        ]
                                                    },
                                                    "expression": {
                                                        "kind": "FunctionExpression",
                                                        "fullStart": 799,
                                                        "fullEnd": 854,
                                                        "start": 799,
                                                        "end": 854,
                                                        "fullWidth": 55,
                                                        "width": 55,
                                                        "functionKeyword": {
                                                            "kind": "FunctionKeyword",
                                                            "fullStart": 799,
                                                            "fullEnd": 808,
                                                            "start": 799,
                                                            "end": 807,
                                                            "fullWidth": 9,
                                                            "width": 8,
                                                            "text": "function",
                                                            "value": "function",
                                                            "valueText": "function",
                                                            "hasTrailingTrivia": true,
                                                            "trailingTrivia": [
                                                                {
                                                                    "kind": "WhitespaceTrivia",
                                                                    "text": " "
                                                                }
                                                            ]
                                                        },
                                                        "callSignature": {
                                                            "kind": "CallSignature",
                                                            "fullStart": 808,
                                                            "fullEnd": 811,
                                                            "start": 808,
                                                            "end": 810,
                                                            "fullWidth": 3,
                                                            "width": 2,
                                                            "parameterList": {
                                                                "kind": "ParameterList",
                                                                "fullStart": 808,
                                                                "fullEnd": 811,
                                                                "start": 808,
                                                                "end": 810,
                                                                "fullWidth": 3,
                                                                "width": 2,
                                                                "openParenToken": {
                                                                    "kind": "OpenParenToken",
                                                                    "fullStart": 808,
                                                                    "fullEnd": 809,
                                                                    "start": 808,
                                                                    "end": 809,
                                                                    "fullWidth": 1,
                                                                    "width": 1,
                                                                    "text": "(",
                                                                    "value": "(",
                                                                    "valueText": "("
                                                                },
                                                                "parameters": [],
                                                                "closeParenToken": {
                                                                    "kind": "CloseParenToken",
                                                                    "fullStart": 809,
                                                                    "fullEnd": 811,
                                                                    "start": 809,
                                                                    "end": 810,
                                                                    "fullWidth": 2,
                                                                    "width": 1,
                                                                    "text": ")",
                                                                    "value": ")",
                                                                    "valueText": ")",
                                                                    "hasTrailingTrivia": true,
                                                                    "trailingTrivia": [
                                                                        {
                                                                            "kind": "WhitespaceTrivia",
                                                                            "text": " "
                                                                        }
                                                                    ]
                                                                }
                                                            }
                                                        },
                                                        "block": {
                                                            "kind": "Block",
                                                            "fullStart": 811,
                                                            "fullEnd": 854,
                                                            "start": 811,
                                                            "end": 854,
                                                            "fullWidth": 43,
                                                            "width": 43,
                                                            "openBraceToken": {
                                                                "kind": "OpenBraceToken",
                                                                "fullStart": 811,
                                                                "fullEnd": 814,
                                                                "start": 811,
                                                                "end": 812,
                                                                "fullWidth": 3,
                                                                "width": 1,
                                                                "text": "{",
                                                                "value": "{",
                                                                "valueText": "{",
                                                                "hasTrailingTrivia": true,
                                                                "hasTrailingNewLine": true,
                                                                "trailingTrivia": [
                                                                    {
                                                                        "kind": "NewLineTrivia",
                                                                        "text": "\r\n"
                                                                    }
                                                                ]
                                                            },
                                                            "statements": [
                                                                {
                                                                    "kind": "ReturnStatement",
                                                                    "fullStart": 814,
                                                                    "fullEnd": 841,
                                                                    "start": 830,
                                                                    "end": 839,
                                                                    "fullWidth": 27,
                                                                    "width": 9,
                                                                    "returnKeyword": {
                                                                        "kind": "ReturnKeyword",
                                                                        "fullStart": 814,
                                                                        "fullEnd": 837,
                                                                        "start": 830,
                                                                        "end": 836,
                                                                        "fullWidth": 23,
                                                                        "width": 6,
                                                                        "text": "return",
                                                                        "value": "return",
                                                                        "valueText": "return",
                                                                        "hasLeadingTrivia": true,
                                                                        "hasTrailingTrivia": true,
                                                                        "leadingTrivia": [
                                                                            {
                                                                                "kind": "WhitespaceTrivia",
                                                                                "text": "                "
                                                                            }
                                                                        ],
                                                                        "trailingTrivia": [
                                                                            {
                                                                                "kind": "WhitespaceTrivia",
                                                                                "text": " "
                                                                            }
                                                                        ]
                                                                    },
                                                                    "expression": {
                                                                        "kind": "NumericLiteral",
                                                                        "fullStart": 837,
                                                                        "fullEnd": 838,
                                                                        "start": 837,
                                                                        "end": 838,
                                                                        "fullWidth": 1,
                                                                        "width": 1,
                                                                        "text": "2",
                                                                        "value": 2,
                                                                        "valueText": "2"
                                                                    },
                                                                    "semicolonToken": {
                                                                        "kind": "SemicolonToken",
                                                                        "fullStart": 838,
                                                                        "fullEnd": 841,
                                                                        "start": 838,
                                                                        "end": 839,
                                                                        "fullWidth": 3,
                                                                        "width": 1,
                                                                        "text": ";",
                                                                        "value": ";",
                                                                        "valueText": ";",
                                                                        "hasTrailingTrivia": true,
                                                                        "hasTrailingNewLine": true,
                                                                        "trailingTrivia": [
                                                                            {
                                                                                "kind": "NewLineTrivia",
                                                                                "text": "\r\n"
                                                                            }
                                                                        ]
                                                                    }
                                                                }
                                                            ],
                                                            "closeBraceToken": {
                                                                "kind": "CloseBraceToken",
                                                                "fullStart": 841,
                                                                "fullEnd": 854,
                                                                "start": 853,
                                                                "end": 854,
                                                                "fullWidth": 13,
                                                                "width": 1,
                                                                "text": "}",
                                                                "value": "}",
                                                                "valueText": "}",
                                                                "hasLeadingTrivia": true,
                                                                "leadingTrivia": [
                                                                    {
                                                                        "kind": "WhitespaceTrivia",
                                                                        "text": "            "
                                                                    }
                                                                ]
                                                            }
                                                        }
                                                    }
                                                },
                                                {
                                                    "kind": "CommaToken",
                                                    "fullStart": 854,
                                                    "fullEnd": 857,
                                                    "start": 854,
                                                    "end": 855,
                                                    "fullWidth": 3,
                                                    "width": 1,
                                                    "text": ",",
                                                    "value": ",",
                                                    "valueText": ",",
                                                    "hasTrailingTrivia": true,
                                                    "hasTrailingNewLine": true,
                                                    "trailingTrivia": [
                                                        {
                                                            "kind": "NewLineTrivia",
                                                            "text": "\r\n"
                                                        }
                                                    ]
                                                },
                                                {
                                                    "kind": "SimplePropertyAssignment",
                                                    "fullStart": 857,
                                                    "fullEnd": 889,
                                                    "start": 869,
                                                    "end": 887,
                                                    "fullWidth": 32,
                                                    "width": 18,
                                                    "propertyName": {
                                                        "kind": "IdentifierName",
                                                        "fullStart": 857,
                                                        "fullEnd": 881,
                                                        "start": 869,
                                                        "end": 881,
                                                        "fullWidth": 24,
                                                        "width": 12,
                                                        "text": "configurable",
                                                        "value": "configurable",
                                                        "valueText": "configurable",
                                                        "hasLeadingTrivia": true,
                                                        "leadingTrivia": [
                                                            {
                                                                "kind": "WhitespaceTrivia",
                                                                "text": "            "
                                                            }
                                                        ]
                                                    },
                                                    "colonToken": {
                                                        "kind": "ColonToken",
                                                        "fullStart": 881,
                                                        "fullEnd": 883,
                                                        "start": 881,
                                                        "end": 882,
                                                        "fullWidth": 2,
                                                        "width": 1,
                                                        "text": ":",
                                                        "value": ":",
                                                        "valueText": ":",
                                                        "hasTrailingTrivia": true,
                                                        "trailingTrivia": [
                                                            {
                                                                "kind": "WhitespaceTrivia",
                                                                "text": " "
                                                            }
                                                        ]
                                                    },
                                                    "expression": {
                                                        "kind": "TrueKeyword",
                                                        "fullStart": 883,
                                                        "fullEnd": 889,
                                                        "start": 883,
                                                        "end": 887,
                                                        "fullWidth": 6,
                                                        "width": 4,
                                                        "text": "true",
                                                        "value": true,
                                                        "valueText": "true",
                                                        "hasTrailingTrivia": true,
                                                        "hasTrailingNewLine": true,
                                                        "trailingTrivia": [
                                                            {
                                                                "kind": "NewLineTrivia",
                                                                "text": "\r\n"
                                                            }
                                                        ]
                                                    }
                                                }
                                            ],
                                            "closeBraceToken": {
                                                "kind": "CloseBraceToken",
                                                "fullStart": 889,
                                                "fullEnd": 898,
                                                "start": 897,
                                                "end": 898,
                                                "fullWidth": 9,
                                                "width": 1,
                                                "text": "}",
                                                "value": "}",
                                                "valueText": "}",
                                                "hasLeadingTrivia": true,
                                                "leadingTrivia": [
                                                    {
                                                        "kind": "WhitespaceTrivia",
                                                        "text": "        "
                                                    }
                                                ]
                                            }
                                        }
                                    ],
                                    "closeParenToken": {
                                        "kind": "CloseParenToken",
                                        "fullStart": 898,
                                        "fullEnd": 899,
                                        "start": 898,
                                        "end": 899,
                                        "fullWidth": 1,
                                        "width": 1,
                                        "text": ")",
                                        "value": ")",
                                        "valueText": ")"
                                    }
                                }
                            },
                            "semicolonToken": {
                                "kind": "SemicolonToken",
                                "fullStart": 899,
                                "fullEnd": 902,
                                "start": 899,
                                "end": 900,
                                "fullWidth": 3,
                                "width": 1,
                                "text": ";",
                                "value": ";",
                                "valueText": ";",
                                "hasTrailingTrivia": true,
                                "hasTrailingNewLine": true,
                                "trailingTrivia": [
                                    {
                                        "kind": "NewLineTrivia",
                                        "text": "\r\n"
                                    }
                                ]
                            }
                        },
                        {
                            "kind": "ExpressionStatement",
                            "fullStart": 902,
                            "fullEnd": 926,
                            "start": 912,
                            "end": 924,
                            "fullWidth": 24,
                            "width": 12,
                            "expression": {
                                "kind": "AssignmentExpression",
                                "fullStart": 902,
                                "fullEnd": 923,
                                "start": 912,
                                "end": 923,
                                "fullWidth": 21,
                                "width": 11,
                                "left": {
                                    "kind": "ElementAccessExpression",
                                    "fullStart": 902,
                                    "fullEnd": 919,
                                    "start": 912,
                                    "end": 918,
                                    "fullWidth": 17,
                                    "width": 6,
                                    "expression": {
                                        "kind": "IdentifierName",
                                        "fullStart": 902,
                                        "fullEnd": 915,
                                        "start": 912,
                                        "end": 915,
                                        "fullWidth": 13,
                                        "width": 3,
                                        "text": "obj",
                                        "value": "obj",
                                        "valueText": "obj",
                                        "hasLeadingTrivia": true,
                                        "hasLeadingNewLine": true,
                                        "leadingTrivia": [
                                            {
                                                "kind": "NewLineTrivia",
                                                "text": "\r\n"
                                            },
                                            {
                                                "kind": "WhitespaceTrivia",
                                                "text": "        "
                                            }
                                        ]
                                    },
                                    "openBracketToken": {
                                        "kind": "OpenBracketToken",
                                        "fullStart": 915,
                                        "fullEnd": 916,
                                        "start": 915,
                                        "end": 916,
                                        "fullWidth": 1,
                                        "width": 1,
                                        "text": "[",
                                        "value": "[",
                                        "valueText": "["
                                    },
                                    "argumentExpression": {
                                        "kind": "NumericLiteral",
                                        "fullStart": 916,
                                        "fullEnd": 917,
                                        "start": 916,
                                        "end": 917,
                                        "fullWidth": 1,
                                        "width": 1,
                                        "text": "0",
                                        "value": 0,
                                        "valueText": "0"
                                    },
                                    "closeBracketToken": {
                                        "kind": "CloseBracketToken",
                                        "fullStart": 917,
                                        "fullEnd": 919,
                                        "start": 917,
                                        "end": 918,
                                        "fullWidth": 2,
                                        "width": 1,
                                        "text": "]",
                                        "value": "]",
                                        "valueText": "]",
                                        "hasTrailingTrivia": true,
                                        "trailingTrivia": [
                                            {
                                                "kind": "WhitespaceTrivia",
                                                "text": " "
                                            }
                                        ]
                                    }
                                },
                                "operatorToken": {
                                    "kind": "EqualsToken",
                                    "fullStart": 919,
                                    "fullEnd": 921,
                                    "start": 919,
                                    "end": 920,
                                    "fullWidth": 2,
                                    "width": 1,
                                    "text": "=",
                                    "value": "=",
                                    "valueText": "=",
                                    "hasTrailingTrivia": true,
                                    "trailingTrivia": [
                                        {
                                            "kind": "WhitespaceTrivia",
                                            "text": " "
                                        }
                                    ]
                                },
                                "right": {
                                    "kind": "NumericLiteral",
                                    "fullStart": 921,
                                    "fullEnd": 923,
                                    "start": 921,
                                    "end": 923,
                                    "fullWidth": 2,
                                    "width": 2,
                                    "text": "12",
                                    "value": 12,
                                    "valueText": "12"
                                }
                            },
                            "semicolonToken": {
                                "kind": "SemicolonToken",
                                "fullStart": 923,
                                "fullEnd": 926,
                                "start": 923,
                                "end": 924,
                                "fullWidth": 3,
                                "width": 1,
                                "text": ";",
                                "value": ";",
                                "valueText": ";",
                                "hasTrailingTrivia": true,
                                "hasTrailingNewLine": true,
                                "trailingTrivia": [
                                    {
                                        "kind": "NewLineTrivia",
                                        "text": "\r\n"
                                    }
                                ]
                            }
                        },
                        {
                            "kind": "ExpressionStatement",
                            "fullStart": 926,
                            "fullEnd": 948,
                            "start": 934,
                            "end": 946,
                            "fullWidth": 22,
                            "width": 12,
                            "expression": {
                                "kind": "AssignmentExpression",
                                "fullStart": 926,
                                "fullEnd": 945,
                                "start": 934,
                                "end": 945,
                                "fullWidth": 19,
                                "width": 11,
                                "left": {
                                    "kind": "ElementAccessExpression",
                                    "fullStart": 926,
                                    "fullEnd": 941,
                                    "start": 934,
                                    "end": 940,
                                    "fullWidth": 15,
                                    "width": 6,
                                    "expression": {
                                        "kind": "IdentifierName",
                                        "fullStart": 926,
                                        "fullEnd": 937,
                                        "start": 934,
                                        "end": 937,
                                        "fullWidth": 11,
                                        "width": 3,
                                        "text": "obj",
                                        "value": "obj",
                                        "valueText": "obj",
                                        "hasLeadingTrivia": true,
                                        "leadingTrivia": [
                                            {
                                                "kind": "WhitespaceTrivia",
                                                "text": "        "
                                            }
                                        ]
                                    },
                                    "openBracketToken": {
                                        "kind": "OpenBracketToken",
                                        "fullStart": 937,
                                        "fullEnd": 938,
                                        "start": 937,
                                        "end": 938,
                                        "fullWidth": 1,
                                        "width": 1,
                                        "text": "[",
                                        "value": "[",
                                        "valueText": "["
                                    },
                                    "argumentExpression": {
                                        "kind": "NumericLiteral",
                                        "fullStart": 938,
                                        "fullEnd": 939,
                                        "start": 938,
                                        "end": 939,
                                        "fullWidth": 1,
                                        "width": 1,
                                        "text": "1",
                                        "value": 1,
                                        "valueText": "1"
                                    },
                                    "closeBracketToken": {
                                        "kind": "CloseBracketToken",
                                        "fullStart": 939,
                                        "fullEnd": 941,
                                        "start": 939,
                                        "end": 940,
                                        "fullWidth": 2,
                                        "width": 1,
                                        "text": "]",
                                        "value": "]",
                                        "valueText": "]",
                                        "hasTrailingTrivia": true,
                                        "trailingTrivia": [
                                            {
                                                "kind": "WhitespaceTrivia",
                                                "text": " "
                                            }
                                        ]
                                    }
                                },
                                "operatorToken": {
                                    "kind": "EqualsToken",
                                    "fullStart": 941,
                                    "fullEnd": 943,
                                    "start": 941,
                                    "end": 942,
                                    "fullWidth": 2,
                                    "width": 1,
                                    "text": "=",
                                    "value": "=",
                                    "valueText": "=",
                                    "hasTrailingTrivia": true,
                                    "trailingTrivia": [
                                        {
                                            "kind": "WhitespaceTrivia",
                                            "text": " "
                                        }
                                    ]
                                },
                                "right": {
                                    "kind": "NumericLiteral",
                                    "fullStart": 943,
                                    "fullEnd": 945,
                                    "start": 943,
                                    "end": 945,
                                    "fullWidth": 2,
                                    "width": 2,
                                    "text": "11",
                                    "value": 11,
                                    "valueText": "11"
                                }
                            },
                            "semicolonToken": {
                                "kind": "SemicolonToken",
                                "fullStart": 945,
                                "fullEnd": 948,
                                "start": 945,
                                "end": 946,
                                "fullWidth": 3,
                                "width": 1,
                                "text": ";",
                                "value": ";",
                                "valueText": ";",
                                "hasTrailingTrivia": true,
                                "hasTrailingNewLine": true,
                                "trailingTrivia": [
                                    {
                                        "kind": "NewLineTrivia",
                                        "text": "\r\n"
                                    }
                                ]
                            }
                        },
                        {
                            "kind": "ExpressionStatement",
                            "fullStart": 948,
                            "fullEnd": 969,
                            "start": 956,
                            "end": 967,
                            "fullWidth": 21,
                            "width": 11,
                            "expression": {
                                "kind": "AssignmentExpression",
                                "fullStart": 948,
                                "fullEnd": 966,
                                "start": 956,
                                "end": 966,
                                "fullWidth": 18,
                                "width": 10,
                                "left": {
                                    "kind": "ElementAccessExpression",
                                    "fullStart": 948,
                                    "fullEnd": 963,
                                    "start": 956,
                                    "end": 962,
                                    "fullWidth": 15,
                                    "width": 6,
                                    "expression": {
                                        "kind": "IdentifierName",
                                        "fullStart": 948,
                                        "fullEnd": 959,
                                        "start": 956,
                                        "end": 959,
                                        "fullWidth": 11,
                                        "width": 3,
                                        "text": "obj",
                                        "value": "obj",
                                        "valueText": "obj",
                                        "hasLeadingTrivia": true,
                                        "leadingTrivia": [
                                            {
                                                "kind": "WhitespaceTrivia",
                                                "text": "        "
                                            }
                                        ]
                                    },
                                    "openBracketToken": {
                                        "kind": "OpenBracketToken",
                                        "fullStart": 959,
                                        "fullEnd": 960,
                                        "start": 959,
                                        "end": 960,
                                        "fullWidth": 1,
                                        "width": 1,
                                        "text": "[",
                                        "value": "[",
                                        "valueText": "["
                                    },
                                    "argumentExpression": {
                                        "kind": "NumericLiteral",
                                        "fullStart": 960,
                                        "fullEnd": 961,
                                        "start": 960,
                                        "end": 961,
                                        "fullWidth": 1,
                                        "width": 1,
                                        "text": "2",
                                        "value": 2,
                                        "valueText": "2"
                                    },
                                    "closeBracketToken": {
                                        "kind": "CloseBracketToken",
                                        "fullStart": 961,
                                        "fullEnd": 963,
                                        "start": 961,
                                        "end": 962,
                                        "fullWidth": 2,
                                        "width": 1,
                                        "text": "]",
                                        "value": "]",
                                        "valueText": "]",
                                        "hasTrailingTrivia": true,
                                        "trailingTrivia": [
                                            {
                                                "kind": "WhitespaceTrivia",
                                                "text": " "
                                            }
                                        ]
                                    }
                                },
                                "operatorToken": {
                                    "kind": "EqualsToken",
                                    "fullStart": 963,
                                    "fullEnd": 965,
                                    "start": 963,
                                    "end": 964,
                                    "fullWidth": 2,
                                    "width": 1,
                                    "text": "=",
                                    "value": "=",
                                    "valueText": "=",
                                    "hasTrailingTrivia": true,
                                    "trailingTrivia": [
                                        {
                                            "kind": "WhitespaceTrivia",
                                            "text": " "
                                        }
                                    ]
                                },
                                "right": {
                                    "kind": "NumericLiteral",
                                    "fullStart": 965,
                                    "fullEnd": 966,
                                    "start": 965,
                                    "end": 966,
                                    "fullWidth": 1,
                                    "width": 1,
                                    "text": "9",
                                    "value": 9,
                                    "valueText": "9"
                                }
                            },
                            "semicolonToken": {
                                "kind": "SemicolonToken",
                                "fullStart": 966,
                                "fullEnd": 969,
                                "start": 966,
                                "end": 967,
                                "fullWidth": 3,
                                "width": 1,
                                "text": ";",
                                "value": ";",
                                "valueText": ";",
                                "hasTrailingTrivia": true,
                                "hasTrailingNewLine": true,
                                "trailingTrivia": [
                                    {
                                        "kind": "NewLineTrivia",
                                        "text": "\r\n"
                                    }
                                ]
                            }
                        },
                        {
                            "kind": "ExpressionStatement",
                            "fullStart": 969,
                            "fullEnd": 1027,
                            "start": 979,
                            "end": 1025,
                            "fullWidth": 58,
                            "width": 46,
                            "expression": {
                                "kind": "InvocationExpression",
                                "fullStart": 969,
                                "fullEnd": 1024,
                                "start": 979,
                                "end": 1024,
                                "fullWidth": 55,
                                "width": 45,
                                "expression": {
                                    "kind": "MemberAccessExpression",
                                    "fullStart": 969,
                                    "fullEnd": 1007,
                                    "start": 979,
                                    "end": 1007,
                                    "fullWidth": 38,
                                    "width": 28,
                                    "expression": {
                                        "kind": "MemberAccessExpression",
                                        "fullStart": 969,
                                        "fullEnd": 1002,
                                        "start": 979,
                                        "end": 1002,
                                        "fullWidth": 33,
                                        "width": 23,
                                        "expression": {
                                            "kind": "MemberAccessExpression",
                                            "fullStart": 969,
                                            "fullEnd": 994,
                                            "start": 979,
                                            "end": 994,
                                            "fullWidth": 25,
                                            "width": 15,
                                            "expression": {
                                                "kind": "IdentifierName",
                                                "fullStart": 969,
                                                "fullEnd": 984,
                                                "start": 979,
                                                "end": 984,
                                                "fullWidth": 15,
                                                "width": 5,
                                                "text": "Array",
                                                "value": "Array",
                                                "valueText": "Array",
                                                "hasLeadingTrivia": true,
                                                "hasLeadingNewLine": true,
                                                "leadingTrivia": [
                                                    {
                                                        "kind": "NewLineTrivia",
                                                        "text": "\r\n"
                                                    },
                                                    {
                                                        "kind": "WhitespaceTrivia",
                                                        "text": "        "
                                                    }
                                                ]
                                            },
                                            "dotToken": {
                                                "kind": "DotToken",
                                                "fullStart": 984,
                                                "fullEnd": 985,
                                                "start": 984,
                                                "end": 985,
                                                "fullWidth": 1,
                                                "width": 1,
                                                "text": ".",
                                                "value": ".",
                                                "valueText": "."
                                            },
                                            "name": {
                                                "kind": "IdentifierName",
                                                "fullStart": 985,
                                                "fullEnd": 994,
                                                "start": 985,
                                                "end": 994,
                                                "fullWidth": 9,
                                                "width": 9,
                                                "text": "prototype",
                                                "value": "prototype",
                                                "valueText": "prototype"
                                            }
                                        },
                                        "dotToken": {
                                            "kind": "DotToken",
                                            "fullStart": 994,
                                            "fullEnd": 995,
                                            "start": 994,
                                            "end": 995,
                                            "fullWidth": 1,
                                            "width": 1,
                                            "text": ".",
                                            "value": ".",
                                            "valueText": "."
                                        },
                                        "name": {
                                            "kind": "IdentifierName",
                                            "fullStart": 995,
                                            "fullEnd": 1002,
                                            "start": 995,
                                            "end": 1002,
                                            "fullWidth": 7,
                                            "width": 7,
                                            "text": "forEach",
                                            "value": "forEach",
                                            "valueText": "forEach"
                                        }
                                    },
                                    "dotToken": {
                                        "kind": "DotToken",
                                        "fullStart": 1002,
                                        "fullEnd": 1003,
                                        "start": 1002,
                                        "end": 1003,
                                        "fullWidth": 1,
                                        "width": 1,
                                        "text": ".",
                                        "value": ".",
                                        "valueText": "."
                                    },
                                    "name": {
                                        "kind": "IdentifierName",
                                        "fullStart": 1003,
                                        "fullEnd": 1007,
                                        "start": 1003,
                                        "end": 1007,
                                        "fullWidth": 4,
                                        "width": 4,
                                        "text": "call",
                                        "value": "call",
                                        "valueText": "call"
                                    }
                                },
                                "argumentList": {
                                    "kind": "ArgumentList",
                                    "fullStart": 1007,
                                    "fullEnd": 1024,
                                    "start": 1007,
                                    "end": 1024,
                                    "fullWidth": 17,
                                    "width": 17,
                                    "openParenToken": {
                                        "kind": "OpenParenToken",
                                        "fullStart": 1007,
                                        "fullEnd": 1008,
                                        "start": 1007,
                                        "end": 1008,
                                        "fullWidth": 1,
                                        "width": 1,
                                        "text": "(",
                                        "value": "(",
                                        "valueText": "("
                                    },
                                    "arguments": [
                                        {
                                            "kind": "IdentifierName",
                                            "fullStart": 1008,
                                            "fullEnd": 1011,
                                            "start": 1008,
                                            "end": 1011,
                                            "fullWidth": 3,
                                            "width": 3,
                                            "text": "obj",
                                            "value": "obj",
                                            "valueText": "obj"
                                        },
                                        {
                                            "kind": "CommaToken",
                                            "fullStart": 1011,
                                            "fullEnd": 1013,
                                            "start": 1011,
                                            "end": 1012,
                                            "fullWidth": 2,
                                            "width": 1,
                                            "text": ",",
                                            "value": ",",
                                            "valueText": ",",
                                            "hasTrailingTrivia": true,
                                            "trailingTrivia": [
                                                {
                                                    "kind": "WhitespaceTrivia",
                                                    "text": " "
                                                }
                                            ]
                                        },
                                        {
                                            "kind": "IdentifierName",
                                            "fullStart": 1013,
                                            "fullEnd": 1023,
                                            "start": 1013,
                                            "end": 1023,
                                            "fullWidth": 10,
                                            "width": 10,
                                            "text": "callbackfn",
                                            "value": "callbackfn",
                                            "valueText": "callbackfn"
                                        }
                                    ],
                                    "closeParenToken": {
                                        "kind": "CloseParenToken",
                                        "fullStart": 1023,
                                        "fullEnd": 1024,
                                        "start": 1023,
                                        "end": 1024,
                                        "fullWidth": 1,
                                        "width": 1,
                                        "text": ")",
                                        "value": ")",
                                        "valueText": ")"
                                    }
                                }
                            },
                            "semicolonToken": {
                                "kind": "SemicolonToken",
                                "fullStart": 1024,
                                "fullEnd": 1027,
                                "start": 1024,
                                "end": 1025,
                                "fullWidth": 3,
                                "width": 1,
                                "text": ";",
                                "value": ";",
                                "valueText": ";",
                                "hasTrailingTrivia": true,
                                "hasTrailingNewLine": true,
                                "trailingTrivia": [
                                    {
                                        "kind": "NewLineTrivia",
                                        "text": "\r\n"
                                    }
                                ]
                            }
                        },
                        {
                            "kind": "ReturnStatement",
                            "fullStart": 1027,
                            "fullEnd": 1051,
                            "start": 1035,
                            "end": 1049,
                            "fullWidth": 24,
                            "width": 14,
                            "returnKeyword": {
                                "kind": "ReturnKeyword",
                                "fullStart": 1027,
                                "fullEnd": 1042,
                                "start": 1035,
                                "end": 1041,
                                "fullWidth": 15,
                                "width": 6,
                                "text": "return",
                                "value": "return",
                                "valueText": "return",
                                "hasLeadingTrivia": true,
                                "hasTrailingTrivia": true,
                                "leadingTrivia": [
                                    {
                                        "kind": "WhitespaceTrivia",
                                        "text": "        "
                                    }
                                ],
                                "trailingTrivia": [
                                    {
                                        "kind": "WhitespaceTrivia",
                                        "text": " "
                                    }
                                ]
                            },
                            "expression": {
                                "kind": "IdentifierName",
                                "fullStart": 1042,
                                "fullEnd": 1048,
                                "start": 1042,
                                "end": 1048,
                                "fullWidth": 6,
                                "width": 6,
                                "text": "result",
                                "value": "result",
                                "valueText": "result"
                            },
                            "semicolonToken": {
                                "kind": "SemicolonToken",
                                "fullStart": 1048,
                                "fullEnd": 1051,
                                "start": 1048,
                                "end": 1049,
                                "fullWidth": 3,
                                "width": 1,
                                "text": ";",
                                "value": ";",
                                "valueText": ";",
                                "hasTrailingTrivia": true,
                                "hasTrailingNewLine": true,
                                "trailingTrivia": [
                                    {
                                        "kind": "NewLineTrivia",
                                        "text": "\r\n"
                                    }
                                ]
                            }
                        }
                    ],
                    "closeBraceToken": {
                        "kind": "CloseBraceToken",
                        "fullStart": 1051,
                        "fullEnd": 1058,
                        "start": 1055,
                        "end": 1056,
                        "fullWidth": 7,
                        "width": 1,
                        "text": "}",
                        "value": "}",
                        "valueText": "}",
                        "hasLeadingTrivia": true,
                        "hasTrailingTrivia": true,
                        "hasTrailingNewLine": true,
                        "leadingTrivia": [
                            {
                                "kind": "WhitespaceTrivia",
                                "text": "    "
                            }
                        ],
                        "trailingTrivia": [
                            {
                                "kind": "NewLineTrivia",
                                "text": "\r\n"
                            }
                        ]
                    }
                }
            },
            {
                "kind": "ExpressionStatement",
                "fullStart": 1058,
                "fullEnd": 1082,
                "start": 1058,
                "end": 1080,
                "fullWidth": 24,
                "width": 22,
                "expression": {
                    "kind": "InvocationExpression",
                    "fullStart": 1058,
                    "fullEnd": 1079,
                    "start": 1058,
                    "end": 1079,
                    "fullWidth": 21,
                    "width": 21,
                    "expression": {
                        "kind": "IdentifierName",
                        "fullStart": 1058,
                        "fullEnd": 1069,
                        "start": 1058,
                        "end": 1069,
                        "fullWidth": 11,
                        "width": 11,
                        "text": "runTestCase",
                        "value": "runTestCase",
                        "valueText": "runTestCase"
                    },
                    "argumentList": {
                        "kind": "ArgumentList",
                        "fullStart": 1069,
                        "fullEnd": 1079,
                        "start": 1069,
                        "end": 1079,
                        "fullWidth": 10,
                        "width": 10,
                        "openParenToken": {
                            "kind": "OpenParenToken",
                            "fullStart": 1069,
                            "fullEnd": 1070,
                            "start": 1069,
                            "end": 1070,
                            "fullWidth": 1,
                            "width": 1,
                            "text": "(",
                            "value": "(",
                            "valueText": "("
                        },
                        "arguments": [
                            {
                                "kind": "IdentifierName",
                                "fullStart": 1070,
                                "fullEnd": 1078,
                                "start": 1070,
                                "end": 1078,
                                "fullWidth": 8,
                                "width": 8,
                                "text": "testcase",
                                "value": "testcase",
                                "valueText": "testcase"
                            }
                        ],
                        "closeParenToken": {
                            "kind": "CloseParenToken",
                            "fullStart": 1078,
                            "fullEnd": 1079,
                            "start": 1078,
                            "end": 1079,
                            "fullWidth": 1,
                            "width": 1,
                            "text": ")",
                            "value": ")",
                            "valueText": ")"
                        }
                    }
                },
                "semicolonToken": {
                    "kind": "SemicolonToken",
                    "fullStart": 1079,
                    "fullEnd": 1082,
                    "start": 1079,
                    "end": 1080,
                    "fullWidth": 3,
                    "width": 1,
                    "text": ";",
                    "value": ";",
                    "valueText": ";",
                    "hasTrailingTrivia": true,
                    "hasTrailingNewLine": true,
                    "trailingTrivia": [
                        {
                            "kind": "NewLineTrivia",
                            "text": "\r\n"
                        }
                    ]
                }
            }
        ],
        "endOfFileToken": {
            "kind": "EndOfFileToken",
            "fullStart": 1082,
            "fullEnd": 1082,
            "start": 1082,
            "end": 1082,
            "fullWidth": 0,
            "width": 0,
            "text": ""
        }
    },
    "lineMap": {
        "lineStarts": [
            0,
            67,
            152,
            232,
            308,
            380,
            385,
            439,
            547,
            552,
            554,
            556,
            579,
            608,
            654,
            696,
            707,
            709,
            732,
            734,
            782,
            814,
            841,
            857,
            889,
            902,
            904,
            926,
            948,
            969,
            971,
            1027,
            1051,
            1058,
            1082
        ],
        "length": 1082
    }
}<|MERGE_RESOLUTION|>--- conflicted
+++ resolved
@@ -414,11 +414,8 @@
                                             "start": 636,
                                             "end": 639,
                                             "fullWidth": 3,
-<<<<<<< HEAD
                                             "width": 3,
-=======
                                             "modifiers": [],
->>>>>>> e3c38734
                                             "identifier": {
                                                 "kind": "IdentifierName",
                                                 "fullStart": 636,
@@ -458,11 +455,8 @@
                                             "start": 641,
                                             "end": 644,
                                             "fullWidth": 3,
-<<<<<<< HEAD
                                             "width": 3,
-=======
                                             "modifiers": [],
->>>>>>> e3c38734
                                             "identifier": {
                                                 "kind": "IdentifierName",
                                                 "fullStart": 641,
@@ -502,11 +496,8 @@
                                             "start": 646,
                                             "end": 649,
                                             "fullWidth": 3,
-<<<<<<< HEAD
                                             "width": 3,
-=======
                                             "modifiers": [],
->>>>>>> e3c38734
                                             "identifier": {
                                                 "kind": "IdentifierName",
                                                 "fullStart": 646,
