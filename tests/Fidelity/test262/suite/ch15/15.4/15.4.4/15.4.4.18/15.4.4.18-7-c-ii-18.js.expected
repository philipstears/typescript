--- conflicted
+++ resolved
@@ -250,12 +250,8 @@
                                         "start": 617,
                                         "end": 631,
                                         "fullWidth": 14,
-<<<<<<< HEAD
                                         "width": 14,
-                                        "identifier": {
-=======
                                         "propertyName": {
->>>>>>> 85e84683
                                             "kind": "IdentifierName",
                                             "fullStart": 617,
                                             "fullEnd": 624,
@@ -906,12 +902,8 @@
                                         "start": 757,
                                         "end": 783,
                                         "fullWidth": 26,
-<<<<<<< HEAD
                                         "width": 26,
-                                        "identifier": {
-=======
                                         "propertyName": {
->>>>>>> 85e84683
                                             "kind": "IdentifierName",
                                             "fullStart": 757,
                                             "fullEnd": 761,
