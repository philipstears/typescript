{
    "isDeclaration": false,
    "languageVersion": "EcmaScript5",
    "parseOptions": {
        "allowAutomaticSemicolonInsertion": true
    },
    "sourceUnit": {
        "kind": "SourceUnit",
        "fullStart": 0,
        "fullEnd": 1394,
        "start": 610,
        "end": 1394,
        "fullWidth": 1394,
        "width": 784,
        "isIncrementallyUnusable": true,
        "moduleElements": [
            {
                "kind": "FunctionDeclaration",
                "fullStart": 0,
                "fullEnd": 1370,
                "start": 610,
                "end": 1368,
                "fullWidth": 1370,
                "width": 758,
                "modifiers": [],
                "functionKeyword": {
                    "kind": "FunctionKeyword",
                    "fullStart": 0,
                    "fullEnd": 619,
                    "start": 610,
                    "end": 618,
                    "fullWidth": 619,
                    "width": 8,
                    "text": "function",
                    "value": "function",
                    "valueText": "function",
                    "hasLeadingTrivia": true,
                    "hasLeadingComment": true,
                    "hasLeadingNewLine": true,
                    "hasTrailingTrivia": true,
                    "leadingTrivia": [
                        {
                            "kind": "SingleLineCommentTrivia",
                            "text": "/// Copyright (c) 2012 Ecma International.  All rights reserved. "
                        },
                        {
                            "kind": "NewLineTrivia",
                            "text": "\r\n"
                        },
                        {
                            "kind": "SingleLineCommentTrivia",
                            "text": "/// Ecma International makes this code available under the terms and conditions set"
                        },
                        {
                            "kind": "NewLineTrivia",
                            "text": "\r\n"
                        },
                        {
                            "kind": "SingleLineCommentTrivia",
                            "text": "/// forth on http://hg.ecmascript.org/tests/test262/raw-file/tip/LICENSE (the "
                        },
                        {
                            "kind": "NewLineTrivia",
                            "text": "\r\n"
                        },
                        {
                            "kind": "SingleLineCommentTrivia",
                            "text": "/// \"Use Terms\").   Any redistribution of this code must retain the above "
                        },
                        {
                            "kind": "NewLineTrivia",
                            "text": "\r\n"
                        },
                        {
                            "kind": "SingleLineCommentTrivia",
                            "text": "/// copyright and this notice and otherwise comply with the Use Terms."
                        },
                        {
                            "kind": "NewLineTrivia",
                            "text": "\r\n"
                        },
                        {
                            "kind": "MultiLineCommentTrivia",
                            "text": "/**\r\n * @path ch15/15.4/15.4.4/15.4.4.18/15.4.4.18-3-21.js\r\n * @description Array.prototype.forEach - 'length' is an object that has an own valueOf method that returns an object and toString method that returns a string\r\n */"
                        },
                        {
                            "kind": "NewLineTrivia",
                            "text": "\r\n"
                        },
                        {
                            "kind": "NewLineTrivia",
                            "text": "\r\n"
                        },
                        {
                            "kind": "NewLineTrivia",
                            "text": "\r\n"
                        }
                    ],
                    "trailingTrivia": [
                        {
                            "kind": "WhitespaceTrivia",
                            "text": " "
                        }
                    ]
                },
                "identifier": {
                    "kind": "IdentifierName",
                    "fullStart": 619,
                    "fullEnd": 627,
                    "start": 619,
                    "end": 627,
                    "fullWidth": 8,
                    "width": 8,
                    "text": "testcase",
                    "value": "testcase",
                    "valueText": "testcase"
                },
                "callSignature": {
                    "kind": "CallSignature",
                    "fullStart": 627,
                    "fullEnd": 630,
                    "start": 627,
                    "end": 629,
                    "fullWidth": 3,
                    "width": 2,
                    "parameterList": {
                        "kind": "ParameterList",
                        "fullStart": 627,
                        "fullEnd": 630,
                        "start": 627,
                        "end": 629,
                        "fullWidth": 3,
                        "width": 2,
                        "openParenToken": {
                            "kind": "OpenParenToken",
                            "fullStart": 627,
                            "fullEnd": 628,
                            "start": 627,
                            "end": 628,
                            "fullWidth": 1,
                            "width": 1,
                            "text": "(",
                            "value": "(",
                            "valueText": "("
                        },
                        "parameters": [],
                        "closeParenToken": {
                            "kind": "CloseParenToken",
                            "fullStart": 628,
                            "fullEnd": 630,
                            "start": 628,
                            "end": 629,
                            "fullWidth": 2,
                            "width": 1,
                            "text": ")",
                            "value": ")",
                            "valueText": ")",
                            "hasTrailingTrivia": true,
                            "trailingTrivia": [
                                {
                                    "kind": "WhitespaceTrivia",
                                    "text": " "
                                }
                            ]
                        }
                    }
                },
                "block": {
                    "kind": "Block",
                    "fullStart": 630,
                    "fullEnd": 1370,
                    "start": 630,
                    "end": 1368,
                    "fullWidth": 740,
                    "width": 738,
                    "openBraceToken": {
                        "kind": "OpenBraceToken",
                        "fullStart": 630,
                        "fullEnd": 633,
                        "start": 630,
                        "end": 631,
                        "fullWidth": 3,
                        "width": 1,
                        "text": "{",
                        "value": "{",
                        "valueText": "{",
                        "hasTrailingTrivia": true,
                        "hasTrailingNewLine": true,
                        "trailingTrivia": [
                            {
                                "kind": "NewLineTrivia",
                                "text": "\r\n"
                            }
                        ]
                    },
                    "statements": [
                        {
                            "kind": "VariableStatement",
                            "fullStart": 633,
                            "fullEnd": 668,
                            "start": 643,
                            "end": 666,
                            "fullWidth": 35,
                            "width": 23,
                            "modifiers": [],
                            "variableDeclaration": {
                                "kind": "VariableDeclaration",
                                "fullStart": 633,
                                "fullEnd": 665,
                                "start": 643,
                                "end": 665,
                                "fullWidth": 32,
                                "width": 22,
                                "varKeyword": {
                                    "kind": "VarKeyword",
                                    "fullStart": 633,
                                    "fullEnd": 647,
                                    "start": 643,
                                    "end": 646,
                                    "fullWidth": 14,
                                    "width": 3,
                                    "text": "var",
                                    "value": "var",
                                    "valueText": "var",
                                    "hasLeadingTrivia": true,
                                    "hasLeadingNewLine": true,
                                    "hasTrailingTrivia": true,
                                    "leadingTrivia": [
                                        {
                                            "kind": "NewLineTrivia",
                                            "text": "\r\n"
                                        },
                                        {
                                            "kind": "WhitespaceTrivia",
                                            "text": "        "
                                        }
                                    ],
                                    "trailingTrivia": [
                                        {
                                            "kind": "WhitespaceTrivia",
                                            "text": " "
                                        }
                                    ]
                                },
                                "variableDeclarators": [
                                    {
                                        "kind": "VariableDeclarator",
                                        "fullStart": 647,
                                        "fullEnd": 665,
                                        "start": 647,
                                        "end": 665,
                                        "fullWidth": 18,
                                        "width": 18,
                                        "identifier": {
                                            "kind": "IdentifierName",
                                            "fullStart": 647,
                                            "fullEnd": 658,
                                            "start": 647,
                                            "end": 657,
                                            "fullWidth": 11,
                                            "width": 10,
                                            "text": "testResult",
                                            "value": "testResult",
                                            "valueText": "testResult",
                                            "hasTrailingTrivia": true,
                                            "trailingTrivia": [
                                                {
                                                    "kind": "WhitespaceTrivia",
                                                    "text": " "
                                                }
                                            ]
                                        },
                                        "equalsValueClause": {
                                            "kind": "EqualsValueClause",
                                            "fullStart": 658,
                                            "fullEnd": 665,
                                            "start": 658,
                                            "end": 665,
                                            "fullWidth": 7,
                                            "width": 7,
                                            "equalsToken": {
                                                "kind": "EqualsToken",
                                                "fullStart": 658,
                                                "fullEnd": 660,
                                                "start": 658,
                                                "end": 659,
                                                "fullWidth": 2,
                                                "width": 1,
                                                "text": "=",
                                                "value": "=",
                                                "valueText": "=",
                                                "hasTrailingTrivia": true,
                                                "trailingTrivia": [
                                                    {
                                                        "kind": "WhitespaceTrivia",
                                                        "text": " "
                                                    }
                                                ]
                                            },
                                            "value": {
                                                "kind": "FalseKeyword",
                                                "fullStart": 660,
                                                "fullEnd": 665,
                                                "start": 660,
                                                "end": 665,
                                                "fullWidth": 5,
                                                "width": 5,
                                                "text": "false",
                                                "value": false,
                                                "valueText": "false"
                                            }
                                        }
                                    }
                                ]
                            },
                            "semicolonToken": {
                                "kind": "SemicolonToken",
                                "fullStart": 665,
                                "fullEnd": 668,
                                "start": 665,
                                "end": 666,
                                "fullWidth": 3,
                                "width": 1,
                                "text": ";",
                                "value": ";",
                                "valueText": ";",
                                "hasTrailingTrivia": true,
                                "hasTrailingNewLine": true,
                                "trailingTrivia": [
                                    {
                                        "kind": "NewLineTrivia",
                                        "text": "\r\n"
                                    }
                                ]
                            }
                        },
                        {
                            "kind": "VariableStatement",
                            "fullStart": 668,
                            "fullEnd": 707,
                            "start": 676,
                            "end": 705,
                            "fullWidth": 39,
                            "width": 29,
                            "modifiers": [],
                            "variableDeclaration": {
                                "kind": "VariableDeclaration",
                                "fullStart": 668,
                                "fullEnd": 704,
                                "start": 676,
                                "end": 704,
                                "fullWidth": 36,
                                "width": 28,
                                "varKeyword": {
                                    "kind": "VarKeyword",
                                    "fullStart": 668,
                                    "fullEnd": 680,
                                    "start": 676,
                                    "end": 679,
                                    "fullWidth": 12,
                                    "width": 3,
                                    "text": "var",
                                    "value": "var",
                                    "valueText": "var",
                                    "hasLeadingTrivia": true,
                                    "hasTrailingTrivia": true,
                                    "leadingTrivia": [
                                        {
                                            "kind": "WhitespaceTrivia",
                                            "text": "        "
                                        }
                                    ],
                                    "trailingTrivia": [
                                        {
                                            "kind": "WhitespaceTrivia",
                                            "text": " "
                                        }
                                    ]
                                },
                                "variableDeclarators": [
                                    {
                                        "kind": "VariableDeclarator",
                                        "fullStart": 680,
                                        "fullEnd": 704,
                                        "start": 680,
                                        "end": 704,
                                        "fullWidth": 24,
                                        "width": 24,
                                        "identifier": {
                                            "kind": "IdentifierName",
                                            "fullStart": 680,
                                            "fullEnd": 697,
                                            "start": 680,
                                            "end": 696,
                                            "fullWidth": 17,
                                            "width": 16,
                                            "text": "firstStepOccured",
                                            "value": "firstStepOccured",
                                            "valueText": "firstStepOccured",
                                            "hasTrailingTrivia": true,
                                            "trailingTrivia": [
                                                {
                                                    "kind": "WhitespaceTrivia",
                                                    "text": " "
                                                }
                                            ]
                                        },
                                        "equalsValueClause": {
                                            "kind": "EqualsValueClause",
                                            "fullStart": 697,
                                            "fullEnd": 704,
                                            "start": 697,
                                            "end": 704,
                                            "fullWidth": 7,
                                            "width": 7,
                                            "equalsToken": {
                                                "kind": "EqualsToken",
                                                "fullStart": 697,
                                                "fullEnd": 699,
                                                "start": 697,
                                                "end": 698,
                                                "fullWidth": 2,
                                                "width": 1,
                                                "text": "=",
                                                "value": "=",
                                                "valueText": "=",
                                                "hasTrailingTrivia": true,
                                                "trailingTrivia": [
                                                    {
                                                        "kind": "WhitespaceTrivia",
                                                        "text": " "
                                                    }
                                                ]
                                            },
                                            "value": {
                                                "kind": "FalseKeyword",
                                                "fullStart": 699,
                                                "fullEnd": 704,
                                                "start": 699,
                                                "end": 704,
                                                "fullWidth": 5,
                                                "width": 5,
                                                "text": "false",
                                                "value": false,
                                                "valueText": "false"
                                            }
                                        }
                                    }
                                ]
                            },
                            "semicolonToken": {
                                "kind": "SemicolonToken",
                                "fullStart": 704,
                                "fullEnd": 707,
                                "start": 704,
                                "end": 705,
                                "fullWidth": 3,
                                "width": 1,
                                "text": ";",
                                "value": ";",
                                "valueText": ";",
                                "hasTrailingTrivia": true,
                                "hasTrailingNewLine": true,
                                "trailingTrivia": [
                                    {
                                        "kind": "NewLineTrivia",
                                        "text": "\r\n"
                                    }
                                ]
                            }
                        },
                        {
                            "kind": "VariableStatement",
                            "fullStart": 707,
                            "fullEnd": 747,
                            "start": 715,
                            "end": 745,
                            "fullWidth": 40,
                            "width": 30,
                            "modifiers": [],
                            "variableDeclaration": {
                                "kind": "VariableDeclaration",
                                "fullStart": 707,
                                "fullEnd": 744,
                                "start": 715,
                                "end": 744,
                                "fullWidth": 37,
                                "width": 29,
                                "varKeyword": {
                                    "kind": "VarKeyword",
                                    "fullStart": 707,
                                    "fullEnd": 719,
                                    "start": 715,
                                    "end": 718,
                                    "fullWidth": 12,
                                    "width": 3,
                                    "text": "var",
                                    "value": "var",
                                    "valueText": "var",
                                    "hasLeadingTrivia": true,
                                    "hasTrailingTrivia": true,
                                    "leadingTrivia": [
                                        {
                                            "kind": "WhitespaceTrivia",
                                            "text": "        "
                                        }
                                    ],
                                    "trailingTrivia": [
                                        {
                                            "kind": "WhitespaceTrivia",
                                            "text": " "
                                        }
                                    ]
                                },
                                "variableDeclarators": [
                                    {
                                        "kind": "VariableDeclarator",
                                        "fullStart": 719,
                                        "fullEnd": 744,
                                        "start": 719,
                                        "end": 744,
                                        "fullWidth": 25,
                                        "width": 25,
                                        "identifier": {
                                            "kind": "IdentifierName",
                                            "fullStart": 719,
                                            "fullEnd": 737,
                                            "start": 719,
                                            "end": 736,
                                            "fullWidth": 18,
                                            "width": 17,
                                            "text": "secondStepOccured",
                                            "value": "secondStepOccured",
                                            "valueText": "secondStepOccured",
                                            "hasTrailingTrivia": true,
                                            "trailingTrivia": [
                                                {
                                                    "kind": "WhitespaceTrivia",
                                                    "text": " "
                                                }
                                            ]
                                        },
                                        "equalsValueClause": {
                                            "kind": "EqualsValueClause",
                                            "fullStart": 737,
                                            "fullEnd": 744,
                                            "start": 737,
                                            "end": 744,
                                            "fullWidth": 7,
                                            "width": 7,
                                            "equalsToken": {
                                                "kind": "EqualsToken",
                                                "fullStart": 737,
                                                "fullEnd": 739,
                                                "start": 737,
                                                "end": 738,
                                                "fullWidth": 2,
                                                "width": 1,
                                                "text": "=",
                                                "value": "=",
                                                "valueText": "=",
                                                "hasTrailingTrivia": true,
                                                "trailingTrivia": [
                                                    {
                                                        "kind": "WhitespaceTrivia",
                                                        "text": " "
                                                    }
                                                ]
                                            },
                                            "value": {
                                                "kind": "FalseKeyword",
                                                "fullStart": 739,
                                                "fullEnd": 744,
                                                "start": 739,
                                                "end": 744,
                                                "fullWidth": 5,
                                                "width": 5,
                                                "text": "false",
                                                "value": false,
                                                "valueText": "false"
                                            }
                                        }
                                    }
                                ]
                            },
                            "semicolonToken": {
                                "kind": "SemicolonToken",
                                "fullStart": 744,
                                "fullEnd": 747,
                                "start": 744,
                                "end": 745,
                                "fullWidth": 3,
                                "width": 1,
                                "text": ";",
                                "value": ";",
                                "valueText": ";",
                                "hasTrailingTrivia": true,
                                "hasTrailingNewLine": true,
                                "trailingTrivia": [
                                    {
                                        "kind": "NewLineTrivia",
                                        "text": "\r\n"
                                    }
                                ]
                            }
                        },
                        {
                            "kind": "FunctionDeclaration",
                            "fullStart": 747,
                            "fullEnd": 844,
                            "start": 757,
                            "end": 842,
                            "fullWidth": 97,
                            "width": 85,
                            "modifiers": [],
                            "functionKeyword": {
                                "kind": "FunctionKeyword",
                                "fullStart": 747,
                                "fullEnd": 766,
                                "start": 757,
                                "end": 765,
                                "fullWidth": 19,
                                "width": 8,
                                "text": "function",
                                "value": "function",
                                "valueText": "function",
                                "hasLeadingTrivia": true,
                                "hasLeadingNewLine": true,
                                "hasTrailingTrivia": true,
                                "leadingTrivia": [
                                    {
                                        "kind": "NewLineTrivia",
                                        "text": "\r\n"
                                    },
                                    {
                                        "kind": "WhitespaceTrivia",
                                        "text": "        "
                                    }
                                ],
                                "trailingTrivia": [
                                    {
                                        "kind": "WhitespaceTrivia",
                                        "text": " "
                                    }
                                ]
                            },
                            "identifier": {
                                "kind": "IdentifierName",
                                "fullStart": 766,
                                "fullEnd": 776,
                                "start": 766,
                                "end": 776,
                                "fullWidth": 10,
                                "width": 10,
                                "text": "callbackfn",
                                "value": "callbackfn",
                                "valueText": "callbackfn"
                            },
                            "callSignature": {
                                "kind": "CallSignature",
                                "fullStart": 776,
                                "fullEnd": 792,
                                "start": 776,
                                "end": 791,
                                "fullWidth": 16,
                                "width": 15,
                                "parameterList": {
                                    "kind": "ParameterList",
                                    "fullStart": 776,
                                    "fullEnd": 792,
                                    "start": 776,
                                    "end": 791,
                                    "fullWidth": 16,
                                    "width": 15,
                                    "openParenToken": {
                                        "kind": "OpenParenToken",
                                        "fullStart": 776,
                                        "fullEnd": 777,
                                        "start": 776,
                                        "end": 777,
                                        "fullWidth": 1,
                                        "width": 1,
                                        "text": "(",
                                        "value": "(",
                                        "valueText": "("
                                    },
                                    "parameters": [
                                        {
                                            "kind": "Parameter",
                                            "fullStart": 777,
                                            "fullEnd": 780,
                                            "start": 777,
                                            "end": 780,
                                            "fullWidth": 3,
<<<<<<< HEAD
                                            "width": 3,
=======
                                            "modifiers": [],
>>>>>>> e3c38734
                                            "identifier": {
                                                "kind": "IdentifierName",
                                                "fullStart": 777,
                                                "fullEnd": 780,
                                                "start": 777,
                                                "end": 780,
                                                "fullWidth": 3,
                                                "width": 3,
                                                "text": "val",
                                                "value": "val",
                                                "valueText": "val"
                                            }
                                        },
                                        {
                                            "kind": "CommaToken",
                                            "fullStart": 780,
                                            "fullEnd": 782,
                                            "start": 780,
                                            "end": 781,
                                            "fullWidth": 2,
                                            "width": 1,
                                            "text": ",",
                                            "value": ",",
                                            "valueText": ",",
                                            "hasTrailingTrivia": true,
                                            "trailingTrivia": [
                                                {
                                                    "kind": "WhitespaceTrivia",
                                                    "text": " "
                                                }
                                            ]
                                        },
                                        {
                                            "kind": "Parameter",
                                            "fullStart": 782,
                                            "fullEnd": 785,
                                            "start": 782,
                                            "end": 785,
                                            "fullWidth": 3,
<<<<<<< HEAD
                                            "width": 3,
=======
                                            "modifiers": [],
>>>>>>> e3c38734
                                            "identifier": {
                                                "kind": "IdentifierName",
                                                "fullStart": 782,
                                                "fullEnd": 785,
                                                "start": 782,
                                                "end": 785,
                                                "fullWidth": 3,
                                                "width": 3,
                                                "text": "idx",
                                                "value": "idx",
                                                "valueText": "idx"
                                            }
                                        },
                                        {
                                            "kind": "CommaToken",
                                            "fullStart": 785,
                                            "fullEnd": 787,
                                            "start": 785,
                                            "end": 786,
                                            "fullWidth": 2,
                                            "width": 1,
                                            "text": ",",
                                            "value": ",",
                                            "valueText": ",",
                                            "hasTrailingTrivia": true,
                                            "trailingTrivia": [
                                                {
                                                    "kind": "WhitespaceTrivia",
                                                    "text": " "
                                                }
                                            ]
                                        },
                                        {
                                            "kind": "Parameter",
                                            "fullStart": 787,
                                            "fullEnd": 790,
                                            "start": 787,
                                            "end": 790,
                                            "fullWidth": 3,
<<<<<<< HEAD
                                            "width": 3,
=======
                                            "modifiers": [],
>>>>>>> e3c38734
                                            "identifier": {
                                                "kind": "IdentifierName",
                                                "fullStart": 787,
                                                "fullEnd": 790,
                                                "start": 787,
                                                "end": 790,
                                                "fullWidth": 3,
                                                "width": 3,
                                                "text": "obj",
                                                "value": "obj",
                                                "valueText": "obj"
                                            }
                                        }
                                    ],
                                    "closeParenToken": {
                                        "kind": "CloseParenToken",
                                        "fullStart": 790,
                                        "fullEnd": 792,
                                        "start": 790,
                                        "end": 791,
                                        "fullWidth": 2,
                                        "width": 1,
                                        "text": ")",
                                        "value": ")",
                                        "valueText": ")",
                                        "hasTrailingTrivia": true,
                                        "trailingTrivia": [
                                            {
                                                "kind": "WhitespaceTrivia",
                                                "text": " "
                                            }
                                        ]
                                    }
                                }
                            },
                            "block": {
                                "kind": "Block",
                                "fullStart": 792,
                                "fullEnd": 844,
                                "start": 792,
                                "end": 842,
                                "fullWidth": 52,
                                "width": 50,
                                "openBraceToken": {
                                    "kind": "OpenBraceToken",
                                    "fullStart": 792,
                                    "fullEnd": 795,
                                    "start": 792,
                                    "end": 793,
                                    "fullWidth": 3,
                                    "width": 1,
                                    "text": "{",
                                    "value": "{",
                                    "valueText": "{",
                                    "hasTrailingTrivia": true,
                                    "hasTrailingNewLine": true,
                                    "trailingTrivia": [
                                        {
                                            "kind": "NewLineTrivia",
                                            "text": "\r\n"
                                        }
                                    ]
                                },
                                "statements": [
                                    {
                                        "kind": "ExpressionStatement",
                                        "fullStart": 795,
                                        "fullEnd": 833,
                                        "start": 807,
                                        "end": 831,
                                        "fullWidth": 38,
                                        "width": 24,
                                        "expression": {
                                            "kind": "AssignmentExpression",
                                            "fullStart": 795,
                                            "fullEnd": 830,
                                            "start": 807,
                                            "end": 830,
                                            "fullWidth": 35,
                                            "width": 23,
                                            "left": {
                                                "kind": "IdentifierName",
                                                "fullStart": 795,
                                                "fullEnd": 818,
                                                "start": 807,
                                                "end": 817,
                                                "fullWidth": 23,
                                                "width": 10,
                                                "text": "testResult",
                                                "value": "testResult",
                                                "valueText": "testResult",
                                                "hasLeadingTrivia": true,
                                                "hasTrailingTrivia": true,
                                                "leadingTrivia": [
                                                    {
                                                        "kind": "WhitespaceTrivia",
                                                        "text": "            "
                                                    }
                                                ],
                                                "trailingTrivia": [
                                                    {
                                                        "kind": "WhitespaceTrivia",
                                                        "text": " "
                                                    }
                                                ]
                                            },
                                            "operatorToken": {
                                                "kind": "EqualsToken",
                                                "fullStart": 818,
                                                "fullEnd": 820,
                                                "start": 818,
                                                "end": 819,
                                                "fullWidth": 2,
                                                "width": 1,
                                                "text": "=",
                                                "value": "=",
                                                "valueText": "=",
                                                "hasTrailingTrivia": true,
                                                "trailingTrivia": [
                                                    {
                                                        "kind": "WhitespaceTrivia",
                                                        "text": " "
                                                    }
                                                ]
                                            },
                                            "right": {
                                                "kind": "ParenthesizedExpression",
                                                "fullStart": 820,
                                                "fullEnd": 830,
                                                "start": 820,
                                                "end": 830,
                                                "fullWidth": 10,
                                                "width": 10,
                                                "openParenToken": {
                                                    "kind": "OpenParenToken",
                                                    "fullStart": 820,
                                                    "fullEnd": 821,
                                                    "start": 820,
                                                    "end": 821,
                                                    "fullWidth": 1,
                                                    "width": 1,
                                                    "text": "(",
                                                    "value": "(",
                                                    "valueText": "("
                                                },
                                                "expression": {
                                                    "kind": "GreaterThanExpression",
                                                    "fullStart": 821,
                                                    "fullEnd": 829,
                                                    "start": 821,
                                                    "end": 829,
                                                    "fullWidth": 8,
                                                    "width": 8,
                                                    "left": {
                                                        "kind": "IdentifierName",
                                                        "fullStart": 821,
                                                        "fullEnd": 825,
                                                        "start": 821,
                                                        "end": 824,
                                                        "fullWidth": 4,
                                                        "width": 3,
                                                        "text": "val",
                                                        "value": "val",
                                                        "valueText": "val",
                                                        "hasTrailingTrivia": true,
                                                        "trailingTrivia": [
                                                            {
                                                                "kind": "WhitespaceTrivia",
                                                                "text": " "
                                                            }
                                                        ]
                                                    },
                                                    "operatorToken": {
                                                        "kind": "GreaterThanToken",
                                                        "fullStart": 825,
                                                        "fullEnd": 827,
                                                        "start": 825,
                                                        "end": 826,
                                                        "fullWidth": 2,
                                                        "width": 1,
                                                        "text": ">",
                                                        "value": ">",
                                                        "valueText": ">",
                                                        "hasTrailingTrivia": true,
                                                        "trailingTrivia": [
                                                            {
                                                                "kind": "WhitespaceTrivia",
                                                                "text": " "
                                                            }
                                                        ]
                                                    },
                                                    "right": {
                                                        "kind": "NumericLiteral",
                                                        "fullStart": 827,
                                                        "fullEnd": 829,
                                                        "start": 827,
                                                        "end": 829,
                                                        "fullWidth": 2,
                                                        "width": 2,
                                                        "text": "10",
                                                        "value": 10,
                                                        "valueText": "10"
                                                    }
                                                },
                                                "closeParenToken": {
                                                    "kind": "CloseParenToken",
                                                    "fullStart": 829,
                                                    "fullEnd": 830,
                                                    "start": 829,
                                                    "end": 830,
                                                    "fullWidth": 1,
                                                    "width": 1,
                                                    "text": ")",
                                                    "value": ")",
                                                    "valueText": ")"
                                                }
                                            }
                                        },
                                        "semicolonToken": {
                                            "kind": "SemicolonToken",
                                            "fullStart": 830,
                                            "fullEnd": 833,
                                            "start": 830,
                                            "end": 831,
                                            "fullWidth": 3,
                                            "width": 1,
                                            "text": ";",
                                            "value": ";",
                                            "valueText": ";",
                                            "hasTrailingTrivia": true,
                                            "hasTrailingNewLine": true,
                                            "trailingTrivia": [
                                                {
                                                    "kind": "NewLineTrivia",
                                                    "text": "\r\n"
                                                }
                                            ]
                                        }
                                    }
                                ],
                                "closeBraceToken": {
                                    "kind": "CloseBraceToken",
                                    "fullStart": 833,
                                    "fullEnd": 844,
                                    "start": 841,
                                    "end": 842,
                                    "fullWidth": 11,
                                    "width": 1,
                                    "text": "}",
                                    "value": "}",
                                    "valueText": "}",
                                    "hasLeadingTrivia": true,
                                    "hasTrailingTrivia": true,
                                    "hasTrailingNewLine": true,
                                    "leadingTrivia": [
                                        {
                                            "kind": "WhitespaceTrivia",
                                            "text": "        "
                                        }
                                    ],
                                    "trailingTrivia": [
                                        {
                                            "kind": "NewLineTrivia",
                                            "text": "\r\n"
                                        }
                                    ]
                                }
                            }
                        },
                        {
                            "kind": "VariableStatement",
                            "fullStart": 844,
                            "fullEnd": 1234,
                            "start": 854,
                            "end": 1232,
                            "fullWidth": 390,
                            "width": 378,
                            "modifiers": [],
                            "variableDeclaration": {
                                "kind": "VariableDeclaration",
                                "fullStart": 844,
                                "fullEnd": 1231,
                                "start": 854,
                                "end": 1231,
                                "fullWidth": 387,
                                "width": 377,
                                "varKeyword": {
                                    "kind": "VarKeyword",
                                    "fullStart": 844,
                                    "fullEnd": 858,
                                    "start": 854,
                                    "end": 857,
                                    "fullWidth": 14,
                                    "width": 3,
                                    "text": "var",
                                    "value": "var",
                                    "valueText": "var",
                                    "hasLeadingTrivia": true,
                                    "hasLeadingNewLine": true,
                                    "hasTrailingTrivia": true,
                                    "leadingTrivia": [
                                        {
                                            "kind": "NewLineTrivia",
                                            "text": "\r\n"
                                        },
                                        {
                                            "kind": "WhitespaceTrivia",
                                            "text": "        "
                                        }
                                    ],
                                    "trailingTrivia": [
                                        {
                                            "kind": "WhitespaceTrivia",
                                            "text": " "
                                        }
                                    ]
                                },
                                "variableDeclarators": [
                                    {
                                        "kind": "VariableDeclarator",
                                        "fullStart": 858,
                                        "fullEnd": 1231,
                                        "start": 858,
                                        "end": 1231,
                                        "fullWidth": 373,
                                        "width": 373,
                                        "identifier": {
                                            "kind": "IdentifierName",
                                            "fullStart": 858,
                                            "fullEnd": 862,
                                            "start": 858,
                                            "end": 861,
                                            "fullWidth": 4,
                                            "width": 3,
                                            "text": "obj",
                                            "value": "obj",
                                            "valueText": "obj",
                                            "hasTrailingTrivia": true,
                                            "trailingTrivia": [
                                                {
                                                    "kind": "WhitespaceTrivia",
                                                    "text": " "
                                                }
                                            ]
                                        },
                                        "equalsValueClause": {
                                            "kind": "EqualsValueClause",
                                            "fullStart": 862,
                                            "fullEnd": 1231,
                                            "start": 862,
                                            "end": 1231,
                                            "fullWidth": 369,
                                            "width": 369,
                                            "equalsToken": {
                                                "kind": "EqualsToken",
                                                "fullStart": 862,
                                                "fullEnd": 864,
                                                "start": 862,
                                                "end": 863,
                                                "fullWidth": 2,
                                                "width": 1,
                                                "text": "=",
                                                "value": "=",
                                                "valueText": "=",
                                                "hasTrailingTrivia": true,
                                                "trailingTrivia": [
                                                    {
                                                        "kind": "WhitespaceTrivia",
                                                        "text": " "
                                                    }
                                                ]
                                            },
                                            "value": {
                                                "kind": "ObjectLiteralExpression",
                                                "fullStart": 864,
                                                "fullEnd": 1231,
                                                "start": 864,
                                                "end": 1231,
                                                "fullWidth": 367,
                                                "width": 367,
                                                "openBraceToken": {
                                                    "kind": "OpenBraceToken",
                                                    "fullStart": 864,
                                                    "fullEnd": 867,
                                                    "start": 864,
                                                    "end": 865,
                                                    "fullWidth": 3,
                                                    "width": 1,
                                                    "text": "{",
                                                    "value": "{",
                                                    "valueText": "{",
                                                    "hasTrailingTrivia": true,
                                                    "hasTrailingNewLine": true,
                                                    "trailingTrivia": [
                                                        {
                                                            "kind": "NewLineTrivia",
                                                            "text": "\r\n"
                                                        }
                                                    ]
                                                },
                                                "propertyAssignments": [
                                                    {
                                                        "kind": "SimplePropertyAssignment",
                                                        "fullStart": 867,
                                                        "fullEnd": 884,
                                                        "start": 879,
                                                        "end": 884,
                                                        "fullWidth": 17,
                                                        "width": 5,
                                                        "propertyName": {
                                                            "kind": "NumericLiteral",
                                                            "fullStart": 867,
                                                            "fullEnd": 880,
                                                            "start": 879,
                                                            "end": 880,
                                                            "fullWidth": 13,
                                                            "width": 1,
                                                            "text": "1",
                                                            "value": 1,
                                                            "valueText": "1",
                                                            "hasLeadingTrivia": true,
                                                            "leadingTrivia": [
                                                                {
                                                                    "kind": "WhitespaceTrivia",
                                                                    "text": "            "
                                                                }
                                                            ]
                                                        },
                                                        "colonToken": {
                                                            "kind": "ColonToken",
                                                            "fullStart": 880,
                                                            "fullEnd": 882,
                                                            "start": 880,
                                                            "end": 881,
                                                            "fullWidth": 2,
                                                            "width": 1,
                                                            "text": ":",
                                                            "value": ":",
                                                            "valueText": ":",
                                                            "hasTrailingTrivia": true,
                                                            "trailingTrivia": [
                                                                {
                                                                    "kind": "WhitespaceTrivia",
                                                                    "text": " "
                                                                }
                                                            ]
                                                        },
                                                        "expression": {
                                                            "kind": "NumericLiteral",
                                                            "fullStart": 882,
                                                            "fullEnd": 884,
                                                            "start": 882,
                                                            "end": 884,
                                                            "fullWidth": 2,
                                                            "width": 2,
                                                            "text": "11",
                                                            "value": 11,
                                                            "valueText": "11"
                                                        }
                                                    },
                                                    {
                                                        "kind": "CommaToken",
                                                        "fullStart": 884,
                                                        "fullEnd": 887,
                                                        "start": 884,
                                                        "end": 885,
                                                        "fullWidth": 3,
                                                        "width": 1,
                                                        "text": ",",
                                                        "value": ",",
                                                        "valueText": ",",
                                                        "hasTrailingTrivia": true,
                                                        "hasTrailingNewLine": true,
                                                        "trailingTrivia": [
                                                            {
                                                                "kind": "NewLineTrivia",
                                                                "text": "\r\n"
                                                            }
                                                        ]
                                                    },
                                                    {
                                                        "kind": "SimplePropertyAssignment",
                                                        "fullStart": 887,
                                                        "fullEnd": 903,
                                                        "start": 899,
                                                        "end": 903,
                                                        "fullWidth": 16,
                                                        "width": 4,
                                                        "propertyName": {
                                                            "kind": "NumericLiteral",
                                                            "fullStart": 887,
                                                            "fullEnd": 900,
                                                            "start": 899,
                                                            "end": 900,
                                                            "fullWidth": 13,
                                                            "width": 1,
                                                            "text": "2",
                                                            "value": 2,
                                                            "valueText": "2",
                                                            "hasLeadingTrivia": true,
                                                            "leadingTrivia": [
                                                                {
                                                                    "kind": "WhitespaceTrivia",
                                                                    "text": "            "
                                                                }
                                                            ]
                                                        },
                                                        "colonToken": {
                                                            "kind": "ColonToken",
                                                            "fullStart": 900,
                                                            "fullEnd": 902,
                                                            "start": 900,
                                                            "end": 901,
                                                            "fullWidth": 2,
                                                            "width": 1,
                                                            "text": ":",
                                                            "value": ":",
                                                            "valueText": ":",
                                                            "hasTrailingTrivia": true,
                                                            "trailingTrivia": [
                                                                {
                                                                    "kind": "WhitespaceTrivia",
                                                                    "text": " "
                                                                }
                                                            ]
                                                        },
                                                        "expression": {
                                                            "kind": "NumericLiteral",
                                                            "fullStart": 902,
                                                            "fullEnd": 903,
                                                            "start": 902,
                                                            "end": 903,
                                                            "fullWidth": 1,
                                                            "width": 1,
                                                            "text": "9",
                                                            "value": 9,
                                                            "valueText": "9"
                                                        }
                                                    },
                                                    {
                                                        "kind": "CommaToken",
                                                        "fullStart": 903,
                                                        "fullEnd": 906,
                                                        "start": 903,
                                                        "end": 904,
                                                        "fullWidth": 3,
                                                        "width": 1,
                                                        "text": ",",
                                                        "value": ",",
                                                        "valueText": ",",
                                                        "hasTrailingTrivia": true,
                                                        "hasTrailingNewLine": true,
                                                        "trailingTrivia": [
                                                            {
                                                                "kind": "NewLineTrivia",
                                                                "text": "\r\n"
                                                            }
                                                        ]
                                                    },
                                                    {
                                                        "kind": "SimplePropertyAssignment",
                                                        "fullStart": 906,
                                                        "fullEnd": 1222,
                                                        "start": 918,
                                                        "end": 1220,
                                                        "fullWidth": 316,
                                                        "width": 302,
                                                        "propertyName": {
                                                            "kind": "IdentifierName",
                                                            "fullStart": 906,
                                                            "fullEnd": 924,
                                                            "start": 918,
                                                            "end": 924,
                                                            "fullWidth": 18,
                                                            "width": 6,
                                                            "text": "length",
                                                            "value": "length",
                                                            "valueText": "length",
                                                            "hasLeadingTrivia": true,
                                                            "leadingTrivia": [
                                                                {
                                                                    "kind": "WhitespaceTrivia",
                                                                    "text": "            "
                                                                }
                                                            ]
                                                        },
                                                        "colonToken": {
                                                            "kind": "ColonToken",
                                                            "fullStart": 924,
                                                            "fullEnd": 926,
                                                            "start": 924,
                                                            "end": 925,
                                                            "fullWidth": 2,
                                                            "width": 1,
                                                            "text": ":",
                                                            "value": ":",
                                                            "valueText": ":",
                                                            "hasTrailingTrivia": true,
                                                            "trailingTrivia": [
                                                                {
                                                                    "kind": "WhitespaceTrivia",
                                                                    "text": " "
                                                                }
                                                            ]
                                                        },
                                                        "expression": {
                                                            "kind": "ObjectLiteralExpression",
                                                            "fullStart": 926,
                                                            "fullEnd": 1222,
                                                            "start": 926,
                                                            "end": 1220,
                                                            "fullWidth": 296,
                                                            "width": 294,
                                                            "openBraceToken": {
                                                                "kind": "OpenBraceToken",
                                                                "fullStart": 926,
                                                                "fullEnd": 929,
                                                                "start": 926,
                                                                "end": 927,
                                                                "fullWidth": 3,
                                                                "width": 1,
                                                                "text": "{",
                                                                "value": "{",
                                                                "valueText": "{",
                                                                "hasTrailingTrivia": true,
                                                                "hasTrailingNewLine": true,
                                                                "trailingTrivia": [
                                                                    {
                                                                        "kind": "NewLineTrivia",
                                                                        "text": "\r\n"
                                                                    }
                                                                ]
                                                            },
                                                            "propertyAssignments": [
                                                                {
                                                                    "kind": "SimplePropertyAssignment",
                                                                    "fullStart": 929,
                                                                    "fullEnd": 1064,
                                                                    "start": 945,
                                                                    "end": 1064,
                                                                    "fullWidth": 135,
                                                                    "width": 119,
                                                                    "propertyName": {
                                                                        "kind": "IdentifierName",
                                                                        "fullStart": 929,
                                                                        "fullEnd": 952,
                                                                        "start": 945,
                                                                        "end": 952,
                                                                        "fullWidth": 23,
                                                                        "width": 7,
                                                                        "text": "valueOf",
                                                                        "value": "valueOf",
                                                                        "valueText": "valueOf",
                                                                        "hasLeadingTrivia": true,
                                                                        "leadingTrivia": [
                                                                            {
                                                                                "kind": "WhitespaceTrivia",
                                                                                "text": "                "
                                                                            }
                                                                        ]
                                                                    },
                                                                    "colonToken": {
                                                                        "kind": "ColonToken",
                                                                        "fullStart": 952,
                                                                        "fullEnd": 954,
                                                                        "start": 952,
                                                                        "end": 953,
                                                                        "fullWidth": 2,
                                                                        "width": 1,
                                                                        "text": ":",
                                                                        "value": ":",
                                                                        "valueText": ":",
                                                                        "hasTrailingTrivia": true,
                                                                        "trailingTrivia": [
                                                                            {
                                                                                "kind": "WhitespaceTrivia",
                                                                                "text": " "
                                                                            }
                                                                        ]
                                                                    },
                                                                    "expression": {
                                                                        "kind": "FunctionExpression",
                                                                        "fullStart": 954,
                                                                        "fullEnd": 1064,
                                                                        "start": 954,
                                                                        "end": 1064,
                                                                        "fullWidth": 110,
                                                                        "width": 110,
                                                                        "functionKeyword": {
                                                                            "kind": "FunctionKeyword",
                                                                            "fullStart": 954,
                                                                            "fullEnd": 963,
                                                                            "start": 954,
                                                                            "end": 962,
                                                                            "fullWidth": 9,
                                                                            "width": 8,
                                                                            "text": "function",
                                                                            "value": "function",
                                                                            "valueText": "function",
                                                                            "hasTrailingTrivia": true,
                                                                            "trailingTrivia": [
                                                                                {
                                                                                    "kind": "WhitespaceTrivia",
                                                                                    "text": " "
                                                                                }
                                                                            ]
                                                                        },
                                                                        "callSignature": {
                                                                            "kind": "CallSignature",
                                                                            "fullStart": 963,
                                                                            "fullEnd": 966,
                                                                            "start": 963,
                                                                            "end": 965,
                                                                            "fullWidth": 3,
                                                                            "width": 2,
                                                                            "parameterList": {
                                                                                "kind": "ParameterList",
                                                                                "fullStart": 963,
                                                                                "fullEnd": 966,
                                                                                "start": 963,
                                                                                "end": 965,
                                                                                "fullWidth": 3,
                                                                                "width": 2,
                                                                                "openParenToken": {
                                                                                    "kind": "OpenParenToken",
                                                                                    "fullStart": 963,
                                                                                    "fullEnd": 964,
                                                                                    "start": 963,
                                                                                    "end": 964,
                                                                                    "fullWidth": 1,
                                                                                    "width": 1,
                                                                                    "text": "(",
                                                                                    "value": "(",
                                                                                    "valueText": "("
                                                                                },
                                                                                "parameters": [],
                                                                                "closeParenToken": {
                                                                                    "kind": "CloseParenToken",
                                                                                    "fullStart": 964,
                                                                                    "fullEnd": 966,
                                                                                    "start": 964,
                                                                                    "end": 965,
                                                                                    "fullWidth": 2,
                                                                                    "width": 1,
                                                                                    "text": ")",
                                                                                    "value": ")",
                                                                                    "valueText": ")",
                                                                                    "hasTrailingTrivia": true,
                                                                                    "trailingTrivia": [
                                                                                        {
                                                                                            "kind": "WhitespaceTrivia",
                                                                                            "text": " "
                                                                                        }
                                                                                    ]
                                                                                }
                                                                            }
                                                                        },
                                                                        "block": {
                                                                            "kind": "Block",
                                                                            "fullStart": 966,
                                                                            "fullEnd": 1064,
                                                                            "start": 966,
                                                                            "end": 1064,
                                                                            "fullWidth": 98,
                                                                            "width": 98,
                                                                            "openBraceToken": {
                                                                                "kind": "OpenBraceToken",
                                                                                "fullStart": 966,
                                                                                "fullEnd": 969,
                                                                                "start": 966,
                                                                                "end": 967,
                                                                                "fullWidth": 3,
                                                                                "width": 1,
                                                                                "text": "{",
                                                                                "value": "{",
                                                                                "valueText": "{",
                                                                                "hasTrailingTrivia": true,
                                                                                "hasTrailingNewLine": true,
                                                                                "trailingTrivia": [
                                                                                    {
                                                                                        "kind": "NewLineTrivia",
                                                                                        "text": "\r\n"
                                                                                    }
                                                                                ]
                                                                            },
                                                                            "statements": [
                                                                                {
                                                                                    "kind": "ExpressionStatement",
                                                                                    "fullStart": 969,
                                                                                    "fullEnd": 1015,
                                                                                    "start": 989,
                                                                                    "end": 1013,
                                                                                    "fullWidth": 46,
                                                                                    "width": 24,
                                                                                    "expression": {
                                                                                        "kind": "AssignmentExpression",
                                                                                        "fullStart": 969,
                                                                                        "fullEnd": 1012,
                                                                                        "start": 989,
                                                                                        "end": 1012,
                                                                                        "fullWidth": 43,
                                                                                        "width": 23,
                                                                                        "left": {
                                                                                            "kind": "IdentifierName",
                                                                                            "fullStart": 969,
                                                                                            "fullEnd": 1006,
                                                                                            "start": 989,
                                                                                            "end": 1005,
                                                                                            "fullWidth": 37,
                                                                                            "width": 16,
                                                                                            "text": "firstStepOccured",
                                                                                            "value": "firstStepOccured",
                                                                                            "valueText": "firstStepOccured",
                                                                                            "hasLeadingTrivia": true,
                                                                                            "hasTrailingTrivia": true,
                                                                                            "leadingTrivia": [
                                                                                                {
                                                                                                    "kind": "WhitespaceTrivia",
                                                                                                    "text": "                    "
                                                                                                }
                                                                                            ],
                                                                                            "trailingTrivia": [
                                                                                                {
                                                                                                    "kind": "WhitespaceTrivia",
                                                                                                    "text": " "
                                                                                                }
                                                                                            ]
                                                                                        },
                                                                                        "operatorToken": {
                                                                                            "kind": "EqualsToken",
                                                                                            "fullStart": 1006,
                                                                                            "fullEnd": 1008,
                                                                                            "start": 1006,
                                                                                            "end": 1007,
                                                                                            "fullWidth": 2,
                                                                                            "width": 1,
                                                                                            "text": "=",
                                                                                            "value": "=",
                                                                                            "valueText": "=",
                                                                                            "hasTrailingTrivia": true,
                                                                                            "trailingTrivia": [
                                                                                                {
                                                                                                    "kind": "WhitespaceTrivia",
                                                                                                    "text": " "
                                                                                                }
                                                                                            ]
                                                                                        },
                                                                                        "right": {
                                                                                            "kind": "TrueKeyword",
                                                                                            "fullStart": 1008,
                                                                                            "fullEnd": 1012,
                                                                                            "start": 1008,
                                                                                            "end": 1012,
                                                                                            "fullWidth": 4,
                                                                                            "width": 4,
                                                                                            "text": "true",
                                                                                            "value": true,
                                                                                            "valueText": "true"
                                                                                        }
                                                                                    },
                                                                                    "semicolonToken": {
                                                                                        "kind": "SemicolonToken",
                                                                                        "fullStart": 1012,
                                                                                        "fullEnd": 1015,
                                                                                        "start": 1012,
                                                                                        "end": 1013,
                                                                                        "fullWidth": 3,
                                                                                        "width": 1,
                                                                                        "text": ";",
                                                                                        "value": ";",
                                                                                        "valueText": ";",
                                                                                        "hasTrailingTrivia": true,
                                                                                        "hasTrailingNewLine": true,
                                                                                        "trailingTrivia": [
                                                                                            {
                                                                                                "kind": "NewLineTrivia",
                                                                                                "text": "\r\n"
                                                                                            }
                                                                                        ]
                                                                                    }
                                                                                },
                                                                                {
                                                                                    "kind": "ReturnStatement",
                                                                                    "fullStart": 1015,
                                                                                    "fullEnd": 1047,
                                                                                    "start": 1035,
                                                                                    "end": 1045,
                                                                                    "fullWidth": 32,
                                                                                    "width": 10,
                                                                                    "returnKeyword": {
                                                                                        "kind": "ReturnKeyword",
                                                                                        "fullStart": 1015,
                                                                                        "fullEnd": 1042,
                                                                                        "start": 1035,
                                                                                        "end": 1041,
                                                                                        "fullWidth": 27,
                                                                                        "width": 6,
                                                                                        "text": "return",
                                                                                        "value": "return",
                                                                                        "valueText": "return",
                                                                                        "hasLeadingTrivia": true,
                                                                                        "hasTrailingTrivia": true,
                                                                                        "leadingTrivia": [
                                                                                            {
                                                                                                "kind": "WhitespaceTrivia",
                                                                                                "text": "                    "
                                                                                            }
                                                                                        ],
                                                                                        "trailingTrivia": [
                                                                                            {
                                                                                                "kind": "WhitespaceTrivia",
                                                                                                "text": " "
                                                                                            }
                                                                                        ]
                                                                                    },
                                                                                    "expression": {
                                                                                        "kind": "ObjectLiteralExpression",
                                                                                        "fullStart": 1042,
                                                                                        "fullEnd": 1044,
                                                                                        "start": 1042,
                                                                                        "end": 1044,
                                                                                        "fullWidth": 2,
                                                                                        "width": 2,
                                                                                        "openBraceToken": {
                                                                                            "kind": "OpenBraceToken",
                                                                                            "fullStart": 1042,
                                                                                            "fullEnd": 1043,
                                                                                            "start": 1042,
                                                                                            "end": 1043,
                                                                                            "fullWidth": 1,
                                                                                            "width": 1,
                                                                                            "text": "{",
                                                                                            "value": "{",
                                                                                            "valueText": "{"
                                                                                        },
                                                                                        "propertyAssignments": [],
                                                                                        "closeBraceToken": {
                                                                                            "kind": "CloseBraceToken",
                                                                                            "fullStart": 1043,
                                                                                            "fullEnd": 1044,
                                                                                            "start": 1043,
                                                                                            "end": 1044,
                                                                                            "fullWidth": 1,
                                                                                            "width": 1,
                                                                                            "text": "}",
                                                                                            "value": "}",
                                                                                            "valueText": "}"
                                                                                        }
                                                                                    },
                                                                                    "semicolonToken": {
                                                                                        "kind": "SemicolonToken",
                                                                                        "fullStart": 1044,
                                                                                        "fullEnd": 1047,
                                                                                        "start": 1044,
                                                                                        "end": 1045,
                                                                                        "fullWidth": 3,
                                                                                        "width": 1,
                                                                                        "text": ";",
                                                                                        "value": ";",
                                                                                        "valueText": ";",
                                                                                        "hasTrailingTrivia": true,
                                                                                        "hasTrailingNewLine": true,
                                                                                        "trailingTrivia": [
                                                                                            {
                                                                                                "kind": "NewLineTrivia",
                                                                                                "text": "\r\n"
                                                                                            }
                                                                                        ]
                                                                                    }
                                                                                }
                                                                            ],
                                                                            "closeBraceToken": {
                                                                                "kind": "CloseBraceToken",
                                                                                "fullStart": 1047,
                                                                                "fullEnd": 1064,
                                                                                "start": 1063,
                                                                                "end": 1064,
                                                                                "fullWidth": 17,
                                                                                "width": 1,
                                                                                "text": "}",
                                                                                "value": "}",
                                                                                "valueText": "}",
                                                                                "hasLeadingTrivia": true,
                                                                                "leadingTrivia": [
                                                                                    {
                                                                                        "kind": "WhitespaceTrivia",
                                                                                        "text": "                "
                                                                                    }
                                                                                ]
                                                                            }
                                                                        }
                                                                    }
                                                                },
                                                                {
                                                                    "kind": "CommaToken",
                                                                    "fullStart": 1064,
                                                                    "fullEnd": 1067,
                                                                    "start": 1064,
                                                                    "end": 1065,
                                                                    "fullWidth": 3,
                                                                    "width": 1,
                                                                    "text": ",",
                                                                    "value": ",",
                                                                    "valueText": ",",
                                                                    "hasTrailingTrivia": true,
                                                                    "hasTrailingNewLine": true,
                                                                    "trailingTrivia": [
                                                                        {
                                                                            "kind": "NewLineTrivia",
                                                                            "text": "\r\n"
                                                                        }
                                                                    ]
                                                                },
                                                                {
                                                                    "kind": "SimplePropertyAssignment",
                                                                    "fullStart": 1067,
                                                                    "fullEnd": 1207,
                                                                    "start": 1083,
                                                                    "end": 1205,
                                                                    "fullWidth": 140,
                                                                    "width": 122,
                                                                    "propertyName": {
                                                                        "kind": "IdentifierName",
                                                                        "fullStart": 1067,
                                                                        "fullEnd": 1091,
                                                                        "start": 1083,
                                                                        "end": 1091,
                                                                        "fullWidth": 24,
                                                                        "width": 8,
                                                                        "text": "toString",
                                                                        "value": "toString",
                                                                        "valueText": "toString",
                                                                        "hasLeadingTrivia": true,
                                                                        "leadingTrivia": [
                                                                            {
                                                                                "kind": "WhitespaceTrivia",
                                                                                "text": "                "
                                                                            }
                                                                        ]
                                                                    },
                                                                    "colonToken": {
                                                                        "kind": "ColonToken",
                                                                        "fullStart": 1091,
                                                                        "fullEnd": 1093,
                                                                        "start": 1091,
                                                                        "end": 1092,
                                                                        "fullWidth": 2,
                                                                        "width": 1,
                                                                        "text": ":",
                                                                        "value": ":",
                                                                        "valueText": ":",
                                                                        "hasTrailingTrivia": true,
                                                                        "trailingTrivia": [
                                                                            {
                                                                                "kind": "WhitespaceTrivia",
                                                                                "text": " "
                                                                            }
                                                                        ]
                                                                    },
                                                                    "expression": {
                                                                        "kind": "FunctionExpression",
                                                                        "fullStart": 1093,
                                                                        "fullEnd": 1207,
                                                                        "start": 1093,
                                                                        "end": 1205,
                                                                        "fullWidth": 114,
                                                                        "width": 112,
                                                                        "functionKeyword": {
                                                                            "kind": "FunctionKeyword",
                                                                            "fullStart": 1093,
                                                                            "fullEnd": 1102,
                                                                            "start": 1093,
                                                                            "end": 1101,
                                                                            "fullWidth": 9,
                                                                            "width": 8,
                                                                            "text": "function",
                                                                            "value": "function",
                                                                            "valueText": "function",
                                                                            "hasTrailingTrivia": true,
                                                                            "trailingTrivia": [
                                                                                {
                                                                                    "kind": "WhitespaceTrivia",
                                                                                    "text": " "
                                                                                }
                                                                            ]
                                                                        },
                                                                        "callSignature": {
                                                                            "kind": "CallSignature",
                                                                            "fullStart": 1102,
                                                                            "fullEnd": 1105,
                                                                            "start": 1102,
                                                                            "end": 1104,
                                                                            "fullWidth": 3,
                                                                            "width": 2,
                                                                            "parameterList": {
                                                                                "kind": "ParameterList",
                                                                                "fullStart": 1102,
                                                                                "fullEnd": 1105,
                                                                                "start": 1102,
                                                                                "end": 1104,
                                                                                "fullWidth": 3,
                                                                                "width": 2,
                                                                                "openParenToken": {
                                                                                    "kind": "OpenParenToken",
                                                                                    "fullStart": 1102,
                                                                                    "fullEnd": 1103,
                                                                                    "start": 1102,
                                                                                    "end": 1103,
                                                                                    "fullWidth": 1,
                                                                                    "width": 1,
                                                                                    "text": "(",
                                                                                    "value": "(",
                                                                                    "valueText": "("
                                                                                },
                                                                                "parameters": [],
                                                                                "closeParenToken": {
                                                                                    "kind": "CloseParenToken",
                                                                                    "fullStart": 1103,
                                                                                    "fullEnd": 1105,
                                                                                    "start": 1103,
                                                                                    "end": 1104,
                                                                                    "fullWidth": 2,
                                                                                    "width": 1,
                                                                                    "text": ")",
                                                                                    "value": ")",
                                                                                    "valueText": ")",
                                                                                    "hasTrailingTrivia": true,
                                                                                    "trailingTrivia": [
                                                                                        {
                                                                                            "kind": "WhitespaceTrivia",
                                                                                            "text": " "
                                                                                        }
                                                                                    ]
                                                                                }
                                                                            }
                                                                        },
                                                                        "block": {
                                                                            "kind": "Block",
                                                                            "fullStart": 1105,
                                                                            "fullEnd": 1207,
                                                                            "start": 1105,
                                                                            "end": 1205,
                                                                            "fullWidth": 102,
                                                                            "width": 100,
                                                                            "openBraceToken": {
                                                                                "kind": "OpenBraceToken",
                                                                                "fullStart": 1105,
                                                                                "fullEnd": 1108,
                                                                                "start": 1105,
                                                                                "end": 1106,
                                                                                "fullWidth": 3,
                                                                                "width": 1,
                                                                                "text": "{",
                                                                                "value": "{",
                                                                                "valueText": "{",
                                                                                "hasTrailingTrivia": true,
                                                                                "hasTrailingNewLine": true,
                                                                                "trailingTrivia": [
                                                                                    {
                                                                                        "kind": "NewLineTrivia",
                                                                                        "text": "\r\n"
                                                                                    }
                                                                                ]
                                                                            },
                                                                            "statements": [
                                                                                {
                                                                                    "kind": "ExpressionStatement",
                                                                                    "fullStart": 1108,
                                                                                    "fullEnd": 1155,
                                                                                    "start": 1128,
                                                                                    "end": 1153,
                                                                                    "fullWidth": 47,
                                                                                    "width": 25,
                                                                                    "expression": {
                                                                                        "kind": "AssignmentExpression",
                                                                                        "fullStart": 1108,
                                                                                        "fullEnd": 1152,
                                                                                        "start": 1128,
                                                                                        "end": 1152,
                                                                                        "fullWidth": 44,
                                                                                        "width": 24,
                                                                                        "left": {
                                                                                            "kind": "IdentifierName",
                                                                                            "fullStart": 1108,
                                                                                            "fullEnd": 1146,
                                                                                            "start": 1128,
                                                                                            "end": 1145,
                                                                                            "fullWidth": 38,
                                                                                            "width": 17,
                                                                                            "text": "secondStepOccured",
                                                                                            "value": "secondStepOccured",
                                                                                            "valueText": "secondStepOccured",
                                                                                            "hasLeadingTrivia": true,
                                                                                            "hasTrailingTrivia": true,
                                                                                            "leadingTrivia": [
                                                                                                {
                                                                                                    "kind": "WhitespaceTrivia",
                                                                                                    "text": "                    "
                                                                                                }
                                                                                            ],
                                                                                            "trailingTrivia": [
                                                                                                {
                                                                                                    "kind": "WhitespaceTrivia",
                                                                                                    "text": " "
                                                                                                }
                                                                                            ]
                                                                                        },
                                                                                        "operatorToken": {
                                                                                            "kind": "EqualsToken",
                                                                                            "fullStart": 1146,
                                                                                            "fullEnd": 1148,
                                                                                            "start": 1146,
                                                                                            "end": 1147,
                                                                                            "fullWidth": 2,
                                                                                            "width": 1,
                                                                                            "text": "=",
                                                                                            "value": "=",
                                                                                            "valueText": "=",
                                                                                            "hasTrailingTrivia": true,
                                                                                            "trailingTrivia": [
                                                                                                {
                                                                                                    "kind": "WhitespaceTrivia",
                                                                                                    "text": " "
                                                                                                }
                                                                                            ]
                                                                                        },
                                                                                        "right": {
                                                                                            "kind": "TrueKeyword",
                                                                                            "fullStart": 1148,
                                                                                            "fullEnd": 1152,
                                                                                            "start": 1148,
                                                                                            "end": 1152,
                                                                                            "fullWidth": 4,
                                                                                            "width": 4,
                                                                                            "text": "true",
                                                                                            "value": true,
                                                                                            "valueText": "true"
                                                                                        }
                                                                                    },
                                                                                    "semicolonToken": {
                                                                                        "kind": "SemicolonToken",
                                                                                        "fullStart": 1152,
                                                                                        "fullEnd": 1155,
                                                                                        "start": 1152,
                                                                                        "end": 1153,
                                                                                        "fullWidth": 3,
                                                                                        "width": 1,
                                                                                        "text": ";",
                                                                                        "value": ";",
                                                                                        "valueText": ";",
                                                                                        "hasTrailingTrivia": true,
                                                                                        "hasTrailingNewLine": true,
                                                                                        "trailingTrivia": [
                                                                                            {
                                                                                                "kind": "NewLineTrivia",
                                                                                                "text": "\r\n"
                                                                                            }
                                                                                        ]
                                                                                    }
                                                                                },
                                                                                {
                                                                                    "kind": "ReturnStatement",
                                                                                    "fullStart": 1155,
                                                                                    "fullEnd": 1188,
                                                                                    "start": 1175,
                                                                                    "end": 1186,
                                                                                    "fullWidth": 33,
                                                                                    "width": 11,
                                                                                    "returnKeyword": {
                                                                                        "kind": "ReturnKeyword",
                                                                                        "fullStart": 1155,
                                                                                        "fullEnd": 1182,
                                                                                        "start": 1175,
                                                                                        "end": 1181,
                                                                                        "fullWidth": 27,
                                                                                        "width": 6,
                                                                                        "text": "return",
                                                                                        "value": "return",
                                                                                        "valueText": "return",
                                                                                        "hasLeadingTrivia": true,
                                                                                        "hasTrailingTrivia": true,
                                                                                        "leadingTrivia": [
                                                                                            {
                                                                                                "kind": "WhitespaceTrivia",
                                                                                                "text": "                    "
                                                                                            }
                                                                                        ],
                                                                                        "trailingTrivia": [
                                                                                            {
                                                                                                "kind": "WhitespaceTrivia",
                                                                                                "text": " "
                                                                                            }
                                                                                        ]
                                                                                    },
                                                                                    "expression": {
                                                                                        "kind": "StringLiteral",
                                                                                        "fullStart": 1182,
                                                                                        "fullEnd": 1185,
                                                                                        "start": 1182,
                                                                                        "end": 1185,
                                                                                        "fullWidth": 3,
                                                                                        "width": 3,
                                                                                        "text": "'2'",
                                                                                        "value": "2",
                                                                                        "valueText": "2"
                                                                                    },
                                                                                    "semicolonToken": {
                                                                                        "kind": "SemicolonToken",
                                                                                        "fullStart": 1185,
                                                                                        "fullEnd": 1188,
                                                                                        "start": 1185,
                                                                                        "end": 1186,
                                                                                        "fullWidth": 3,
                                                                                        "width": 1,
                                                                                        "text": ";",
                                                                                        "value": ";",
                                                                                        "valueText": ";",
                                                                                        "hasTrailingTrivia": true,
                                                                                        "hasTrailingNewLine": true,
                                                                                        "trailingTrivia": [
                                                                                            {
                                                                                                "kind": "NewLineTrivia",
                                                                                                "text": "\r\n"
                                                                                            }
                                                                                        ]
                                                                                    }
                                                                                }
                                                                            ],
                                                                            "closeBraceToken": {
                                                                                "kind": "CloseBraceToken",
                                                                                "fullStart": 1188,
                                                                                "fullEnd": 1207,
                                                                                "start": 1204,
                                                                                "end": 1205,
                                                                                "fullWidth": 19,
                                                                                "width": 1,
                                                                                "text": "}",
                                                                                "value": "}",
                                                                                "valueText": "}",
                                                                                "hasLeadingTrivia": true,
                                                                                "hasTrailingTrivia": true,
                                                                                "hasTrailingNewLine": true,
                                                                                "leadingTrivia": [
                                                                                    {
                                                                                        "kind": "WhitespaceTrivia",
                                                                                        "text": "                "
                                                                                    }
                                                                                ],
                                                                                "trailingTrivia": [
                                                                                    {
                                                                                        "kind": "NewLineTrivia",
                                                                                        "text": "\r\n"
                                                                                    }
                                                                                ]
                                                                            }
                                                                        }
                                                                    }
                                                                }
                                                            ],
                                                            "closeBraceToken": {
                                                                "kind": "CloseBraceToken",
                                                                "fullStart": 1207,
                                                                "fullEnd": 1222,
                                                                "start": 1219,
                                                                "end": 1220,
                                                                "fullWidth": 15,
                                                                "width": 1,
                                                                "text": "}",
                                                                "value": "}",
                                                                "valueText": "}",
                                                                "hasLeadingTrivia": true,
                                                                "hasTrailingTrivia": true,
                                                                "hasTrailingNewLine": true,
                                                                "leadingTrivia": [
                                                                    {
                                                                        "kind": "WhitespaceTrivia",
                                                                        "text": "            "
                                                                    }
                                                                ],
                                                                "trailingTrivia": [
                                                                    {
                                                                        "kind": "NewLineTrivia",
                                                                        "text": "\r\n"
                                                                    }
                                                                ]
                                                            }
                                                        }
                                                    }
                                                ],
                                                "closeBraceToken": {
                                                    "kind": "CloseBraceToken",
                                                    "fullStart": 1222,
                                                    "fullEnd": 1231,
                                                    "start": 1230,
                                                    "end": 1231,
                                                    "fullWidth": 9,
                                                    "width": 1,
                                                    "text": "}",
                                                    "value": "}",
                                                    "valueText": "}",
                                                    "hasLeadingTrivia": true,
                                                    "leadingTrivia": [
                                                        {
                                                            "kind": "WhitespaceTrivia",
                                                            "text": "        "
                                                        }
                                                    ]
                                                }
                                            }
                                        }
                                    }
                                ]
                            },
                            "semicolonToken": {
                                "kind": "SemicolonToken",
                                "fullStart": 1231,
                                "fullEnd": 1234,
                                "start": 1231,
                                "end": 1232,
                                "fullWidth": 3,
                                "width": 1,
                                "text": ";",
                                "value": ";",
                                "valueText": ";",
                                "hasTrailingTrivia": true,
                                "hasTrailingNewLine": true,
                                "trailingTrivia": [
                                    {
                                        "kind": "NewLineTrivia",
                                        "text": "\r\n"
                                    }
                                ]
                            }
                        },
                        {
                            "kind": "ExpressionStatement",
                            "fullStart": 1234,
                            "fullEnd": 1292,
                            "start": 1244,
                            "end": 1290,
                            "fullWidth": 58,
                            "width": 46,
                            "expression": {
                                "kind": "InvocationExpression",
                                "fullStart": 1234,
                                "fullEnd": 1289,
                                "start": 1244,
                                "end": 1289,
                                "fullWidth": 55,
                                "width": 45,
                                "expression": {
                                    "kind": "MemberAccessExpression",
                                    "fullStart": 1234,
                                    "fullEnd": 1272,
                                    "start": 1244,
                                    "end": 1272,
                                    "fullWidth": 38,
                                    "width": 28,
                                    "expression": {
                                        "kind": "MemberAccessExpression",
                                        "fullStart": 1234,
                                        "fullEnd": 1267,
                                        "start": 1244,
                                        "end": 1267,
                                        "fullWidth": 33,
                                        "width": 23,
                                        "expression": {
                                            "kind": "MemberAccessExpression",
                                            "fullStart": 1234,
                                            "fullEnd": 1259,
                                            "start": 1244,
                                            "end": 1259,
                                            "fullWidth": 25,
                                            "width": 15,
                                            "expression": {
                                                "kind": "IdentifierName",
                                                "fullStart": 1234,
                                                "fullEnd": 1249,
                                                "start": 1244,
                                                "end": 1249,
                                                "fullWidth": 15,
                                                "width": 5,
                                                "text": "Array",
                                                "value": "Array",
                                                "valueText": "Array",
                                                "hasLeadingTrivia": true,
                                                "hasLeadingNewLine": true,
                                                "leadingTrivia": [
                                                    {
                                                        "kind": "NewLineTrivia",
                                                        "text": "\r\n"
                                                    },
                                                    {
                                                        "kind": "WhitespaceTrivia",
                                                        "text": "        "
                                                    }
                                                ]
                                            },
                                            "dotToken": {
                                                "kind": "DotToken",
                                                "fullStart": 1249,
                                                "fullEnd": 1250,
                                                "start": 1249,
                                                "end": 1250,
                                                "fullWidth": 1,
                                                "width": 1,
                                                "text": ".",
                                                "value": ".",
                                                "valueText": "."
                                            },
                                            "name": {
                                                "kind": "IdentifierName",
                                                "fullStart": 1250,
                                                "fullEnd": 1259,
                                                "start": 1250,
                                                "end": 1259,
                                                "fullWidth": 9,
                                                "width": 9,
                                                "text": "prototype",
                                                "value": "prototype",
                                                "valueText": "prototype"
                                            }
                                        },
                                        "dotToken": {
                                            "kind": "DotToken",
                                            "fullStart": 1259,
                                            "fullEnd": 1260,
                                            "start": 1259,
                                            "end": 1260,
                                            "fullWidth": 1,
                                            "width": 1,
                                            "text": ".",
                                            "value": ".",
                                            "valueText": "."
                                        },
                                        "name": {
                                            "kind": "IdentifierName",
                                            "fullStart": 1260,
                                            "fullEnd": 1267,
                                            "start": 1260,
                                            "end": 1267,
                                            "fullWidth": 7,
                                            "width": 7,
                                            "text": "forEach",
                                            "value": "forEach",
                                            "valueText": "forEach"
                                        }
                                    },
                                    "dotToken": {
                                        "kind": "DotToken",
                                        "fullStart": 1267,
                                        "fullEnd": 1268,
                                        "start": 1267,
                                        "end": 1268,
                                        "fullWidth": 1,
                                        "width": 1,
                                        "text": ".",
                                        "value": ".",
                                        "valueText": "."
                                    },
                                    "name": {
                                        "kind": "IdentifierName",
                                        "fullStart": 1268,
                                        "fullEnd": 1272,
                                        "start": 1268,
                                        "end": 1272,
                                        "fullWidth": 4,
                                        "width": 4,
                                        "text": "call",
                                        "value": "call",
                                        "valueText": "call"
                                    }
                                },
                                "argumentList": {
                                    "kind": "ArgumentList",
                                    "fullStart": 1272,
                                    "fullEnd": 1289,
                                    "start": 1272,
                                    "end": 1289,
                                    "fullWidth": 17,
                                    "width": 17,
                                    "openParenToken": {
                                        "kind": "OpenParenToken",
                                        "fullStart": 1272,
                                        "fullEnd": 1273,
                                        "start": 1272,
                                        "end": 1273,
                                        "fullWidth": 1,
                                        "width": 1,
                                        "text": "(",
                                        "value": "(",
                                        "valueText": "("
                                    },
                                    "arguments": [
                                        {
                                            "kind": "IdentifierName",
                                            "fullStart": 1273,
                                            "fullEnd": 1276,
                                            "start": 1273,
                                            "end": 1276,
                                            "fullWidth": 3,
                                            "width": 3,
                                            "text": "obj",
                                            "value": "obj",
                                            "valueText": "obj"
                                        },
                                        {
                                            "kind": "CommaToken",
                                            "fullStart": 1276,
                                            "fullEnd": 1278,
                                            "start": 1276,
                                            "end": 1277,
                                            "fullWidth": 2,
                                            "width": 1,
                                            "text": ",",
                                            "value": ",",
                                            "valueText": ",",
                                            "hasTrailingTrivia": true,
                                            "trailingTrivia": [
                                                {
                                                    "kind": "WhitespaceTrivia",
                                                    "text": " "
                                                }
                                            ]
                                        },
                                        {
                                            "kind": "IdentifierName",
                                            "fullStart": 1278,
                                            "fullEnd": 1288,
                                            "start": 1278,
                                            "end": 1288,
                                            "fullWidth": 10,
                                            "width": 10,
                                            "text": "callbackfn",
                                            "value": "callbackfn",
                                            "valueText": "callbackfn"
                                        }
                                    ],
                                    "closeParenToken": {
                                        "kind": "CloseParenToken",
                                        "fullStart": 1288,
                                        "fullEnd": 1289,
                                        "start": 1288,
                                        "end": 1289,
                                        "fullWidth": 1,
                                        "width": 1,
                                        "text": ")",
                                        "value": ")",
                                        "valueText": ")"
                                    }
                                }
                            },
                            "semicolonToken": {
                                "kind": "SemicolonToken",
                                "fullStart": 1289,
                                "fullEnd": 1292,
                                "start": 1289,
                                "end": 1290,
                                "fullWidth": 3,
                                "width": 1,
                                "text": ";",
                                "value": ";",
                                "valueText": ";",
                                "hasTrailingTrivia": true,
                                "hasTrailingNewLine": true,
                                "trailingTrivia": [
                                    {
                                        "kind": "NewLineTrivia",
                                        "text": "\r\n"
                                    }
                                ]
                            }
                        },
                        {
                            "kind": "ReturnStatement",
                            "fullStart": 1292,
                            "fullEnd": 1363,
                            "start": 1302,
                            "end": 1361,
                            "fullWidth": 71,
                            "width": 59,
                            "returnKeyword": {
                                "kind": "ReturnKeyword",
                                "fullStart": 1292,
                                "fullEnd": 1309,
                                "start": 1302,
                                "end": 1308,
                                "fullWidth": 17,
                                "width": 6,
                                "text": "return",
                                "value": "return",
                                "valueText": "return",
                                "hasLeadingTrivia": true,
                                "hasLeadingNewLine": true,
                                "hasTrailingTrivia": true,
                                "leadingTrivia": [
                                    {
                                        "kind": "NewLineTrivia",
                                        "text": "\r\n"
                                    },
                                    {
                                        "kind": "WhitespaceTrivia",
                                        "text": "        "
                                    }
                                ],
                                "trailingTrivia": [
                                    {
                                        "kind": "WhitespaceTrivia",
                                        "text": " "
                                    }
                                ]
                            },
                            "expression": {
                                "kind": "LogicalAndExpression",
                                "fullStart": 1309,
                                "fullEnd": 1360,
                                "start": 1309,
                                "end": 1360,
                                "fullWidth": 51,
                                "width": 51,
                                "left": {
                                    "kind": "LogicalAndExpression",
                                    "fullStart": 1309,
                                    "fullEnd": 1340,
                                    "start": 1309,
                                    "end": 1339,
                                    "fullWidth": 31,
                                    "width": 30,
                                    "left": {
                                        "kind": "IdentifierName",
                                        "fullStart": 1309,
                                        "fullEnd": 1320,
                                        "start": 1309,
                                        "end": 1319,
                                        "fullWidth": 11,
                                        "width": 10,
                                        "text": "testResult",
                                        "value": "testResult",
                                        "valueText": "testResult",
                                        "hasTrailingTrivia": true,
                                        "trailingTrivia": [
                                            {
                                                "kind": "WhitespaceTrivia",
                                                "text": " "
                                            }
                                        ]
                                    },
                                    "operatorToken": {
                                        "kind": "AmpersandAmpersandToken",
                                        "fullStart": 1320,
                                        "fullEnd": 1323,
                                        "start": 1320,
                                        "end": 1322,
                                        "fullWidth": 3,
                                        "width": 2,
                                        "text": "&&",
                                        "value": "&&",
                                        "valueText": "&&",
                                        "hasTrailingTrivia": true,
                                        "trailingTrivia": [
                                            {
                                                "kind": "WhitespaceTrivia",
                                                "text": " "
                                            }
                                        ]
                                    },
                                    "right": {
                                        "kind": "IdentifierName",
                                        "fullStart": 1323,
                                        "fullEnd": 1340,
                                        "start": 1323,
                                        "end": 1339,
                                        "fullWidth": 17,
                                        "width": 16,
                                        "text": "firstStepOccured",
                                        "value": "firstStepOccured",
                                        "valueText": "firstStepOccured",
                                        "hasTrailingTrivia": true,
                                        "trailingTrivia": [
                                            {
                                                "kind": "WhitespaceTrivia",
                                                "text": " "
                                            }
                                        ]
                                    }
                                },
                                "operatorToken": {
                                    "kind": "AmpersandAmpersandToken",
                                    "fullStart": 1340,
                                    "fullEnd": 1343,
                                    "start": 1340,
                                    "end": 1342,
                                    "fullWidth": 3,
                                    "width": 2,
                                    "text": "&&",
                                    "value": "&&",
                                    "valueText": "&&",
                                    "hasTrailingTrivia": true,
                                    "trailingTrivia": [
                                        {
                                            "kind": "WhitespaceTrivia",
                                            "text": " "
                                        }
                                    ]
                                },
                                "right": {
                                    "kind": "IdentifierName",
                                    "fullStart": 1343,
                                    "fullEnd": 1360,
                                    "start": 1343,
                                    "end": 1360,
                                    "fullWidth": 17,
                                    "width": 17,
                                    "text": "secondStepOccured",
                                    "value": "secondStepOccured",
                                    "valueText": "secondStepOccured"
                                }
                            },
                            "semicolonToken": {
                                "kind": "SemicolonToken",
                                "fullStart": 1360,
                                "fullEnd": 1363,
                                "start": 1360,
                                "end": 1361,
                                "fullWidth": 3,
                                "width": 1,
                                "text": ";",
                                "value": ";",
                                "valueText": ";",
                                "hasTrailingTrivia": true,
                                "hasTrailingNewLine": true,
                                "trailingTrivia": [
                                    {
                                        "kind": "NewLineTrivia",
                                        "text": "\r\n"
                                    }
                                ]
                            }
                        }
                    ],
                    "closeBraceToken": {
                        "kind": "CloseBraceToken",
                        "fullStart": 1363,
                        "fullEnd": 1370,
                        "start": 1367,
                        "end": 1368,
                        "fullWidth": 7,
                        "width": 1,
                        "text": "}",
                        "value": "}",
                        "valueText": "}",
                        "hasLeadingTrivia": true,
                        "hasTrailingTrivia": true,
                        "hasTrailingNewLine": true,
                        "leadingTrivia": [
                            {
                                "kind": "WhitespaceTrivia",
                                "text": "    "
                            }
                        ],
                        "trailingTrivia": [
                            {
                                "kind": "NewLineTrivia",
                                "text": "\r\n"
                            }
                        ]
                    }
                }
            },
            {
                "kind": "ExpressionStatement",
                "fullStart": 1370,
                "fullEnd": 1394,
                "start": 1370,
                "end": 1392,
                "fullWidth": 24,
                "width": 22,
                "expression": {
                    "kind": "InvocationExpression",
                    "fullStart": 1370,
                    "fullEnd": 1391,
                    "start": 1370,
                    "end": 1391,
                    "fullWidth": 21,
                    "width": 21,
                    "expression": {
                        "kind": "IdentifierName",
                        "fullStart": 1370,
                        "fullEnd": 1381,
                        "start": 1370,
                        "end": 1381,
                        "fullWidth": 11,
                        "width": 11,
                        "text": "runTestCase",
                        "value": "runTestCase",
                        "valueText": "runTestCase"
                    },
                    "argumentList": {
                        "kind": "ArgumentList",
                        "fullStart": 1381,
                        "fullEnd": 1391,
                        "start": 1381,
                        "end": 1391,
                        "fullWidth": 10,
                        "width": 10,
                        "openParenToken": {
                            "kind": "OpenParenToken",
                            "fullStart": 1381,
                            "fullEnd": 1382,
                            "start": 1381,
                            "end": 1382,
                            "fullWidth": 1,
                            "width": 1,
                            "text": "(",
                            "value": "(",
                            "valueText": "("
                        },
                        "arguments": [
                            {
                                "kind": "IdentifierName",
                                "fullStart": 1382,
                                "fullEnd": 1390,
                                "start": 1382,
                                "end": 1390,
                                "fullWidth": 8,
                                "width": 8,
                                "text": "testcase",
                                "value": "testcase",
                                "valueText": "testcase"
                            }
                        ],
                        "closeParenToken": {
                            "kind": "CloseParenToken",
                            "fullStart": 1390,
                            "fullEnd": 1391,
                            "start": 1390,
                            "end": 1391,
                            "fullWidth": 1,
                            "width": 1,
                            "text": ")",
                            "value": ")",
                            "valueText": ")"
                        }
                    }
                },
                "semicolonToken": {
                    "kind": "SemicolonToken",
                    "fullStart": 1391,
                    "fullEnd": 1394,
                    "start": 1391,
                    "end": 1392,
                    "fullWidth": 3,
                    "width": 1,
                    "text": ";",
                    "value": ";",
                    "valueText": ";",
                    "hasTrailingTrivia": true,
                    "hasTrailingNewLine": true,
                    "trailingTrivia": [
                        {
                            "kind": "NewLineTrivia",
                            "text": "\r\n"
                        }
                    ]
                }
            }
        ],
        "endOfFileToken": {
            "kind": "EndOfFileToken",
            "fullStart": 1394,
            "fullEnd": 1394,
            "start": 1394,
            "end": 1394,
            "fullWidth": 0,
            "width": 0,
            "text": ""
        }
    },
    "lineMap": {
        "lineStarts": [
            0,
            67,
            152,
            232,
            308,
            380,
            385,
            440,
            601,
            606,
            608,
            610,
            633,
            635,
            668,
            707,
            747,
            749,
            795,
            833,
            844,
            846,
            867,
            887,
            906,
            929,
            969,
            1015,
            1047,
            1067,
            1108,
            1155,
            1188,
            1207,
            1222,
            1234,
            1236,
            1292,
            1294,
            1363,
            1370,
            1394
        ],
        "length": 1394
    }
}<|MERGE_RESOLUTION|>--- conflicted
+++ resolved
@@ -692,11 +692,8 @@
                                             "start": 777,
                                             "end": 780,
                                             "fullWidth": 3,
-<<<<<<< HEAD
                                             "width": 3,
-=======
                                             "modifiers": [],
->>>>>>> e3c38734
                                             "identifier": {
                                                 "kind": "IdentifierName",
                                                 "fullStart": 777,
@@ -736,11 +733,8 @@
                                             "start": 782,
                                             "end": 785,
                                             "fullWidth": 3,
-<<<<<<< HEAD
                                             "width": 3,
-=======
                                             "modifiers": [],
->>>>>>> e3c38734
                                             "identifier": {
                                                 "kind": "IdentifierName",
                                                 "fullStart": 782,
@@ -780,11 +774,8 @@
                                             "start": 787,
                                             "end": 790,
                                             "fullWidth": 3,
-<<<<<<< HEAD
                                             "width": 3,
-=======
                                             "modifiers": [],
->>>>>>> e3c38734
                                             "identifier": {
                                                 "kind": "IdentifierName",
                                                 "fullStart": 787,
