--- conflicted
+++ resolved
@@ -282,11 +282,8 @@
                                             "start": 587,
                                             "end": 590,
                                             "fullWidth": 3,
-<<<<<<< HEAD
                                             "width": 3,
-=======
                                             "modifiers": [],
->>>>>>> e3c38734
                                             "identifier": {
                                                 "kind": "IdentifierName",
                                                 "fullStart": 587,
@@ -326,11 +323,8 @@
                                             "start": 592,
                                             "end": 595,
                                             "fullWidth": 3,
-<<<<<<< HEAD
                                             "width": 3,
-=======
                                             "modifiers": [],
->>>>>>> e3c38734
                                             "identifier": {
                                                 "kind": "IdentifierName",
                                                 "fullStart": 592,
@@ -370,11 +364,8 @@
                                             "start": 597,
                                             "end": 600,
                                             "fullWidth": 3,
-<<<<<<< HEAD
                                             "width": 3,
-=======
                                             "modifiers": [],
->>>>>>> e3c38734
                                             "identifier": {
                                                 "kind": "IdentifierName",
                                                 "fullStart": 597,
