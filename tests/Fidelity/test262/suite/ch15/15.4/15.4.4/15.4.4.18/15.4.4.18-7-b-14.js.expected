--- conflicted
+++ resolved
@@ -559,11 +559,8 @@
                                             "start": 679,
                                             "end": 682,
                                             "fullWidth": 3,
-<<<<<<< HEAD
                                             "width": 3,
-=======
                                             "modifiers": [],
->>>>>>> e3c38734
                                             "identifier": {
                                                 "kind": "IdentifierName",
                                                 "fullStart": 679,
@@ -603,11 +600,8 @@
                                             "start": 684,
                                             "end": 687,
                                             "fullWidth": 3,
-<<<<<<< HEAD
                                             "width": 3,
-=======
                                             "modifiers": [],
->>>>>>> e3c38734
                                             "identifier": {
                                                 "kind": "IdentifierName",
                                                 "fullStart": 684,
@@ -647,11 +641,8 @@
                                             "start": 689,
                                             "end": 692,
                                             "fullWidth": 3,
-<<<<<<< HEAD
                                             "width": 3,
-=======
                                             "modifiers": [],
->>>>>>> e3c38734
                                             "identifier": {
                                                 "kind": "IdentifierName",
                                                 "fullStart": 689,
