{
    "isDeclaration": false,
    "languageVersion": "EcmaScript5",
    "parseOptions": {
        "allowAutomaticSemicolonInsertion": true
    },
    "sourceUnit": {
        "kind": "SourceUnit",
        "fullStart": 0,
        "fullEnd": 1356,
        "start": 598,
        "end": 1356,
        "fullWidth": 1356,
        "width": 758,
        "isIncrementallyUnusable": true,
        "moduleElements": [
            {
                "kind": "FunctionDeclaration",
                "fullStart": 0,
                "fullEnd": 1332,
                "start": 598,
                "end": 1330,
                "fullWidth": 1332,
                "width": 732,
                "isIncrementallyUnusable": true,
                "modifiers": [],
                "functionKeyword": {
                    "kind": "FunctionKeyword",
                    "fullStart": 0,
                    "fullEnd": 607,
                    "start": 598,
                    "end": 606,
                    "fullWidth": 607,
                    "width": 8,
                    "text": "function",
                    "value": "function",
                    "valueText": "function",
                    "hasLeadingTrivia": true,
                    "hasLeadingComment": true,
                    "hasLeadingNewLine": true,
                    "hasTrailingTrivia": true,
                    "leadingTrivia": [
                        {
                            "kind": "SingleLineCommentTrivia",
                            "text": "/// Copyright (c) 2012 Ecma International.  All rights reserved. "
                        },
                        {
                            "kind": "NewLineTrivia",
                            "text": "\r\n"
                        },
                        {
                            "kind": "SingleLineCommentTrivia",
                            "text": "/// Ecma International makes this code available under the terms and conditions set"
                        },
                        {
                            "kind": "NewLineTrivia",
                            "text": "\r\n"
                        },
                        {
                            "kind": "SingleLineCommentTrivia",
                            "text": "/// forth on http://hg.ecmascript.org/tests/test262/raw-file/tip/LICENSE (the "
                        },
                        {
                            "kind": "NewLineTrivia",
                            "text": "\r\n"
                        },
                        {
                            "kind": "SingleLineCommentTrivia",
                            "text": "/// \"Use Terms\").   Any redistribution of this code must retain the above "
                        },
                        {
                            "kind": "NewLineTrivia",
                            "text": "\r\n"
                        },
                        {
                            "kind": "SingleLineCommentTrivia",
                            "text": "/// copyright and this notice and otherwise comply with the Use Terms."
                        },
                        {
                            "kind": "NewLineTrivia",
                            "text": "\r\n"
                        },
                        {
                            "kind": "MultiLineCommentTrivia",
                            "text": "/**\r\n * @path ch15/15.4/15.4.4/15.4.4.18/15.4.4.18-2-5.js\r\n * @description Array.prototype.forEach applied to Array-like object, 'length' is an own data property that overrides an inherited accessor property\r\n */"
                        },
                        {
                            "kind": "NewLineTrivia",
                            "text": "\r\n"
                        },
                        {
                            "kind": "NewLineTrivia",
                            "text": "\r\n"
                        },
                        {
                            "kind": "NewLineTrivia",
                            "text": "\r\n"
                        }
                    ],
                    "trailingTrivia": [
                        {
                            "kind": "WhitespaceTrivia",
                            "text": " "
                        }
                    ]
                },
                "identifier": {
                    "kind": "IdentifierName",
                    "fullStart": 607,
                    "fullEnd": 615,
                    "start": 607,
                    "end": 615,
                    "fullWidth": 8,
                    "width": 8,
                    "text": "testcase",
                    "value": "testcase",
                    "valueText": "testcase"
                },
                "callSignature": {
                    "kind": "CallSignature",
                    "fullStart": 615,
                    "fullEnd": 618,
                    "start": 615,
                    "end": 617,
                    "fullWidth": 3,
                    "width": 2,
                    "parameterList": {
                        "kind": "ParameterList",
                        "fullStart": 615,
                        "fullEnd": 618,
                        "start": 615,
                        "end": 617,
                        "fullWidth": 3,
                        "width": 2,
                        "openParenToken": {
                            "kind": "OpenParenToken",
                            "fullStart": 615,
                            "fullEnd": 616,
                            "start": 615,
                            "end": 616,
                            "fullWidth": 1,
                            "width": 1,
                            "text": "(",
                            "value": "(",
                            "valueText": "("
                        },
                        "parameters": [],
                        "closeParenToken": {
                            "kind": "CloseParenToken",
                            "fullStart": 616,
                            "fullEnd": 618,
                            "start": 616,
                            "end": 617,
                            "fullWidth": 2,
                            "width": 1,
                            "text": ")",
                            "value": ")",
                            "valueText": ")",
                            "hasTrailingTrivia": true,
                            "trailingTrivia": [
                                {
                                    "kind": "WhitespaceTrivia",
                                    "text": " "
                                }
                            ]
                        }
                    }
                },
                "block": {
                    "kind": "Block",
                    "fullStart": 618,
                    "fullEnd": 1332,
                    "start": 618,
                    "end": 1330,
                    "fullWidth": 714,
                    "width": 712,
                    "isIncrementallyUnusable": true,
                    "openBraceToken": {
                        "kind": "OpenBraceToken",
                        "fullStart": 618,
                        "fullEnd": 621,
                        "start": 618,
                        "end": 619,
                        "fullWidth": 3,
                        "width": 1,
                        "text": "{",
                        "value": "{",
                        "valueText": "{",
                        "hasTrailingTrivia": true,
                        "hasTrailingNewLine": true,
                        "trailingTrivia": [
                            {
                                "kind": "NewLineTrivia",
                                "text": "\r\n"
                            }
                        ]
                    },
                    "statements": [
                        {
                            "kind": "VariableStatement",
                            "fullStart": 621,
                            "fullEnd": 650,
                            "start": 629,
                            "end": 648,
                            "fullWidth": 29,
                            "width": 19,
                            "modifiers": [],
                            "variableDeclaration": {
                                "kind": "VariableDeclaration",
                                "fullStart": 621,
                                "fullEnd": 647,
                                "start": 629,
                                "end": 647,
                                "fullWidth": 26,
                                "width": 18,
                                "varKeyword": {
                                    "kind": "VarKeyword",
                                    "fullStart": 621,
                                    "fullEnd": 633,
                                    "start": 629,
                                    "end": 632,
                                    "fullWidth": 12,
                                    "width": 3,
                                    "text": "var",
                                    "value": "var",
                                    "valueText": "var",
                                    "hasLeadingTrivia": true,
                                    "hasTrailingTrivia": true,
                                    "leadingTrivia": [
                                        {
                                            "kind": "WhitespaceTrivia",
                                            "text": "        "
                                        }
                                    ],
                                    "trailingTrivia": [
                                        {
                                            "kind": "WhitespaceTrivia",
                                            "text": " "
                                        }
                                    ]
                                },
                                "variableDeclarators": [
                                    {
                                        "kind": "VariableDeclarator",
                                        "fullStart": 633,
                                        "fullEnd": 647,
                                        "start": 633,
                                        "end": 647,
                                        "fullWidth": 14,
<<<<<<< HEAD
                                        "width": 14,
                                        "identifier": {
=======
                                        "propertyName": {
>>>>>>> 85e84683
                                            "kind": "IdentifierName",
                                            "fullStart": 633,
                                            "fullEnd": 640,
                                            "start": 633,
                                            "end": 639,
                                            "fullWidth": 7,
                                            "width": 6,
                                            "text": "result",
                                            "value": "result",
                                            "valueText": "result",
                                            "hasTrailingTrivia": true,
                                            "trailingTrivia": [
                                                {
                                                    "kind": "WhitespaceTrivia",
                                                    "text": " "
                                                }
                                            ]
                                        },
                                        "equalsValueClause": {
                                            "kind": "EqualsValueClause",
                                            "fullStart": 640,
                                            "fullEnd": 647,
                                            "start": 640,
                                            "end": 647,
                                            "fullWidth": 7,
                                            "width": 7,
                                            "equalsToken": {
                                                "kind": "EqualsToken",
                                                "fullStart": 640,
                                                "fullEnd": 642,
                                                "start": 640,
                                                "end": 641,
                                                "fullWidth": 2,
                                                "width": 1,
                                                "text": "=",
                                                "value": "=",
                                                "valueText": "=",
                                                "hasTrailingTrivia": true,
                                                "trailingTrivia": [
                                                    {
                                                        "kind": "WhitespaceTrivia",
                                                        "text": " "
                                                    }
                                                ]
                                            },
                                            "value": {
                                                "kind": "FalseKeyword",
                                                "fullStart": 642,
                                                "fullEnd": 647,
                                                "start": 642,
                                                "end": 647,
                                                "fullWidth": 5,
                                                "width": 5,
                                                "text": "false",
                                                "value": false,
                                                "valueText": "false"
                                            }
                                        }
                                    }
                                ]
                            },
                            "semicolonToken": {
                                "kind": "SemicolonToken",
                                "fullStart": 647,
                                "fullEnd": 650,
                                "start": 647,
                                "end": 648,
                                "fullWidth": 3,
                                "width": 1,
                                "text": ";",
                                "value": ";",
                                "valueText": ";",
                                "hasTrailingTrivia": true,
                                "hasTrailingNewLine": true,
                                "trailingTrivia": [
                                    {
                                        "kind": "NewLineTrivia",
                                        "text": "\r\n"
                                    }
                                ]
                            }
                        },
                        {
                            "kind": "FunctionDeclaration",
                            "fullStart": 650,
                            "fullEnd": 749,
                            "start": 658,
                            "end": 747,
                            "fullWidth": 99,
                            "width": 89,
                            "modifiers": [],
                            "functionKeyword": {
                                "kind": "FunctionKeyword",
                                "fullStart": 650,
                                "fullEnd": 667,
                                "start": 658,
                                "end": 666,
                                "fullWidth": 17,
                                "width": 8,
                                "text": "function",
                                "value": "function",
                                "valueText": "function",
                                "hasLeadingTrivia": true,
                                "hasTrailingTrivia": true,
                                "leadingTrivia": [
                                    {
                                        "kind": "WhitespaceTrivia",
                                        "text": "        "
                                    }
                                ],
                                "trailingTrivia": [
                                    {
                                        "kind": "WhitespaceTrivia",
                                        "text": " "
                                    }
                                ]
                            },
                            "identifier": {
                                "kind": "IdentifierName",
                                "fullStart": 667,
                                "fullEnd": 677,
                                "start": 667,
                                "end": 677,
                                "fullWidth": 10,
                                "width": 10,
                                "text": "callbackfn",
                                "value": "callbackfn",
                                "valueText": "callbackfn"
                            },
                            "callSignature": {
                                "kind": "CallSignature",
                                "fullStart": 677,
                                "fullEnd": 693,
                                "start": 677,
                                "end": 692,
                                "fullWidth": 16,
                                "width": 15,
                                "parameterList": {
                                    "kind": "ParameterList",
                                    "fullStart": 677,
                                    "fullEnd": 693,
                                    "start": 677,
                                    "end": 692,
                                    "fullWidth": 16,
                                    "width": 15,
                                    "openParenToken": {
                                        "kind": "OpenParenToken",
                                        "fullStart": 677,
                                        "fullEnd": 678,
                                        "start": 677,
                                        "end": 678,
                                        "fullWidth": 1,
                                        "width": 1,
                                        "text": "(",
                                        "value": "(",
                                        "valueText": "("
                                    },
                                    "parameters": [
                                        {
                                            "kind": "Parameter",
                                            "fullStart": 678,
                                            "fullEnd": 681,
                                            "start": 678,
                                            "end": 681,
                                            "fullWidth": 3,
                                            "width": 3,
                                            "modifiers": [],
                                            "identifier": {
                                                "kind": "IdentifierName",
                                                "fullStart": 678,
                                                "fullEnd": 681,
                                                "start": 678,
                                                "end": 681,
                                                "fullWidth": 3,
                                                "width": 3,
                                                "text": "val",
                                                "value": "val",
                                                "valueText": "val"
                                            }
                                        },
                                        {
                                            "kind": "CommaToken",
                                            "fullStart": 681,
                                            "fullEnd": 683,
                                            "start": 681,
                                            "end": 682,
                                            "fullWidth": 2,
                                            "width": 1,
                                            "text": ",",
                                            "value": ",",
                                            "valueText": ",",
                                            "hasTrailingTrivia": true,
                                            "trailingTrivia": [
                                                {
                                                    "kind": "WhitespaceTrivia",
                                                    "text": " "
                                                }
                                            ]
                                        },
                                        {
                                            "kind": "Parameter",
                                            "fullStart": 683,
                                            "fullEnd": 686,
                                            "start": 683,
                                            "end": 686,
                                            "fullWidth": 3,
                                            "width": 3,
                                            "modifiers": [],
                                            "identifier": {
                                                "kind": "IdentifierName",
                                                "fullStart": 683,
                                                "fullEnd": 686,
                                                "start": 683,
                                                "end": 686,
                                                "fullWidth": 3,
                                                "width": 3,
                                                "text": "idx",
                                                "value": "idx",
                                                "valueText": "idx"
                                            }
                                        },
                                        {
                                            "kind": "CommaToken",
                                            "fullStart": 686,
                                            "fullEnd": 688,
                                            "start": 686,
                                            "end": 687,
                                            "fullWidth": 2,
                                            "width": 1,
                                            "text": ",",
                                            "value": ",",
                                            "valueText": ",",
                                            "hasTrailingTrivia": true,
                                            "trailingTrivia": [
                                                {
                                                    "kind": "WhitespaceTrivia",
                                                    "text": " "
                                                }
                                            ]
                                        },
                                        {
                                            "kind": "Parameter",
                                            "fullStart": 688,
                                            "fullEnd": 691,
                                            "start": 688,
                                            "end": 691,
                                            "fullWidth": 3,
                                            "width": 3,
                                            "modifiers": [],
                                            "identifier": {
                                                "kind": "IdentifierName",
                                                "fullStart": 688,
                                                "fullEnd": 691,
                                                "start": 688,
                                                "end": 691,
                                                "fullWidth": 3,
                                                "width": 3,
                                                "text": "obj",
                                                "value": "obj",
                                                "valueText": "obj"
                                            }
                                        }
                                    ],
                                    "closeParenToken": {
                                        "kind": "CloseParenToken",
                                        "fullStart": 691,
                                        "fullEnd": 693,
                                        "start": 691,
                                        "end": 692,
                                        "fullWidth": 2,
                                        "width": 1,
                                        "text": ")",
                                        "value": ")",
                                        "valueText": ")",
                                        "hasTrailingTrivia": true,
                                        "trailingTrivia": [
                                            {
                                                "kind": "WhitespaceTrivia",
                                                "text": " "
                                            }
                                        ]
                                    }
                                }
                            },
                            "block": {
                                "kind": "Block",
                                "fullStart": 693,
                                "fullEnd": 749,
                                "start": 693,
                                "end": 747,
                                "fullWidth": 56,
                                "width": 54,
                                "openBraceToken": {
                                    "kind": "OpenBraceToken",
                                    "fullStart": 693,
                                    "fullEnd": 696,
                                    "start": 693,
                                    "end": 694,
                                    "fullWidth": 3,
                                    "width": 1,
                                    "text": "{",
                                    "value": "{",
                                    "valueText": "{",
                                    "hasTrailingTrivia": true,
                                    "hasTrailingNewLine": true,
                                    "trailingTrivia": [
                                        {
                                            "kind": "NewLineTrivia",
                                            "text": "\r\n"
                                        }
                                    ]
                                },
                                "statements": [
                                    {
                                        "kind": "ExpressionStatement",
                                        "fullStart": 696,
                                        "fullEnd": 738,
                                        "start": 708,
                                        "end": 736,
                                        "fullWidth": 42,
                                        "width": 28,
                                        "expression": {
                                            "kind": "AssignmentExpression",
                                            "fullStart": 696,
                                            "fullEnd": 735,
                                            "start": 708,
                                            "end": 735,
                                            "fullWidth": 39,
                                            "width": 27,
                                            "left": {
                                                "kind": "IdentifierName",
                                                "fullStart": 696,
                                                "fullEnd": 715,
                                                "start": 708,
                                                "end": 714,
                                                "fullWidth": 19,
                                                "width": 6,
                                                "text": "result",
                                                "value": "result",
                                                "valueText": "result",
                                                "hasLeadingTrivia": true,
                                                "hasTrailingTrivia": true,
                                                "leadingTrivia": [
                                                    {
                                                        "kind": "WhitespaceTrivia",
                                                        "text": "            "
                                                    }
                                                ],
                                                "trailingTrivia": [
                                                    {
                                                        "kind": "WhitespaceTrivia",
                                                        "text": " "
                                                    }
                                                ]
                                            },
                                            "operatorToken": {
                                                "kind": "EqualsToken",
                                                "fullStart": 715,
                                                "fullEnd": 717,
                                                "start": 715,
                                                "end": 716,
                                                "fullWidth": 2,
                                                "width": 1,
                                                "text": "=",
                                                "value": "=",
                                                "valueText": "=",
                                                "hasTrailingTrivia": true,
                                                "trailingTrivia": [
                                                    {
                                                        "kind": "WhitespaceTrivia",
                                                        "text": " "
                                                    }
                                                ]
                                            },
                                            "right": {
                                                "kind": "ParenthesizedExpression",
                                                "fullStart": 717,
                                                "fullEnd": 735,
                                                "start": 717,
                                                "end": 735,
                                                "fullWidth": 18,
                                                "width": 18,
                                                "openParenToken": {
                                                    "kind": "OpenParenToken",
                                                    "fullStart": 717,
                                                    "fullEnd": 718,
                                                    "start": 717,
                                                    "end": 718,
                                                    "fullWidth": 1,
                                                    "width": 1,
                                                    "text": "(",
                                                    "value": "(",
                                                    "valueText": "("
                                                },
                                                "expression": {
                                                    "kind": "EqualsExpression",
                                                    "fullStart": 718,
                                                    "fullEnd": 734,
                                                    "start": 718,
                                                    "end": 734,
                                                    "fullWidth": 16,
                                                    "width": 16,
                                                    "left": {
                                                        "kind": "MemberAccessExpression",
                                                        "fullStart": 718,
                                                        "fullEnd": 729,
                                                        "start": 718,
                                                        "end": 728,
                                                        "fullWidth": 11,
                                                        "width": 10,
                                                        "expression": {
                                                            "kind": "IdentifierName",
                                                            "fullStart": 718,
                                                            "fullEnd": 721,
                                                            "start": 718,
                                                            "end": 721,
                                                            "fullWidth": 3,
                                                            "width": 3,
                                                            "text": "obj",
                                                            "value": "obj",
                                                            "valueText": "obj"
                                                        },
                                                        "dotToken": {
                                                            "kind": "DotToken",
                                                            "fullStart": 721,
                                                            "fullEnd": 722,
                                                            "start": 721,
                                                            "end": 722,
                                                            "fullWidth": 1,
                                                            "width": 1,
                                                            "text": ".",
                                                            "value": ".",
                                                            "valueText": "."
                                                        },
                                                        "name": {
                                                            "kind": "IdentifierName",
                                                            "fullStart": 722,
                                                            "fullEnd": 729,
                                                            "start": 722,
                                                            "end": 728,
                                                            "fullWidth": 7,
                                                            "width": 6,
                                                            "text": "length",
                                                            "value": "length",
                                                            "valueText": "length",
                                                            "hasTrailingTrivia": true,
                                                            "trailingTrivia": [
                                                                {
                                                                    "kind": "WhitespaceTrivia",
                                                                    "text": " "
                                                                }
                                                            ]
                                                        }
                                                    },
                                                    "operatorToken": {
                                                        "kind": "EqualsEqualsEqualsToken",
                                                        "fullStart": 729,
                                                        "fullEnd": 733,
                                                        "start": 729,
                                                        "end": 732,
                                                        "fullWidth": 4,
                                                        "width": 3,
                                                        "text": "===",
                                                        "value": "===",
                                                        "valueText": "===",
                                                        "hasTrailingTrivia": true,
                                                        "trailingTrivia": [
                                                            {
                                                                "kind": "WhitespaceTrivia",
                                                                "text": " "
                                                            }
                                                        ]
                                                    },
                                                    "right": {
                                                        "kind": "NumericLiteral",
                                                        "fullStart": 733,
                                                        "fullEnd": 734,
                                                        "start": 733,
                                                        "end": 734,
                                                        "fullWidth": 1,
                                                        "width": 1,
                                                        "text": "2",
                                                        "value": 2,
                                                        "valueText": "2"
                                                    }
                                                },
                                                "closeParenToken": {
                                                    "kind": "CloseParenToken",
                                                    "fullStart": 734,
                                                    "fullEnd": 735,
                                                    "start": 734,
                                                    "end": 735,
                                                    "fullWidth": 1,
                                                    "width": 1,
                                                    "text": ")",
                                                    "value": ")",
                                                    "valueText": ")"
                                                }
                                            }
                                        },
                                        "semicolonToken": {
                                            "kind": "SemicolonToken",
                                            "fullStart": 735,
                                            "fullEnd": 738,
                                            "start": 735,
                                            "end": 736,
                                            "fullWidth": 3,
                                            "width": 1,
                                            "text": ";",
                                            "value": ";",
                                            "valueText": ";",
                                            "hasTrailingTrivia": true,
                                            "hasTrailingNewLine": true,
                                            "trailingTrivia": [
                                                {
                                                    "kind": "NewLineTrivia",
                                                    "text": "\r\n"
                                                }
                                            ]
                                        }
                                    }
                                ],
                                "closeBraceToken": {
                                    "kind": "CloseBraceToken",
                                    "fullStart": 738,
                                    "fullEnd": 749,
                                    "start": 746,
                                    "end": 747,
                                    "fullWidth": 11,
                                    "width": 1,
                                    "text": "}",
                                    "value": "}",
                                    "valueText": "}",
                                    "hasLeadingTrivia": true,
                                    "hasTrailingTrivia": true,
                                    "hasTrailingNewLine": true,
                                    "leadingTrivia": [
                                        {
                                            "kind": "WhitespaceTrivia",
                                            "text": "        "
                                        }
                                    ],
                                    "trailingTrivia": [
                                        {
                                            "kind": "NewLineTrivia",
                                            "text": "\r\n"
                                        }
                                    ]
                                }
                            }
                        },
                        {
                            "kind": "VariableStatement",
                            "fullStart": 749,
                            "fullEnd": 776,
                            "start": 759,
                            "end": 774,
                            "fullWidth": 27,
                            "width": 15,
                            "modifiers": [],
                            "variableDeclaration": {
                                "kind": "VariableDeclaration",
                                "fullStart": 749,
                                "fullEnd": 773,
                                "start": 759,
                                "end": 773,
                                "fullWidth": 24,
                                "width": 14,
                                "varKeyword": {
                                    "kind": "VarKeyword",
                                    "fullStart": 749,
                                    "fullEnd": 763,
                                    "start": 759,
                                    "end": 762,
                                    "fullWidth": 14,
                                    "width": 3,
                                    "text": "var",
                                    "value": "var",
                                    "valueText": "var",
                                    "hasLeadingTrivia": true,
                                    "hasLeadingNewLine": true,
                                    "hasTrailingTrivia": true,
                                    "leadingTrivia": [
                                        {
                                            "kind": "NewLineTrivia",
                                            "text": "\r\n"
                                        },
                                        {
                                            "kind": "WhitespaceTrivia",
                                            "text": "        "
                                        }
                                    ],
                                    "trailingTrivia": [
                                        {
                                            "kind": "WhitespaceTrivia",
                                            "text": " "
                                        }
                                    ]
                                },
                                "variableDeclarators": [
                                    {
                                        "kind": "VariableDeclarator",
                                        "fullStart": 763,
                                        "fullEnd": 773,
                                        "start": 763,
                                        "end": 773,
                                        "fullWidth": 10,
<<<<<<< HEAD
                                        "width": 10,
                                        "identifier": {
=======
                                        "propertyName": {
>>>>>>> 85e84683
                                            "kind": "IdentifierName",
                                            "fullStart": 763,
                                            "fullEnd": 769,
                                            "start": 763,
                                            "end": 768,
                                            "fullWidth": 6,
                                            "width": 5,
                                            "text": "proto",
                                            "value": "proto",
                                            "valueText": "proto",
                                            "hasTrailingTrivia": true,
                                            "trailingTrivia": [
                                                {
                                                    "kind": "WhitespaceTrivia",
                                                    "text": " "
                                                }
                                            ]
                                        },
                                        "equalsValueClause": {
                                            "kind": "EqualsValueClause",
                                            "fullStart": 769,
                                            "fullEnd": 773,
                                            "start": 769,
                                            "end": 773,
                                            "fullWidth": 4,
                                            "width": 4,
                                            "equalsToken": {
                                                "kind": "EqualsToken",
                                                "fullStart": 769,
                                                "fullEnd": 771,
                                                "start": 769,
                                                "end": 770,
                                                "fullWidth": 2,
                                                "width": 1,
                                                "text": "=",
                                                "value": "=",
                                                "valueText": "=",
                                                "hasTrailingTrivia": true,
                                                "trailingTrivia": [
                                                    {
                                                        "kind": "WhitespaceTrivia",
                                                        "text": " "
                                                    }
                                                ]
                                            },
                                            "value": {
                                                "kind": "ObjectLiteralExpression",
                                                "fullStart": 771,
                                                "fullEnd": 773,
                                                "start": 771,
                                                "end": 773,
                                                "fullWidth": 2,
                                                "width": 2,
                                                "openBraceToken": {
                                                    "kind": "OpenBraceToken",
                                                    "fullStart": 771,
                                                    "fullEnd": 772,
                                                    "start": 771,
                                                    "end": 772,
                                                    "fullWidth": 1,
                                                    "width": 1,
                                                    "text": "{",
                                                    "value": "{",
                                                    "valueText": "{"
                                                },
                                                "propertyAssignments": [],
                                                "closeBraceToken": {
                                                    "kind": "CloseBraceToken",
                                                    "fullStart": 772,
                                                    "fullEnd": 773,
                                                    "start": 772,
                                                    "end": 773,
                                                    "fullWidth": 1,
                                                    "width": 1,
                                                    "text": "}",
                                                    "value": "}",
                                                    "valueText": "}"
                                                }
                                            }
                                        }
                                    }
                                ]
                            },
                            "semicolonToken": {
                                "kind": "SemicolonToken",
                                "fullStart": 773,
                                "fullEnd": 776,
                                "start": 773,
                                "end": 774,
                                "fullWidth": 3,
                                "width": 1,
                                "text": ";",
                                "value": ";",
                                "valueText": ";",
                                "hasTrailingTrivia": true,
                                "hasTrailingNewLine": true,
                                "trailingTrivia": [
                                    {
                                        "kind": "NewLineTrivia",
                                        "text": "\r\n"
                                    }
                                ]
                            }
                        },
                        {
                            "kind": "ExpressionStatement",
                            "fullStart": 776,
                            "fullEnd": 948,
                            "start": 786,
                            "end": 946,
                            "fullWidth": 172,
                            "width": 160,
                            "isIncrementallyUnusable": true,
                            "expression": {
                                "kind": "InvocationExpression",
                                "fullStart": 776,
                                "fullEnd": 945,
                                "start": 786,
                                "end": 945,
                                "fullWidth": 169,
                                "width": 159,
                                "isIncrementallyUnusable": true,
                                "expression": {
                                    "kind": "MemberAccessExpression",
                                    "fullStart": 776,
                                    "fullEnd": 807,
                                    "start": 786,
                                    "end": 807,
                                    "fullWidth": 31,
                                    "width": 21,
                                    "expression": {
                                        "kind": "IdentifierName",
                                        "fullStart": 776,
                                        "fullEnd": 792,
                                        "start": 786,
                                        "end": 792,
                                        "fullWidth": 16,
                                        "width": 6,
                                        "text": "Object",
                                        "value": "Object",
                                        "valueText": "Object",
                                        "hasLeadingTrivia": true,
                                        "hasLeadingNewLine": true,
                                        "leadingTrivia": [
                                            {
                                                "kind": "NewLineTrivia",
                                                "text": "\r\n"
                                            },
                                            {
                                                "kind": "WhitespaceTrivia",
                                                "text": "        "
                                            }
                                        ]
                                    },
                                    "dotToken": {
                                        "kind": "DotToken",
                                        "fullStart": 792,
                                        "fullEnd": 793,
                                        "start": 792,
                                        "end": 793,
                                        "fullWidth": 1,
                                        "width": 1,
                                        "text": ".",
                                        "value": ".",
                                        "valueText": "."
                                    },
                                    "name": {
                                        "kind": "IdentifierName",
                                        "fullStart": 793,
                                        "fullEnd": 807,
                                        "start": 793,
                                        "end": 807,
                                        "fullWidth": 14,
                                        "width": 14,
                                        "text": "defineProperty",
                                        "value": "defineProperty",
                                        "valueText": "defineProperty"
                                    }
                                },
                                "argumentList": {
                                    "kind": "ArgumentList",
                                    "fullStart": 807,
                                    "fullEnd": 945,
                                    "start": 807,
                                    "end": 945,
                                    "fullWidth": 138,
                                    "width": 138,
                                    "isIncrementallyUnusable": true,
                                    "openParenToken": {
                                        "kind": "OpenParenToken",
                                        "fullStart": 807,
                                        "fullEnd": 808,
                                        "start": 807,
                                        "end": 808,
                                        "fullWidth": 1,
                                        "width": 1,
                                        "text": "(",
                                        "value": "(",
                                        "valueText": "("
                                    },
                                    "arguments": [
                                        {
                                            "kind": "IdentifierName",
                                            "fullStart": 808,
                                            "fullEnd": 813,
                                            "start": 808,
                                            "end": 813,
                                            "fullWidth": 5,
                                            "width": 5,
                                            "text": "proto",
                                            "value": "proto",
                                            "valueText": "proto"
                                        },
                                        {
                                            "kind": "CommaToken",
                                            "fullStart": 813,
                                            "fullEnd": 815,
                                            "start": 813,
                                            "end": 814,
                                            "fullWidth": 2,
                                            "width": 1,
                                            "text": ",",
                                            "value": ",",
                                            "valueText": ",",
                                            "hasTrailingTrivia": true,
                                            "trailingTrivia": [
                                                {
                                                    "kind": "WhitespaceTrivia",
                                                    "text": " "
                                                }
                                            ]
                                        },
                                        {
                                            "kind": "StringLiteral",
                                            "fullStart": 815,
                                            "fullEnd": 823,
                                            "start": 815,
                                            "end": 823,
                                            "fullWidth": 8,
                                            "width": 8,
                                            "text": "\"length\"",
                                            "value": "length",
                                            "valueText": "length"
                                        },
                                        {
                                            "kind": "CommaToken",
                                            "fullStart": 823,
                                            "fullEnd": 825,
                                            "start": 823,
                                            "end": 824,
                                            "fullWidth": 2,
                                            "width": 1,
                                            "text": ",",
                                            "value": ",",
                                            "valueText": ",",
                                            "hasTrailingTrivia": true,
                                            "trailingTrivia": [
                                                {
                                                    "kind": "WhitespaceTrivia",
                                                    "text": " "
                                                }
                                            ]
                                        },
                                        {
                                            "kind": "ObjectLiteralExpression",
                                            "fullStart": 825,
                                            "fullEnd": 944,
                                            "start": 825,
                                            "end": 944,
                                            "fullWidth": 119,
                                            "width": 119,
                                            "isIncrementallyUnusable": true,
                                            "openBraceToken": {
                                                "kind": "OpenBraceToken",
                                                "fullStart": 825,
                                                "fullEnd": 828,
                                                "start": 825,
                                                "end": 826,
                                                "fullWidth": 3,
                                                "width": 1,
                                                "text": "{",
                                                "value": "{",
                                                "valueText": "{",
                                                "hasTrailingTrivia": true,
                                                "hasTrailingNewLine": true,
                                                "trailingTrivia": [
                                                    {
                                                        "kind": "NewLineTrivia",
                                                        "text": "\r\n"
                                                    }
                                                ]
                                            },
                                            "propertyAssignments": [
                                                {
                                                    "kind": "SimplePropertyAssignment",
                                                    "fullStart": 828,
                                                    "fullEnd": 900,
                                                    "start": 840,
                                                    "end": 900,
                                                    "fullWidth": 72,
                                                    "width": 60,
                                                    "isIncrementallyUnusable": true,
                                                    "propertyName": {
                                                        "kind": "IdentifierName",
                                                        "fullStart": 828,
                                                        "fullEnd": 843,
                                                        "start": 840,
                                                        "end": 843,
                                                        "fullWidth": 15,
                                                        "width": 3,
                                                        "text": "get",
                                                        "value": "get",
                                                        "valueText": "get",
                                                        "hasLeadingTrivia": true,
                                                        "leadingTrivia": [
                                                            {
                                                                "kind": "WhitespaceTrivia",
                                                                "text": "            "
                                                            }
                                                        ]
                                                    },
                                                    "colonToken": {
                                                        "kind": "ColonToken",
                                                        "fullStart": 843,
                                                        "fullEnd": 845,
                                                        "start": 843,
                                                        "end": 844,
                                                        "fullWidth": 2,
                                                        "width": 1,
                                                        "text": ":",
                                                        "value": ":",
                                                        "valueText": ":",
                                                        "hasTrailingTrivia": true,
                                                        "trailingTrivia": [
                                                            {
                                                                "kind": "WhitespaceTrivia",
                                                                "text": " "
                                                            }
                                                        ]
                                                    },
                                                    "expression": {
                                                        "kind": "FunctionExpression",
                                                        "fullStart": 845,
                                                        "fullEnd": 900,
                                                        "start": 845,
                                                        "end": 900,
                                                        "fullWidth": 55,
                                                        "width": 55,
                                                        "functionKeyword": {
                                                            "kind": "FunctionKeyword",
                                                            "fullStart": 845,
                                                            "fullEnd": 854,
                                                            "start": 845,
                                                            "end": 853,
                                                            "fullWidth": 9,
                                                            "width": 8,
                                                            "text": "function",
                                                            "value": "function",
                                                            "valueText": "function",
                                                            "hasTrailingTrivia": true,
                                                            "trailingTrivia": [
                                                                {
                                                                    "kind": "WhitespaceTrivia",
                                                                    "text": " "
                                                                }
                                                            ]
                                                        },
                                                        "callSignature": {
                                                            "kind": "CallSignature",
                                                            "fullStart": 854,
                                                            "fullEnd": 857,
                                                            "start": 854,
                                                            "end": 856,
                                                            "fullWidth": 3,
                                                            "width": 2,
                                                            "parameterList": {
                                                                "kind": "ParameterList",
                                                                "fullStart": 854,
                                                                "fullEnd": 857,
                                                                "start": 854,
                                                                "end": 856,
                                                                "fullWidth": 3,
                                                                "width": 2,
                                                                "openParenToken": {
                                                                    "kind": "OpenParenToken",
                                                                    "fullStart": 854,
                                                                    "fullEnd": 855,
                                                                    "start": 854,
                                                                    "end": 855,
                                                                    "fullWidth": 1,
                                                                    "width": 1,
                                                                    "text": "(",
                                                                    "value": "(",
                                                                    "valueText": "("
                                                                },
                                                                "parameters": [],
                                                                "closeParenToken": {
                                                                    "kind": "CloseParenToken",
                                                                    "fullStart": 855,
                                                                    "fullEnd": 857,
                                                                    "start": 855,
                                                                    "end": 856,
                                                                    "fullWidth": 2,
                                                                    "width": 1,
                                                                    "text": ")",
                                                                    "value": ")",
                                                                    "valueText": ")",
                                                                    "hasTrailingTrivia": true,
                                                                    "trailingTrivia": [
                                                                        {
                                                                            "kind": "WhitespaceTrivia",
                                                                            "text": " "
                                                                        }
                                                                    ]
                                                                }
                                                            }
                                                        },
                                                        "block": {
                                                            "kind": "Block",
                                                            "fullStart": 857,
                                                            "fullEnd": 900,
                                                            "start": 857,
                                                            "end": 900,
                                                            "fullWidth": 43,
                                                            "width": 43,
                                                            "openBraceToken": {
                                                                "kind": "OpenBraceToken",
                                                                "fullStart": 857,
                                                                "fullEnd": 860,
                                                                "start": 857,
                                                                "end": 858,
                                                                "fullWidth": 3,
                                                                "width": 1,
                                                                "text": "{",
                                                                "value": "{",
                                                                "valueText": "{",
                                                                "hasTrailingTrivia": true,
                                                                "hasTrailingNewLine": true,
                                                                "trailingTrivia": [
                                                                    {
                                                                        "kind": "NewLineTrivia",
                                                                        "text": "\r\n"
                                                                    }
                                                                ]
                                                            },
                                                            "statements": [
                                                                {
                                                                    "kind": "ReturnStatement",
                                                                    "fullStart": 860,
                                                                    "fullEnd": 887,
                                                                    "start": 876,
                                                                    "end": 885,
                                                                    "fullWidth": 27,
                                                                    "width": 9,
                                                                    "returnKeyword": {
                                                                        "kind": "ReturnKeyword",
                                                                        "fullStart": 860,
                                                                        "fullEnd": 883,
                                                                        "start": 876,
                                                                        "end": 882,
                                                                        "fullWidth": 23,
                                                                        "width": 6,
                                                                        "text": "return",
                                                                        "value": "return",
                                                                        "valueText": "return",
                                                                        "hasLeadingTrivia": true,
                                                                        "hasTrailingTrivia": true,
                                                                        "leadingTrivia": [
                                                                            {
                                                                                "kind": "WhitespaceTrivia",
                                                                                "text": "                "
                                                                            }
                                                                        ],
                                                                        "trailingTrivia": [
                                                                            {
                                                                                "kind": "WhitespaceTrivia",
                                                                                "text": " "
                                                                            }
                                                                        ]
                                                                    },
                                                                    "expression": {
                                                                        "kind": "NumericLiteral",
                                                                        "fullStart": 883,
                                                                        "fullEnd": 884,
                                                                        "start": 883,
                                                                        "end": 884,
                                                                        "fullWidth": 1,
                                                                        "width": 1,
                                                                        "text": "3",
                                                                        "value": 3,
                                                                        "valueText": "3"
                                                                    },
                                                                    "semicolonToken": {
                                                                        "kind": "SemicolonToken",
                                                                        "fullStart": 884,
                                                                        "fullEnd": 887,
                                                                        "start": 884,
                                                                        "end": 885,
                                                                        "fullWidth": 3,
                                                                        "width": 1,
                                                                        "text": ";",
                                                                        "value": ";",
                                                                        "valueText": ";",
                                                                        "hasTrailingTrivia": true,
                                                                        "hasTrailingNewLine": true,
                                                                        "trailingTrivia": [
                                                                            {
                                                                                "kind": "NewLineTrivia",
                                                                                "text": "\r\n"
                                                                            }
                                                                        ]
                                                                    }
                                                                }
                                                            ],
                                                            "closeBraceToken": {
                                                                "kind": "CloseBraceToken",
                                                                "fullStart": 887,
                                                                "fullEnd": 900,
                                                                "start": 899,
                                                                "end": 900,
                                                                "fullWidth": 13,
                                                                "width": 1,
                                                                "text": "}",
                                                                "value": "}",
                                                                "valueText": "}",
                                                                "hasLeadingTrivia": true,
                                                                "leadingTrivia": [
                                                                    {
                                                                        "kind": "WhitespaceTrivia",
                                                                        "text": "            "
                                                                    }
                                                                ]
                                                            }
                                                        }
                                                    }
                                                },
                                                {
                                                    "kind": "CommaToken",
                                                    "fullStart": 900,
                                                    "fullEnd": 903,
                                                    "start": 900,
                                                    "end": 901,
                                                    "fullWidth": 3,
                                                    "width": 1,
                                                    "text": ",",
                                                    "value": ",",
                                                    "valueText": ",",
                                                    "hasTrailingTrivia": true,
                                                    "hasTrailingNewLine": true,
                                                    "trailingTrivia": [
                                                        {
                                                            "kind": "NewLineTrivia",
                                                            "text": "\r\n"
                                                        }
                                                    ]
                                                },
                                                {
                                                    "kind": "SimplePropertyAssignment",
                                                    "fullStart": 903,
                                                    "fullEnd": 935,
                                                    "start": 915,
                                                    "end": 933,
                                                    "fullWidth": 32,
                                                    "width": 18,
                                                    "propertyName": {
                                                        "kind": "IdentifierName",
                                                        "fullStart": 903,
                                                        "fullEnd": 927,
                                                        "start": 915,
                                                        "end": 927,
                                                        "fullWidth": 24,
                                                        "width": 12,
                                                        "text": "configurable",
                                                        "value": "configurable",
                                                        "valueText": "configurable",
                                                        "hasLeadingTrivia": true,
                                                        "leadingTrivia": [
                                                            {
                                                                "kind": "WhitespaceTrivia",
                                                                "text": "            "
                                                            }
                                                        ]
                                                    },
                                                    "colonToken": {
                                                        "kind": "ColonToken",
                                                        "fullStart": 927,
                                                        "fullEnd": 929,
                                                        "start": 927,
                                                        "end": 928,
                                                        "fullWidth": 2,
                                                        "width": 1,
                                                        "text": ":",
                                                        "value": ":",
                                                        "valueText": ":",
                                                        "hasTrailingTrivia": true,
                                                        "trailingTrivia": [
                                                            {
                                                                "kind": "WhitespaceTrivia",
                                                                "text": " "
                                                            }
                                                        ]
                                                    },
                                                    "expression": {
                                                        "kind": "TrueKeyword",
                                                        "fullStart": 929,
                                                        "fullEnd": 935,
                                                        "start": 929,
                                                        "end": 933,
                                                        "fullWidth": 6,
                                                        "width": 4,
                                                        "text": "true",
                                                        "value": true,
                                                        "valueText": "true",
                                                        "hasTrailingTrivia": true,
                                                        "hasTrailingNewLine": true,
                                                        "trailingTrivia": [
                                                            {
                                                                "kind": "NewLineTrivia",
                                                                "text": "\r\n"
                                                            }
                                                        ]
                                                    }
                                                }
                                            ],
                                            "closeBraceToken": {
                                                "kind": "CloseBraceToken",
                                                "fullStart": 935,
                                                "fullEnd": 944,
                                                "start": 943,
                                                "end": 944,
                                                "fullWidth": 9,
                                                "width": 1,
                                                "text": "}",
                                                "value": "}",
                                                "valueText": "}",
                                                "hasLeadingTrivia": true,
                                                "leadingTrivia": [
                                                    {
                                                        "kind": "WhitespaceTrivia",
                                                        "text": "        "
                                                    }
                                                ]
                                            }
                                        }
                                    ],
                                    "closeParenToken": {
                                        "kind": "CloseParenToken",
                                        "fullStart": 944,
                                        "fullEnd": 945,
                                        "start": 944,
                                        "end": 945,
                                        "fullWidth": 1,
                                        "width": 1,
                                        "text": ")",
                                        "value": ")",
                                        "valueText": ")"
                                    }
                                }
                            },
                            "semicolonToken": {
                                "kind": "SemicolonToken",
                                "fullStart": 945,
                                "fullEnd": 948,
                                "start": 945,
                                "end": 946,
                                "fullWidth": 3,
                                "width": 1,
                                "text": ";",
                                "value": ";",
                                "valueText": ";",
                                "hasTrailingTrivia": true,
                                "hasTrailingNewLine": true,
                                "trailingTrivia": [
                                    {
                                        "kind": "NewLineTrivia",
                                        "text": "\r\n"
                                    }
                                ]
                            }
                        },
                        {
                            "kind": "VariableStatement",
                            "fullStart": 948,
                            "fullEnd": 986,
                            "start": 958,
                            "end": 984,
                            "fullWidth": 38,
                            "width": 26,
                            "modifiers": [],
                            "variableDeclaration": {
                                "kind": "VariableDeclaration",
                                "fullStart": 948,
                                "fullEnd": 983,
                                "start": 958,
                                "end": 983,
                                "fullWidth": 35,
                                "width": 25,
                                "varKeyword": {
                                    "kind": "VarKeyword",
                                    "fullStart": 948,
                                    "fullEnd": 962,
                                    "start": 958,
                                    "end": 961,
                                    "fullWidth": 14,
                                    "width": 3,
                                    "text": "var",
                                    "value": "var",
                                    "valueText": "var",
                                    "hasLeadingTrivia": true,
                                    "hasLeadingNewLine": true,
                                    "hasTrailingTrivia": true,
                                    "leadingTrivia": [
                                        {
                                            "kind": "NewLineTrivia",
                                            "text": "\r\n"
                                        },
                                        {
                                            "kind": "WhitespaceTrivia",
                                            "text": "        "
                                        }
                                    ],
                                    "trailingTrivia": [
                                        {
                                            "kind": "WhitespaceTrivia",
                                            "text": " "
                                        }
                                    ]
                                },
                                "variableDeclarators": [
                                    {
                                        "kind": "VariableDeclarator",
                                        "fullStart": 962,
                                        "fullEnd": 983,
                                        "start": 962,
                                        "end": 983,
                                        "fullWidth": 21,
<<<<<<< HEAD
                                        "width": 21,
                                        "identifier": {
=======
                                        "propertyName": {
>>>>>>> 85e84683
                                            "kind": "IdentifierName",
                                            "fullStart": 962,
                                            "fullEnd": 966,
                                            "start": 962,
                                            "end": 965,
                                            "fullWidth": 4,
                                            "width": 3,
                                            "text": "Con",
                                            "value": "Con",
                                            "valueText": "Con",
                                            "hasTrailingTrivia": true,
                                            "trailingTrivia": [
                                                {
                                                    "kind": "WhitespaceTrivia",
                                                    "text": " "
                                                }
                                            ]
                                        },
                                        "equalsValueClause": {
                                            "kind": "EqualsValueClause",
                                            "fullStart": 966,
                                            "fullEnd": 983,
                                            "start": 966,
                                            "end": 983,
                                            "fullWidth": 17,
                                            "width": 17,
                                            "equalsToken": {
                                                "kind": "EqualsToken",
                                                "fullStart": 966,
                                                "fullEnd": 968,
                                                "start": 966,
                                                "end": 967,
                                                "fullWidth": 2,
                                                "width": 1,
                                                "text": "=",
                                                "value": "=",
                                                "valueText": "=",
                                                "hasTrailingTrivia": true,
                                                "trailingTrivia": [
                                                    {
                                                        "kind": "WhitespaceTrivia",
                                                        "text": " "
                                                    }
                                                ]
                                            },
                                            "value": {
                                                "kind": "FunctionExpression",
                                                "fullStart": 968,
                                                "fullEnd": 983,
                                                "start": 968,
                                                "end": 983,
                                                "fullWidth": 15,
                                                "width": 15,
                                                "functionKeyword": {
                                                    "kind": "FunctionKeyword",
                                                    "fullStart": 968,
                                                    "fullEnd": 977,
                                                    "start": 968,
                                                    "end": 976,
                                                    "fullWidth": 9,
                                                    "width": 8,
                                                    "text": "function",
                                                    "value": "function",
                                                    "valueText": "function",
                                                    "hasTrailingTrivia": true,
                                                    "trailingTrivia": [
                                                        {
                                                            "kind": "WhitespaceTrivia",
                                                            "text": " "
                                                        }
                                                    ]
                                                },
                                                "callSignature": {
                                                    "kind": "CallSignature",
                                                    "fullStart": 977,
                                                    "fullEnd": 980,
                                                    "start": 977,
                                                    "end": 979,
                                                    "fullWidth": 3,
                                                    "width": 2,
                                                    "parameterList": {
                                                        "kind": "ParameterList",
                                                        "fullStart": 977,
                                                        "fullEnd": 980,
                                                        "start": 977,
                                                        "end": 979,
                                                        "fullWidth": 3,
                                                        "width": 2,
                                                        "openParenToken": {
                                                            "kind": "OpenParenToken",
                                                            "fullStart": 977,
                                                            "fullEnd": 978,
                                                            "start": 977,
                                                            "end": 978,
                                                            "fullWidth": 1,
                                                            "width": 1,
                                                            "text": "(",
                                                            "value": "(",
                                                            "valueText": "("
                                                        },
                                                        "parameters": [],
                                                        "closeParenToken": {
                                                            "kind": "CloseParenToken",
                                                            "fullStart": 978,
                                                            "fullEnd": 980,
                                                            "start": 978,
                                                            "end": 979,
                                                            "fullWidth": 2,
                                                            "width": 1,
                                                            "text": ")",
                                                            "value": ")",
                                                            "valueText": ")",
                                                            "hasTrailingTrivia": true,
                                                            "trailingTrivia": [
                                                                {
                                                                    "kind": "WhitespaceTrivia",
                                                                    "text": " "
                                                                }
                                                            ]
                                                        }
                                                    }
                                                },
                                                "block": {
                                                    "kind": "Block",
                                                    "fullStart": 980,
                                                    "fullEnd": 983,
                                                    "start": 980,
                                                    "end": 983,
                                                    "fullWidth": 3,
                                                    "width": 3,
                                                    "openBraceToken": {
                                                        "kind": "OpenBraceToken",
                                                        "fullStart": 980,
                                                        "fullEnd": 982,
                                                        "start": 980,
                                                        "end": 981,
                                                        "fullWidth": 2,
                                                        "width": 1,
                                                        "text": "{",
                                                        "value": "{",
                                                        "valueText": "{",
                                                        "hasTrailingTrivia": true,
                                                        "trailingTrivia": [
                                                            {
                                                                "kind": "WhitespaceTrivia",
                                                                "text": " "
                                                            }
                                                        ]
                                                    },
                                                    "statements": [],
                                                    "closeBraceToken": {
                                                        "kind": "CloseBraceToken",
                                                        "fullStart": 982,
                                                        "fullEnd": 983,
                                                        "start": 982,
                                                        "end": 983,
                                                        "fullWidth": 1,
                                                        "width": 1,
                                                        "text": "}",
                                                        "value": "}",
                                                        "valueText": "}"
                                                    }
                                                }
                                            }
                                        }
                                    }
                                ]
                            },
                            "semicolonToken": {
                                "kind": "SemicolonToken",
                                "fullStart": 983,
                                "fullEnd": 986,
                                "start": 983,
                                "end": 984,
                                "fullWidth": 3,
                                "width": 1,
                                "text": ";",
                                "value": ";",
                                "valueText": ";",
                                "hasTrailingTrivia": true,
                                "hasTrailingNewLine": true,
                                "trailingTrivia": [
                                    {
                                        "kind": "NewLineTrivia",
                                        "text": "\r\n"
                                    }
                                ]
                            }
                        },
                        {
                            "kind": "ExpressionStatement",
                            "fullStart": 986,
                            "fullEnd": 1018,
                            "start": 994,
                            "end": 1016,
                            "fullWidth": 32,
                            "width": 22,
                            "expression": {
                                "kind": "AssignmentExpression",
                                "fullStart": 986,
                                "fullEnd": 1015,
                                "start": 994,
                                "end": 1015,
                                "fullWidth": 29,
                                "width": 21,
                                "left": {
                                    "kind": "MemberAccessExpression",
                                    "fullStart": 986,
                                    "fullEnd": 1008,
                                    "start": 994,
                                    "end": 1007,
                                    "fullWidth": 22,
                                    "width": 13,
                                    "expression": {
                                        "kind": "IdentifierName",
                                        "fullStart": 986,
                                        "fullEnd": 997,
                                        "start": 994,
                                        "end": 997,
                                        "fullWidth": 11,
                                        "width": 3,
                                        "text": "Con",
                                        "value": "Con",
                                        "valueText": "Con",
                                        "hasLeadingTrivia": true,
                                        "leadingTrivia": [
                                            {
                                                "kind": "WhitespaceTrivia",
                                                "text": "        "
                                            }
                                        ]
                                    },
                                    "dotToken": {
                                        "kind": "DotToken",
                                        "fullStart": 997,
                                        "fullEnd": 998,
                                        "start": 997,
                                        "end": 998,
                                        "fullWidth": 1,
                                        "width": 1,
                                        "text": ".",
                                        "value": ".",
                                        "valueText": "."
                                    },
                                    "name": {
                                        "kind": "IdentifierName",
                                        "fullStart": 998,
                                        "fullEnd": 1008,
                                        "start": 998,
                                        "end": 1007,
                                        "fullWidth": 10,
                                        "width": 9,
                                        "text": "prototype",
                                        "value": "prototype",
                                        "valueText": "prototype",
                                        "hasTrailingTrivia": true,
                                        "trailingTrivia": [
                                            {
                                                "kind": "WhitespaceTrivia",
                                                "text": " "
                                            }
                                        ]
                                    }
                                },
                                "operatorToken": {
                                    "kind": "EqualsToken",
                                    "fullStart": 1008,
                                    "fullEnd": 1010,
                                    "start": 1008,
                                    "end": 1009,
                                    "fullWidth": 2,
                                    "width": 1,
                                    "text": "=",
                                    "value": "=",
                                    "valueText": "=",
                                    "hasTrailingTrivia": true,
                                    "trailingTrivia": [
                                        {
                                            "kind": "WhitespaceTrivia",
                                            "text": " "
                                        }
                                    ]
                                },
                                "right": {
                                    "kind": "IdentifierName",
                                    "fullStart": 1010,
                                    "fullEnd": 1015,
                                    "start": 1010,
                                    "end": 1015,
                                    "fullWidth": 5,
                                    "width": 5,
                                    "text": "proto",
                                    "value": "proto",
                                    "valueText": "proto"
                                }
                            },
                            "semicolonToken": {
                                "kind": "SemicolonToken",
                                "fullStart": 1015,
                                "fullEnd": 1018,
                                "start": 1015,
                                "end": 1016,
                                "fullWidth": 3,
                                "width": 1,
                                "text": ";",
                                "value": ";",
                                "valueText": ";",
                                "hasTrailingTrivia": true,
                                "hasTrailingNewLine": true,
                                "trailingTrivia": [
                                    {
                                        "kind": "NewLineTrivia",
                                        "text": "\r\n"
                                    }
                                ]
                            }
                        },
                        {
                            "kind": "VariableStatement",
                            "fullStart": 1018,
                            "fullEnd": 1052,
                            "start": 1028,
                            "end": 1050,
                            "fullWidth": 34,
                            "width": 22,
                            "modifiers": [],
                            "variableDeclaration": {
                                "kind": "VariableDeclaration",
                                "fullStart": 1018,
                                "fullEnd": 1049,
                                "start": 1028,
                                "end": 1049,
                                "fullWidth": 31,
                                "width": 21,
                                "varKeyword": {
                                    "kind": "VarKeyword",
                                    "fullStart": 1018,
                                    "fullEnd": 1032,
                                    "start": 1028,
                                    "end": 1031,
                                    "fullWidth": 14,
                                    "width": 3,
                                    "text": "var",
                                    "value": "var",
                                    "valueText": "var",
                                    "hasLeadingTrivia": true,
                                    "hasLeadingNewLine": true,
                                    "hasTrailingTrivia": true,
                                    "leadingTrivia": [
                                        {
                                            "kind": "NewLineTrivia",
                                            "text": "\r\n"
                                        },
                                        {
                                            "kind": "WhitespaceTrivia",
                                            "text": "        "
                                        }
                                    ],
                                    "trailingTrivia": [
                                        {
                                            "kind": "WhitespaceTrivia",
                                            "text": " "
                                        }
                                    ]
                                },
                                "variableDeclarators": [
                                    {
                                        "kind": "VariableDeclarator",
                                        "fullStart": 1032,
                                        "fullEnd": 1049,
                                        "start": 1032,
                                        "end": 1049,
                                        "fullWidth": 17,
<<<<<<< HEAD
                                        "width": 17,
                                        "identifier": {
=======
                                        "propertyName": {
>>>>>>> 85e84683
                                            "kind": "IdentifierName",
                                            "fullStart": 1032,
                                            "fullEnd": 1038,
                                            "start": 1032,
                                            "end": 1037,
                                            "fullWidth": 6,
                                            "width": 5,
                                            "text": "child",
                                            "value": "child",
                                            "valueText": "child",
                                            "hasTrailingTrivia": true,
                                            "trailingTrivia": [
                                                {
                                                    "kind": "WhitespaceTrivia",
                                                    "text": " "
                                                }
                                            ]
                                        },
                                        "equalsValueClause": {
                                            "kind": "EqualsValueClause",
                                            "fullStart": 1038,
                                            "fullEnd": 1049,
                                            "start": 1038,
                                            "end": 1049,
                                            "fullWidth": 11,
                                            "width": 11,
                                            "equalsToken": {
                                                "kind": "EqualsToken",
                                                "fullStart": 1038,
                                                "fullEnd": 1040,
                                                "start": 1038,
                                                "end": 1039,
                                                "fullWidth": 2,
                                                "width": 1,
                                                "text": "=",
                                                "value": "=",
                                                "valueText": "=",
                                                "hasTrailingTrivia": true,
                                                "trailingTrivia": [
                                                    {
                                                        "kind": "WhitespaceTrivia",
                                                        "text": " "
                                                    }
                                                ]
                                            },
                                            "value": {
                                                "kind": "ObjectCreationExpression",
                                                "fullStart": 1040,
                                                "fullEnd": 1049,
                                                "start": 1040,
                                                "end": 1049,
                                                "fullWidth": 9,
                                                "width": 9,
                                                "newKeyword": {
                                                    "kind": "NewKeyword",
                                                    "fullStart": 1040,
                                                    "fullEnd": 1044,
                                                    "start": 1040,
                                                    "end": 1043,
                                                    "fullWidth": 4,
                                                    "width": 3,
                                                    "text": "new",
                                                    "value": "new",
                                                    "valueText": "new",
                                                    "hasTrailingTrivia": true,
                                                    "trailingTrivia": [
                                                        {
                                                            "kind": "WhitespaceTrivia",
                                                            "text": " "
                                                        }
                                                    ]
                                                },
                                                "expression": {
                                                    "kind": "IdentifierName",
                                                    "fullStart": 1044,
                                                    "fullEnd": 1047,
                                                    "start": 1044,
                                                    "end": 1047,
                                                    "fullWidth": 3,
                                                    "width": 3,
                                                    "text": "Con",
                                                    "value": "Con",
                                                    "valueText": "Con"
                                                },
                                                "argumentList": {
                                                    "kind": "ArgumentList",
                                                    "fullStart": 1047,
                                                    "fullEnd": 1049,
                                                    "start": 1047,
                                                    "end": 1049,
                                                    "fullWidth": 2,
                                                    "width": 2,
                                                    "openParenToken": {
                                                        "kind": "OpenParenToken",
                                                        "fullStart": 1047,
                                                        "fullEnd": 1048,
                                                        "start": 1047,
                                                        "end": 1048,
                                                        "fullWidth": 1,
                                                        "width": 1,
                                                        "text": "(",
                                                        "value": "(",
                                                        "valueText": "("
                                                    },
                                                    "arguments": [],
                                                    "closeParenToken": {
                                                        "kind": "CloseParenToken",
                                                        "fullStart": 1048,
                                                        "fullEnd": 1049,
                                                        "start": 1048,
                                                        "end": 1049,
                                                        "fullWidth": 1,
                                                        "width": 1,
                                                        "text": ")",
                                                        "value": ")",
                                                        "valueText": ")"
                                                    }
                                                }
                                            }
                                        }
                                    }
                                ]
                            },
                            "semicolonToken": {
                                "kind": "SemicolonToken",
                                "fullStart": 1049,
                                "fullEnd": 1052,
                                "start": 1049,
                                "end": 1050,
                                "fullWidth": 3,
                                "width": 1,
                                "text": ";",
                                "value": ";",
                                "valueText": ";",
                                "hasTrailingTrivia": true,
                                "hasTrailingNewLine": true,
                                "trailingTrivia": [
                                    {
                                        "kind": "NewLineTrivia",
                                        "text": "\r\n"
                                    }
                                ]
                            }
                        },
                        {
                            "kind": "ExpressionStatement",
                            "fullStart": 1052,
                            "fullEnd": 1170,
                            "start": 1060,
                            "end": 1168,
                            "fullWidth": 118,
                            "width": 108,
                            "expression": {
                                "kind": "InvocationExpression",
                                "fullStart": 1052,
                                "fullEnd": 1167,
                                "start": 1060,
                                "end": 1167,
                                "fullWidth": 115,
                                "width": 107,
                                "expression": {
                                    "kind": "MemberAccessExpression",
                                    "fullStart": 1052,
                                    "fullEnd": 1081,
                                    "start": 1060,
                                    "end": 1081,
                                    "fullWidth": 29,
                                    "width": 21,
                                    "expression": {
                                        "kind": "IdentifierName",
                                        "fullStart": 1052,
                                        "fullEnd": 1066,
                                        "start": 1060,
                                        "end": 1066,
                                        "fullWidth": 14,
                                        "width": 6,
                                        "text": "Object",
                                        "value": "Object",
                                        "valueText": "Object",
                                        "hasLeadingTrivia": true,
                                        "leadingTrivia": [
                                            {
                                                "kind": "WhitespaceTrivia",
                                                "text": "        "
                                            }
                                        ]
                                    },
                                    "dotToken": {
                                        "kind": "DotToken",
                                        "fullStart": 1066,
                                        "fullEnd": 1067,
                                        "start": 1066,
                                        "end": 1067,
                                        "fullWidth": 1,
                                        "width": 1,
                                        "text": ".",
                                        "value": ".",
                                        "valueText": "."
                                    },
                                    "name": {
                                        "kind": "IdentifierName",
                                        "fullStart": 1067,
                                        "fullEnd": 1081,
                                        "start": 1067,
                                        "end": 1081,
                                        "fullWidth": 14,
                                        "width": 14,
                                        "text": "defineProperty",
                                        "value": "defineProperty",
                                        "valueText": "defineProperty"
                                    }
                                },
                                "argumentList": {
                                    "kind": "ArgumentList",
                                    "fullStart": 1081,
                                    "fullEnd": 1167,
                                    "start": 1081,
                                    "end": 1167,
                                    "fullWidth": 86,
                                    "width": 86,
                                    "openParenToken": {
                                        "kind": "OpenParenToken",
                                        "fullStart": 1081,
                                        "fullEnd": 1082,
                                        "start": 1081,
                                        "end": 1082,
                                        "fullWidth": 1,
                                        "width": 1,
                                        "text": "(",
                                        "value": "(",
                                        "valueText": "("
                                    },
                                    "arguments": [
                                        {
                                            "kind": "IdentifierName",
                                            "fullStart": 1082,
                                            "fullEnd": 1087,
                                            "start": 1082,
                                            "end": 1087,
                                            "fullWidth": 5,
                                            "width": 5,
                                            "text": "child",
                                            "value": "child",
                                            "valueText": "child"
                                        },
                                        {
                                            "kind": "CommaToken",
                                            "fullStart": 1087,
                                            "fullEnd": 1089,
                                            "start": 1087,
                                            "end": 1088,
                                            "fullWidth": 2,
                                            "width": 1,
                                            "text": ",",
                                            "value": ",",
                                            "valueText": ",",
                                            "hasTrailingTrivia": true,
                                            "trailingTrivia": [
                                                {
                                                    "kind": "WhitespaceTrivia",
                                                    "text": " "
                                                }
                                            ]
                                        },
                                        {
                                            "kind": "StringLiteral",
                                            "fullStart": 1089,
                                            "fullEnd": 1097,
                                            "start": 1089,
                                            "end": 1097,
                                            "fullWidth": 8,
                                            "width": 8,
                                            "text": "\"length\"",
                                            "value": "length",
                                            "valueText": "length"
                                        },
                                        {
                                            "kind": "CommaToken",
                                            "fullStart": 1097,
                                            "fullEnd": 1099,
                                            "start": 1097,
                                            "end": 1098,
                                            "fullWidth": 2,
                                            "width": 1,
                                            "text": ",",
                                            "value": ",",
                                            "valueText": ",",
                                            "hasTrailingTrivia": true,
                                            "trailingTrivia": [
                                                {
                                                    "kind": "WhitespaceTrivia",
                                                    "text": " "
                                                }
                                            ]
                                        },
                                        {
                                            "kind": "ObjectLiteralExpression",
                                            "fullStart": 1099,
                                            "fullEnd": 1166,
                                            "start": 1099,
                                            "end": 1166,
                                            "fullWidth": 67,
                                            "width": 67,
                                            "openBraceToken": {
                                                "kind": "OpenBraceToken",
                                                "fullStart": 1099,
                                                "fullEnd": 1102,
                                                "start": 1099,
                                                "end": 1100,
                                                "fullWidth": 3,
                                                "width": 1,
                                                "text": "{",
                                                "value": "{",
                                                "valueText": "{",
                                                "hasTrailingTrivia": true,
                                                "hasTrailingNewLine": true,
                                                "trailingTrivia": [
                                                    {
                                                        "kind": "NewLineTrivia",
                                                        "text": "\r\n"
                                                    }
                                                ]
                                            },
                                            "propertyAssignments": [
                                                {
                                                    "kind": "SimplePropertyAssignment",
                                                    "fullStart": 1102,
                                                    "fullEnd": 1122,
                                                    "start": 1114,
                                                    "end": 1122,
                                                    "fullWidth": 20,
                                                    "width": 8,
                                                    "propertyName": {
                                                        "kind": "IdentifierName",
                                                        "fullStart": 1102,
                                                        "fullEnd": 1119,
                                                        "start": 1114,
                                                        "end": 1119,
                                                        "fullWidth": 17,
                                                        "width": 5,
                                                        "text": "value",
                                                        "value": "value",
                                                        "valueText": "value",
                                                        "hasLeadingTrivia": true,
                                                        "leadingTrivia": [
                                                            {
                                                                "kind": "WhitespaceTrivia",
                                                                "text": "            "
                                                            }
                                                        ]
                                                    },
                                                    "colonToken": {
                                                        "kind": "ColonToken",
                                                        "fullStart": 1119,
                                                        "fullEnd": 1121,
                                                        "start": 1119,
                                                        "end": 1120,
                                                        "fullWidth": 2,
                                                        "width": 1,
                                                        "text": ":",
                                                        "value": ":",
                                                        "valueText": ":",
                                                        "hasTrailingTrivia": true,
                                                        "trailingTrivia": [
                                                            {
                                                                "kind": "WhitespaceTrivia",
                                                                "text": " "
                                                            }
                                                        ]
                                                    },
                                                    "expression": {
                                                        "kind": "NumericLiteral",
                                                        "fullStart": 1121,
                                                        "fullEnd": 1122,
                                                        "start": 1121,
                                                        "end": 1122,
                                                        "fullWidth": 1,
                                                        "width": 1,
                                                        "text": "2",
                                                        "value": 2,
                                                        "valueText": "2"
                                                    }
                                                },
                                                {
                                                    "kind": "CommaToken",
                                                    "fullStart": 1122,
                                                    "fullEnd": 1125,
                                                    "start": 1122,
                                                    "end": 1123,
                                                    "fullWidth": 3,
                                                    "width": 1,
                                                    "text": ",",
                                                    "value": ",",
                                                    "valueText": ",",
                                                    "hasTrailingTrivia": true,
                                                    "hasTrailingNewLine": true,
                                                    "trailingTrivia": [
                                                        {
                                                            "kind": "NewLineTrivia",
                                                            "text": "\r\n"
                                                        }
                                                    ]
                                                },
                                                {
                                                    "kind": "SimplePropertyAssignment",
                                                    "fullStart": 1125,
                                                    "fullEnd": 1157,
                                                    "start": 1137,
                                                    "end": 1155,
                                                    "fullWidth": 32,
                                                    "width": 18,
                                                    "propertyName": {
                                                        "kind": "IdentifierName",
                                                        "fullStart": 1125,
                                                        "fullEnd": 1149,
                                                        "start": 1137,
                                                        "end": 1149,
                                                        "fullWidth": 24,
                                                        "width": 12,
                                                        "text": "configurable",
                                                        "value": "configurable",
                                                        "valueText": "configurable",
                                                        "hasLeadingTrivia": true,
                                                        "leadingTrivia": [
                                                            {
                                                                "kind": "WhitespaceTrivia",
                                                                "text": "            "
                                                            }
                                                        ]
                                                    },
                                                    "colonToken": {
                                                        "kind": "ColonToken",
                                                        "fullStart": 1149,
                                                        "fullEnd": 1151,
                                                        "start": 1149,
                                                        "end": 1150,
                                                        "fullWidth": 2,
                                                        "width": 1,
                                                        "text": ":",
                                                        "value": ":",
                                                        "valueText": ":",
                                                        "hasTrailingTrivia": true,
                                                        "trailingTrivia": [
                                                            {
                                                                "kind": "WhitespaceTrivia",
                                                                "text": " "
                                                            }
                                                        ]
                                                    },
                                                    "expression": {
                                                        "kind": "TrueKeyword",
                                                        "fullStart": 1151,
                                                        "fullEnd": 1157,
                                                        "start": 1151,
                                                        "end": 1155,
                                                        "fullWidth": 6,
                                                        "width": 4,
                                                        "text": "true",
                                                        "value": true,
                                                        "valueText": "true",
                                                        "hasTrailingTrivia": true,
                                                        "hasTrailingNewLine": true,
                                                        "trailingTrivia": [
                                                            {
                                                                "kind": "NewLineTrivia",
                                                                "text": "\r\n"
                                                            }
                                                        ]
                                                    }
                                                }
                                            ],
                                            "closeBraceToken": {
                                                "kind": "CloseBraceToken",
                                                "fullStart": 1157,
                                                "fullEnd": 1166,
                                                "start": 1165,
                                                "end": 1166,
                                                "fullWidth": 9,
                                                "width": 1,
                                                "text": "}",
                                                "value": "}",
                                                "valueText": "}",
                                                "hasLeadingTrivia": true,
                                                "leadingTrivia": [
                                                    {
                                                        "kind": "WhitespaceTrivia",
                                                        "text": "        "
                                                    }
                                                ]
                                            }
                                        }
                                    ],
                                    "closeParenToken": {
                                        "kind": "CloseParenToken",
                                        "fullStart": 1166,
                                        "fullEnd": 1167,
                                        "start": 1166,
                                        "end": 1167,
                                        "fullWidth": 1,
                                        "width": 1,
                                        "text": ")",
                                        "value": ")",
                                        "valueText": ")"
                                    }
                                }
                            },
                            "semicolonToken": {
                                "kind": "SemicolonToken",
                                "fullStart": 1167,
                                "fullEnd": 1170,
                                "start": 1167,
                                "end": 1168,
                                "fullWidth": 3,
                                "width": 1,
                                "text": ";",
                                "value": ";",
                                "valueText": ";",
                                "hasTrailingTrivia": true,
                                "hasTrailingNewLine": true,
                                "trailingTrivia": [
                                    {
                                        "kind": "NewLineTrivia",
                                        "text": "\r\n"
                                    }
                                ]
                            }
                        },
                        {
                            "kind": "ExpressionStatement",
                            "fullStart": 1170,
                            "fullEnd": 1194,
                            "start": 1178,
                            "end": 1192,
                            "fullWidth": 24,
                            "width": 14,
                            "expression": {
                                "kind": "AssignmentExpression",
                                "fullStart": 1170,
                                "fullEnd": 1191,
                                "start": 1178,
                                "end": 1191,
                                "fullWidth": 21,
                                "width": 13,
                                "left": {
                                    "kind": "ElementAccessExpression",
                                    "fullStart": 1170,
                                    "fullEnd": 1187,
                                    "start": 1178,
                                    "end": 1186,
                                    "fullWidth": 17,
                                    "width": 8,
                                    "expression": {
                                        "kind": "IdentifierName",
                                        "fullStart": 1170,
                                        "fullEnd": 1183,
                                        "start": 1178,
                                        "end": 1183,
                                        "fullWidth": 13,
                                        "width": 5,
                                        "text": "child",
                                        "value": "child",
                                        "valueText": "child",
                                        "hasLeadingTrivia": true,
                                        "leadingTrivia": [
                                            {
                                                "kind": "WhitespaceTrivia",
                                                "text": "        "
                                            }
                                        ]
                                    },
                                    "openBracketToken": {
                                        "kind": "OpenBracketToken",
                                        "fullStart": 1183,
                                        "fullEnd": 1184,
                                        "start": 1183,
                                        "end": 1184,
                                        "fullWidth": 1,
                                        "width": 1,
                                        "text": "[",
                                        "value": "[",
                                        "valueText": "["
                                    },
                                    "argumentExpression": {
                                        "kind": "NumericLiteral",
                                        "fullStart": 1184,
                                        "fullEnd": 1185,
                                        "start": 1184,
                                        "end": 1185,
                                        "fullWidth": 1,
                                        "width": 1,
                                        "text": "0",
                                        "value": 0,
                                        "valueText": "0"
                                    },
                                    "closeBracketToken": {
                                        "kind": "CloseBracketToken",
                                        "fullStart": 1185,
                                        "fullEnd": 1187,
                                        "start": 1185,
                                        "end": 1186,
                                        "fullWidth": 2,
                                        "width": 1,
                                        "text": "]",
                                        "value": "]",
                                        "valueText": "]",
                                        "hasTrailingTrivia": true,
                                        "trailingTrivia": [
                                            {
                                                "kind": "WhitespaceTrivia",
                                                "text": " "
                                            }
                                        ]
                                    }
                                },
                                "operatorToken": {
                                    "kind": "EqualsToken",
                                    "fullStart": 1187,
                                    "fullEnd": 1189,
                                    "start": 1187,
                                    "end": 1188,
                                    "fullWidth": 2,
                                    "width": 1,
                                    "text": "=",
                                    "value": "=",
                                    "valueText": "=",
                                    "hasTrailingTrivia": true,
                                    "trailingTrivia": [
                                        {
                                            "kind": "WhitespaceTrivia",
                                            "text": " "
                                        }
                                    ]
                                },
                                "right": {
                                    "kind": "NumericLiteral",
                                    "fullStart": 1189,
                                    "fullEnd": 1191,
                                    "start": 1189,
                                    "end": 1191,
                                    "fullWidth": 2,
                                    "width": 2,
                                    "text": "12",
                                    "value": 12,
                                    "valueText": "12"
                                }
                            },
                            "semicolonToken": {
                                "kind": "SemicolonToken",
                                "fullStart": 1191,
                                "fullEnd": 1194,
                                "start": 1191,
                                "end": 1192,
                                "fullWidth": 3,
                                "width": 1,
                                "text": ";",
                                "value": ";",
                                "valueText": ";",
                                "hasTrailingTrivia": true,
                                "hasTrailingNewLine": true,
                                "trailingTrivia": [
                                    {
                                        "kind": "NewLineTrivia",
                                        "text": "\r\n"
                                    }
                                ]
                            }
                        },
                        {
                            "kind": "ExpressionStatement",
                            "fullStart": 1194,
                            "fullEnd": 1218,
                            "start": 1202,
                            "end": 1216,
                            "fullWidth": 24,
                            "width": 14,
                            "expression": {
                                "kind": "AssignmentExpression",
                                "fullStart": 1194,
                                "fullEnd": 1215,
                                "start": 1202,
                                "end": 1215,
                                "fullWidth": 21,
                                "width": 13,
                                "left": {
                                    "kind": "ElementAccessExpression",
                                    "fullStart": 1194,
                                    "fullEnd": 1211,
                                    "start": 1202,
                                    "end": 1210,
                                    "fullWidth": 17,
                                    "width": 8,
                                    "expression": {
                                        "kind": "IdentifierName",
                                        "fullStart": 1194,
                                        "fullEnd": 1207,
                                        "start": 1202,
                                        "end": 1207,
                                        "fullWidth": 13,
                                        "width": 5,
                                        "text": "child",
                                        "value": "child",
                                        "valueText": "child",
                                        "hasLeadingTrivia": true,
                                        "leadingTrivia": [
                                            {
                                                "kind": "WhitespaceTrivia",
                                                "text": "        "
                                            }
                                        ]
                                    },
                                    "openBracketToken": {
                                        "kind": "OpenBracketToken",
                                        "fullStart": 1207,
                                        "fullEnd": 1208,
                                        "start": 1207,
                                        "end": 1208,
                                        "fullWidth": 1,
                                        "width": 1,
                                        "text": "[",
                                        "value": "[",
                                        "valueText": "["
                                    },
                                    "argumentExpression": {
                                        "kind": "NumericLiteral",
                                        "fullStart": 1208,
                                        "fullEnd": 1209,
                                        "start": 1208,
                                        "end": 1209,
                                        "fullWidth": 1,
                                        "width": 1,
                                        "text": "1",
                                        "value": 1,
                                        "valueText": "1"
                                    },
                                    "closeBracketToken": {
                                        "kind": "CloseBracketToken",
                                        "fullStart": 1209,
                                        "fullEnd": 1211,
                                        "start": 1209,
                                        "end": 1210,
                                        "fullWidth": 2,
                                        "width": 1,
                                        "text": "]",
                                        "value": "]",
                                        "valueText": "]",
                                        "hasTrailingTrivia": true,
                                        "trailingTrivia": [
                                            {
                                                "kind": "WhitespaceTrivia",
                                                "text": " "
                                            }
                                        ]
                                    }
                                },
                                "operatorToken": {
                                    "kind": "EqualsToken",
                                    "fullStart": 1211,
                                    "fullEnd": 1213,
                                    "start": 1211,
                                    "end": 1212,
                                    "fullWidth": 2,
                                    "width": 1,
                                    "text": "=",
                                    "value": "=",
                                    "valueText": "=",
                                    "hasTrailingTrivia": true,
                                    "trailingTrivia": [
                                        {
                                            "kind": "WhitespaceTrivia",
                                            "text": " "
                                        }
                                    ]
                                },
                                "right": {
                                    "kind": "NumericLiteral",
                                    "fullStart": 1213,
                                    "fullEnd": 1215,
                                    "start": 1213,
                                    "end": 1215,
                                    "fullWidth": 2,
                                    "width": 2,
                                    "text": "11",
                                    "value": 11,
                                    "valueText": "11"
                                }
                            },
                            "semicolonToken": {
                                "kind": "SemicolonToken",
                                "fullStart": 1215,
                                "fullEnd": 1218,
                                "start": 1215,
                                "end": 1216,
                                "fullWidth": 3,
                                "width": 1,
                                "text": ";",
                                "value": ";",
                                "valueText": ";",
                                "hasTrailingTrivia": true,
                                "hasTrailingNewLine": true,
                                "trailingTrivia": [
                                    {
                                        "kind": "NewLineTrivia",
                                        "text": "\r\n"
                                    }
                                ]
                            }
                        },
                        {
                            "kind": "ExpressionStatement",
                            "fullStart": 1218,
                            "fullEnd": 1241,
                            "start": 1226,
                            "end": 1239,
                            "fullWidth": 23,
                            "width": 13,
                            "expression": {
                                "kind": "AssignmentExpression",
                                "fullStart": 1218,
                                "fullEnd": 1238,
                                "start": 1226,
                                "end": 1238,
                                "fullWidth": 20,
                                "width": 12,
                                "left": {
                                    "kind": "ElementAccessExpression",
                                    "fullStart": 1218,
                                    "fullEnd": 1235,
                                    "start": 1226,
                                    "end": 1234,
                                    "fullWidth": 17,
                                    "width": 8,
                                    "expression": {
                                        "kind": "IdentifierName",
                                        "fullStart": 1218,
                                        "fullEnd": 1231,
                                        "start": 1226,
                                        "end": 1231,
                                        "fullWidth": 13,
                                        "width": 5,
                                        "text": "child",
                                        "value": "child",
                                        "valueText": "child",
                                        "hasLeadingTrivia": true,
                                        "leadingTrivia": [
                                            {
                                                "kind": "WhitespaceTrivia",
                                                "text": "        "
                                            }
                                        ]
                                    },
                                    "openBracketToken": {
                                        "kind": "OpenBracketToken",
                                        "fullStart": 1231,
                                        "fullEnd": 1232,
                                        "start": 1231,
                                        "end": 1232,
                                        "fullWidth": 1,
                                        "width": 1,
                                        "text": "[",
                                        "value": "[",
                                        "valueText": "["
                                    },
                                    "argumentExpression": {
                                        "kind": "NumericLiteral",
                                        "fullStart": 1232,
                                        "fullEnd": 1233,
                                        "start": 1232,
                                        "end": 1233,
                                        "fullWidth": 1,
                                        "width": 1,
                                        "text": "2",
                                        "value": 2,
                                        "valueText": "2"
                                    },
                                    "closeBracketToken": {
                                        "kind": "CloseBracketToken",
                                        "fullStart": 1233,
                                        "fullEnd": 1235,
                                        "start": 1233,
                                        "end": 1234,
                                        "fullWidth": 2,
                                        "width": 1,
                                        "text": "]",
                                        "value": "]",
                                        "valueText": "]",
                                        "hasTrailingTrivia": true,
                                        "trailingTrivia": [
                                            {
                                                "kind": "WhitespaceTrivia",
                                                "text": " "
                                            }
                                        ]
                                    }
                                },
                                "operatorToken": {
                                    "kind": "EqualsToken",
                                    "fullStart": 1235,
                                    "fullEnd": 1237,
                                    "start": 1235,
                                    "end": 1236,
                                    "fullWidth": 2,
                                    "width": 1,
                                    "text": "=",
                                    "value": "=",
                                    "valueText": "=",
                                    "hasTrailingTrivia": true,
                                    "trailingTrivia": [
                                        {
                                            "kind": "WhitespaceTrivia",
                                            "text": " "
                                        }
                                    ]
                                },
                                "right": {
                                    "kind": "NumericLiteral",
                                    "fullStart": 1237,
                                    "fullEnd": 1238,
                                    "start": 1237,
                                    "end": 1238,
                                    "fullWidth": 1,
                                    "width": 1,
                                    "text": "9",
                                    "value": 9,
                                    "valueText": "9"
                                }
                            },
                            "semicolonToken": {
                                "kind": "SemicolonToken",
                                "fullStart": 1238,
                                "fullEnd": 1241,
                                "start": 1238,
                                "end": 1239,
                                "fullWidth": 3,
                                "width": 1,
                                "text": ";",
                                "value": ";",
                                "valueText": ";",
                                "hasTrailingTrivia": true,
                                "hasTrailingNewLine": true,
                                "trailingTrivia": [
                                    {
                                        "kind": "NewLineTrivia",
                                        "text": "\r\n"
                                    }
                                ]
                            }
                        },
                        {
                            "kind": "ExpressionStatement",
                            "fullStart": 1241,
                            "fullEnd": 1301,
                            "start": 1251,
                            "end": 1299,
                            "fullWidth": 60,
                            "width": 48,
                            "expression": {
                                "kind": "InvocationExpression",
                                "fullStart": 1241,
                                "fullEnd": 1298,
                                "start": 1251,
                                "end": 1298,
                                "fullWidth": 57,
                                "width": 47,
                                "expression": {
                                    "kind": "MemberAccessExpression",
                                    "fullStart": 1241,
                                    "fullEnd": 1279,
                                    "start": 1251,
                                    "end": 1279,
                                    "fullWidth": 38,
                                    "width": 28,
                                    "expression": {
                                        "kind": "MemberAccessExpression",
                                        "fullStart": 1241,
                                        "fullEnd": 1274,
                                        "start": 1251,
                                        "end": 1274,
                                        "fullWidth": 33,
                                        "width": 23,
                                        "expression": {
                                            "kind": "MemberAccessExpression",
                                            "fullStart": 1241,
                                            "fullEnd": 1266,
                                            "start": 1251,
                                            "end": 1266,
                                            "fullWidth": 25,
                                            "width": 15,
                                            "expression": {
                                                "kind": "IdentifierName",
                                                "fullStart": 1241,
                                                "fullEnd": 1256,
                                                "start": 1251,
                                                "end": 1256,
                                                "fullWidth": 15,
                                                "width": 5,
                                                "text": "Array",
                                                "value": "Array",
                                                "valueText": "Array",
                                                "hasLeadingTrivia": true,
                                                "hasLeadingNewLine": true,
                                                "leadingTrivia": [
                                                    {
                                                        "kind": "NewLineTrivia",
                                                        "text": "\r\n"
                                                    },
                                                    {
                                                        "kind": "WhitespaceTrivia",
                                                        "text": "        "
                                                    }
                                                ]
                                            },
                                            "dotToken": {
                                                "kind": "DotToken",
                                                "fullStart": 1256,
                                                "fullEnd": 1257,
                                                "start": 1256,
                                                "end": 1257,
                                                "fullWidth": 1,
                                                "width": 1,
                                                "text": ".",
                                                "value": ".",
                                                "valueText": "."
                                            },
                                            "name": {
                                                "kind": "IdentifierName",
                                                "fullStart": 1257,
                                                "fullEnd": 1266,
                                                "start": 1257,
                                                "end": 1266,
                                                "fullWidth": 9,
                                                "width": 9,
                                                "text": "prototype",
                                                "value": "prototype",
                                                "valueText": "prototype"
                                            }
                                        },
                                        "dotToken": {
                                            "kind": "DotToken",
                                            "fullStart": 1266,
                                            "fullEnd": 1267,
                                            "start": 1266,
                                            "end": 1267,
                                            "fullWidth": 1,
                                            "width": 1,
                                            "text": ".",
                                            "value": ".",
                                            "valueText": "."
                                        },
                                        "name": {
                                            "kind": "IdentifierName",
                                            "fullStart": 1267,
                                            "fullEnd": 1274,
                                            "start": 1267,
                                            "end": 1274,
                                            "fullWidth": 7,
                                            "width": 7,
                                            "text": "forEach",
                                            "value": "forEach",
                                            "valueText": "forEach"
                                        }
                                    },
                                    "dotToken": {
                                        "kind": "DotToken",
                                        "fullStart": 1274,
                                        "fullEnd": 1275,
                                        "start": 1274,
                                        "end": 1275,
                                        "fullWidth": 1,
                                        "width": 1,
                                        "text": ".",
                                        "value": ".",
                                        "valueText": "."
                                    },
                                    "name": {
                                        "kind": "IdentifierName",
                                        "fullStart": 1275,
                                        "fullEnd": 1279,
                                        "start": 1275,
                                        "end": 1279,
                                        "fullWidth": 4,
                                        "width": 4,
                                        "text": "call",
                                        "value": "call",
                                        "valueText": "call"
                                    }
                                },
                                "argumentList": {
                                    "kind": "ArgumentList",
                                    "fullStart": 1279,
                                    "fullEnd": 1298,
                                    "start": 1279,
                                    "end": 1298,
                                    "fullWidth": 19,
                                    "width": 19,
                                    "openParenToken": {
                                        "kind": "OpenParenToken",
                                        "fullStart": 1279,
                                        "fullEnd": 1280,
                                        "start": 1279,
                                        "end": 1280,
                                        "fullWidth": 1,
                                        "width": 1,
                                        "text": "(",
                                        "value": "(",
                                        "valueText": "("
                                    },
                                    "arguments": [
                                        {
                                            "kind": "IdentifierName",
                                            "fullStart": 1280,
                                            "fullEnd": 1285,
                                            "start": 1280,
                                            "end": 1285,
                                            "fullWidth": 5,
                                            "width": 5,
                                            "text": "child",
                                            "value": "child",
                                            "valueText": "child"
                                        },
                                        {
                                            "kind": "CommaToken",
                                            "fullStart": 1285,
                                            "fullEnd": 1287,
                                            "start": 1285,
                                            "end": 1286,
                                            "fullWidth": 2,
                                            "width": 1,
                                            "text": ",",
                                            "value": ",",
                                            "valueText": ",",
                                            "hasTrailingTrivia": true,
                                            "trailingTrivia": [
                                                {
                                                    "kind": "WhitespaceTrivia",
                                                    "text": " "
                                                }
                                            ]
                                        },
                                        {
                                            "kind": "IdentifierName",
                                            "fullStart": 1287,
                                            "fullEnd": 1297,
                                            "start": 1287,
                                            "end": 1297,
                                            "fullWidth": 10,
                                            "width": 10,
                                            "text": "callbackfn",
                                            "value": "callbackfn",
                                            "valueText": "callbackfn"
                                        }
                                    ],
                                    "closeParenToken": {
                                        "kind": "CloseParenToken",
                                        "fullStart": 1297,
                                        "fullEnd": 1298,
                                        "start": 1297,
                                        "end": 1298,
                                        "fullWidth": 1,
                                        "width": 1,
                                        "text": ")",
                                        "value": ")",
                                        "valueText": ")"
                                    }
                                }
                            },
                            "semicolonToken": {
                                "kind": "SemicolonToken",
                                "fullStart": 1298,
                                "fullEnd": 1301,
                                "start": 1298,
                                "end": 1299,
                                "fullWidth": 3,
                                "width": 1,
                                "text": ";",
                                "value": ";",
                                "valueText": ";",
                                "hasTrailingTrivia": true,
                                "hasTrailingNewLine": true,
                                "trailingTrivia": [
                                    {
                                        "kind": "NewLineTrivia",
                                        "text": "\r\n"
                                    }
                                ]
                            }
                        },
                        {
                            "kind": "ReturnStatement",
                            "fullStart": 1301,
                            "fullEnd": 1325,
                            "start": 1309,
                            "end": 1323,
                            "fullWidth": 24,
                            "width": 14,
                            "returnKeyword": {
                                "kind": "ReturnKeyword",
                                "fullStart": 1301,
                                "fullEnd": 1316,
                                "start": 1309,
                                "end": 1315,
                                "fullWidth": 15,
                                "width": 6,
                                "text": "return",
                                "value": "return",
                                "valueText": "return",
                                "hasLeadingTrivia": true,
                                "hasTrailingTrivia": true,
                                "leadingTrivia": [
                                    {
                                        "kind": "WhitespaceTrivia",
                                        "text": "        "
                                    }
                                ],
                                "trailingTrivia": [
                                    {
                                        "kind": "WhitespaceTrivia",
                                        "text": " "
                                    }
                                ]
                            },
                            "expression": {
                                "kind": "IdentifierName",
                                "fullStart": 1316,
                                "fullEnd": 1322,
                                "start": 1316,
                                "end": 1322,
                                "fullWidth": 6,
                                "width": 6,
                                "text": "result",
                                "value": "result",
                                "valueText": "result"
                            },
                            "semicolonToken": {
                                "kind": "SemicolonToken",
                                "fullStart": 1322,
                                "fullEnd": 1325,
                                "start": 1322,
                                "end": 1323,
                                "fullWidth": 3,
                                "width": 1,
                                "text": ";",
                                "value": ";",
                                "valueText": ";",
                                "hasTrailingTrivia": true,
                                "hasTrailingNewLine": true,
                                "trailingTrivia": [
                                    {
                                        "kind": "NewLineTrivia",
                                        "text": "\r\n"
                                    }
                                ]
                            }
                        }
                    ],
                    "closeBraceToken": {
                        "kind": "CloseBraceToken",
                        "fullStart": 1325,
                        "fullEnd": 1332,
                        "start": 1329,
                        "end": 1330,
                        "fullWidth": 7,
                        "width": 1,
                        "text": "}",
                        "value": "}",
                        "valueText": "}",
                        "hasLeadingTrivia": true,
                        "hasTrailingTrivia": true,
                        "hasTrailingNewLine": true,
                        "leadingTrivia": [
                            {
                                "kind": "WhitespaceTrivia",
                                "text": "    "
                            }
                        ],
                        "trailingTrivia": [
                            {
                                "kind": "NewLineTrivia",
                                "text": "\r\n"
                            }
                        ]
                    }
                }
            },
            {
                "kind": "ExpressionStatement",
                "fullStart": 1332,
                "fullEnd": 1356,
                "start": 1332,
                "end": 1354,
                "fullWidth": 24,
                "width": 22,
                "expression": {
                    "kind": "InvocationExpression",
                    "fullStart": 1332,
                    "fullEnd": 1353,
                    "start": 1332,
                    "end": 1353,
                    "fullWidth": 21,
                    "width": 21,
                    "expression": {
                        "kind": "IdentifierName",
                        "fullStart": 1332,
                        "fullEnd": 1343,
                        "start": 1332,
                        "end": 1343,
                        "fullWidth": 11,
                        "width": 11,
                        "text": "runTestCase",
                        "value": "runTestCase",
                        "valueText": "runTestCase"
                    },
                    "argumentList": {
                        "kind": "ArgumentList",
                        "fullStart": 1343,
                        "fullEnd": 1353,
                        "start": 1343,
                        "end": 1353,
                        "fullWidth": 10,
                        "width": 10,
                        "openParenToken": {
                            "kind": "OpenParenToken",
                            "fullStart": 1343,
                            "fullEnd": 1344,
                            "start": 1343,
                            "end": 1344,
                            "fullWidth": 1,
                            "width": 1,
                            "text": "(",
                            "value": "(",
                            "valueText": "("
                        },
                        "arguments": [
                            {
                                "kind": "IdentifierName",
                                "fullStart": 1344,
                                "fullEnd": 1352,
                                "start": 1344,
                                "end": 1352,
                                "fullWidth": 8,
                                "width": 8,
                                "text": "testcase",
                                "value": "testcase",
                                "valueText": "testcase"
                            }
                        ],
                        "closeParenToken": {
                            "kind": "CloseParenToken",
                            "fullStart": 1352,
                            "fullEnd": 1353,
                            "start": 1352,
                            "end": 1353,
                            "fullWidth": 1,
                            "width": 1,
                            "text": ")",
                            "value": ")",
                            "valueText": ")"
                        }
                    }
                },
                "semicolonToken": {
                    "kind": "SemicolonToken",
                    "fullStart": 1353,
                    "fullEnd": 1356,
                    "start": 1353,
                    "end": 1354,
                    "fullWidth": 3,
                    "width": 1,
                    "text": ";",
                    "value": ";",
                    "valueText": ";",
                    "hasTrailingTrivia": true,
                    "hasTrailingNewLine": true,
                    "trailingTrivia": [
                        {
                            "kind": "NewLineTrivia",
                            "text": "\r\n"
                        }
                    ]
                }
            }
        ],
        "endOfFileToken": {
            "kind": "EndOfFileToken",
            "fullStart": 1356,
            "fullEnd": 1356,
            "start": 1356,
            "end": 1356,
            "fullWidth": 0,
            "width": 0,
            "text": ""
        }
    },
    "lineMap": {
        "lineStarts": [
            0,
            67,
            152,
            232,
            308,
            380,
            385,
            439,
            589,
            594,
            596,
            598,
            621,
            650,
            696,
            738,
            749,
            751,
            776,
            778,
            828,
            860,
            887,
            903,
            935,
            948,
            950,
            986,
            1018,
            1020,
            1052,
            1102,
            1125,
            1157,
            1170,
            1194,
            1218,
            1241,
            1243,
            1301,
            1325,
            1332,
            1356
        ],
        "length": 1356
    }
}<|MERGE_RESOLUTION|>--- conflicted
+++ resolved
@@ -247,12 +247,8 @@
                                         "start": 633,
                                         "end": 647,
                                         "fullWidth": 14,
-<<<<<<< HEAD
                                         "width": 14,
-                                        "identifier": {
-=======
                                         "propertyName": {
->>>>>>> 85e84683
                                             "kind": "IdentifierName",
                                             "fullStart": 633,
                                             "fullEnd": 640,
@@ -860,12 +856,8 @@
                                         "start": 763,
                                         "end": 773,
                                         "fullWidth": 10,
-<<<<<<< HEAD
                                         "width": 10,
-                                        "identifier": {
-=======
                                         "propertyName": {
->>>>>>> 85e84683
                                             "kind": "IdentifierName",
                                             "fullStart": 763,
                                             "fullEnd": 769,
@@ -1602,12 +1594,8 @@
                                         "start": 962,
                                         "end": 983,
                                         "fullWidth": 21,
-<<<<<<< HEAD
                                         "width": 21,
-                                        "identifier": {
-=======
                                         "propertyName": {
->>>>>>> 85e84683
                                             "kind": "IdentifierName",
                                             "fullStart": 962,
                                             "fullEnd": 966,
@@ -1981,12 +1969,8 @@
                                         "start": 1032,
                                         "end": 1049,
                                         "fullWidth": 17,
-<<<<<<< HEAD
                                         "width": 17,
-                                        "identifier": {
-=======
                                         "propertyName": {
->>>>>>> 85e84683
                                             "kind": "IdentifierName",
                                             "fullStart": 1032,
                                             "fullEnd": 1038,
