{
    "isDeclaration": false,
    "languageVersion": "EcmaScript5",
    "parseOptions": {
        "allowAutomaticSemicolonInsertion": true
    },
    "sourceUnit": {
        "kind": "SourceUnit",
        "fullStart": 0,
        "fullEnd": 1356,
        "start": 598,
        "end": 1356,
        "fullWidth": 1356,
        "width": 758,
        "isIncrementallyUnusable": true,
        "moduleElements": [
            {
                "kind": "FunctionDeclaration",
                "fullStart": 0,
                "fullEnd": 1332,
                "start": 598,
                "end": 1330,
                "fullWidth": 1332,
                "width": 732,
                "isIncrementallyUnusable": true,
                "modifiers": [],
                "functionKeyword": {
                    "kind": "FunctionKeyword",
                    "fullStart": 0,
                    "fullEnd": 607,
                    "start": 598,
                    "end": 606,
                    "fullWidth": 607,
                    "width": 8,
                    "text": "function",
                    "value": "function",
                    "valueText": "function",
                    "hasLeadingTrivia": true,
                    "hasLeadingComment": true,
                    "hasLeadingNewLine": true,
                    "hasTrailingTrivia": true,
                    "leadingTrivia": [
                        {
                            "kind": "SingleLineCommentTrivia",
                            "text": "/// Copyright (c) 2012 Ecma International.  All rights reserved. "
                        },
                        {
                            "kind": "NewLineTrivia",
                            "text": "\r\n"
                        },
                        {
                            "kind": "SingleLineCommentTrivia",
                            "text": "/// Ecma International makes this code available under the terms and conditions set"
                        },
                        {
                            "kind": "NewLineTrivia",
                            "text": "\r\n"
                        },
                        {
                            "kind": "SingleLineCommentTrivia",
                            "text": "/// forth on http://hg.ecmascript.org/tests/test262/raw-file/tip/LICENSE (the "
                        },
                        {
                            "kind": "NewLineTrivia",
                            "text": "\r\n"
                        },
                        {
                            "kind": "SingleLineCommentTrivia",
                            "text": "/// \"Use Terms\").   Any redistribution of this code must retain the above "
                        },
                        {
                            "kind": "NewLineTrivia",
                            "text": "\r\n"
                        },
                        {
                            "kind": "SingleLineCommentTrivia",
                            "text": "/// copyright and this notice and otherwise comply with the Use Terms."
                        },
                        {
                            "kind": "NewLineTrivia",
                            "text": "\r\n"
                        },
                        {
                            "kind": "MultiLineCommentTrivia",
                            "text": "/**\r\n * @path ch15/15.4/15.4.4/15.4.4.18/15.4.4.18-2-5.js\r\n * @description Array.prototype.forEach applied to Array-like object, 'length' is an own data property that overrides an inherited accessor property\r\n */"
                        },
                        {
                            "kind": "NewLineTrivia",
                            "text": "\r\n"
                        },
                        {
                            "kind": "NewLineTrivia",
                            "text": "\r\n"
                        },
                        {
                            "kind": "NewLineTrivia",
                            "text": "\r\n"
                        }
                    ],
                    "trailingTrivia": [
                        {
                            "kind": "WhitespaceTrivia",
                            "text": " "
                        }
                    ]
                },
                "identifier": {
                    "kind": "IdentifierName",
                    "fullStart": 607,
                    "fullEnd": 615,
                    "start": 607,
                    "end": 615,
                    "fullWidth": 8,
                    "width": 8,
                    "text": "testcase",
                    "value": "testcase",
                    "valueText": "testcase"
                },
                "callSignature": {
                    "kind": "CallSignature",
                    "fullStart": 615,
                    "fullEnd": 618,
                    "start": 615,
                    "end": 617,
                    "fullWidth": 3,
                    "width": 2,
                    "parameterList": {
                        "kind": "ParameterList",
                        "fullStart": 615,
                        "fullEnd": 618,
                        "start": 615,
                        "end": 617,
                        "fullWidth": 3,
                        "width": 2,
                        "openParenToken": {
                            "kind": "OpenParenToken",
                            "fullStart": 615,
                            "fullEnd": 616,
                            "start": 615,
                            "end": 616,
                            "fullWidth": 1,
                            "width": 1,
                            "text": "(",
                            "value": "(",
                            "valueText": "("
                        },
                        "parameters": [],
                        "closeParenToken": {
                            "kind": "CloseParenToken",
                            "fullStart": 616,
                            "fullEnd": 618,
                            "start": 616,
                            "end": 617,
                            "fullWidth": 2,
                            "width": 1,
                            "text": ")",
                            "value": ")",
                            "valueText": ")",
                            "hasTrailingTrivia": true,
                            "trailingTrivia": [
                                {
                                    "kind": "WhitespaceTrivia",
                                    "text": " "
                                }
                            ]
                        }
                    }
                },
                "block": {
                    "kind": "Block",
                    "fullStart": 618,
                    "fullEnd": 1332,
                    "start": 618,
                    "end": 1330,
                    "fullWidth": 714,
                    "width": 712,
                    "isIncrementallyUnusable": true,
                    "openBraceToken": {
                        "kind": "OpenBraceToken",
                        "fullStart": 618,
                        "fullEnd": 621,
                        "start": 618,
                        "end": 619,
                        "fullWidth": 3,
                        "width": 1,
                        "text": "{",
                        "value": "{",
                        "valueText": "{",
                        "hasTrailingTrivia": true,
                        "hasTrailingNewLine": true,
                        "trailingTrivia": [
                            {
                                "kind": "NewLineTrivia",
                                "text": "\r\n"
                            }
                        ]
                    },
                    "statements": [
                        {
                            "kind": "VariableStatement",
                            "fullStart": 621,
                            "fullEnd": 650,
                            "start": 629,
                            "end": 648,
                            "fullWidth": 29,
                            "width": 19,
                            "modifiers": [],
                            "variableDeclaration": {
                                "kind": "VariableDeclaration",
                                "fullStart": 621,
                                "fullEnd": 647,
                                "start": 629,
                                "end": 647,
                                "fullWidth": 26,
                                "width": 18,
                                "varKeyword": {
                                    "kind": "VarKeyword",
                                    "fullStart": 621,
                                    "fullEnd": 633,
                                    "start": 629,
                                    "end": 632,
                                    "fullWidth": 12,
                                    "width": 3,
                                    "text": "var",
                                    "value": "var",
                                    "valueText": "var",
                                    "hasLeadingTrivia": true,
                                    "hasTrailingTrivia": true,
                                    "leadingTrivia": [
                                        {
                                            "kind": "WhitespaceTrivia",
                                            "text": "        "
                                        }
                                    ],
                                    "trailingTrivia": [
                                        {
                                            "kind": "WhitespaceTrivia",
                                            "text": " "
                                        }
                                    ]
                                },
                                "variableDeclarators": [
                                    {
                                        "kind": "VariableDeclarator",
                                        "fullStart": 633,
                                        "fullEnd": 647,
                                        "start": 633,
                                        "end": 647,
                                        "fullWidth": 14,
                                        "width": 14,
                                        "identifier": {
                                            "kind": "IdentifierName",
                                            "fullStart": 633,
                                            "fullEnd": 640,
                                            "start": 633,
                                            "end": 639,
                                            "fullWidth": 7,
                                            "width": 6,
                                            "text": "result",
                                            "value": "result",
                                            "valueText": "result",
                                            "hasTrailingTrivia": true,
                                            "trailingTrivia": [
                                                {
                                                    "kind": "WhitespaceTrivia",
                                                    "text": " "
                                                }
                                            ]
                                        },
                                        "equalsValueClause": {
                                            "kind": "EqualsValueClause",
                                            "fullStart": 640,
                                            "fullEnd": 647,
                                            "start": 640,
                                            "end": 647,
                                            "fullWidth": 7,
                                            "width": 7,
                                            "equalsToken": {
                                                "kind": "EqualsToken",
                                                "fullStart": 640,
                                                "fullEnd": 642,
                                                "start": 640,
                                                "end": 641,
                                                "fullWidth": 2,
                                                "width": 1,
                                                "text": "=",
                                                "value": "=",
                                                "valueText": "=",
                                                "hasTrailingTrivia": true,
                                                "trailingTrivia": [
                                                    {
                                                        "kind": "WhitespaceTrivia",
                                                        "text": " "
                                                    }
                                                ]
                                            },
                                            "value": {
                                                "kind": "FalseKeyword",
                                                "fullStart": 642,
                                                "fullEnd": 647,
                                                "start": 642,
                                                "end": 647,
                                                "fullWidth": 5,
                                                "width": 5,
                                                "text": "false",
                                                "value": false,
                                                "valueText": "false"
                                            }
                                        }
                                    }
                                ]
                            },
                            "semicolonToken": {
                                "kind": "SemicolonToken",
                                "fullStart": 647,
                                "fullEnd": 650,
                                "start": 647,
                                "end": 648,
                                "fullWidth": 3,
                                "width": 1,
                                "text": ";",
                                "value": ";",
                                "valueText": ";",
                                "hasTrailingTrivia": true,
                                "hasTrailingNewLine": true,
                                "trailingTrivia": [
                                    {
                                        "kind": "NewLineTrivia",
                                        "text": "\r\n"
                                    }
                                ]
                            }
                        },
                        {
                            "kind": "FunctionDeclaration",
                            "fullStart": 650,
                            "fullEnd": 749,
                            "start": 658,
                            "end": 747,
                            "fullWidth": 99,
                            "width": 89,
                            "modifiers": [],
                            "functionKeyword": {
                                "kind": "FunctionKeyword",
                                "fullStart": 650,
                                "fullEnd": 667,
                                "start": 658,
                                "end": 666,
                                "fullWidth": 17,
                                "width": 8,
                                "text": "function",
                                "value": "function",
                                "valueText": "function",
                                "hasLeadingTrivia": true,
                                "hasTrailingTrivia": true,
                                "leadingTrivia": [
                                    {
                                        "kind": "WhitespaceTrivia",
                                        "text": "        "
                                    }
                                ],
                                "trailingTrivia": [
                                    {
                                        "kind": "WhitespaceTrivia",
                                        "text": " "
                                    }
                                ]
                            },
                            "identifier": {
                                "kind": "IdentifierName",
                                "fullStart": 667,
                                "fullEnd": 677,
                                "start": 667,
                                "end": 677,
                                "fullWidth": 10,
                                "width": 10,
                                "text": "callbackfn",
                                "value": "callbackfn",
                                "valueText": "callbackfn"
                            },
                            "callSignature": {
                                "kind": "CallSignature",
                                "fullStart": 677,
                                "fullEnd": 693,
                                "start": 677,
                                "end": 692,
                                "fullWidth": 16,
                                "width": 15,
                                "parameterList": {
                                    "kind": "ParameterList",
                                    "fullStart": 677,
                                    "fullEnd": 693,
                                    "start": 677,
                                    "end": 692,
                                    "fullWidth": 16,
                                    "width": 15,
                                    "openParenToken": {
                                        "kind": "OpenParenToken",
                                        "fullStart": 677,
                                        "fullEnd": 678,
                                        "start": 677,
                                        "end": 678,
                                        "fullWidth": 1,
                                        "width": 1,
                                        "text": "(",
                                        "value": "(",
                                        "valueText": "("
                                    },
                                    "parameters": [
                                        {
                                            "kind": "Parameter",
                                            "fullStart": 678,
                                            "fullEnd": 681,
                                            "start": 678,
                                            "end": 681,
                                            "fullWidth": 3,
<<<<<<< HEAD
                                            "width": 3,
=======
                                            "modifiers": [],
>>>>>>> e3c38734
                                            "identifier": {
                                                "kind": "IdentifierName",
                                                "fullStart": 678,
                                                "fullEnd": 681,
                                                "start": 678,
                                                "end": 681,
                                                "fullWidth": 3,
                                                "width": 3,
                                                "text": "val",
                                                "value": "val",
                                                "valueText": "val"
                                            }
                                        },
                                        {
                                            "kind": "CommaToken",
                                            "fullStart": 681,
                                            "fullEnd": 683,
                                            "start": 681,
                                            "end": 682,
                                            "fullWidth": 2,
                                            "width": 1,
                                            "text": ",",
                                            "value": ",",
                                            "valueText": ",",
                                            "hasTrailingTrivia": true,
                                            "trailingTrivia": [
                                                {
                                                    "kind": "WhitespaceTrivia",
                                                    "text": " "
                                                }
                                            ]
                                        },
                                        {
                                            "kind": "Parameter",
                                            "fullStart": 683,
                                            "fullEnd": 686,
                                            "start": 683,
                                            "end": 686,
                                            "fullWidth": 3,
<<<<<<< HEAD
                                            "width": 3,
=======
                                            "modifiers": [],
>>>>>>> e3c38734
                                            "identifier": {
                                                "kind": "IdentifierName",
                                                "fullStart": 683,
                                                "fullEnd": 686,
                                                "start": 683,
                                                "end": 686,
                                                "fullWidth": 3,
                                                "width": 3,
                                                "text": "idx",
                                                "value": "idx",
                                                "valueText": "idx"
                                            }
                                        },
                                        {
                                            "kind": "CommaToken",
                                            "fullStart": 686,
                                            "fullEnd": 688,
                                            "start": 686,
                                            "end": 687,
                                            "fullWidth": 2,
                                            "width": 1,
                                            "text": ",",
                                            "value": ",",
                                            "valueText": ",",
                                            "hasTrailingTrivia": true,
                                            "trailingTrivia": [
                                                {
                                                    "kind": "WhitespaceTrivia",
                                                    "text": " "
                                                }
                                            ]
                                        },
                                        {
                                            "kind": "Parameter",
                                            "fullStart": 688,
                                            "fullEnd": 691,
                                            "start": 688,
                                            "end": 691,
                                            "fullWidth": 3,
<<<<<<< HEAD
                                            "width": 3,
=======
                                            "modifiers": [],
>>>>>>> e3c38734
                                            "identifier": {
                                                "kind": "IdentifierName",
                                                "fullStart": 688,
                                                "fullEnd": 691,
                                                "start": 688,
                                                "end": 691,
                                                "fullWidth": 3,
                                                "width": 3,
                                                "text": "obj",
                                                "value": "obj",
                                                "valueText": "obj"
                                            }
                                        }
                                    ],
                                    "closeParenToken": {
                                        "kind": "CloseParenToken",
                                        "fullStart": 691,
                                        "fullEnd": 693,
                                        "start": 691,
                                        "end": 692,
                                        "fullWidth": 2,
                                        "width": 1,
                                        "text": ")",
                                        "value": ")",
                                        "valueText": ")",
                                        "hasTrailingTrivia": true,
                                        "trailingTrivia": [
                                            {
                                                "kind": "WhitespaceTrivia",
                                                "text": " "
                                            }
                                        ]
                                    }
                                }
                            },
                            "block": {
                                "kind": "Block",
                                "fullStart": 693,
                                "fullEnd": 749,
                                "start": 693,
                                "end": 747,
                                "fullWidth": 56,
                                "width": 54,
                                "openBraceToken": {
                                    "kind": "OpenBraceToken",
                                    "fullStart": 693,
                                    "fullEnd": 696,
                                    "start": 693,
                                    "end": 694,
                                    "fullWidth": 3,
                                    "width": 1,
                                    "text": "{",
                                    "value": "{",
                                    "valueText": "{",
                                    "hasTrailingTrivia": true,
                                    "hasTrailingNewLine": true,
                                    "trailingTrivia": [
                                        {
                                            "kind": "NewLineTrivia",
                                            "text": "\r\n"
                                        }
                                    ]
                                },
                                "statements": [
                                    {
                                        "kind": "ExpressionStatement",
                                        "fullStart": 696,
                                        "fullEnd": 738,
                                        "start": 708,
                                        "end": 736,
                                        "fullWidth": 42,
                                        "width": 28,
                                        "expression": {
                                            "kind": "AssignmentExpression",
                                            "fullStart": 696,
                                            "fullEnd": 735,
                                            "start": 708,
                                            "end": 735,
                                            "fullWidth": 39,
                                            "width": 27,
                                            "left": {
                                                "kind": "IdentifierName",
                                                "fullStart": 696,
                                                "fullEnd": 715,
                                                "start": 708,
                                                "end": 714,
                                                "fullWidth": 19,
                                                "width": 6,
                                                "text": "result",
                                                "value": "result",
                                                "valueText": "result",
                                                "hasLeadingTrivia": true,
                                                "hasTrailingTrivia": true,
                                                "leadingTrivia": [
                                                    {
                                                        "kind": "WhitespaceTrivia",
                                                        "text": "            "
                                                    }
                                                ],
                                                "trailingTrivia": [
                                                    {
                                                        "kind": "WhitespaceTrivia",
                                                        "text": " "
                                                    }
                                                ]
                                            },
                                            "operatorToken": {
                                                "kind": "EqualsToken",
                                                "fullStart": 715,
                                                "fullEnd": 717,
                                                "start": 715,
                                                "end": 716,
                                                "fullWidth": 2,
                                                "width": 1,
                                                "text": "=",
                                                "value": "=",
                                                "valueText": "=",
                                                "hasTrailingTrivia": true,
                                                "trailingTrivia": [
                                                    {
                                                        "kind": "WhitespaceTrivia",
                                                        "text": " "
                                                    }
                                                ]
                                            },
                                            "right": {
                                                "kind": "ParenthesizedExpression",
                                                "fullStart": 717,
                                                "fullEnd": 735,
                                                "start": 717,
                                                "end": 735,
                                                "fullWidth": 18,
                                                "width": 18,
                                                "openParenToken": {
                                                    "kind": "OpenParenToken",
                                                    "fullStart": 717,
                                                    "fullEnd": 718,
                                                    "start": 717,
                                                    "end": 718,
                                                    "fullWidth": 1,
                                                    "width": 1,
                                                    "text": "(",
                                                    "value": "(",
                                                    "valueText": "("
                                                },
                                                "expression": {
                                                    "kind": "EqualsExpression",
                                                    "fullStart": 718,
                                                    "fullEnd": 734,
                                                    "start": 718,
                                                    "end": 734,
                                                    "fullWidth": 16,
                                                    "width": 16,
                                                    "left": {
                                                        "kind": "MemberAccessExpression",
                                                        "fullStart": 718,
                                                        "fullEnd": 729,
                                                        "start": 718,
                                                        "end": 728,
                                                        "fullWidth": 11,
                                                        "width": 10,
                                                        "expression": {
                                                            "kind": "IdentifierName",
                                                            "fullStart": 718,
                                                            "fullEnd": 721,
                                                            "start": 718,
                                                            "end": 721,
                                                            "fullWidth": 3,
                                                            "width": 3,
                                                            "text": "obj",
                                                            "value": "obj",
                                                            "valueText": "obj"
                                                        },
                                                        "dotToken": {
                                                            "kind": "DotToken",
                                                            "fullStart": 721,
                                                            "fullEnd": 722,
                                                            "start": 721,
                                                            "end": 722,
                                                            "fullWidth": 1,
                                                            "width": 1,
                                                            "text": ".",
                                                            "value": ".",
                                                            "valueText": "."
                                                        },
                                                        "name": {
                                                            "kind": "IdentifierName",
                                                            "fullStart": 722,
                                                            "fullEnd": 729,
                                                            "start": 722,
                                                            "end": 728,
                                                            "fullWidth": 7,
                                                            "width": 6,
                                                            "text": "length",
                                                            "value": "length",
                                                            "valueText": "length",
                                                            "hasTrailingTrivia": true,
                                                            "trailingTrivia": [
                                                                {
                                                                    "kind": "WhitespaceTrivia",
                                                                    "text": " "
                                                                }
                                                            ]
                                                        }
                                                    },
                                                    "operatorToken": {
                                                        "kind": "EqualsEqualsEqualsToken",
                                                        "fullStart": 729,
                                                        "fullEnd": 733,
                                                        "start": 729,
                                                        "end": 732,
                                                        "fullWidth": 4,
                                                        "width": 3,
                                                        "text": "===",
                                                        "value": "===",
                                                        "valueText": "===",
                                                        "hasTrailingTrivia": true,
                                                        "trailingTrivia": [
                                                            {
                                                                "kind": "WhitespaceTrivia",
                                                                "text": " "
                                                            }
                                                        ]
                                                    },
                                                    "right": {
                                                        "kind": "NumericLiteral",
                                                        "fullStart": 733,
                                                        "fullEnd": 734,
                                                        "start": 733,
                                                        "end": 734,
                                                        "fullWidth": 1,
                                                        "width": 1,
                                                        "text": "2",
                                                        "value": 2,
                                                        "valueText": "2"
                                                    }
                                                },
                                                "closeParenToken": {
                                                    "kind": "CloseParenToken",
                                                    "fullStart": 734,
                                                    "fullEnd": 735,
                                                    "start": 734,
                                                    "end": 735,
                                                    "fullWidth": 1,
                                                    "width": 1,
                                                    "text": ")",
                                                    "value": ")",
                                                    "valueText": ")"
                                                }
                                            }
                                        },
                                        "semicolonToken": {
                                            "kind": "SemicolonToken",
                                            "fullStart": 735,
                                            "fullEnd": 738,
                                            "start": 735,
                                            "end": 736,
                                            "fullWidth": 3,
                                            "width": 1,
                                            "text": ";",
                                            "value": ";",
                                            "valueText": ";",
                                            "hasTrailingTrivia": true,
                                            "hasTrailingNewLine": true,
                                            "trailingTrivia": [
                                                {
                                                    "kind": "NewLineTrivia",
                                                    "text": "\r\n"
                                                }
                                            ]
                                        }
                                    }
                                ],
                                "closeBraceToken": {
                                    "kind": "CloseBraceToken",
                                    "fullStart": 738,
                                    "fullEnd": 749,
                                    "start": 746,
                                    "end": 747,
                                    "fullWidth": 11,
                                    "width": 1,
                                    "text": "}",
                                    "value": "}",
                                    "valueText": "}",
                                    "hasLeadingTrivia": true,
                                    "hasTrailingTrivia": true,
                                    "hasTrailingNewLine": true,
                                    "leadingTrivia": [
                                        {
                                            "kind": "WhitespaceTrivia",
                                            "text": "        "
                                        }
                                    ],
                                    "trailingTrivia": [
                                        {
                                            "kind": "NewLineTrivia",
                                            "text": "\r\n"
                                        }
                                    ]
                                }
                            }
                        },
                        {
                            "kind": "VariableStatement",
                            "fullStart": 749,
                            "fullEnd": 776,
                            "start": 759,
                            "end": 774,
                            "fullWidth": 27,
                            "width": 15,
                            "modifiers": [],
                            "variableDeclaration": {
                                "kind": "VariableDeclaration",
                                "fullStart": 749,
                                "fullEnd": 773,
                                "start": 759,
                                "end": 773,
                                "fullWidth": 24,
                                "width": 14,
                                "varKeyword": {
                                    "kind": "VarKeyword",
                                    "fullStart": 749,
                                    "fullEnd": 763,
                                    "start": 759,
                                    "end": 762,
                                    "fullWidth": 14,
                                    "width": 3,
                                    "text": "var",
                                    "value": "var",
                                    "valueText": "var",
                                    "hasLeadingTrivia": true,
                                    "hasLeadingNewLine": true,
                                    "hasTrailingTrivia": true,
                                    "leadingTrivia": [
                                        {
                                            "kind": "NewLineTrivia",
                                            "text": "\r\n"
                                        },
                                        {
                                            "kind": "WhitespaceTrivia",
                                            "text": "        "
                                        }
                                    ],
                                    "trailingTrivia": [
                                        {
                                            "kind": "WhitespaceTrivia",
                                            "text": " "
                                        }
                                    ]
                                },
                                "variableDeclarators": [
                                    {
                                        "kind": "VariableDeclarator",
                                        "fullStart": 763,
                                        "fullEnd": 773,
                                        "start": 763,
                                        "end": 773,
                                        "fullWidth": 10,
                                        "width": 10,
                                        "identifier": {
                                            "kind": "IdentifierName",
                                            "fullStart": 763,
                                            "fullEnd": 769,
                                            "start": 763,
                                            "end": 768,
                                            "fullWidth": 6,
                                            "width": 5,
                                            "text": "proto",
                                            "value": "proto",
                                            "valueText": "proto",
                                            "hasTrailingTrivia": true,
                                            "trailingTrivia": [
                                                {
                                                    "kind": "WhitespaceTrivia",
                                                    "text": " "
                                                }
                                            ]
                                        },
                                        "equalsValueClause": {
                                            "kind": "EqualsValueClause",
                                            "fullStart": 769,
                                            "fullEnd": 773,
                                            "start": 769,
                                            "end": 773,
                                            "fullWidth": 4,
                                            "width": 4,
                                            "equalsToken": {
                                                "kind": "EqualsToken",
                                                "fullStart": 769,
                                                "fullEnd": 771,
                                                "start": 769,
                                                "end": 770,
                                                "fullWidth": 2,
                                                "width": 1,
                                                "text": "=",
                                                "value": "=",
                                                "valueText": "=",
                                                "hasTrailingTrivia": true,
                                                "trailingTrivia": [
                                                    {
                                                        "kind": "WhitespaceTrivia",
                                                        "text": " "
                                                    }
                                                ]
                                            },
                                            "value": {
                                                "kind": "ObjectLiteralExpression",
                                                "fullStart": 771,
                                                "fullEnd": 773,
                                                "start": 771,
                                                "end": 773,
                                                "fullWidth": 2,
                                                "width": 2,
                                                "openBraceToken": {
                                                    "kind": "OpenBraceToken",
                                                    "fullStart": 771,
                                                    "fullEnd": 772,
                                                    "start": 771,
                                                    "end": 772,
                                                    "fullWidth": 1,
                                                    "width": 1,
                                                    "text": "{",
                                                    "value": "{",
                                                    "valueText": "{"
                                                },
                                                "propertyAssignments": [],
                                                "closeBraceToken": {
                                                    "kind": "CloseBraceToken",
                                                    "fullStart": 772,
                                                    "fullEnd": 773,
                                                    "start": 772,
                                                    "end": 773,
                                                    "fullWidth": 1,
                                                    "width": 1,
                                                    "text": "}",
                                                    "value": "}",
                                                    "valueText": "}"
                                                }
                                            }
                                        }
                                    }
                                ]
                            },
                            "semicolonToken": {
                                "kind": "SemicolonToken",
                                "fullStart": 773,
                                "fullEnd": 776,
                                "start": 773,
                                "end": 774,
                                "fullWidth": 3,
                                "width": 1,
                                "text": ";",
                                "value": ";",
                                "valueText": ";",
                                "hasTrailingTrivia": true,
                                "hasTrailingNewLine": true,
                                "trailingTrivia": [
                                    {
                                        "kind": "NewLineTrivia",
                                        "text": "\r\n"
                                    }
                                ]
                            }
                        },
                        {
                            "kind": "ExpressionStatement",
                            "fullStart": 776,
                            "fullEnd": 948,
                            "start": 786,
                            "end": 946,
                            "fullWidth": 172,
                            "width": 160,
                            "isIncrementallyUnusable": true,
                            "expression": {
                                "kind": "InvocationExpression",
                                "fullStart": 776,
                                "fullEnd": 945,
                                "start": 786,
                                "end": 945,
                                "fullWidth": 169,
                                "width": 159,
                                "isIncrementallyUnusable": true,
                                "expression": {
                                    "kind": "MemberAccessExpression",
                                    "fullStart": 776,
                                    "fullEnd": 807,
                                    "start": 786,
                                    "end": 807,
                                    "fullWidth": 31,
                                    "width": 21,
                                    "expression": {
                                        "kind": "IdentifierName",
                                        "fullStart": 776,
                                        "fullEnd": 792,
                                        "start": 786,
                                        "end": 792,
                                        "fullWidth": 16,
                                        "width": 6,
                                        "text": "Object",
                                        "value": "Object",
                                        "valueText": "Object",
                                        "hasLeadingTrivia": true,
                                        "hasLeadingNewLine": true,
                                        "leadingTrivia": [
                                            {
                                                "kind": "NewLineTrivia",
                                                "text": "\r\n"
                                            },
                                            {
                                                "kind": "WhitespaceTrivia",
                                                "text": "        "
                                            }
                                        ]
                                    },
                                    "dotToken": {
                                        "kind": "DotToken",
                                        "fullStart": 792,
                                        "fullEnd": 793,
                                        "start": 792,
                                        "end": 793,
                                        "fullWidth": 1,
                                        "width": 1,
                                        "text": ".",
                                        "value": ".",
                                        "valueText": "."
                                    },
                                    "name": {
                                        "kind": "IdentifierName",
                                        "fullStart": 793,
                                        "fullEnd": 807,
                                        "start": 793,
                                        "end": 807,
                                        "fullWidth": 14,
                                        "width": 14,
                                        "text": "defineProperty",
                                        "value": "defineProperty",
                                        "valueText": "defineProperty"
                                    }
                                },
                                "argumentList": {
                                    "kind": "ArgumentList",
                                    "fullStart": 807,
                                    "fullEnd": 945,
                                    "start": 807,
                                    "end": 945,
                                    "fullWidth": 138,
                                    "width": 138,
                                    "isIncrementallyUnusable": true,
                                    "openParenToken": {
                                        "kind": "OpenParenToken",
                                        "fullStart": 807,
                                        "fullEnd": 808,
                                        "start": 807,
                                        "end": 808,
                                        "fullWidth": 1,
                                        "width": 1,
                                        "text": "(",
                                        "value": "(",
                                        "valueText": "("
                                    },
                                    "arguments": [
                                        {
                                            "kind": "IdentifierName",
                                            "fullStart": 808,
                                            "fullEnd": 813,
                                            "start": 808,
                                            "end": 813,
                                            "fullWidth": 5,
                                            "width": 5,
                                            "text": "proto",
                                            "value": "proto",
                                            "valueText": "proto"
                                        },
                                        {
                                            "kind": "CommaToken",
                                            "fullStart": 813,
                                            "fullEnd": 815,
                                            "start": 813,
                                            "end": 814,
                                            "fullWidth": 2,
                                            "width": 1,
                                            "text": ",",
                                            "value": ",",
                                            "valueText": ",",
                                            "hasTrailingTrivia": true,
                                            "trailingTrivia": [
                                                {
                                                    "kind": "WhitespaceTrivia",
                                                    "text": " "
                                                }
                                            ]
                                        },
                                        {
                                            "kind": "StringLiteral",
                                            "fullStart": 815,
                                            "fullEnd": 823,
                                            "start": 815,
                                            "end": 823,
                                            "fullWidth": 8,
                                            "width": 8,
                                            "text": "\"length\"",
                                            "value": "length",
                                            "valueText": "length"
                                        },
                                        {
                                            "kind": "CommaToken",
                                            "fullStart": 823,
                                            "fullEnd": 825,
                                            "start": 823,
                                            "end": 824,
                                            "fullWidth": 2,
                                            "width": 1,
                                            "text": ",",
                                            "value": ",",
                                            "valueText": ",",
                                            "hasTrailingTrivia": true,
                                            "trailingTrivia": [
                                                {
                                                    "kind": "WhitespaceTrivia",
                                                    "text": " "
                                                }
                                            ]
                                        },
                                        {
                                            "kind": "ObjectLiteralExpression",
                                            "fullStart": 825,
                                            "fullEnd": 944,
                                            "start": 825,
                                            "end": 944,
                                            "fullWidth": 119,
                                            "width": 119,
                                            "isIncrementallyUnusable": true,
                                            "openBraceToken": {
                                                "kind": "OpenBraceToken",
                                                "fullStart": 825,
                                                "fullEnd": 828,
                                                "start": 825,
                                                "end": 826,
                                                "fullWidth": 3,
                                                "width": 1,
                                                "text": "{",
                                                "value": "{",
                                                "valueText": "{",
                                                "hasTrailingTrivia": true,
                                                "hasTrailingNewLine": true,
                                                "trailingTrivia": [
                                                    {
                                                        "kind": "NewLineTrivia",
                                                        "text": "\r\n"
                                                    }
                                                ]
                                            },
                                            "propertyAssignments": [
                                                {
                                                    "kind": "SimplePropertyAssignment",
                                                    "fullStart": 828,
                                                    "fullEnd": 900,
                                                    "start": 840,
                                                    "end": 900,
                                                    "fullWidth": 72,
                                                    "width": 60,
                                                    "isIncrementallyUnusable": true,
                                                    "propertyName": {
                                                        "kind": "IdentifierName",
                                                        "fullStart": 828,
                                                        "fullEnd": 843,
                                                        "start": 840,
                                                        "end": 843,
                                                        "fullWidth": 15,
                                                        "width": 3,
                                                        "text": "get",
                                                        "value": "get",
                                                        "valueText": "get",
                                                        "hasLeadingTrivia": true,
                                                        "leadingTrivia": [
                                                            {
                                                                "kind": "WhitespaceTrivia",
                                                                "text": "            "
                                                            }
                                                        ]
                                                    },
                                                    "colonToken": {
                                                        "kind": "ColonToken",
                                                        "fullStart": 843,
                                                        "fullEnd": 845,
                                                        "start": 843,
                                                        "end": 844,
                                                        "fullWidth": 2,
                                                        "width": 1,
                                                        "text": ":",
                                                        "value": ":",
                                                        "valueText": ":",
                                                        "hasTrailingTrivia": true,
                                                        "trailingTrivia": [
                                                            {
                                                                "kind": "WhitespaceTrivia",
                                                                "text": " "
                                                            }
                                                        ]
                                                    },
                                                    "expression": {
                                                        "kind": "FunctionExpression",
                                                        "fullStart": 845,
                                                        "fullEnd": 900,
                                                        "start": 845,
                                                        "end": 900,
                                                        "fullWidth": 55,
                                                        "width": 55,
                                                        "functionKeyword": {
                                                            "kind": "FunctionKeyword",
                                                            "fullStart": 845,
                                                            "fullEnd": 854,
                                                            "start": 845,
                                                            "end": 853,
                                                            "fullWidth": 9,
                                                            "width": 8,
                                                            "text": "function",
                                                            "value": "function",
                                                            "valueText": "function",
                                                            "hasTrailingTrivia": true,
                                                            "trailingTrivia": [
                                                                {
                                                                    "kind": "WhitespaceTrivia",
                                                                    "text": " "
                                                                }
                                                            ]
                                                        },
                                                        "callSignature": {
                                                            "kind": "CallSignature",
                                                            "fullStart": 854,
                                                            "fullEnd": 857,
                                                            "start": 854,
                                                            "end": 856,
                                                            "fullWidth": 3,
                                                            "width": 2,
                                                            "parameterList": {
                                                                "kind": "ParameterList",
                                                                "fullStart": 854,
                                                                "fullEnd": 857,
                                                                "start": 854,
                                                                "end": 856,
                                                                "fullWidth": 3,
                                                                "width": 2,
                                                                "openParenToken": {
                                                                    "kind": "OpenParenToken",
                                                                    "fullStart": 854,
                                                                    "fullEnd": 855,
                                                                    "start": 854,
                                                                    "end": 855,
                                                                    "fullWidth": 1,
                                                                    "width": 1,
                                                                    "text": "(",
                                                                    "value": "(",
                                                                    "valueText": "("
                                                                },
                                                                "parameters": [],
                                                                "closeParenToken": {
                                                                    "kind": "CloseParenToken",
                                                                    "fullStart": 855,
                                                                    "fullEnd": 857,
                                                                    "start": 855,
                                                                    "end": 856,
                                                                    "fullWidth": 2,
                                                                    "width": 1,
                                                                    "text": ")",
                                                                    "value": ")",
                                                                    "valueText": ")",
                                                                    "hasTrailingTrivia": true,
                                                                    "trailingTrivia": [
                                                                        {
                                                                            "kind": "WhitespaceTrivia",
                                                                            "text": " "
                                                                        }
                                                                    ]
                                                                }
                                                            }
                                                        },
                                                        "block": {
                                                            "kind": "Block",
                                                            "fullStart": 857,
                                                            "fullEnd": 900,
                                                            "start": 857,
                                                            "end": 900,
                                                            "fullWidth": 43,
                                                            "width": 43,
                                                            "openBraceToken": {
                                                                "kind": "OpenBraceToken",
                                                                "fullStart": 857,
                                                                "fullEnd": 860,
                                                                "start": 857,
                                                                "end": 858,
                                                                "fullWidth": 3,
                                                                "width": 1,
                                                                "text": "{",
                                                                "value": "{",
                                                                "valueText": "{",
                                                                "hasTrailingTrivia": true,
                                                                "hasTrailingNewLine": true,
                                                                "trailingTrivia": [
                                                                    {
                                                                        "kind": "NewLineTrivia",
                                                                        "text": "\r\n"
                                                                    }
                                                                ]
                                                            },
                                                            "statements": [
                                                                {
                                                                    "kind": "ReturnStatement",
                                                                    "fullStart": 860,
                                                                    "fullEnd": 887,
                                                                    "start": 876,
                                                                    "end": 885,
                                                                    "fullWidth": 27,
                                                                    "width": 9,
                                                                    "returnKeyword": {
                                                                        "kind": "ReturnKeyword",
                                                                        "fullStart": 860,
                                                                        "fullEnd": 883,
                                                                        "start": 876,
                                                                        "end": 882,
                                                                        "fullWidth": 23,
                                                                        "width": 6,
                                                                        "text": "return",
                                                                        "value": "return",
                                                                        "valueText": "return",
                                                                        "hasLeadingTrivia": true,
                                                                        "hasTrailingTrivia": true,
                                                                        "leadingTrivia": [
                                                                            {
                                                                                "kind": "WhitespaceTrivia",
                                                                                "text": "                "
                                                                            }
                                                                        ],
                                                                        "trailingTrivia": [
                                                                            {
                                                                                "kind": "WhitespaceTrivia",
                                                                                "text": " "
                                                                            }
                                                                        ]
                                                                    },
                                                                    "expression": {
                                                                        "kind": "NumericLiteral",
                                                                        "fullStart": 883,
                                                                        "fullEnd": 884,
                                                                        "start": 883,
                                                                        "end": 884,
                                                                        "fullWidth": 1,
                                                                        "width": 1,
                                                                        "text": "3",
                                                                        "value": 3,
                                                                        "valueText": "3"
                                                                    },
                                                                    "semicolonToken": {
                                                                        "kind": "SemicolonToken",
                                                                        "fullStart": 884,
                                                                        "fullEnd": 887,
                                                                        "start": 884,
                                                                        "end": 885,
                                                                        "fullWidth": 3,
                                                                        "width": 1,
                                                                        "text": ";",
                                                                        "value": ";",
                                                                        "valueText": ";",
                                                                        "hasTrailingTrivia": true,
                                                                        "hasTrailingNewLine": true,
                                                                        "trailingTrivia": [
                                                                            {
                                                                                "kind": "NewLineTrivia",
                                                                                "text": "\r\n"
                                                                            }
                                                                        ]
                                                                    }
                                                                }
                                                            ],
                                                            "closeBraceToken": {
                                                                "kind": "CloseBraceToken",
                                                                "fullStart": 887,
                                                                "fullEnd": 900,
                                                                "start": 899,
                                                                "end": 900,
                                                                "fullWidth": 13,
                                                                "width": 1,
                                                                "text": "}",
                                                                "value": "}",
                                                                "valueText": "}",
                                                                "hasLeadingTrivia": true,
                                                                "leadingTrivia": [
                                                                    {
                                                                        "kind": "WhitespaceTrivia",
                                                                        "text": "            "
                                                                    }
                                                                ]
                                                            }
                                                        }
                                                    }
                                                },
                                                {
                                                    "kind": "CommaToken",
                                                    "fullStart": 900,
                                                    "fullEnd": 903,
                                                    "start": 900,
                                                    "end": 901,
                                                    "fullWidth": 3,
                                                    "width": 1,
                                                    "text": ",",
                                                    "value": ",",
                                                    "valueText": ",",
                                                    "hasTrailingTrivia": true,
                                                    "hasTrailingNewLine": true,
                                                    "trailingTrivia": [
                                                        {
                                                            "kind": "NewLineTrivia",
                                                            "text": "\r\n"
                                                        }
                                                    ]
                                                },
                                                {
                                                    "kind": "SimplePropertyAssignment",
                                                    "fullStart": 903,
                                                    "fullEnd": 935,
                                                    "start": 915,
                                                    "end": 933,
                                                    "fullWidth": 32,
                                                    "width": 18,
                                                    "propertyName": {
                                                        "kind": "IdentifierName",
                                                        "fullStart": 903,
                                                        "fullEnd": 927,
                                                        "start": 915,
                                                        "end": 927,
                                                        "fullWidth": 24,
                                                        "width": 12,
                                                        "text": "configurable",
                                                        "value": "configurable",
                                                        "valueText": "configurable",
                                                        "hasLeadingTrivia": true,
                                                        "leadingTrivia": [
                                                            {
                                                                "kind": "WhitespaceTrivia",
                                                                "text": "            "
                                                            }
                                                        ]
                                                    },
                                                    "colonToken": {
                                                        "kind": "ColonToken",
                                                        "fullStart": 927,
                                                        "fullEnd": 929,
                                                        "start": 927,
                                                        "end": 928,
                                                        "fullWidth": 2,
                                                        "width": 1,
                                                        "text": ":",
                                                        "value": ":",
                                                        "valueText": ":",
                                                        "hasTrailingTrivia": true,
                                                        "trailingTrivia": [
                                                            {
                                                                "kind": "WhitespaceTrivia",
                                                                "text": " "
                                                            }
                                                        ]
                                                    },
                                                    "expression": {
                                                        "kind": "TrueKeyword",
                                                        "fullStart": 929,
                                                        "fullEnd": 935,
                                                        "start": 929,
                                                        "end": 933,
                                                        "fullWidth": 6,
                                                        "width": 4,
                                                        "text": "true",
                                                        "value": true,
                                                        "valueText": "true",
                                                        "hasTrailingTrivia": true,
                                                        "hasTrailingNewLine": true,
                                                        "trailingTrivia": [
                                                            {
                                                                "kind": "NewLineTrivia",
                                                                "text": "\r\n"
                                                            }
                                                        ]
                                                    }
                                                }
                                            ],
                                            "closeBraceToken": {
                                                "kind": "CloseBraceToken",
                                                "fullStart": 935,
                                                "fullEnd": 944,
                                                "start": 943,
                                                "end": 944,
                                                "fullWidth": 9,
                                                "width": 1,
                                                "text": "}",
                                                "value": "}",
                                                "valueText": "}",
                                                "hasLeadingTrivia": true,
                                                "leadingTrivia": [
                                                    {
                                                        "kind": "WhitespaceTrivia",
                                                        "text": "        "
                                                    }
                                                ]
                                            }
                                        }
                                    ],
                                    "closeParenToken": {
                                        "kind": "CloseParenToken",
                                        "fullStart": 944,
                                        "fullEnd": 945,
                                        "start": 944,
                                        "end": 945,
                                        "fullWidth": 1,
                                        "width": 1,
                                        "text": ")",
                                        "value": ")",
                                        "valueText": ")"
                                    }
                                }
                            },
                            "semicolonToken": {
                                "kind": "SemicolonToken",
                                "fullStart": 945,
                                "fullEnd": 948,
                                "start": 945,
                                "end": 946,
                                "fullWidth": 3,
                                "width": 1,
                                "text": ";",
                                "value": ";",
                                "valueText": ";",
                                "hasTrailingTrivia": true,
                                "hasTrailingNewLine": true,
                                "trailingTrivia": [
                                    {
                                        "kind": "NewLineTrivia",
                                        "text": "\r\n"
                                    }
                                ]
                            }
                        },
                        {
                            "kind": "VariableStatement",
                            "fullStart": 948,
                            "fullEnd": 986,
                            "start": 958,
                            "end": 984,
                            "fullWidth": 38,
                            "width": 26,
                            "modifiers": [],
                            "variableDeclaration": {
                                "kind": "VariableDeclaration",
                                "fullStart": 948,
                                "fullEnd": 983,
                                "start": 958,
                                "end": 983,
                                "fullWidth": 35,
                                "width": 25,
                                "varKeyword": {
                                    "kind": "VarKeyword",
                                    "fullStart": 948,
                                    "fullEnd": 962,
                                    "start": 958,
                                    "end": 961,
                                    "fullWidth": 14,
                                    "width": 3,
                                    "text": "var",
                                    "value": "var",
                                    "valueText": "var",
                                    "hasLeadingTrivia": true,
                                    "hasLeadingNewLine": true,
                                    "hasTrailingTrivia": true,
                                    "leadingTrivia": [
                                        {
                                            "kind": "NewLineTrivia",
                                            "text": "\r\n"
                                        },
                                        {
                                            "kind": "WhitespaceTrivia",
                                            "text": "        "
                                        }
                                    ],
                                    "trailingTrivia": [
                                        {
                                            "kind": "WhitespaceTrivia",
                                            "text": " "
                                        }
                                    ]
                                },
                                "variableDeclarators": [
                                    {
                                        "kind": "VariableDeclarator",
                                        "fullStart": 962,
                                        "fullEnd": 983,
                                        "start": 962,
                                        "end": 983,
                                        "fullWidth": 21,
                                        "width": 21,
                                        "identifier": {
                                            "kind": "IdentifierName",
                                            "fullStart": 962,
                                            "fullEnd": 966,
                                            "start": 962,
                                            "end": 965,
                                            "fullWidth": 4,
                                            "width": 3,
                                            "text": "Con",
                                            "value": "Con",
                                            "valueText": "Con",
                                            "hasTrailingTrivia": true,
                                            "trailingTrivia": [
                                                {
                                                    "kind": "WhitespaceTrivia",
                                                    "text": " "
                                                }
                                            ]
                                        },
                                        "equalsValueClause": {
                                            "kind": "EqualsValueClause",
                                            "fullStart": 966,
                                            "fullEnd": 983,
                                            "start": 966,
                                            "end": 983,
                                            "fullWidth": 17,
                                            "width": 17,
                                            "equalsToken": {
                                                "kind": "EqualsToken",
                                                "fullStart": 966,
                                                "fullEnd": 968,
                                                "start": 966,
                                                "end": 967,
                                                "fullWidth": 2,
                                                "width": 1,
                                                "text": "=",
                                                "value": "=",
                                                "valueText": "=",
                                                "hasTrailingTrivia": true,
                                                "trailingTrivia": [
                                                    {
                                                        "kind": "WhitespaceTrivia",
                                                        "text": " "
                                                    }
                                                ]
                                            },
                                            "value": {
                                                "kind": "FunctionExpression",
                                                "fullStart": 968,
                                                "fullEnd": 983,
                                                "start": 968,
                                                "end": 983,
                                                "fullWidth": 15,
                                                "width": 15,
                                                "functionKeyword": {
                                                    "kind": "FunctionKeyword",
                                                    "fullStart": 968,
                                                    "fullEnd": 977,
                                                    "start": 968,
                                                    "end": 976,
                                                    "fullWidth": 9,
                                                    "width": 8,
                                                    "text": "function",
                                                    "value": "function",
                                                    "valueText": "function",
                                                    "hasTrailingTrivia": true,
                                                    "trailingTrivia": [
                                                        {
                                                            "kind": "WhitespaceTrivia",
                                                            "text": " "
                                                        }
                                                    ]
                                                },
                                                "callSignature": {
                                                    "kind": "CallSignature",
                                                    "fullStart": 977,
                                                    "fullEnd": 980,
                                                    "start": 977,
                                                    "end": 979,
                                                    "fullWidth": 3,
                                                    "width": 2,
                                                    "parameterList": {
                                                        "kind": "ParameterList",
                                                        "fullStart": 977,
                                                        "fullEnd": 980,
                                                        "start": 977,
                                                        "end": 979,
                                                        "fullWidth": 3,
                                                        "width": 2,
                                                        "openParenToken": {
                                                            "kind": "OpenParenToken",
                                                            "fullStart": 977,
                                                            "fullEnd": 978,
                                                            "start": 977,
                                                            "end": 978,
                                                            "fullWidth": 1,
                                                            "width": 1,
                                                            "text": "(",
                                                            "value": "(",
                                                            "valueText": "("
                                                        },
                                                        "parameters": [],
                                                        "closeParenToken": {
                                                            "kind": "CloseParenToken",
                                                            "fullStart": 978,
                                                            "fullEnd": 980,
                                                            "start": 978,
                                                            "end": 979,
                                                            "fullWidth": 2,
                                                            "width": 1,
                                                            "text": ")",
                                                            "value": ")",
                                                            "valueText": ")",
                                                            "hasTrailingTrivia": true,
                                                            "trailingTrivia": [
                                                                {
                                                                    "kind": "WhitespaceTrivia",
                                                                    "text": " "
                                                                }
                                                            ]
                                                        }
                                                    }
                                                },
                                                "block": {
                                                    "kind": "Block",
                                                    "fullStart": 980,
                                                    "fullEnd": 983,
                                                    "start": 980,
                                                    "end": 983,
                                                    "fullWidth": 3,
                                                    "width": 3,
                                                    "openBraceToken": {
                                                        "kind": "OpenBraceToken",
                                                        "fullStart": 980,
                                                        "fullEnd": 982,
                                                        "start": 980,
                                                        "end": 981,
                                                        "fullWidth": 2,
                                                        "width": 1,
                                                        "text": "{",
                                                        "value": "{",
                                                        "valueText": "{",
                                                        "hasTrailingTrivia": true,
                                                        "trailingTrivia": [
                                                            {
                                                                "kind": "WhitespaceTrivia",
                                                                "text": " "
                                                            }
                                                        ]
                                                    },
                                                    "statements": [],
                                                    "closeBraceToken": {
                                                        "kind": "CloseBraceToken",
                                                        "fullStart": 982,
                                                        "fullEnd": 983,
                                                        "start": 982,
                                                        "end": 983,
                                                        "fullWidth": 1,
                                                        "width": 1,
                                                        "text": "}",
                                                        "value": "}",
                                                        "valueText": "}"
                                                    }
                                                }
                                            }
                                        }
                                    }
                                ]
                            },
                            "semicolonToken": {
                                "kind": "SemicolonToken",
                                "fullStart": 983,
                                "fullEnd": 986,
                                "start": 983,
                                "end": 984,
                                "fullWidth": 3,
                                "width": 1,
                                "text": ";",
                                "value": ";",
                                "valueText": ";",
                                "hasTrailingTrivia": true,
                                "hasTrailingNewLine": true,
                                "trailingTrivia": [
                                    {
                                        "kind": "NewLineTrivia",
                                        "text": "\r\n"
                                    }
                                ]
                            }
                        },
                        {
                            "kind": "ExpressionStatement",
                            "fullStart": 986,
                            "fullEnd": 1018,
                            "start": 994,
                            "end": 1016,
                            "fullWidth": 32,
                            "width": 22,
                            "expression": {
                                "kind": "AssignmentExpression",
                                "fullStart": 986,
                                "fullEnd": 1015,
                                "start": 994,
                                "end": 1015,
                                "fullWidth": 29,
                                "width": 21,
                                "left": {
                                    "kind": "MemberAccessExpression",
                                    "fullStart": 986,
                                    "fullEnd": 1008,
                                    "start": 994,
                                    "end": 1007,
                                    "fullWidth": 22,
                                    "width": 13,
                                    "expression": {
                                        "kind": "IdentifierName",
                                        "fullStart": 986,
                                        "fullEnd": 997,
                                        "start": 994,
                                        "end": 997,
                                        "fullWidth": 11,
                                        "width": 3,
                                        "text": "Con",
                                        "value": "Con",
                                        "valueText": "Con",
                                        "hasLeadingTrivia": true,
                                        "leadingTrivia": [
                                            {
                                                "kind": "WhitespaceTrivia",
                                                "text": "        "
                                            }
                                        ]
                                    },
                                    "dotToken": {
                                        "kind": "DotToken",
                                        "fullStart": 997,
                                        "fullEnd": 998,
                                        "start": 997,
                                        "end": 998,
                                        "fullWidth": 1,
                                        "width": 1,
                                        "text": ".",
                                        "value": ".",
                                        "valueText": "."
                                    },
                                    "name": {
                                        "kind": "IdentifierName",
                                        "fullStart": 998,
                                        "fullEnd": 1008,
                                        "start": 998,
                                        "end": 1007,
                                        "fullWidth": 10,
                                        "width": 9,
                                        "text": "prototype",
                                        "value": "prototype",
                                        "valueText": "prototype",
                                        "hasTrailingTrivia": true,
                                        "trailingTrivia": [
                                            {
                                                "kind": "WhitespaceTrivia",
                                                "text": " "
                                            }
                                        ]
                                    }
                                },
                                "operatorToken": {
                                    "kind": "EqualsToken",
                                    "fullStart": 1008,
                                    "fullEnd": 1010,
                                    "start": 1008,
                                    "end": 1009,
                                    "fullWidth": 2,
                                    "width": 1,
                                    "text": "=",
                                    "value": "=",
                                    "valueText": "=",
                                    "hasTrailingTrivia": true,
                                    "trailingTrivia": [
                                        {
                                            "kind": "WhitespaceTrivia",
                                            "text": " "
                                        }
                                    ]
                                },
                                "right": {
                                    "kind": "IdentifierName",
                                    "fullStart": 1010,
                                    "fullEnd": 1015,
                                    "start": 1010,
                                    "end": 1015,
                                    "fullWidth": 5,
                                    "width": 5,
                                    "text": "proto",
                                    "value": "proto",
                                    "valueText": "proto"
                                }
                            },
                            "semicolonToken": {
                                "kind": "SemicolonToken",
                                "fullStart": 1015,
                                "fullEnd": 1018,
                                "start": 1015,
                                "end": 1016,
                                "fullWidth": 3,
                                "width": 1,
                                "text": ";",
                                "value": ";",
                                "valueText": ";",
                                "hasTrailingTrivia": true,
                                "hasTrailingNewLine": true,
                                "trailingTrivia": [
                                    {
                                        "kind": "NewLineTrivia",
                                        "text": "\r\n"
                                    }
                                ]
                            }
                        },
                        {
                            "kind": "VariableStatement",
                            "fullStart": 1018,
                            "fullEnd": 1052,
                            "start": 1028,
                            "end": 1050,
                            "fullWidth": 34,
                            "width": 22,
                            "modifiers": [],
                            "variableDeclaration": {
                                "kind": "VariableDeclaration",
                                "fullStart": 1018,
                                "fullEnd": 1049,
                                "start": 1028,
                                "end": 1049,
                                "fullWidth": 31,
                                "width": 21,
                                "varKeyword": {
                                    "kind": "VarKeyword",
                                    "fullStart": 1018,
                                    "fullEnd": 1032,
                                    "start": 1028,
                                    "end": 1031,
                                    "fullWidth": 14,
                                    "width": 3,
                                    "text": "var",
                                    "value": "var",
                                    "valueText": "var",
                                    "hasLeadingTrivia": true,
                                    "hasLeadingNewLine": true,
                                    "hasTrailingTrivia": true,
                                    "leadingTrivia": [
                                        {
                                            "kind": "NewLineTrivia",
                                            "text": "\r\n"
                                        },
                                        {
                                            "kind": "WhitespaceTrivia",
                                            "text": "        "
                                        }
                                    ],
                                    "trailingTrivia": [
                                        {
                                            "kind": "WhitespaceTrivia",
                                            "text": " "
                                        }
                                    ]
                                },
                                "variableDeclarators": [
                                    {
                                        "kind": "VariableDeclarator",
                                        "fullStart": 1032,
                                        "fullEnd": 1049,
                                        "start": 1032,
                                        "end": 1049,
                                        "fullWidth": 17,
                                        "width": 17,
                                        "identifier": {
                                            "kind": "IdentifierName",
                                            "fullStart": 1032,
                                            "fullEnd": 1038,
                                            "start": 1032,
                                            "end": 1037,
                                            "fullWidth": 6,
                                            "width": 5,
                                            "text": "child",
                                            "value": "child",
                                            "valueText": "child",
                                            "hasTrailingTrivia": true,
                                            "trailingTrivia": [
                                                {
                                                    "kind": "WhitespaceTrivia",
                                                    "text": " "
                                                }
                                            ]
                                        },
                                        "equalsValueClause": {
                                            "kind": "EqualsValueClause",
                                            "fullStart": 1038,
                                            "fullEnd": 1049,
                                            "start": 1038,
                                            "end": 1049,
                                            "fullWidth": 11,
                                            "width": 11,
                                            "equalsToken": {
                                                "kind": "EqualsToken",
                                                "fullStart": 1038,
                                                "fullEnd": 1040,
                                                "start": 1038,
                                                "end": 1039,
                                                "fullWidth": 2,
                                                "width": 1,
                                                "text": "=",
                                                "value": "=",
                                                "valueText": "=",
                                                "hasTrailingTrivia": true,
                                                "trailingTrivia": [
                                                    {
                                                        "kind": "WhitespaceTrivia",
                                                        "text": " "
                                                    }
                                                ]
                                            },
                                            "value": {
                                                "kind": "ObjectCreationExpression",
                                                "fullStart": 1040,
                                                "fullEnd": 1049,
                                                "start": 1040,
                                                "end": 1049,
                                                "fullWidth": 9,
                                                "width": 9,
                                                "newKeyword": {
                                                    "kind": "NewKeyword",
                                                    "fullStart": 1040,
                                                    "fullEnd": 1044,
                                                    "start": 1040,
                                                    "end": 1043,
                                                    "fullWidth": 4,
                                                    "width": 3,
                                                    "text": "new",
                                                    "value": "new",
                                                    "valueText": "new",
                                                    "hasTrailingTrivia": true,
                                                    "trailingTrivia": [
                                                        {
                                                            "kind": "WhitespaceTrivia",
                                                            "text": " "
                                                        }
                                                    ]
                                                },
                                                "expression": {
                                                    "kind": "IdentifierName",
                                                    "fullStart": 1044,
                                                    "fullEnd": 1047,
                                                    "start": 1044,
                                                    "end": 1047,
                                                    "fullWidth": 3,
                                                    "width": 3,
                                                    "text": "Con",
                                                    "value": "Con",
                                                    "valueText": "Con"
                                                },
                                                "argumentList": {
                                                    "kind": "ArgumentList",
                                                    "fullStart": 1047,
                                                    "fullEnd": 1049,
                                                    "start": 1047,
                                                    "end": 1049,
                                                    "fullWidth": 2,
                                                    "width": 2,
                                                    "openParenToken": {
                                                        "kind": "OpenParenToken",
                                                        "fullStart": 1047,
                                                        "fullEnd": 1048,
                                                        "start": 1047,
                                                        "end": 1048,
                                                        "fullWidth": 1,
                                                        "width": 1,
                                                        "text": "(",
                                                        "value": "(",
                                                        "valueText": "("
                                                    },
                                                    "arguments": [],
                                                    "closeParenToken": {
                                                        "kind": "CloseParenToken",
                                                        "fullStart": 1048,
                                                        "fullEnd": 1049,
                                                        "start": 1048,
                                                        "end": 1049,
                                                        "fullWidth": 1,
                                                        "width": 1,
                                                        "text": ")",
                                                        "value": ")",
                                                        "valueText": ")"
                                                    }
                                                }
                                            }
                                        }
                                    }
                                ]
                            },
                            "semicolonToken": {
                                "kind": "SemicolonToken",
                                "fullStart": 1049,
                                "fullEnd": 1052,
                                "start": 1049,
                                "end": 1050,
                                "fullWidth": 3,
                                "width": 1,
                                "text": ";",
                                "value": ";",
                                "valueText": ";",
                                "hasTrailingTrivia": true,
                                "hasTrailingNewLine": true,
                                "trailingTrivia": [
                                    {
                                        "kind": "NewLineTrivia",
                                        "text": "\r\n"
                                    }
                                ]
                            }
                        },
                        {
                            "kind": "ExpressionStatement",
                            "fullStart": 1052,
                            "fullEnd": 1170,
                            "start": 1060,
                            "end": 1168,
                            "fullWidth": 118,
                            "width": 108,
                            "expression": {
                                "kind": "InvocationExpression",
                                "fullStart": 1052,
                                "fullEnd": 1167,
                                "start": 1060,
                                "end": 1167,
                                "fullWidth": 115,
                                "width": 107,
                                "expression": {
                                    "kind": "MemberAccessExpression",
                                    "fullStart": 1052,
                                    "fullEnd": 1081,
                                    "start": 1060,
                                    "end": 1081,
                                    "fullWidth": 29,
                                    "width": 21,
                                    "expression": {
                                        "kind": "IdentifierName",
                                        "fullStart": 1052,
                                        "fullEnd": 1066,
                                        "start": 1060,
                                        "end": 1066,
                                        "fullWidth": 14,
                                        "width": 6,
                                        "text": "Object",
                                        "value": "Object",
                                        "valueText": "Object",
                                        "hasLeadingTrivia": true,
                                        "leadingTrivia": [
                                            {
                                                "kind": "WhitespaceTrivia",
                                                "text": "        "
                                            }
                                        ]
                                    },
                                    "dotToken": {
                                        "kind": "DotToken",
                                        "fullStart": 1066,
                                        "fullEnd": 1067,
                                        "start": 1066,
                                        "end": 1067,
                                        "fullWidth": 1,
                                        "width": 1,
                                        "text": ".",
                                        "value": ".",
                                        "valueText": "."
                                    },
                                    "name": {
                                        "kind": "IdentifierName",
                                        "fullStart": 1067,
                                        "fullEnd": 1081,
                                        "start": 1067,
                                        "end": 1081,
                                        "fullWidth": 14,
                                        "width": 14,
                                        "text": "defineProperty",
                                        "value": "defineProperty",
                                        "valueText": "defineProperty"
                                    }
                                },
                                "argumentList": {
                                    "kind": "ArgumentList",
                                    "fullStart": 1081,
                                    "fullEnd": 1167,
                                    "start": 1081,
                                    "end": 1167,
                                    "fullWidth": 86,
                                    "width": 86,
                                    "openParenToken": {
                                        "kind": "OpenParenToken",
                                        "fullStart": 1081,
                                        "fullEnd": 1082,
                                        "start": 1081,
                                        "end": 1082,
                                        "fullWidth": 1,
                                        "width": 1,
                                        "text": "(",
                                        "value": "(",
                                        "valueText": "("
                                    },
                                    "arguments": [
                                        {
                                            "kind": "IdentifierName",
                                            "fullStart": 1082,
                                            "fullEnd": 1087,
                                            "start": 1082,
                                            "end": 1087,
                                            "fullWidth": 5,
                                            "width": 5,
                                            "text": "child",
                                            "value": "child",
                                            "valueText": "child"
                                        },
                                        {
                                            "kind": "CommaToken",
                                            "fullStart": 1087,
                                            "fullEnd": 1089,
                                            "start": 1087,
                                            "end": 1088,
                                            "fullWidth": 2,
                                            "width": 1,
                                            "text": ",",
                                            "value": ",",
                                            "valueText": ",",
                                            "hasTrailingTrivia": true,
                                            "trailingTrivia": [
                                                {
                                                    "kind": "WhitespaceTrivia",
                                                    "text": " "
                                                }
                                            ]
                                        },
                                        {
                                            "kind": "StringLiteral",
                                            "fullStart": 1089,
                                            "fullEnd": 1097,
                                            "start": 1089,
                                            "end": 1097,
                                            "fullWidth": 8,
                                            "width": 8,
                                            "text": "\"length\"",
                                            "value": "length",
                                            "valueText": "length"
                                        },
                                        {
                                            "kind": "CommaToken",
                                            "fullStart": 1097,
                                            "fullEnd": 1099,
                                            "start": 1097,
                                            "end": 1098,
                                            "fullWidth": 2,
                                            "width": 1,
                                            "text": ",",
                                            "value": ",",
                                            "valueText": ",",
                                            "hasTrailingTrivia": true,
                                            "trailingTrivia": [
                                                {
                                                    "kind": "WhitespaceTrivia",
                                                    "text": " "
                                                }
                                            ]
                                        },
                                        {
                                            "kind": "ObjectLiteralExpression",
                                            "fullStart": 1099,
                                            "fullEnd": 1166,
                                            "start": 1099,
                                            "end": 1166,
                                            "fullWidth": 67,
                                            "width": 67,
                                            "openBraceToken": {
                                                "kind": "OpenBraceToken",
                                                "fullStart": 1099,
                                                "fullEnd": 1102,
                                                "start": 1099,
                                                "end": 1100,
                                                "fullWidth": 3,
                                                "width": 1,
                                                "text": "{",
                                                "value": "{",
                                                "valueText": "{",
                                                "hasTrailingTrivia": true,
                                                "hasTrailingNewLine": true,
                                                "trailingTrivia": [
                                                    {
                                                        "kind": "NewLineTrivia",
                                                        "text": "\r\n"
                                                    }
                                                ]
                                            },
                                            "propertyAssignments": [
                                                {
                                                    "kind": "SimplePropertyAssignment",
                                                    "fullStart": 1102,
                                                    "fullEnd": 1122,
                                                    "start": 1114,
                                                    "end": 1122,
                                                    "fullWidth": 20,
                                                    "width": 8,
                                                    "propertyName": {
                                                        "kind": "IdentifierName",
                                                        "fullStart": 1102,
                                                        "fullEnd": 1119,
                                                        "start": 1114,
                                                        "end": 1119,
                                                        "fullWidth": 17,
                                                        "width": 5,
                                                        "text": "value",
                                                        "value": "value",
                                                        "valueText": "value",
                                                        "hasLeadingTrivia": true,
                                                        "leadingTrivia": [
                                                            {
                                                                "kind": "WhitespaceTrivia",
                                                                "text": "            "
                                                            }
                                                        ]
                                                    },
                                                    "colonToken": {
                                                        "kind": "ColonToken",
                                                        "fullStart": 1119,
                                                        "fullEnd": 1121,
                                                        "start": 1119,
                                                        "end": 1120,
                                                        "fullWidth": 2,
                                                        "width": 1,
                                                        "text": ":",
                                                        "value": ":",
                                                        "valueText": ":",
                                                        "hasTrailingTrivia": true,
                                                        "trailingTrivia": [
                                                            {
                                                                "kind": "WhitespaceTrivia",
                                                                "text": " "
                                                            }
                                                        ]
                                                    },
                                                    "expression": {
                                                        "kind": "NumericLiteral",
                                                        "fullStart": 1121,
                                                        "fullEnd": 1122,
                                                        "start": 1121,
                                                        "end": 1122,
                                                        "fullWidth": 1,
                                                        "width": 1,
                                                        "text": "2",
                                                        "value": 2,
                                                        "valueText": "2"
                                                    }
                                                },
                                                {
                                                    "kind": "CommaToken",
                                                    "fullStart": 1122,
                                                    "fullEnd": 1125,
                                                    "start": 1122,
                                                    "end": 1123,
                                                    "fullWidth": 3,
                                                    "width": 1,
                                                    "text": ",",
                                                    "value": ",",
                                                    "valueText": ",",
                                                    "hasTrailingTrivia": true,
                                                    "hasTrailingNewLine": true,
                                                    "trailingTrivia": [
                                                        {
                                                            "kind": "NewLineTrivia",
                                                            "text": "\r\n"
                                                        }
                                                    ]
                                                },
                                                {
                                                    "kind": "SimplePropertyAssignment",
                                                    "fullStart": 1125,
                                                    "fullEnd": 1157,
                                                    "start": 1137,
                                                    "end": 1155,
                                                    "fullWidth": 32,
                                                    "width": 18,
                                                    "propertyName": {
                                                        "kind": "IdentifierName",
                                                        "fullStart": 1125,
                                                        "fullEnd": 1149,
                                                        "start": 1137,
                                                        "end": 1149,
                                                        "fullWidth": 24,
                                                        "width": 12,
                                                        "text": "configurable",
                                                        "value": "configurable",
                                                        "valueText": "configurable",
                                                        "hasLeadingTrivia": true,
                                                        "leadingTrivia": [
                                                            {
                                                                "kind": "WhitespaceTrivia",
                                                                "text": "            "
                                                            }
                                                        ]
                                                    },
                                                    "colonToken": {
                                                        "kind": "ColonToken",
                                                        "fullStart": 1149,
                                                        "fullEnd": 1151,
                                                        "start": 1149,
                                                        "end": 1150,
                                                        "fullWidth": 2,
                                                        "width": 1,
                                                        "text": ":",
                                                        "value": ":",
                                                        "valueText": ":",
                                                        "hasTrailingTrivia": true,
                                                        "trailingTrivia": [
                                                            {
                                                                "kind": "WhitespaceTrivia",
                                                                "text": " "
                                                            }
                                                        ]
                                                    },
                                                    "expression": {
                                                        "kind": "TrueKeyword",
                                                        "fullStart": 1151,
                                                        "fullEnd": 1157,
                                                        "start": 1151,
                                                        "end": 1155,
                                                        "fullWidth": 6,
                                                        "width": 4,
                                                        "text": "true",
                                                        "value": true,
                                                        "valueText": "true",
                                                        "hasTrailingTrivia": true,
                                                        "hasTrailingNewLine": true,
                                                        "trailingTrivia": [
                                                            {
                                                                "kind": "NewLineTrivia",
                                                                "text": "\r\n"
                                                            }
                                                        ]
                                                    }
                                                }
                                            ],
                                            "closeBraceToken": {
                                                "kind": "CloseBraceToken",
                                                "fullStart": 1157,
                                                "fullEnd": 1166,
                                                "start": 1165,
                                                "end": 1166,
                                                "fullWidth": 9,
                                                "width": 1,
                                                "text": "}",
                                                "value": "}",
                                                "valueText": "}",
                                                "hasLeadingTrivia": true,
                                                "leadingTrivia": [
                                                    {
                                                        "kind": "WhitespaceTrivia",
                                                        "text": "        "
                                                    }
                                                ]
                                            }
                                        }
                                    ],
                                    "closeParenToken": {
                                        "kind": "CloseParenToken",
                                        "fullStart": 1166,
                                        "fullEnd": 1167,
                                        "start": 1166,
                                        "end": 1167,
                                        "fullWidth": 1,
                                        "width": 1,
                                        "text": ")",
                                        "value": ")",
                                        "valueText": ")"
                                    }
                                }
                            },
                            "semicolonToken": {
                                "kind": "SemicolonToken",
                                "fullStart": 1167,
                                "fullEnd": 1170,
                                "start": 1167,
                                "end": 1168,
                                "fullWidth": 3,
                                "width": 1,
                                "text": ";",
                                "value": ";",
                                "valueText": ";",
                                "hasTrailingTrivia": true,
                                "hasTrailingNewLine": true,
                                "trailingTrivia": [
                                    {
                                        "kind": "NewLineTrivia",
                                        "text": "\r\n"
                                    }
                                ]
                            }
                        },
                        {
                            "kind": "ExpressionStatement",
                            "fullStart": 1170,
                            "fullEnd": 1194,
                            "start": 1178,
                            "end": 1192,
                            "fullWidth": 24,
                            "width": 14,
                            "expression": {
                                "kind": "AssignmentExpression",
                                "fullStart": 1170,
                                "fullEnd": 1191,
                                "start": 1178,
                                "end": 1191,
                                "fullWidth": 21,
                                "width": 13,
                                "left": {
                                    "kind": "ElementAccessExpression",
                                    "fullStart": 1170,
                                    "fullEnd": 1187,
                                    "start": 1178,
                                    "end": 1186,
                                    "fullWidth": 17,
                                    "width": 8,
                                    "expression": {
                                        "kind": "IdentifierName",
                                        "fullStart": 1170,
                                        "fullEnd": 1183,
                                        "start": 1178,
                                        "end": 1183,
                                        "fullWidth": 13,
                                        "width": 5,
                                        "text": "child",
                                        "value": "child",
                                        "valueText": "child",
                                        "hasLeadingTrivia": true,
                                        "leadingTrivia": [
                                            {
                                                "kind": "WhitespaceTrivia",
                                                "text": "        "
                                            }
                                        ]
                                    },
                                    "openBracketToken": {
                                        "kind": "OpenBracketToken",
                                        "fullStart": 1183,
                                        "fullEnd": 1184,
                                        "start": 1183,
                                        "end": 1184,
                                        "fullWidth": 1,
                                        "width": 1,
                                        "text": "[",
                                        "value": "[",
                                        "valueText": "["
                                    },
                                    "argumentExpression": {
                                        "kind": "NumericLiteral",
                                        "fullStart": 1184,
                                        "fullEnd": 1185,
                                        "start": 1184,
                                        "end": 1185,
                                        "fullWidth": 1,
                                        "width": 1,
                                        "text": "0",
                                        "value": 0,
                                        "valueText": "0"
                                    },
                                    "closeBracketToken": {
                                        "kind": "CloseBracketToken",
                                        "fullStart": 1185,
                                        "fullEnd": 1187,
                                        "start": 1185,
                                        "end": 1186,
                                        "fullWidth": 2,
                                        "width": 1,
                                        "text": "]",
                                        "value": "]",
                                        "valueText": "]",
                                        "hasTrailingTrivia": true,
                                        "trailingTrivia": [
                                            {
                                                "kind": "WhitespaceTrivia",
                                                "text": " "
                                            }
                                        ]
                                    }
                                },
                                "operatorToken": {
                                    "kind": "EqualsToken",
                                    "fullStart": 1187,
                                    "fullEnd": 1189,
                                    "start": 1187,
                                    "end": 1188,
                                    "fullWidth": 2,
                                    "width": 1,
                                    "text": "=",
                                    "value": "=",
                                    "valueText": "=",
                                    "hasTrailingTrivia": true,
                                    "trailingTrivia": [
                                        {
                                            "kind": "WhitespaceTrivia",
                                            "text": " "
                                        }
                                    ]
                                },
                                "right": {
                                    "kind": "NumericLiteral",
                                    "fullStart": 1189,
                                    "fullEnd": 1191,
                                    "start": 1189,
                                    "end": 1191,
                                    "fullWidth": 2,
                                    "width": 2,
                                    "text": "12",
                                    "value": 12,
                                    "valueText": "12"
                                }
                            },
                            "semicolonToken": {
                                "kind": "SemicolonToken",
                                "fullStart": 1191,
                                "fullEnd": 1194,
                                "start": 1191,
                                "end": 1192,
                                "fullWidth": 3,
                                "width": 1,
                                "text": ";",
                                "value": ";",
                                "valueText": ";",
                                "hasTrailingTrivia": true,
                                "hasTrailingNewLine": true,
                                "trailingTrivia": [
                                    {
                                        "kind": "NewLineTrivia",
                                        "text": "\r\n"
                                    }
                                ]
                            }
                        },
                        {
                            "kind": "ExpressionStatement",
                            "fullStart": 1194,
                            "fullEnd": 1218,
                            "start": 1202,
                            "end": 1216,
                            "fullWidth": 24,
                            "width": 14,
                            "expression": {
                                "kind": "AssignmentExpression",
                                "fullStart": 1194,
                                "fullEnd": 1215,
                                "start": 1202,
                                "end": 1215,
                                "fullWidth": 21,
                                "width": 13,
                                "left": {
                                    "kind": "ElementAccessExpression",
                                    "fullStart": 1194,
                                    "fullEnd": 1211,
                                    "start": 1202,
                                    "end": 1210,
                                    "fullWidth": 17,
                                    "width": 8,
                                    "expression": {
                                        "kind": "IdentifierName",
                                        "fullStart": 1194,
                                        "fullEnd": 1207,
                                        "start": 1202,
                                        "end": 1207,
                                        "fullWidth": 13,
                                        "width": 5,
                                        "text": "child",
                                        "value": "child",
                                        "valueText": "child",
                                        "hasLeadingTrivia": true,
                                        "leadingTrivia": [
                                            {
                                                "kind": "WhitespaceTrivia",
                                                "text": "        "
                                            }
                                        ]
                                    },
                                    "openBracketToken": {
                                        "kind": "OpenBracketToken",
                                        "fullStart": 1207,
                                        "fullEnd": 1208,
                                        "start": 1207,
                                        "end": 1208,
                                        "fullWidth": 1,
                                        "width": 1,
                                        "text": "[",
                                        "value": "[",
                                        "valueText": "["
                                    },
                                    "argumentExpression": {
                                        "kind": "NumericLiteral",
                                        "fullStart": 1208,
                                        "fullEnd": 1209,
                                        "start": 1208,
                                        "end": 1209,
                                        "fullWidth": 1,
                                        "width": 1,
                                        "text": "1",
                                        "value": 1,
                                        "valueText": "1"
                                    },
                                    "closeBracketToken": {
                                        "kind": "CloseBracketToken",
                                        "fullStart": 1209,
                                        "fullEnd": 1211,
                                        "start": 1209,
                                        "end": 1210,
                                        "fullWidth": 2,
                                        "width": 1,
                                        "text": "]",
                                        "value": "]",
                                        "valueText": "]",
                                        "hasTrailingTrivia": true,
                                        "trailingTrivia": [
                                            {
                                                "kind": "WhitespaceTrivia",
                                                "text": " "
                                            }
                                        ]
                                    }
                                },
                                "operatorToken": {
                                    "kind": "EqualsToken",
                                    "fullStart": 1211,
                                    "fullEnd": 1213,
                                    "start": 1211,
                                    "end": 1212,
                                    "fullWidth": 2,
                                    "width": 1,
                                    "text": "=",
                                    "value": "=",
                                    "valueText": "=",
                                    "hasTrailingTrivia": true,
                                    "trailingTrivia": [
                                        {
                                            "kind": "WhitespaceTrivia",
                                            "text": " "
                                        }
                                    ]
                                },
                                "right": {
                                    "kind": "NumericLiteral",
                                    "fullStart": 1213,
                                    "fullEnd": 1215,
                                    "start": 1213,
                                    "end": 1215,
                                    "fullWidth": 2,
                                    "width": 2,
                                    "text": "11",
                                    "value": 11,
                                    "valueText": "11"
                                }
                            },
                            "semicolonToken": {
                                "kind": "SemicolonToken",
                                "fullStart": 1215,
                                "fullEnd": 1218,
                                "start": 1215,
                                "end": 1216,
                                "fullWidth": 3,
                                "width": 1,
                                "text": ";",
                                "value": ";",
                                "valueText": ";",
                                "hasTrailingTrivia": true,
                                "hasTrailingNewLine": true,
                                "trailingTrivia": [
                                    {
                                        "kind": "NewLineTrivia",
                                        "text": "\r\n"
                                    }
                                ]
                            }
                        },
                        {
                            "kind": "ExpressionStatement",
                            "fullStart": 1218,
                            "fullEnd": 1241,
                            "start": 1226,
                            "end": 1239,
                            "fullWidth": 23,
                            "width": 13,
                            "expression": {
                                "kind": "AssignmentExpression",
                                "fullStart": 1218,
                                "fullEnd": 1238,
                                "start": 1226,
                                "end": 1238,
                                "fullWidth": 20,
                                "width": 12,
                                "left": {
                                    "kind": "ElementAccessExpression",
                                    "fullStart": 1218,
                                    "fullEnd": 1235,
                                    "start": 1226,
                                    "end": 1234,
                                    "fullWidth": 17,
                                    "width": 8,
                                    "expression": {
                                        "kind": "IdentifierName",
                                        "fullStart": 1218,
                                        "fullEnd": 1231,
                                        "start": 1226,
                                        "end": 1231,
                                        "fullWidth": 13,
                                        "width": 5,
                                        "text": "child",
                                        "value": "child",
                                        "valueText": "child",
                                        "hasLeadingTrivia": true,
                                        "leadingTrivia": [
                                            {
                                                "kind": "WhitespaceTrivia",
                                                "text": "        "
                                            }
                                        ]
                                    },
                                    "openBracketToken": {
                                        "kind": "OpenBracketToken",
                                        "fullStart": 1231,
                                        "fullEnd": 1232,
                                        "start": 1231,
                                        "end": 1232,
                                        "fullWidth": 1,
                                        "width": 1,
                                        "text": "[",
                                        "value": "[",
                                        "valueText": "["
                                    },
                                    "argumentExpression": {
                                        "kind": "NumericLiteral",
                                        "fullStart": 1232,
                                        "fullEnd": 1233,
                                        "start": 1232,
                                        "end": 1233,
                                        "fullWidth": 1,
                                        "width": 1,
                                        "text": "2",
                                        "value": 2,
                                        "valueText": "2"
                                    },
                                    "closeBracketToken": {
                                        "kind": "CloseBracketToken",
                                        "fullStart": 1233,
                                        "fullEnd": 1235,
                                        "start": 1233,
                                        "end": 1234,
                                        "fullWidth": 2,
                                        "width": 1,
                                        "text": "]",
                                        "value": "]",
                                        "valueText": "]",
                                        "hasTrailingTrivia": true,
                                        "trailingTrivia": [
                                            {
                                                "kind": "WhitespaceTrivia",
                                                "text": " "
                                            }
                                        ]
                                    }
                                },
                                "operatorToken": {
                                    "kind": "EqualsToken",
                                    "fullStart": 1235,
                                    "fullEnd": 1237,
                                    "start": 1235,
                                    "end": 1236,
                                    "fullWidth": 2,
                                    "width": 1,
                                    "text": "=",
                                    "value": "=",
                                    "valueText": "=",
                                    "hasTrailingTrivia": true,
                                    "trailingTrivia": [
                                        {
                                            "kind": "WhitespaceTrivia",
                                            "text": " "
                                        }
                                    ]
                                },
                                "right": {
                                    "kind": "NumericLiteral",
                                    "fullStart": 1237,
                                    "fullEnd": 1238,
                                    "start": 1237,
                                    "end": 1238,
                                    "fullWidth": 1,
                                    "width": 1,
                                    "text": "9",
                                    "value": 9,
                                    "valueText": "9"
                                }
                            },
                            "semicolonToken": {
                                "kind": "SemicolonToken",
                                "fullStart": 1238,
                                "fullEnd": 1241,
                                "start": 1238,
                                "end": 1239,
                                "fullWidth": 3,
                                "width": 1,
                                "text": ";",
                                "value": ";",
                                "valueText": ";",
                                "hasTrailingTrivia": true,
                                "hasTrailingNewLine": true,
                                "trailingTrivia": [
                                    {
                                        "kind": "NewLineTrivia",
                                        "text": "\r\n"
                                    }
                                ]
                            }
                        },
                        {
                            "kind": "ExpressionStatement",
                            "fullStart": 1241,
                            "fullEnd": 1301,
                            "start": 1251,
                            "end": 1299,
                            "fullWidth": 60,
                            "width": 48,
                            "expression": {
                                "kind": "InvocationExpression",
                                "fullStart": 1241,
                                "fullEnd": 1298,
                                "start": 1251,
                                "end": 1298,
                                "fullWidth": 57,
                                "width": 47,
                                "expression": {
                                    "kind": "MemberAccessExpression",
                                    "fullStart": 1241,
                                    "fullEnd": 1279,
                                    "start": 1251,
                                    "end": 1279,
                                    "fullWidth": 38,
                                    "width": 28,
                                    "expression": {
                                        "kind": "MemberAccessExpression",
                                        "fullStart": 1241,
                                        "fullEnd": 1274,
                                        "start": 1251,
                                        "end": 1274,
                                        "fullWidth": 33,
                                        "width": 23,
                                        "expression": {
                                            "kind": "MemberAccessExpression",
                                            "fullStart": 1241,
                                            "fullEnd": 1266,
                                            "start": 1251,
                                            "end": 1266,
                                            "fullWidth": 25,
                                            "width": 15,
                                            "expression": {
                                                "kind": "IdentifierName",
                                                "fullStart": 1241,
                                                "fullEnd": 1256,
                                                "start": 1251,
                                                "end": 1256,
                                                "fullWidth": 15,
                                                "width": 5,
                                                "text": "Array",
                                                "value": "Array",
                                                "valueText": "Array",
                                                "hasLeadingTrivia": true,
                                                "hasLeadingNewLine": true,
                                                "leadingTrivia": [
                                                    {
                                                        "kind": "NewLineTrivia",
                                                        "text": "\r\n"
                                                    },
                                                    {
                                                        "kind": "WhitespaceTrivia",
                                                        "text": "        "
                                                    }
                                                ]
                                            },
                                            "dotToken": {
                                                "kind": "DotToken",
                                                "fullStart": 1256,
                                                "fullEnd": 1257,
                                                "start": 1256,
                                                "end": 1257,
                                                "fullWidth": 1,
                                                "width": 1,
                                                "text": ".",
                                                "value": ".",
                                                "valueText": "."
                                            },
                                            "name": {
                                                "kind": "IdentifierName",
                                                "fullStart": 1257,
                                                "fullEnd": 1266,
                                                "start": 1257,
                                                "end": 1266,
                                                "fullWidth": 9,
                                                "width": 9,
                                                "text": "prototype",
                                                "value": "prototype",
                                                "valueText": "prototype"
                                            }
                                        },
                                        "dotToken": {
                                            "kind": "DotToken",
                                            "fullStart": 1266,
                                            "fullEnd": 1267,
                                            "start": 1266,
                                            "end": 1267,
                                            "fullWidth": 1,
                                            "width": 1,
                                            "text": ".",
                                            "value": ".",
                                            "valueText": "."
                                        },
                                        "name": {
                                            "kind": "IdentifierName",
                                            "fullStart": 1267,
                                            "fullEnd": 1274,
                                            "start": 1267,
                                            "end": 1274,
                                            "fullWidth": 7,
                                            "width": 7,
                                            "text": "forEach",
                                            "value": "forEach",
                                            "valueText": "forEach"
                                        }
                                    },
                                    "dotToken": {
                                        "kind": "DotToken",
                                        "fullStart": 1274,
                                        "fullEnd": 1275,
                                        "start": 1274,
                                        "end": 1275,
                                        "fullWidth": 1,
                                        "width": 1,
                                        "text": ".",
                                        "value": ".",
                                        "valueText": "."
                                    },
                                    "name": {
                                        "kind": "IdentifierName",
                                        "fullStart": 1275,
                                        "fullEnd": 1279,
                                        "start": 1275,
                                        "end": 1279,
                                        "fullWidth": 4,
                                        "width": 4,
                                        "text": "call",
                                        "value": "call",
                                        "valueText": "call"
                                    }
                                },
                                "argumentList": {
                                    "kind": "ArgumentList",
                                    "fullStart": 1279,
                                    "fullEnd": 1298,
                                    "start": 1279,
                                    "end": 1298,
                                    "fullWidth": 19,
                                    "width": 19,
                                    "openParenToken": {
                                        "kind": "OpenParenToken",
                                        "fullStart": 1279,
                                        "fullEnd": 1280,
                                        "start": 1279,
                                        "end": 1280,
                                        "fullWidth": 1,
                                        "width": 1,
                                        "text": "(",
                                        "value": "(",
                                        "valueText": "("
                                    },
                                    "arguments": [
                                        {
                                            "kind": "IdentifierName",
                                            "fullStart": 1280,
                                            "fullEnd": 1285,
                                            "start": 1280,
                                            "end": 1285,
                                            "fullWidth": 5,
                                            "width": 5,
                                            "text": "child",
                                            "value": "child",
                                            "valueText": "child"
                                        },
                                        {
                                            "kind": "CommaToken",
                                            "fullStart": 1285,
                                            "fullEnd": 1287,
                                            "start": 1285,
                                            "end": 1286,
                                            "fullWidth": 2,
                                            "width": 1,
                                            "text": ",",
                                            "value": ",",
                                            "valueText": ",",
                                            "hasTrailingTrivia": true,
                                            "trailingTrivia": [
                                                {
                                                    "kind": "WhitespaceTrivia",
                                                    "text": " "
                                                }
                                            ]
                                        },
                                        {
                                            "kind": "IdentifierName",
                                            "fullStart": 1287,
                                            "fullEnd": 1297,
                                            "start": 1287,
                                            "end": 1297,
                                            "fullWidth": 10,
                                            "width": 10,
                                            "text": "callbackfn",
                                            "value": "callbackfn",
                                            "valueText": "callbackfn"
                                        }
                                    ],
                                    "closeParenToken": {
                                        "kind": "CloseParenToken",
                                        "fullStart": 1297,
                                        "fullEnd": 1298,
                                        "start": 1297,
                                        "end": 1298,
                                        "fullWidth": 1,
                                        "width": 1,
                                        "text": ")",
                                        "value": ")",
                                        "valueText": ")"
                                    }
                                }
                            },
                            "semicolonToken": {
                                "kind": "SemicolonToken",
                                "fullStart": 1298,
                                "fullEnd": 1301,
                                "start": 1298,
                                "end": 1299,
                                "fullWidth": 3,
                                "width": 1,
                                "text": ";",
                                "value": ";",
                                "valueText": ";",
                                "hasTrailingTrivia": true,
                                "hasTrailingNewLine": true,
                                "trailingTrivia": [
                                    {
                                        "kind": "NewLineTrivia",
                                        "text": "\r\n"
                                    }
                                ]
                            }
                        },
                        {
                            "kind": "ReturnStatement",
                            "fullStart": 1301,
                            "fullEnd": 1325,
                            "start": 1309,
                            "end": 1323,
                            "fullWidth": 24,
                            "width": 14,
                            "returnKeyword": {
                                "kind": "ReturnKeyword",
                                "fullStart": 1301,
                                "fullEnd": 1316,
                                "start": 1309,
                                "end": 1315,
                                "fullWidth": 15,
                                "width": 6,
                                "text": "return",
                                "value": "return",
                                "valueText": "return",
                                "hasLeadingTrivia": true,
                                "hasTrailingTrivia": true,
                                "leadingTrivia": [
                                    {
                                        "kind": "WhitespaceTrivia",
                                        "text": "        "
                                    }
                                ],
                                "trailingTrivia": [
                                    {
                                        "kind": "WhitespaceTrivia",
                                        "text": " "
                                    }
                                ]
                            },
                            "expression": {
                                "kind": "IdentifierName",
                                "fullStart": 1316,
                                "fullEnd": 1322,
                                "start": 1316,
                                "end": 1322,
                                "fullWidth": 6,
                                "width": 6,
                                "text": "result",
                                "value": "result",
                                "valueText": "result"
                            },
                            "semicolonToken": {
                                "kind": "SemicolonToken",
                                "fullStart": 1322,
                                "fullEnd": 1325,
                                "start": 1322,
                                "end": 1323,
                                "fullWidth": 3,
                                "width": 1,
                                "text": ";",
                                "value": ";",
                                "valueText": ";",
                                "hasTrailingTrivia": true,
                                "hasTrailingNewLine": true,
                                "trailingTrivia": [
                                    {
                                        "kind": "NewLineTrivia",
                                        "text": "\r\n"
                                    }
                                ]
                            }
                        }
                    ],
                    "closeBraceToken": {
                        "kind": "CloseBraceToken",
                        "fullStart": 1325,
                        "fullEnd": 1332,
                        "start": 1329,
                        "end": 1330,
                        "fullWidth": 7,
                        "width": 1,
                        "text": "}",
                        "value": "}",
                        "valueText": "}",
                        "hasLeadingTrivia": true,
                        "hasTrailingTrivia": true,
                        "hasTrailingNewLine": true,
                        "leadingTrivia": [
                            {
                                "kind": "WhitespaceTrivia",
                                "text": "    "
                            }
                        ],
                        "trailingTrivia": [
                            {
                                "kind": "NewLineTrivia",
                                "text": "\r\n"
                            }
                        ]
                    }
                }
            },
            {
                "kind": "ExpressionStatement",
                "fullStart": 1332,
                "fullEnd": 1356,
                "start": 1332,
                "end": 1354,
                "fullWidth": 24,
                "width": 22,
                "expression": {
                    "kind": "InvocationExpression",
                    "fullStart": 1332,
                    "fullEnd": 1353,
                    "start": 1332,
                    "end": 1353,
                    "fullWidth": 21,
                    "width": 21,
                    "expression": {
                        "kind": "IdentifierName",
                        "fullStart": 1332,
                        "fullEnd": 1343,
                        "start": 1332,
                        "end": 1343,
                        "fullWidth": 11,
                        "width": 11,
                        "text": "runTestCase",
                        "value": "runTestCase",
                        "valueText": "runTestCase"
                    },
                    "argumentList": {
                        "kind": "ArgumentList",
                        "fullStart": 1343,
                        "fullEnd": 1353,
                        "start": 1343,
                        "end": 1353,
                        "fullWidth": 10,
                        "width": 10,
                        "openParenToken": {
                            "kind": "OpenParenToken",
                            "fullStart": 1343,
                            "fullEnd": 1344,
                            "start": 1343,
                            "end": 1344,
                            "fullWidth": 1,
                            "width": 1,
                            "text": "(",
                            "value": "(",
                            "valueText": "("
                        },
                        "arguments": [
                            {
                                "kind": "IdentifierName",
                                "fullStart": 1344,
                                "fullEnd": 1352,
                                "start": 1344,
                                "end": 1352,
                                "fullWidth": 8,
                                "width": 8,
                                "text": "testcase",
                                "value": "testcase",
                                "valueText": "testcase"
                            }
                        ],
                        "closeParenToken": {
                            "kind": "CloseParenToken",
                            "fullStart": 1352,
                            "fullEnd": 1353,
                            "start": 1352,
                            "end": 1353,
                            "fullWidth": 1,
                            "width": 1,
                            "text": ")",
                            "value": ")",
                            "valueText": ")"
                        }
                    }
                },
                "semicolonToken": {
                    "kind": "SemicolonToken",
                    "fullStart": 1353,
                    "fullEnd": 1356,
                    "start": 1353,
                    "end": 1354,
                    "fullWidth": 3,
                    "width": 1,
                    "text": ";",
                    "value": ";",
                    "valueText": ";",
                    "hasTrailingTrivia": true,
                    "hasTrailingNewLine": true,
                    "trailingTrivia": [
                        {
                            "kind": "NewLineTrivia",
                            "text": "\r\n"
                        }
                    ]
                }
            }
        ],
        "endOfFileToken": {
            "kind": "EndOfFileToken",
            "fullStart": 1356,
            "fullEnd": 1356,
            "start": 1356,
            "end": 1356,
            "fullWidth": 0,
            "width": 0,
            "text": ""
        }
    },
    "lineMap": {
        "lineStarts": [
            0,
            67,
            152,
            232,
            308,
            380,
            385,
            439,
            589,
            594,
            596,
            598,
            621,
            650,
            696,
            738,
            749,
            751,
            776,
            778,
            828,
            860,
            887,
            903,
            935,
            948,
            950,
            986,
            1018,
            1020,
            1052,
            1102,
            1125,
            1157,
            1170,
            1194,
            1218,
            1241,
            1243,
            1301,
            1325,
            1332,
            1356
        ],
        "length": 1356
    }
}<|MERGE_RESOLUTION|>--- conflicted
+++ resolved
@@ -414,11 +414,8 @@
                                             "start": 678,
                                             "end": 681,
                                             "fullWidth": 3,
-<<<<<<< HEAD
                                             "width": 3,
-=======
                                             "modifiers": [],
->>>>>>> e3c38734
                                             "identifier": {
                                                 "kind": "IdentifierName",
                                                 "fullStart": 678,
@@ -458,11 +455,8 @@
                                             "start": 683,
                                             "end": 686,
                                             "fullWidth": 3,
-<<<<<<< HEAD
                                             "width": 3,
-=======
                                             "modifiers": [],
->>>>>>> e3c38734
                                             "identifier": {
                                                 "kind": "IdentifierName",
                                                 "fullStart": 683,
@@ -502,11 +496,8 @@
                                             "start": 688,
                                             "end": 691,
                                             "fullWidth": 3,
-<<<<<<< HEAD
                                             "width": 3,
-=======
                                             "modifiers": [],
->>>>>>> e3c38734
                                             "identifier": {
                                                 "kind": "IdentifierName",
                                                 "fullStart": 688,
