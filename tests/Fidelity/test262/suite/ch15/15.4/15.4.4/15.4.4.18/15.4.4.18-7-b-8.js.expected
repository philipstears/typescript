--- conflicted
+++ resolved
@@ -252,12 +252,8 @@
                                         "start": 616,
                                         "end": 632,
                                         "fullWidth": 16,
-<<<<<<< HEAD
                                         "width": 16,
-                                        "identifier": {
-=======
                                         "propertyName": {
->>>>>>> 85e84683
                                             "kind": "IdentifierName",
                                             "fullStart": 616,
                                             "fullEnd": 625,
@@ -391,12 +387,8 @@
                                         "start": 647,
                                         "end": 664,
                                         "fullWidth": 17,
-<<<<<<< HEAD
                                         "width": 17,
-                                        "identifier": {
-=======
                                         "propertyName": {
->>>>>>> 85e84683
                                             "kind": "IdentifierName",
                                             "fullStart": 647,
                                             "fullEnd": 658,
@@ -1174,12 +1166,8 @@
                                         "start": 852,
                                         "end": 871,
                                         "fullWidth": 19,
-<<<<<<< HEAD
                                         "width": 19,
-                                        "identifier": {
-=======
                                         "propertyName": {
->>>>>>> 85e84683
                                             "kind": "IdentifierName",
                                             "fullStart": 852,
                                             "fullEnd": 856,
