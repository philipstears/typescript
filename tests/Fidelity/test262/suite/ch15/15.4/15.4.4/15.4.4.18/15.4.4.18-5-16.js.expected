{
    "isDeclaration": false,
    "languageVersion": "EcmaScript5",
    "parseOptions": {
        "allowAutomaticSemicolonInsertion": true
    },
    "sourceUnit": {
        "kind": "SourceUnit",
        "fullStart": 0,
        "fullEnd": 828,
        "start": 529,
        "end": 828,
        "fullWidth": 828,
        "width": 299,
        "isIncrementallyUnusable": true,
        "moduleElements": [
            {
                "kind": "FunctionDeclaration",
                "fullStart": 0,
                "fullEnd": 804,
                "start": 529,
                "end": 802,
                "fullWidth": 804,
                "width": 273,
                "modifiers": [],
                "functionKeyword": {
                    "kind": "FunctionKeyword",
                    "fullStart": 0,
                    "fullEnd": 538,
                    "start": 529,
                    "end": 537,
                    "fullWidth": 538,
                    "width": 8,
                    "text": "function",
                    "value": "function",
                    "valueText": "function",
                    "hasLeadingTrivia": true,
                    "hasLeadingComment": true,
                    "hasLeadingNewLine": true,
                    "hasTrailingTrivia": true,
                    "leadingTrivia": [
                        {
                            "kind": "SingleLineCommentTrivia",
                            "text": "/// Copyright (c) 2012 Ecma International.  All rights reserved. "
                        },
                        {
                            "kind": "NewLineTrivia",
                            "text": "\r\n"
                        },
                        {
                            "kind": "SingleLineCommentTrivia",
                            "text": "/// Ecma International makes this code available under the terms and conditions set"
                        },
                        {
                            "kind": "NewLineTrivia",
                            "text": "\r\n"
                        },
                        {
                            "kind": "SingleLineCommentTrivia",
                            "text": "/// forth on http://hg.ecmascript.org/tests/test262/raw-file/tip/LICENSE (the "
                        },
                        {
                            "kind": "NewLineTrivia",
                            "text": "\r\n"
                        },
                        {
                            "kind": "SingleLineCommentTrivia",
                            "text": "/// \"Use Terms\").   Any redistribution of this code must retain the above "
                        },
                        {
                            "kind": "NewLineTrivia",
                            "text": "\r\n"
                        },
                        {
                            "kind": "SingleLineCommentTrivia",
                            "text": "/// copyright and this notice and otherwise comply with the Use Terms."
                        },
                        {
                            "kind": "NewLineTrivia",
                            "text": "\r\n"
                        },
                        {
                            "kind": "MultiLineCommentTrivia",
                            "text": "/**\r\n * @path ch15/15.4/15.4.4/15.4.4.18/15.4.4.18-5-16.js\r\n * @description Array.prototype.forEach - RegExp Object can be used as thisArg\r\n */"
                        },
                        {
                            "kind": "NewLineTrivia",
                            "text": "\r\n"
                        },
                        {
                            "kind": "NewLineTrivia",
                            "text": "\r\n"
                        },
                        {
                            "kind": "NewLineTrivia",
                            "text": "\r\n"
                        }
                    ],
                    "trailingTrivia": [
                        {
                            "kind": "WhitespaceTrivia",
                            "text": " "
                        }
                    ]
                },
                "identifier": {
                    "kind": "IdentifierName",
                    "fullStart": 538,
                    "fullEnd": 546,
                    "start": 538,
                    "end": 546,
                    "fullWidth": 8,
                    "width": 8,
                    "text": "testcase",
                    "value": "testcase",
                    "valueText": "testcase"
                },
                "callSignature": {
                    "kind": "CallSignature",
                    "fullStart": 546,
                    "fullEnd": 549,
                    "start": 546,
                    "end": 548,
                    "fullWidth": 3,
                    "width": 2,
                    "parameterList": {
                        "kind": "ParameterList",
                        "fullStart": 546,
                        "fullEnd": 549,
                        "start": 546,
                        "end": 548,
                        "fullWidth": 3,
                        "width": 2,
                        "openParenToken": {
                            "kind": "OpenParenToken",
                            "fullStart": 546,
                            "fullEnd": 547,
                            "start": 546,
                            "end": 547,
                            "fullWidth": 1,
                            "width": 1,
                            "text": "(",
                            "value": "(",
                            "valueText": "("
                        },
                        "parameters": [],
                        "closeParenToken": {
                            "kind": "CloseParenToken",
                            "fullStart": 547,
                            "fullEnd": 549,
                            "start": 547,
                            "end": 548,
                            "fullWidth": 2,
                            "width": 1,
                            "text": ")",
                            "value": ")",
                            "valueText": ")",
                            "hasTrailingTrivia": true,
                            "trailingTrivia": [
                                {
                                    "kind": "WhitespaceTrivia",
                                    "text": " "
                                }
                            ]
                        }
                    }
                },
                "block": {
                    "kind": "Block",
                    "fullStart": 549,
                    "fullEnd": 804,
                    "start": 549,
                    "end": 802,
                    "fullWidth": 255,
                    "width": 253,
                    "openBraceToken": {
                        "kind": "OpenBraceToken",
                        "fullStart": 549,
                        "fullEnd": 552,
                        "start": 549,
                        "end": 550,
                        "fullWidth": 3,
                        "width": 1,
                        "text": "{",
                        "value": "{",
                        "valueText": "{",
                        "hasTrailingTrivia": true,
                        "hasTrailingNewLine": true,
                        "trailingTrivia": [
                            {
                                "kind": "NewLineTrivia",
                                "text": "\r\n"
                            }
                        ]
                    },
                    "statements": [
                        {
                            "kind": "VariableStatement",
                            "fullStart": 552,
                            "fullEnd": 583,
                            "start": 562,
                            "end": 581,
                            "fullWidth": 31,
                            "width": 19,
                            "modifiers": [],
                            "variableDeclaration": {
                                "kind": "VariableDeclaration",
                                "fullStart": 552,
                                "fullEnd": 580,
                                "start": 562,
                                "end": 580,
                                "fullWidth": 28,
                                "width": 18,
                                "varKeyword": {
                                    "kind": "VarKeyword",
                                    "fullStart": 552,
                                    "fullEnd": 566,
                                    "start": 562,
                                    "end": 565,
                                    "fullWidth": 14,
                                    "width": 3,
                                    "text": "var",
                                    "value": "var",
                                    "valueText": "var",
                                    "hasLeadingTrivia": true,
                                    "hasLeadingNewLine": true,
                                    "hasTrailingTrivia": true,
                                    "leadingTrivia": [
                                        {
                                            "kind": "NewLineTrivia",
                                            "text": "\r\n"
                                        },
                                        {
                                            "kind": "WhitespaceTrivia",
                                            "text": "        "
                                        }
                                    ],
                                    "trailingTrivia": [
                                        {
                                            "kind": "WhitespaceTrivia",
                                            "text": " "
                                        }
                                    ]
                                },
                                "variableDeclarators": [
                                    {
                                        "kind": "VariableDeclarator",
                                        "fullStart": 566,
                                        "fullEnd": 580,
                                        "start": 566,
                                        "end": 580,
                                        "fullWidth": 14,
<<<<<<< HEAD
                                        "width": 14,
                                        "identifier": {
=======
                                        "propertyName": {
>>>>>>> 85e84683
                                            "kind": "IdentifierName",
                                            "fullStart": 566,
                                            "fullEnd": 573,
                                            "start": 566,
                                            "end": 572,
                                            "fullWidth": 7,
                                            "width": 6,
                                            "text": "result",
                                            "value": "result",
                                            "valueText": "result",
                                            "hasTrailingTrivia": true,
                                            "trailingTrivia": [
                                                {
                                                    "kind": "WhitespaceTrivia",
                                                    "text": " "
                                                }
                                            ]
                                        },
                                        "equalsValueClause": {
                                            "kind": "EqualsValueClause",
                                            "fullStart": 573,
                                            "fullEnd": 580,
                                            "start": 573,
                                            "end": 580,
                                            "fullWidth": 7,
                                            "width": 7,
                                            "equalsToken": {
                                                "kind": "EqualsToken",
                                                "fullStart": 573,
                                                "fullEnd": 575,
                                                "start": 573,
                                                "end": 574,
                                                "fullWidth": 2,
                                                "width": 1,
                                                "text": "=",
                                                "value": "=",
                                                "valueText": "=",
                                                "hasTrailingTrivia": true,
                                                "trailingTrivia": [
                                                    {
                                                        "kind": "WhitespaceTrivia",
                                                        "text": " "
                                                    }
                                                ]
                                            },
                                            "value": {
                                                "kind": "FalseKeyword",
                                                "fullStart": 575,
                                                "fullEnd": 580,
                                                "start": 575,
                                                "end": 580,
                                                "fullWidth": 5,
                                                "width": 5,
                                                "text": "false",
                                                "value": false,
                                                "valueText": "false"
                                            }
                                        }
                                    }
                                ]
                            },
                            "semicolonToken": {
                                "kind": "SemicolonToken",
                                "fullStart": 580,
                                "fullEnd": 583,
                                "start": 580,
                                "end": 581,
                                "fullWidth": 3,
                                "width": 1,
                                "text": ";",
                                "value": ";",
                                "valueText": ";",
                                "hasTrailingTrivia": true,
                                "hasTrailingNewLine": true,
                                "trailingTrivia": [
                                    {
                                        "kind": "NewLineTrivia",
                                        "text": "\r\n"
                                    }
                                ]
                            }
                        },
                        {
                            "kind": "VariableStatement",
                            "fullStart": 583,
                            "fullEnd": 622,
                            "start": 591,
                            "end": 620,
                            "fullWidth": 39,
                            "width": 29,
                            "modifiers": [],
                            "variableDeclaration": {
                                "kind": "VariableDeclaration",
                                "fullStart": 583,
                                "fullEnd": 619,
                                "start": 591,
                                "end": 619,
                                "fullWidth": 36,
                                "width": 28,
                                "varKeyword": {
                                    "kind": "VarKeyword",
                                    "fullStart": 583,
                                    "fullEnd": 595,
                                    "start": 591,
                                    "end": 594,
                                    "fullWidth": 12,
                                    "width": 3,
                                    "text": "var",
                                    "value": "var",
                                    "valueText": "var",
                                    "hasLeadingTrivia": true,
                                    "hasTrailingTrivia": true,
                                    "leadingTrivia": [
                                        {
                                            "kind": "WhitespaceTrivia",
                                            "text": "        "
                                        }
                                    ],
                                    "trailingTrivia": [
                                        {
                                            "kind": "WhitespaceTrivia",
                                            "text": " "
                                        }
                                    ]
                                },
                                "variableDeclarators": [
                                    {
                                        "kind": "VariableDeclarator",
                                        "fullStart": 595,
                                        "fullEnd": 619,
                                        "start": 595,
                                        "end": 619,
                                        "fullWidth": 24,
<<<<<<< HEAD
                                        "width": 24,
                                        "identifier": {
=======
                                        "propertyName": {
>>>>>>> 85e84683
                                            "kind": "IdentifierName",
                                            "fullStart": 595,
                                            "fullEnd": 605,
                                            "start": 595,
                                            "end": 604,
                                            "fullWidth": 10,
                                            "width": 9,
                                            "text": "objRegExp",
                                            "value": "objRegExp",
                                            "valueText": "objRegExp",
                                            "hasTrailingTrivia": true,
                                            "trailingTrivia": [
                                                {
                                                    "kind": "WhitespaceTrivia",
                                                    "text": " "
                                                }
                                            ]
                                        },
                                        "equalsValueClause": {
                                            "kind": "EqualsValueClause",
                                            "fullStart": 605,
                                            "fullEnd": 619,
                                            "start": 605,
                                            "end": 619,
                                            "fullWidth": 14,
                                            "width": 14,
                                            "equalsToken": {
                                                "kind": "EqualsToken",
                                                "fullStart": 605,
                                                "fullEnd": 607,
                                                "start": 605,
                                                "end": 606,
                                                "fullWidth": 2,
                                                "width": 1,
                                                "text": "=",
                                                "value": "=",
                                                "valueText": "=",
                                                "hasTrailingTrivia": true,
                                                "trailingTrivia": [
                                                    {
                                                        "kind": "WhitespaceTrivia",
                                                        "text": " "
                                                    }
                                                ]
                                            },
                                            "value": {
                                                "kind": "ObjectCreationExpression",
                                                "fullStart": 607,
                                                "fullEnd": 619,
                                                "start": 607,
                                                "end": 619,
                                                "fullWidth": 12,
                                                "width": 12,
                                                "newKeyword": {
                                                    "kind": "NewKeyword",
                                                    "fullStart": 607,
                                                    "fullEnd": 611,
                                                    "start": 607,
                                                    "end": 610,
                                                    "fullWidth": 4,
                                                    "width": 3,
                                                    "text": "new",
                                                    "value": "new",
                                                    "valueText": "new",
                                                    "hasTrailingTrivia": true,
                                                    "trailingTrivia": [
                                                        {
                                                            "kind": "WhitespaceTrivia",
                                                            "text": " "
                                                        }
                                                    ]
                                                },
                                                "expression": {
                                                    "kind": "IdentifierName",
                                                    "fullStart": 611,
                                                    "fullEnd": 617,
                                                    "start": 611,
                                                    "end": 617,
                                                    "fullWidth": 6,
                                                    "width": 6,
                                                    "text": "RegExp",
                                                    "value": "RegExp",
                                                    "valueText": "RegExp"
                                                },
                                                "argumentList": {
                                                    "kind": "ArgumentList",
                                                    "fullStart": 617,
                                                    "fullEnd": 619,
                                                    "start": 617,
                                                    "end": 619,
                                                    "fullWidth": 2,
                                                    "width": 2,
                                                    "openParenToken": {
                                                        "kind": "OpenParenToken",
                                                        "fullStart": 617,
                                                        "fullEnd": 618,
                                                        "start": 617,
                                                        "end": 618,
                                                        "fullWidth": 1,
                                                        "width": 1,
                                                        "text": "(",
                                                        "value": "(",
                                                        "valueText": "("
                                                    },
                                                    "arguments": [],
                                                    "closeParenToken": {
                                                        "kind": "CloseParenToken",
                                                        "fullStart": 618,
                                                        "fullEnd": 619,
                                                        "start": 618,
                                                        "end": 619,
                                                        "fullWidth": 1,
                                                        "width": 1,
                                                        "text": ")",
                                                        "value": ")",
                                                        "valueText": ")"
                                                    }
                                                }
                                            }
                                        }
                                    }
                                ]
                            },
                            "semicolonToken": {
                                "kind": "SemicolonToken",
                                "fullStart": 619,
                                "fullEnd": 622,
                                "start": 619,
                                "end": 620,
                                "fullWidth": 3,
                                "width": 1,
                                "text": ";",
                                "value": ";",
                                "valueText": ";",
                                "hasTrailingTrivia": true,
                                "hasTrailingNewLine": true,
                                "trailingTrivia": [
                                    {
                                        "kind": "NewLineTrivia",
                                        "text": "\r\n"
                                    }
                                ]
                            }
                        },
                        {
                            "kind": "FunctionDeclaration",
                            "fullStart": 622,
                            "fullEnd": 725,
                            "start": 632,
                            "end": 723,
                            "fullWidth": 103,
                            "width": 91,
                            "modifiers": [],
                            "functionKeyword": {
                                "kind": "FunctionKeyword",
                                "fullStart": 622,
                                "fullEnd": 641,
                                "start": 632,
                                "end": 640,
                                "fullWidth": 19,
                                "width": 8,
                                "text": "function",
                                "value": "function",
                                "valueText": "function",
                                "hasLeadingTrivia": true,
                                "hasLeadingNewLine": true,
                                "hasTrailingTrivia": true,
                                "leadingTrivia": [
                                    {
                                        "kind": "NewLineTrivia",
                                        "text": "\r\n"
                                    },
                                    {
                                        "kind": "WhitespaceTrivia",
                                        "text": "        "
                                    }
                                ],
                                "trailingTrivia": [
                                    {
                                        "kind": "WhitespaceTrivia",
                                        "text": " "
                                    }
                                ]
                            },
                            "identifier": {
                                "kind": "IdentifierName",
                                "fullStart": 641,
                                "fullEnd": 651,
                                "start": 641,
                                "end": 651,
                                "fullWidth": 10,
                                "width": 10,
                                "text": "callbackfn",
                                "value": "callbackfn",
                                "valueText": "callbackfn"
                            },
                            "callSignature": {
                                "kind": "CallSignature",
                                "fullStart": 651,
                                "fullEnd": 667,
                                "start": 651,
                                "end": 666,
                                "fullWidth": 16,
                                "width": 15,
                                "parameterList": {
                                    "kind": "ParameterList",
                                    "fullStart": 651,
                                    "fullEnd": 667,
                                    "start": 651,
                                    "end": 666,
                                    "fullWidth": 16,
                                    "width": 15,
                                    "openParenToken": {
                                        "kind": "OpenParenToken",
                                        "fullStart": 651,
                                        "fullEnd": 652,
                                        "start": 651,
                                        "end": 652,
                                        "fullWidth": 1,
                                        "width": 1,
                                        "text": "(",
                                        "value": "(",
                                        "valueText": "("
                                    },
                                    "parameters": [
                                        {
                                            "kind": "Parameter",
                                            "fullStart": 652,
                                            "fullEnd": 655,
                                            "start": 652,
                                            "end": 655,
                                            "fullWidth": 3,
                                            "width": 3,
                                            "modifiers": [],
                                            "identifier": {
                                                "kind": "IdentifierName",
                                                "fullStart": 652,
                                                "fullEnd": 655,
                                                "start": 652,
                                                "end": 655,
                                                "fullWidth": 3,
                                                "width": 3,
                                                "text": "val",
                                                "value": "val",
                                                "valueText": "val"
                                            }
                                        },
                                        {
                                            "kind": "CommaToken",
                                            "fullStart": 655,
                                            "fullEnd": 657,
                                            "start": 655,
                                            "end": 656,
                                            "fullWidth": 2,
                                            "width": 1,
                                            "text": ",",
                                            "value": ",",
                                            "valueText": ",",
                                            "hasTrailingTrivia": true,
                                            "trailingTrivia": [
                                                {
                                                    "kind": "WhitespaceTrivia",
                                                    "text": " "
                                                }
                                            ]
                                        },
                                        {
                                            "kind": "Parameter",
                                            "fullStart": 657,
                                            "fullEnd": 660,
                                            "start": 657,
                                            "end": 660,
                                            "fullWidth": 3,
                                            "width": 3,
                                            "modifiers": [],
                                            "identifier": {
                                                "kind": "IdentifierName",
                                                "fullStart": 657,
                                                "fullEnd": 660,
                                                "start": 657,
                                                "end": 660,
                                                "fullWidth": 3,
                                                "width": 3,
                                                "text": "idx",
                                                "value": "idx",
                                                "valueText": "idx"
                                            }
                                        },
                                        {
                                            "kind": "CommaToken",
                                            "fullStart": 660,
                                            "fullEnd": 662,
                                            "start": 660,
                                            "end": 661,
                                            "fullWidth": 2,
                                            "width": 1,
                                            "text": ",",
                                            "value": ",",
                                            "valueText": ",",
                                            "hasTrailingTrivia": true,
                                            "trailingTrivia": [
                                                {
                                                    "kind": "WhitespaceTrivia",
                                                    "text": " "
                                                }
                                            ]
                                        },
                                        {
                                            "kind": "Parameter",
                                            "fullStart": 662,
                                            "fullEnd": 665,
                                            "start": 662,
                                            "end": 665,
                                            "fullWidth": 3,
                                            "width": 3,
                                            "modifiers": [],
                                            "identifier": {
                                                "kind": "IdentifierName",
                                                "fullStart": 662,
                                                "fullEnd": 665,
                                                "start": 662,
                                                "end": 665,
                                                "fullWidth": 3,
                                                "width": 3,
                                                "text": "obj",
                                                "value": "obj",
                                                "valueText": "obj"
                                            }
                                        }
                                    ],
                                    "closeParenToken": {
                                        "kind": "CloseParenToken",
                                        "fullStart": 665,
                                        "fullEnd": 667,
                                        "start": 665,
                                        "end": 666,
                                        "fullWidth": 2,
                                        "width": 1,
                                        "text": ")",
                                        "value": ")",
                                        "valueText": ")",
                                        "hasTrailingTrivia": true,
                                        "trailingTrivia": [
                                            {
                                                "kind": "WhitespaceTrivia",
                                                "text": " "
                                            }
                                        ]
                                    }
                                }
                            },
                            "block": {
                                "kind": "Block",
                                "fullStart": 667,
                                "fullEnd": 725,
                                "start": 667,
                                "end": 723,
                                "fullWidth": 58,
                                "width": 56,
                                "openBraceToken": {
                                    "kind": "OpenBraceToken",
                                    "fullStart": 667,
                                    "fullEnd": 670,
                                    "start": 667,
                                    "end": 668,
                                    "fullWidth": 3,
                                    "width": 1,
                                    "text": "{",
                                    "value": "{",
                                    "valueText": "{",
                                    "hasTrailingTrivia": true,
                                    "hasTrailingNewLine": true,
                                    "trailingTrivia": [
                                        {
                                            "kind": "NewLineTrivia",
                                            "text": "\r\n"
                                        }
                                    ]
                                },
                                "statements": [
                                    {
                                        "kind": "ExpressionStatement",
                                        "fullStart": 670,
                                        "fullEnd": 714,
                                        "start": 682,
                                        "end": 712,
                                        "fullWidth": 44,
                                        "width": 30,
                                        "expression": {
                                            "kind": "AssignmentExpression",
                                            "fullStart": 670,
                                            "fullEnd": 711,
                                            "start": 682,
                                            "end": 711,
                                            "fullWidth": 41,
                                            "width": 29,
                                            "left": {
                                                "kind": "IdentifierName",
                                                "fullStart": 670,
                                                "fullEnd": 689,
                                                "start": 682,
                                                "end": 688,
                                                "fullWidth": 19,
                                                "width": 6,
                                                "text": "result",
                                                "value": "result",
                                                "valueText": "result",
                                                "hasLeadingTrivia": true,
                                                "hasTrailingTrivia": true,
                                                "leadingTrivia": [
                                                    {
                                                        "kind": "WhitespaceTrivia",
                                                        "text": "            "
                                                    }
                                                ],
                                                "trailingTrivia": [
                                                    {
                                                        "kind": "WhitespaceTrivia",
                                                        "text": " "
                                                    }
                                                ]
                                            },
                                            "operatorToken": {
                                                "kind": "EqualsToken",
                                                "fullStart": 689,
                                                "fullEnd": 691,
                                                "start": 689,
                                                "end": 690,
                                                "fullWidth": 2,
                                                "width": 1,
                                                "text": "=",
                                                "value": "=",
                                                "valueText": "=",
                                                "hasTrailingTrivia": true,
                                                "trailingTrivia": [
                                                    {
                                                        "kind": "WhitespaceTrivia",
                                                        "text": " "
                                                    }
                                                ]
                                            },
                                            "right": {
                                                "kind": "ParenthesizedExpression",
                                                "fullStart": 691,
                                                "fullEnd": 711,
                                                "start": 691,
                                                "end": 711,
                                                "fullWidth": 20,
                                                "width": 20,
                                                "openParenToken": {
                                                    "kind": "OpenParenToken",
                                                    "fullStart": 691,
                                                    "fullEnd": 692,
                                                    "start": 691,
                                                    "end": 692,
                                                    "fullWidth": 1,
                                                    "width": 1,
                                                    "text": "(",
                                                    "value": "(",
                                                    "valueText": "("
                                                },
                                                "expression": {
                                                    "kind": "EqualsExpression",
                                                    "fullStart": 692,
                                                    "fullEnd": 710,
                                                    "start": 692,
                                                    "end": 710,
                                                    "fullWidth": 18,
                                                    "width": 18,
                                                    "left": {
                                                        "kind": "ThisKeyword",
                                                        "fullStart": 692,
                                                        "fullEnd": 697,
                                                        "start": 692,
                                                        "end": 696,
                                                        "fullWidth": 5,
                                                        "width": 4,
                                                        "text": "this",
                                                        "value": "this",
                                                        "valueText": "this",
                                                        "hasTrailingTrivia": true,
                                                        "trailingTrivia": [
                                                            {
                                                                "kind": "WhitespaceTrivia",
                                                                "text": " "
                                                            }
                                                        ]
                                                    },
                                                    "operatorToken": {
                                                        "kind": "EqualsEqualsEqualsToken",
                                                        "fullStart": 697,
                                                        "fullEnd": 701,
                                                        "start": 697,
                                                        "end": 700,
                                                        "fullWidth": 4,
                                                        "width": 3,
                                                        "text": "===",
                                                        "value": "===",
                                                        "valueText": "===",
                                                        "hasTrailingTrivia": true,
                                                        "trailingTrivia": [
                                                            {
                                                                "kind": "WhitespaceTrivia",
                                                                "text": " "
                                                            }
                                                        ]
                                                    },
                                                    "right": {
                                                        "kind": "IdentifierName",
                                                        "fullStart": 701,
                                                        "fullEnd": 710,
                                                        "start": 701,
                                                        "end": 710,
                                                        "fullWidth": 9,
                                                        "width": 9,
                                                        "text": "objRegExp",
                                                        "value": "objRegExp",
                                                        "valueText": "objRegExp"
                                                    }
                                                },
                                                "closeParenToken": {
                                                    "kind": "CloseParenToken",
                                                    "fullStart": 710,
                                                    "fullEnd": 711,
                                                    "start": 710,
                                                    "end": 711,
                                                    "fullWidth": 1,
                                                    "width": 1,
                                                    "text": ")",
                                                    "value": ")",
                                                    "valueText": ")"
                                                }
                                            }
                                        },
                                        "semicolonToken": {
                                            "kind": "SemicolonToken",
                                            "fullStart": 711,
                                            "fullEnd": 714,
                                            "start": 711,
                                            "end": 712,
                                            "fullWidth": 3,
                                            "width": 1,
                                            "text": ";",
                                            "value": ";",
                                            "valueText": ";",
                                            "hasTrailingTrivia": true,
                                            "hasTrailingNewLine": true,
                                            "trailingTrivia": [
                                                {
                                                    "kind": "NewLineTrivia",
                                                    "text": "\r\n"
                                                }
                                            ]
                                        }
                                    }
                                ],
                                "closeBraceToken": {
                                    "kind": "CloseBraceToken",
                                    "fullStart": 714,
                                    "fullEnd": 725,
                                    "start": 722,
                                    "end": 723,
                                    "fullWidth": 11,
                                    "width": 1,
                                    "text": "}",
                                    "value": "}",
                                    "valueText": "}",
                                    "hasLeadingTrivia": true,
                                    "hasTrailingTrivia": true,
                                    "hasTrailingNewLine": true,
                                    "leadingTrivia": [
                                        {
                                            "kind": "WhitespaceTrivia",
                                            "text": "        "
                                        }
                                    ],
                                    "trailingTrivia": [
                                        {
                                            "kind": "NewLineTrivia",
                                            "text": "\r\n"
                                        }
                                    ]
                                }
                            }
                        },
                        {
                            "kind": "ExpressionStatement",
                            "fullStart": 725,
                            "fullEnd": 773,
                            "start": 735,
                            "end": 771,
                            "fullWidth": 48,
                            "width": 36,
                            "expression": {
                                "kind": "InvocationExpression",
                                "fullStart": 725,
                                "fullEnd": 770,
                                "start": 735,
                                "end": 770,
                                "fullWidth": 45,
                                "width": 35,
                                "expression": {
                                    "kind": "MemberAccessExpression",
                                    "fullStart": 725,
                                    "fullEnd": 747,
                                    "start": 735,
                                    "end": 747,
                                    "fullWidth": 22,
                                    "width": 12,
                                    "expression": {
                                        "kind": "ArrayLiteralExpression",
                                        "fullStart": 725,
                                        "fullEnd": 739,
                                        "start": 735,
                                        "end": 739,
                                        "fullWidth": 14,
                                        "width": 4,
                                        "openBracketToken": {
                                            "kind": "OpenBracketToken",
                                            "fullStart": 725,
                                            "fullEnd": 736,
                                            "start": 735,
                                            "end": 736,
                                            "fullWidth": 11,
                                            "width": 1,
                                            "text": "[",
                                            "value": "[",
                                            "valueText": "[",
                                            "hasLeadingTrivia": true,
                                            "hasLeadingNewLine": true,
                                            "leadingTrivia": [
                                                {
                                                    "kind": "NewLineTrivia",
                                                    "text": "\r\n"
                                                },
                                                {
                                                    "kind": "WhitespaceTrivia",
                                                    "text": "        "
                                                }
                                            ]
                                        },
                                        "expressions": [
                                            {
                                                "kind": "NumericLiteral",
                                                "fullStart": 736,
                                                "fullEnd": 738,
                                                "start": 736,
                                                "end": 738,
                                                "fullWidth": 2,
                                                "width": 2,
                                                "text": "11",
                                                "value": 11,
                                                "valueText": "11"
                                            }
                                        ],
                                        "closeBracketToken": {
                                            "kind": "CloseBracketToken",
                                            "fullStart": 738,
                                            "fullEnd": 739,
                                            "start": 738,
                                            "end": 739,
                                            "fullWidth": 1,
                                            "width": 1,
                                            "text": "]",
                                            "value": "]",
                                            "valueText": "]"
                                        }
                                    },
                                    "dotToken": {
                                        "kind": "DotToken",
                                        "fullStart": 739,
                                        "fullEnd": 740,
                                        "start": 739,
                                        "end": 740,
                                        "fullWidth": 1,
                                        "width": 1,
                                        "text": ".",
                                        "value": ".",
                                        "valueText": "."
                                    },
                                    "name": {
                                        "kind": "IdentifierName",
                                        "fullStart": 740,
                                        "fullEnd": 747,
                                        "start": 740,
                                        "end": 747,
                                        "fullWidth": 7,
                                        "width": 7,
                                        "text": "forEach",
                                        "value": "forEach",
                                        "valueText": "forEach"
                                    }
                                },
                                "argumentList": {
                                    "kind": "ArgumentList",
                                    "fullStart": 747,
                                    "fullEnd": 770,
                                    "start": 747,
                                    "end": 770,
                                    "fullWidth": 23,
                                    "width": 23,
                                    "openParenToken": {
                                        "kind": "OpenParenToken",
                                        "fullStart": 747,
                                        "fullEnd": 748,
                                        "start": 747,
                                        "end": 748,
                                        "fullWidth": 1,
                                        "width": 1,
                                        "text": "(",
                                        "value": "(",
                                        "valueText": "("
                                    },
                                    "arguments": [
                                        {
                                            "kind": "IdentifierName",
                                            "fullStart": 748,
                                            "fullEnd": 758,
                                            "start": 748,
                                            "end": 758,
                                            "fullWidth": 10,
                                            "width": 10,
                                            "text": "callbackfn",
                                            "value": "callbackfn",
                                            "valueText": "callbackfn"
                                        },
                                        {
                                            "kind": "CommaToken",
                                            "fullStart": 758,
                                            "fullEnd": 760,
                                            "start": 758,
                                            "end": 759,
                                            "fullWidth": 2,
                                            "width": 1,
                                            "text": ",",
                                            "value": ",",
                                            "valueText": ",",
                                            "hasTrailingTrivia": true,
                                            "trailingTrivia": [
                                                {
                                                    "kind": "WhitespaceTrivia",
                                                    "text": " "
                                                }
                                            ]
                                        },
                                        {
                                            "kind": "IdentifierName",
                                            "fullStart": 760,
                                            "fullEnd": 769,
                                            "start": 760,
                                            "end": 769,
                                            "fullWidth": 9,
                                            "width": 9,
                                            "text": "objRegExp",
                                            "value": "objRegExp",
                                            "valueText": "objRegExp"
                                        }
                                    ],
                                    "closeParenToken": {
                                        "kind": "CloseParenToken",
                                        "fullStart": 769,
                                        "fullEnd": 770,
                                        "start": 769,
                                        "end": 770,
                                        "fullWidth": 1,
                                        "width": 1,
                                        "text": ")",
                                        "value": ")",
                                        "valueText": ")"
                                    }
                                }
                            },
                            "semicolonToken": {
                                "kind": "SemicolonToken",
                                "fullStart": 770,
                                "fullEnd": 773,
                                "start": 770,
                                "end": 771,
                                "fullWidth": 3,
                                "width": 1,
                                "text": ";",
                                "value": ";",
                                "valueText": ";",
                                "hasTrailingTrivia": true,
                                "hasTrailingNewLine": true,
                                "trailingTrivia": [
                                    {
                                        "kind": "NewLineTrivia",
                                        "text": "\r\n"
                                    }
                                ]
                            }
                        },
                        {
                            "kind": "ReturnStatement",
                            "fullStart": 773,
                            "fullEnd": 797,
                            "start": 781,
                            "end": 795,
                            "fullWidth": 24,
                            "width": 14,
                            "returnKeyword": {
                                "kind": "ReturnKeyword",
                                "fullStart": 773,
                                "fullEnd": 788,
                                "start": 781,
                                "end": 787,
                                "fullWidth": 15,
                                "width": 6,
                                "text": "return",
                                "value": "return",
                                "valueText": "return",
                                "hasLeadingTrivia": true,
                                "hasTrailingTrivia": true,
                                "leadingTrivia": [
                                    {
                                        "kind": "WhitespaceTrivia",
                                        "text": "        "
                                    }
                                ],
                                "trailingTrivia": [
                                    {
                                        "kind": "WhitespaceTrivia",
                                        "text": " "
                                    }
                                ]
                            },
                            "expression": {
                                "kind": "IdentifierName",
                                "fullStart": 788,
                                "fullEnd": 794,
                                "start": 788,
                                "end": 794,
                                "fullWidth": 6,
                                "width": 6,
                                "text": "result",
                                "value": "result",
                                "valueText": "result"
                            },
                            "semicolonToken": {
                                "kind": "SemicolonToken",
                                "fullStart": 794,
                                "fullEnd": 797,
                                "start": 794,
                                "end": 795,
                                "fullWidth": 3,
                                "width": 1,
                                "text": ";",
                                "value": ";",
                                "valueText": ";",
                                "hasTrailingTrivia": true,
                                "hasTrailingNewLine": true,
                                "trailingTrivia": [
                                    {
                                        "kind": "NewLineTrivia",
                                        "text": "\r\n"
                                    }
                                ]
                            }
                        }
                    ],
                    "closeBraceToken": {
                        "kind": "CloseBraceToken",
                        "fullStart": 797,
                        "fullEnd": 804,
                        "start": 801,
                        "end": 802,
                        "fullWidth": 7,
                        "width": 1,
                        "text": "}",
                        "value": "}",
                        "valueText": "}",
                        "hasLeadingTrivia": true,
                        "hasTrailingTrivia": true,
                        "hasTrailingNewLine": true,
                        "leadingTrivia": [
                            {
                                "kind": "WhitespaceTrivia",
                                "text": "    "
                            }
                        ],
                        "trailingTrivia": [
                            {
                                "kind": "NewLineTrivia",
                                "text": "\r\n"
                            }
                        ]
                    }
                }
            },
            {
                "kind": "ExpressionStatement",
                "fullStart": 804,
                "fullEnd": 828,
                "start": 804,
                "end": 826,
                "fullWidth": 24,
                "width": 22,
                "expression": {
                    "kind": "InvocationExpression",
                    "fullStart": 804,
                    "fullEnd": 825,
                    "start": 804,
                    "end": 825,
                    "fullWidth": 21,
                    "width": 21,
                    "expression": {
                        "kind": "IdentifierName",
                        "fullStart": 804,
                        "fullEnd": 815,
                        "start": 804,
                        "end": 815,
                        "fullWidth": 11,
                        "width": 11,
                        "text": "runTestCase",
                        "value": "runTestCase",
                        "valueText": "runTestCase"
                    },
                    "argumentList": {
                        "kind": "ArgumentList",
                        "fullStart": 815,
                        "fullEnd": 825,
                        "start": 815,
                        "end": 825,
                        "fullWidth": 10,
                        "width": 10,
                        "openParenToken": {
                            "kind": "OpenParenToken",
                            "fullStart": 815,
                            "fullEnd": 816,
                            "start": 815,
                            "end": 816,
                            "fullWidth": 1,
                            "width": 1,
                            "text": "(",
                            "value": "(",
                            "valueText": "("
                        },
                        "arguments": [
                            {
                                "kind": "IdentifierName",
                                "fullStart": 816,
                                "fullEnd": 824,
                                "start": 816,
                                "end": 824,
                                "fullWidth": 8,
                                "width": 8,
                                "text": "testcase",
                                "value": "testcase",
                                "valueText": "testcase"
                            }
                        ],
                        "closeParenToken": {
                            "kind": "CloseParenToken",
                            "fullStart": 824,
                            "fullEnd": 825,
                            "start": 824,
                            "end": 825,
                            "fullWidth": 1,
                            "width": 1,
                            "text": ")",
                            "value": ")",
                            "valueText": ")"
                        }
                    }
                },
                "semicolonToken": {
                    "kind": "SemicolonToken",
                    "fullStart": 825,
                    "fullEnd": 828,
                    "start": 825,
                    "end": 826,
                    "fullWidth": 3,
                    "width": 1,
                    "text": ";",
                    "value": ";",
                    "valueText": ";",
                    "hasTrailingTrivia": true,
                    "hasTrailingNewLine": true,
                    "trailingTrivia": [
                        {
                            "kind": "NewLineTrivia",
                            "text": "\r\n"
                        }
                    ]
                }
            }
        ],
        "endOfFileToken": {
            "kind": "EndOfFileToken",
            "fullStart": 828,
            "fullEnd": 828,
            "start": 828,
            "end": 828,
            "fullWidth": 0,
            "width": 0,
            "text": ""
        }
    },
    "lineMap": {
        "lineStarts": [
            0,
            67,
            152,
            232,
            308,
            380,
            385,
            440,
            520,
            525,
            527,
            529,
            552,
            554,
            583,
            622,
            624,
            670,
            714,
            725,
            727,
            773,
            797,
            804,
            828
        ],
        "length": 828
    }
}<|MERGE_RESOLUTION|>--- conflicted
+++ resolved
@@ -250,12 +250,8 @@
                                         "start": 566,
                                         "end": 580,
                                         "fullWidth": 14,
-<<<<<<< HEAD
                                         "width": 14,
-                                        "identifier": {
-=======
                                         "propertyName": {
->>>>>>> 85e84683
                                             "kind": "IdentifierName",
                                             "fullStart": 566,
                                             "fullEnd": 573,
@@ -389,12 +385,8 @@
                                         "start": 595,
                                         "end": 619,
                                         "fullWidth": 24,
-<<<<<<< HEAD
                                         "width": 24,
-                                        "identifier": {
-=======
                                         "propertyName": {
->>>>>>> 85e84683
                                             "kind": "IdentifierName",
                                             "fullStart": 595,
                                             "fullEnd": 605,
