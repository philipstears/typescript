{
    "isDeclaration": false,
    "languageVersion": "EcmaScript5",
    "parseOptions": {
        "allowAutomaticSemicolonInsertion": true
    },
    "sourceUnit": {
        "kind": "SourceUnit",
        "fullStart": 0,
        "fullEnd": 959,
        "start": 568,
        "end": 959,
        "fullWidth": 959,
        "width": 391,
        "isIncrementallyUnusable": true,
        "moduleElements": [
            {
                "kind": "FunctionDeclaration",
                "fullStart": 0,
                "fullEnd": 935,
                "start": 568,
                "end": 933,
                "fullWidth": 935,
                "width": 365,
                "modifiers": [],
                "functionKeyword": {
                    "kind": "FunctionKeyword",
                    "fullStart": 0,
                    "fullEnd": 577,
                    "start": 568,
                    "end": 576,
                    "fullWidth": 577,
                    "width": 8,
                    "text": "function",
                    "value": "function",
                    "valueText": "function",
                    "hasLeadingTrivia": true,
                    "hasLeadingComment": true,
                    "hasLeadingNewLine": true,
                    "hasTrailingTrivia": true,
                    "leadingTrivia": [
                        {
                            "kind": "SingleLineCommentTrivia",
                            "text": "/// Copyright (c) 2012 Ecma International.  All rights reserved. "
                        },
                        {
                            "kind": "NewLineTrivia",
                            "text": "\r\n"
                        },
                        {
                            "kind": "SingleLineCommentTrivia",
                            "text": "/// Ecma International makes this code available under the terms and conditions set"
                        },
                        {
                            "kind": "NewLineTrivia",
                            "text": "\r\n"
                        },
                        {
                            "kind": "SingleLineCommentTrivia",
                            "text": "/// forth on http://hg.ecmascript.org/tests/test262/raw-file/tip/LICENSE (the "
                        },
                        {
                            "kind": "NewLineTrivia",
                            "text": "\r\n"
                        },
                        {
                            "kind": "SingleLineCommentTrivia",
                            "text": "/// \"Use Terms\").   Any redistribution of this code must retain the above "
                        },
                        {
                            "kind": "NewLineTrivia",
                            "text": "\r\n"
                        },
                        {
                            "kind": "SingleLineCommentTrivia",
                            "text": "/// copyright and this notice and otherwise comply with the Use Terms."
                        },
                        {
                            "kind": "NewLineTrivia",
                            "text": "\r\n"
                        },
                        {
                            "kind": "MultiLineCommentTrivia",
                            "text": "/**\r\n * @path ch15/15.4/15.4.4/15.4.4.18/15.4.4.18-2-17.js\r\n * @description Array.prototype.forEach applied to the Arguments object, which implements its own property get method\r\n */"
                        },
                        {
                            "kind": "NewLineTrivia",
                            "text": "\r\n"
                        },
                        {
                            "kind": "NewLineTrivia",
                            "text": "\r\n"
                        },
                        {
                            "kind": "NewLineTrivia",
                            "text": "\r\n"
                        }
                    ],
                    "trailingTrivia": [
                        {
                            "kind": "WhitespaceTrivia",
                            "text": " "
                        }
                    ]
                },
                "identifier": {
                    "kind": "IdentifierName",
                    "fullStart": 577,
                    "fullEnd": 585,
                    "start": 577,
                    "end": 585,
                    "fullWidth": 8,
                    "width": 8,
                    "text": "testcase",
                    "value": "testcase",
                    "valueText": "testcase"
                },
                "callSignature": {
                    "kind": "CallSignature",
                    "fullStart": 585,
                    "fullEnd": 588,
                    "start": 585,
                    "end": 587,
                    "fullWidth": 3,
                    "width": 2,
                    "parameterList": {
                        "kind": "ParameterList",
                        "fullStart": 585,
                        "fullEnd": 588,
                        "start": 585,
                        "end": 587,
                        "fullWidth": 3,
                        "width": 2,
                        "openParenToken": {
                            "kind": "OpenParenToken",
                            "fullStart": 585,
                            "fullEnd": 586,
                            "start": 585,
                            "end": 586,
                            "fullWidth": 1,
                            "width": 1,
                            "text": "(",
                            "value": "(",
                            "valueText": "("
                        },
                        "parameters": [],
                        "closeParenToken": {
                            "kind": "CloseParenToken",
                            "fullStart": 586,
                            "fullEnd": 588,
                            "start": 586,
                            "end": 587,
                            "fullWidth": 2,
                            "width": 1,
                            "text": ")",
                            "value": ")",
                            "valueText": ")",
                            "hasTrailingTrivia": true,
                            "trailingTrivia": [
                                {
                                    "kind": "WhitespaceTrivia",
                                    "text": " "
                                }
                            ]
                        }
                    }
                },
                "block": {
                    "kind": "Block",
                    "fullStart": 588,
                    "fullEnd": 935,
                    "start": 588,
                    "end": 933,
                    "fullWidth": 347,
                    "width": 345,
                    "openBraceToken": {
                        "kind": "OpenBraceToken",
                        "fullStart": 588,
                        "fullEnd": 591,
                        "start": 588,
                        "end": 589,
                        "fullWidth": 3,
                        "width": 1,
                        "text": "{",
                        "value": "{",
                        "valueText": "{",
                        "hasTrailingTrivia": true,
                        "hasTrailingNewLine": true,
                        "trailingTrivia": [
                            {
                                "kind": "NewLineTrivia",
                                "text": "\r\n"
                            }
                        ]
                    },
                    "statements": [
                        {
                            "kind": "VariableStatement",
                            "fullStart": 591,
                            "fullEnd": 620,
                            "start": 599,
                            "end": 618,
                            "fullWidth": 29,
                            "width": 19,
                            "modifiers": [],
                            "variableDeclaration": {
                                "kind": "VariableDeclaration",
                                "fullStart": 591,
                                "fullEnd": 617,
                                "start": 599,
                                "end": 617,
                                "fullWidth": 26,
                                "width": 18,
                                "varKeyword": {
                                    "kind": "VarKeyword",
                                    "fullStart": 591,
                                    "fullEnd": 603,
                                    "start": 599,
                                    "end": 602,
                                    "fullWidth": 12,
                                    "width": 3,
                                    "text": "var",
                                    "value": "var",
                                    "valueText": "var",
                                    "hasLeadingTrivia": true,
                                    "hasTrailingTrivia": true,
                                    "leadingTrivia": [
                                        {
                                            "kind": "WhitespaceTrivia",
                                            "text": "        "
                                        }
                                    ],
                                    "trailingTrivia": [
                                        {
                                            "kind": "WhitespaceTrivia",
                                            "text": " "
                                        }
                                    ]
                                },
                                "variableDeclarators": [
                                    {
                                        "kind": "VariableDeclarator",
                                        "fullStart": 603,
                                        "fullEnd": 617,
                                        "start": 603,
                                        "end": 617,
                                        "fullWidth": 14,
<<<<<<< HEAD
                                        "width": 14,
                                        "identifier": {
=======
                                        "propertyName": {
>>>>>>> 85e84683
                                            "kind": "IdentifierName",
                                            "fullStart": 603,
                                            "fullEnd": 610,
                                            "start": 603,
                                            "end": 609,
                                            "fullWidth": 7,
                                            "width": 6,
                                            "text": "result",
                                            "value": "result",
                                            "valueText": "result",
                                            "hasTrailingTrivia": true,
                                            "trailingTrivia": [
                                                {
                                                    "kind": "WhitespaceTrivia",
                                                    "text": " "
                                                }
                                            ]
                                        },
                                        "equalsValueClause": {
                                            "kind": "EqualsValueClause",
                                            "fullStart": 610,
                                            "fullEnd": 617,
                                            "start": 610,
                                            "end": 617,
                                            "fullWidth": 7,
                                            "width": 7,
                                            "equalsToken": {
                                                "kind": "EqualsToken",
                                                "fullStart": 610,
                                                "fullEnd": 612,
                                                "start": 610,
                                                "end": 611,
                                                "fullWidth": 2,
                                                "width": 1,
                                                "text": "=",
                                                "value": "=",
                                                "valueText": "=",
                                                "hasTrailingTrivia": true,
                                                "trailingTrivia": [
                                                    {
                                                        "kind": "WhitespaceTrivia",
                                                        "text": " "
                                                    }
                                                ]
                                            },
                                            "value": {
                                                "kind": "FalseKeyword",
                                                "fullStart": 612,
                                                "fullEnd": 617,
                                                "start": 612,
                                                "end": 617,
                                                "fullWidth": 5,
                                                "width": 5,
                                                "text": "false",
                                                "value": false,
                                                "valueText": "false"
                                            }
                                        }
                                    }
                                ]
                            },
                            "semicolonToken": {
                                "kind": "SemicolonToken",
                                "fullStart": 617,
                                "fullEnd": 620,
                                "start": 617,
                                "end": 618,
                                "fullWidth": 3,
                                "width": 1,
                                "text": ";",
                                "value": ";",
                                "valueText": ";",
                                "hasTrailingTrivia": true,
                                "hasTrailingNewLine": true,
                                "trailingTrivia": [
                                    {
                                        "kind": "NewLineTrivia",
                                        "text": "\r\n"
                                    }
                                ]
                            }
                        },
                        {
                            "kind": "FunctionDeclaration",
                            "fullStart": 620,
                            "fullEnd": 719,
                            "start": 628,
                            "end": 717,
                            "fullWidth": 99,
                            "width": 89,
                            "modifiers": [],
                            "functionKeyword": {
                                "kind": "FunctionKeyword",
                                "fullStart": 620,
                                "fullEnd": 637,
                                "start": 628,
                                "end": 636,
                                "fullWidth": 17,
                                "width": 8,
                                "text": "function",
                                "value": "function",
                                "valueText": "function",
                                "hasLeadingTrivia": true,
                                "hasTrailingTrivia": true,
                                "leadingTrivia": [
                                    {
                                        "kind": "WhitespaceTrivia",
                                        "text": "        "
                                    }
                                ],
                                "trailingTrivia": [
                                    {
                                        "kind": "WhitespaceTrivia",
                                        "text": " "
                                    }
                                ]
                            },
                            "identifier": {
                                "kind": "IdentifierName",
                                "fullStart": 637,
                                "fullEnd": 647,
                                "start": 637,
                                "end": 647,
                                "fullWidth": 10,
                                "width": 10,
                                "text": "callbackfn",
                                "value": "callbackfn",
                                "valueText": "callbackfn"
                            },
                            "callSignature": {
                                "kind": "CallSignature",
                                "fullStart": 647,
                                "fullEnd": 663,
                                "start": 647,
                                "end": 662,
                                "fullWidth": 16,
                                "width": 15,
                                "parameterList": {
                                    "kind": "ParameterList",
                                    "fullStart": 647,
                                    "fullEnd": 663,
                                    "start": 647,
                                    "end": 662,
                                    "fullWidth": 16,
                                    "width": 15,
                                    "openParenToken": {
                                        "kind": "OpenParenToken",
                                        "fullStart": 647,
                                        "fullEnd": 648,
                                        "start": 647,
                                        "end": 648,
                                        "fullWidth": 1,
                                        "width": 1,
                                        "text": "(",
                                        "value": "(",
                                        "valueText": "("
                                    },
                                    "parameters": [
                                        {
                                            "kind": "Parameter",
                                            "fullStart": 648,
                                            "fullEnd": 651,
                                            "start": 648,
                                            "end": 651,
                                            "fullWidth": 3,
                                            "width": 3,
                                            "modifiers": [],
                                            "identifier": {
                                                "kind": "IdentifierName",
                                                "fullStart": 648,
                                                "fullEnd": 651,
                                                "start": 648,
                                                "end": 651,
                                                "fullWidth": 3,
                                                "width": 3,
                                                "text": "val",
                                                "value": "val",
                                                "valueText": "val"
                                            }
                                        },
                                        {
                                            "kind": "CommaToken",
                                            "fullStart": 651,
                                            "fullEnd": 653,
                                            "start": 651,
                                            "end": 652,
                                            "fullWidth": 2,
                                            "width": 1,
                                            "text": ",",
                                            "value": ",",
                                            "valueText": ",",
                                            "hasTrailingTrivia": true,
                                            "trailingTrivia": [
                                                {
                                                    "kind": "WhitespaceTrivia",
                                                    "text": " "
                                                }
                                            ]
                                        },
                                        {
                                            "kind": "Parameter",
                                            "fullStart": 653,
                                            "fullEnd": 656,
                                            "start": 653,
                                            "end": 656,
                                            "fullWidth": 3,
                                            "width": 3,
                                            "modifiers": [],
                                            "identifier": {
                                                "kind": "IdentifierName",
                                                "fullStart": 653,
                                                "fullEnd": 656,
                                                "start": 653,
                                                "end": 656,
                                                "fullWidth": 3,
                                                "width": 3,
                                                "text": "idx",
                                                "value": "idx",
                                                "valueText": "idx"
                                            }
                                        },
                                        {
                                            "kind": "CommaToken",
                                            "fullStart": 656,
                                            "fullEnd": 658,
                                            "start": 656,
                                            "end": 657,
                                            "fullWidth": 2,
                                            "width": 1,
                                            "text": ",",
                                            "value": ",",
                                            "valueText": ",",
                                            "hasTrailingTrivia": true,
                                            "trailingTrivia": [
                                                {
                                                    "kind": "WhitespaceTrivia",
                                                    "text": " "
                                                }
                                            ]
                                        },
                                        {
                                            "kind": "Parameter",
                                            "fullStart": 658,
                                            "fullEnd": 661,
                                            "start": 658,
                                            "end": 661,
                                            "fullWidth": 3,
                                            "width": 3,
                                            "modifiers": [],
                                            "identifier": {
                                                "kind": "IdentifierName",
                                                "fullStart": 658,
                                                "fullEnd": 661,
                                                "start": 658,
                                                "end": 661,
                                                "fullWidth": 3,
                                                "width": 3,
                                                "text": "obj",
                                                "value": "obj",
                                                "valueText": "obj"
                                            }
                                        }
                                    ],
                                    "closeParenToken": {
                                        "kind": "CloseParenToken",
                                        "fullStart": 661,
                                        "fullEnd": 663,
                                        "start": 661,
                                        "end": 662,
                                        "fullWidth": 2,
                                        "width": 1,
                                        "text": ")",
                                        "value": ")",
                                        "valueText": ")",
                                        "hasTrailingTrivia": true,
                                        "trailingTrivia": [
                                            {
                                                "kind": "WhitespaceTrivia",
                                                "text": " "
                                            }
                                        ]
                                    }
                                }
                            },
                            "block": {
                                "kind": "Block",
                                "fullStart": 663,
                                "fullEnd": 719,
                                "start": 663,
                                "end": 717,
                                "fullWidth": 56,
                                "width": 54,
                                "openBraceToken": {
                                    "kind": "OpenBraceToken",
                                    "fullStart": 663,
                                    "fullEnd": 666,
                                    "start": 663,
                                    "end": 664,
                                    "fullWidth": 3,
                                    "width": 1,
                                    "text": "{",
                                    "value": "{",
                                    "valueText": "{",
                                    "hasTrailingTrivia": true,
                                    "hasTrailingNewLine": true,
                                    "trailingTrivia": [
                                        {
                                            "kind": "NewLineTrivia",
                                            "text": "\r\n"
                                        }
                                    ]
                                },
                                "statements": [
                                    {
                                        "kind": "ExpressionStatement",
                                        "fullStart": 666,
                                        "fullEnd": 708,
                                        "start": 678,
                                        "end": 706,
                                        "fullWidth": 42,
                                        "width": 28,
                                        "expression": {
                                            "kind": "AssignmentExpression",
                                            "fullStart": 666,
                                            "fullEnd": 705,
                                            "start": 678,
                                            "end": 705,
                                            "fullWidth": 39,
                                            "width": 27,
                                            "left": {
                                                "kind": "IdentifierName",
                                                "fullStart": 666,
                                                "fullEnd": 685,
                                                "start": 678,
                                                "end": 684,
                                                "fullWidth": 19,
                                                "width": 6,
                                                "text": "result",
                                                "value": "result",
                                                "valueText": "result",
                                                "hasLeadingTrivia": true,
                                                "hasTrailingTrivia": true,
                                                "leadingTrivia": [
                                                    {
                                                        "kind": "WhitespaceTrivia",
                                                        "text": "            "
                                                    }
                                                ],
                                                "trailingTrivia": [
                                                    {
                                                        "kind": "WhitespaceTrivia",
                                                        "text": " "
                                                    }
                                                ]
                                            },
                                            "operatorToken": {
                                                "kind": "EqualsToken",
                                                "fullStart": 685,
                                                "fullEnd": 687,
                                                "start": 685,
                                                "end": 686,
                                                "fullWidth": 2,
                                                "width": 1,
                                                "text": "=",
                                                "value": "=",
                                                "valueText": "=",
                                                "hasTrailingTrivia": true,
                                                "trailingTrivia": [
                                                    {
                                                        "kind": "WhitespaceTrivia",
                                                        "text": " "
                                                    }
                                                ]
                                            },
                                            "right": {
                                                "kind": "ParenthesizedExpression",
                                                "fullStart": 687,
                                                "fullEnd": 705,
                                                "start": 687,
                                                "end": 705,
                                                "fullWidth": 18,
                                                "width": 18,
                                                "openParenToken": {
                                                    "kind": "OpenParenToken",
                                                    "fullStart": 687,
                                                    "fullEnd": 688,
                                                    "start": 687,
                                                    "end": 688,
                                                    "fullWidth": 1,
                                                    "width": 1,
                                                    "text": "(",
                                                    "value": "(",
                                                    "valueText": "("
                                                },
                                                "expression": {
                                                    "kind": "EqualsExpression",
                                                    "fullStart": 688,
                                                    "fullEnd": 704,
                                                    "start": 688,
                                                    "end": 704,
                                                    "fullWidth": 16,
                                                    "width": 16,
                                                    "left": {
                                                        "kind": "MemberAccessExpression",
                                                        "fullStart": 688,
                                                        "fullEnd": 699,
                                                        "start": 688,
                                                        "end": 698,
                                                        "fullWidth": 11,
                                                        "width": 10,
                                                        "expression": {
                                                            "kind": "IdentifierName",
                                                            "fullStart": 688,
                                                            "fullEnd": 691,
                                                            "start": 688,
                                                            "end": 691,
                                                            "fullWidth": 3,
                                                            "width": 3,
                                                            "text": "obj",
                                                            "value": "obj",
                                                            "valueText": "obj"
                                                        },
                                                        "dotToken": {
                                                            "kind": "DotToken",
                                                            "fullStart": 691,
                                                            "fullEnd": 692,
                                                            "start": 691,
                                                            "end": 692,
                                                            "fullWidth": 1,
                                                            "width": 1,
                                                            "text": ".",
                                                            "value": ".",
                                                            "valueText": "."
                                                        },
                                                        "name": {
                                                            "kind": "IdentifierName",
                                                            "fullStart": 692,
                                                            "fullEnd": 699,
                                                            "start": 692,
                                                            "end": 698,
                                                            "fullWidth": 7,
                                                            "width": 6,
                                                            "text": "length",
                                                            "value": "length",
                                                            "valueText": "length",
                                                            "hasTrailingTrivia": true,
                                                            "trailingTrivia": [
                                                                {
                                                                    "kind": "WhitespaceTrivia",
                                                                    "text": " "
                                                                }
                                                            ]
                                                        }
                                                    },
                                                    "operatorToken": {
                                                        "kind": "EqualsEqualsEqualsToken",
                                                        "fullStart": 699,
                                                        "fullEnd": 703,
                                                        "start": 699,
                                                        "end": 702,
                                                        "fullWidth": 4,
                                                        "width": 3,
                                                        "text": "===",
                                                        "value": "===",
                                                        "valueText": "===",
                                                        "hasTrailingTrivia": true,
                                                        "trailingTrivia": [
                                                            {
                                                                "kind": "WhitespaceTrivia",
                                                                "text": " "
                                                            }
                                                        ]
                                                    },
                                                    "right": {
                                                        "kind": "NumericLiteral",
                                                        "fullStart": 703,
                                                        "fullEnd": 704,
                                                        "start": 703,
                                                        "end": 704,
                                                        "fullWidth": 1,
                                                        "width": 1,
                                                        "text": "2",
                                                        "value": 2,
                                                        "valueText": "2"
                                                    }
                                                },
                                                "closeParenToken": {
                                                    "kind": "CloseParenToken",
                                                    "fullStart": 704,
                                                    "fullEnd": 705,
                                                    "start": 704,
                                                    "end": 705,
                                                    "fullWidth": 1,
                                                    "width": 1,
                                                    "text": ")",
                                                    "value": ")",
                                                    "valueText": ")"
                                                }
                                            }
                                        },
                                        "semicolonToken": {
                                            "kind": "SemicolonToken",
                                            "fullStart": 705,
                                            "fullEnd": 708,
                                            "start": 705,
                                            "end": 706,
                                            "fullWidth": 3,
                                            "width": 1,
                                            "text": ";",
                                            "value": ";",
                                            "valueText": ";",
                                            "hasTrailingTrivia": true,
                                            "hasTrailingNewLine": true,
                                            "trailingTrivia": [
                                                {
                                                    "kind": "NewLineTrivia",
                                                    "text": "\r\n"
                                                }
                                            ]
                                        }
                                    }
                                ],
                                "closeBraceToken": {
                                    "kind": "CloseBraceToken",
                                    "fullStart": 708,
                                    "fullEnd": 719,
                                    "start": 716,
                                    "end": 717,
                                    "fullWidth": 11,
                                    "width": 1,
                                    "text": "}",
                                    "value": "}",
                                    "valueText": "}",
                                    "hasLeadingTrivia": true,
                                    "hasTrailingTrivia": true,
                                    "hasTrailingNewLine": true,
                                    "leadingTrivia": [
                                        {
                                            "kind": "WhitespaceTrivia",
                                            "text": "        "
                                        }
                                    ],
                                    "trailingTrivia": [
                                        {
                                            "kind": "NewLineTrivia",
                                            "text": "\r\n"
                                        }
                                    ]
                                }
                            }
                        },
                        {
                            "kind": "VariableStatement",
                            "fullStart": 719,
                            "fullEnd": 896,
                            "start": 729,
                            "end": 894,
                            "fullWidth": 177,
                            "width": 165,
                            "modifiers": [],
                            "variableDeclaration": {
                                "kind": "VariableDeclaration",
                                "fullStart": 719,
                                "fullEnd": 893,
                                "start": 729,
                                "end": 893,
                                "fullWidth": 174,
                                "width": 164,
                                "varKeyword": {
                                    "kind": "VarKeyword",
                                    "fullStart": 719,
                                    "fullEnd": 733,
                                    "start": 729,
                                    "end": 732,
                                    "fullWidth": 14,
                                    "width": 3,
                                    "text": "var",
                                    "value": "var",
                                    "valueText": "var",
                                    "hasLeadingTrivia": true,
                                    "hasLeadingNewLine": true,
                                    "hasTrailingTrivia": true,
                                    "leadingTrivia": [
                                        {
                                            "kind": "NewLineTrivia",
                                            "text": "\r\n"
                                        },
                                        {
                                            "kind": "WhitespaceTrivia",
                                            "text": "        "
                                        }
                                    ],
                                    "trailingTrivia": [
                                        {
                                            "kind": "WhitespaceTrivia",
                                            "text": " "
                                        }
                                    ]
                                },
                                "variableDeclarators": [
                                    {
                                        "kind": "VariableDeclarator",
                                        "fullStart": 733,
                                        "fullEnd": 893,
                                        "start": 733,
                                        "end": 893,
                                        "fullWidth": 160,
<<<<<<< HEAD
                                        "width": 160,
                                        "identifier": {
=======
                                        "propertyName": {
>>>>>>> 85e84683
                                            "kind": "IdentifierName",
                                            "fullStart": 733,
                                            "fullEnd": 738,
                                            "start": 733,
                                            "end": 737,
                                            "fullWidth": 5,
                                            "width": 4,
                                            "text": "func",
                                            "value": "func",
                                            "valueText": "func",
                                            "hasTrailingTrivia": true,
                                            "trailingTrivia": [
                                                {
                                                    "kind": "WhitespaceTrivia",
                                                    "text": " "
                                                }
                                            ]
                                        },
                                        "equalsValueClause": {
                                            "kind": "EqualsValueClause",
                                            "fullStart": 738,
                                            "fullEnd": 893,
                                            "start": 738,
                                            "end": 893,
                                            "fullWidth": 155,
                                            "width": 155,
                                            "equalsToken": {
                                                "kind": "EqualsToken",
                                                "fullStart": 738,
                                                "fullEnd": 740,
                                                "start": 738,
                                                "end": 739,
                                                "fullWidth": 2,
                                                "width": 1,
                                                "text": "=",
                                                "value": "=",
                                                "valueText": "=",
                                                "hasTrailingTrivia": true,
                                                "trailingTrivia": [
                                                    {
                                                        "kind": "WhitespaceTrivia",
                                                        "text": " "
                                                    }
                                                ]
                                            },
                                            "value": {
                                                "kind": "FunctionExpression",
                                                "fullStart": 740,
                                                "fullEnd": 893,
                                                "start": 740,
                                                "end": 893,
                                                "fullWidth": 153,
                                                "width": 153,
                                                "functionKeyword": {
                                                    "kind": "FunctionKeyword",
                                                    "fullStart": 740,
                                                    "fullEnd": 749,
                                                    "start": 740,
                                                    "end": 748,
                                                    "fullWidth": 9,
                                                    "width": 8,
                                                    "text": "function",
                                                    "value": "function",
                                                    "valueText": "function",
                                                    "hasTrailingTrivia": true,
                                                    "trailingTrivia": [
                                                        {
                                                            "kind": "WhitespaceTrivia",
                                                            "text": " "
                                                        }
                                                    ]
                                                },
                                                "callSignature": {
                                                    "kind": "CallSignature",
                                                    "fullStart": 749,
                                                    "fullEnd": 756,
                                                    "start": 749,
                                                    "end": 755,
                                                    "fullWidth": 7,
                                                    "width": 6,
                                                    "parameterList": {
                                                        "kind": "ParameterList",
                                                        "fullStart": 749,
                                                        "fullEnd": 756,
                                                        "start": 749,
                                                        "end": 755,
                                                        "fullWidth": 7,
                                                        "width": 6,
                                                        "openParenToken": {
                                                            "kind": "OpenParenToken",
                                                            "fullStart": 749,
                                                            "fullEnd": 750,
                                                            "start": 749,
                                                            "end": 750,
                                                            "fullWidth": 1,
                                                            "width": 1,
                                                            "text": "(",
                                                            "value": "(",
                                                            "valueText": "("
                                                        },
                                                        "parameters": [
                                                            {
                                                                "kind": "Parameter",
                                                                "fullStart": 750,
                                                                "fullEnd": 751,
                                                                "start": 750,
                                                                "end": 751,
                                                                "fullWidth": 1,
                                                                "width": 1,
                                                                "modifiers": [],
                                                                "identifier": {
                                                                    "kind": "IdentifierName",
                                                                    "fullStart": 750,
                                                                    "fullEnd": 751,
                                                                    "start": 750,
                                                                    "end": 751,
                                                                    "fullWidth": 1,
                                                                    "width": 1,
                                                                    "text": "a",
                                                                    "value": "a",
                                                                    "valueText": "a"
                                                                }
                                                            },
                                                            {
                                                                "kind": "CommaToken",
                                                                "fullStart": 751,
                                                                "fullEnd": 753,
                                                                "start": 751,
                                                                "end": 752,
                                                                "fullWidth": 2,
                                                                "width": 1,
                                                                "text": ",",
                                                                "value": ",",
                                                                "valueText": ",",
                                                                "hasTrailingTrivia": true,
                                                                "trailingTrivia": [
                                                                    {
                                                                        "kind": "WhitespaceTrivia",
                                                                        "text": " "
                                                                    }
                                                                ]
                                                            },
                                                            {
                                                                "kind": "Parameter",
                                                                "fullStart": 753,
                                                                "fullEnd": 754,
                                                                "start": 753,
                                                                "end": 754,
                                                                "fullWidth": 1,
                                                                "width": 1,
                                                                "modifiers": [],
                                                                "identifier": {
                                                                    "kind": "IdentifierName",
                                                                    "fullStart": 753,
                                                                    "fullEnd": 754,
                                                                    "start": 753,
                                                                    "end": 754,
                                                                    "fullWidth": 1,
                                                                    "width": 1,
                                                                    "text": "b",
                                                                    "value": "b",
                                                                    "valueText": "b"
                                                                }
                                                            }
                                                        ],
                                                        "closeParenToken": {
                                                            "kind": "CloseParenToken",
                                                            "fullStart": 754,
                                                            "fullEnd": 756,
                                                            "start": 754,
                                                            "end": 755,
                                                            "fullWidth": 2,
                                                            "width": 1,
                                                            "text": ")",
                                                            "value": ")",
                                                            "valueText": ")",
                                                            "hasTrailingTrivia": true,
                                                            "trailingTrivia": [
                                                                {
                                                                    "kind": "WhitespaceTrivia",
                                                                    "text": " "
                                                                }
                                                            ]
                                                        }
                                                    }
                                                },
                                                "block": {
                                                    "kind": "Block",
                                                    "fullStart": 756,
                                                    "fullEnd": 893,
                                                    "start": 756,
                                                    "end": 893,
                                                    "fullWidth": 137,
                                                    "width": 137,
                                                    "openBraceToken": {
                                                        "kind": "OpenBraceToken",
                                                        "fullStart": 756,
                                                        "fullEnd": 759,
                                                        "start": 756,
                                                        "end": 757,
                                                        "fullWidth": 3,
                                                        "width": 1,
                                                        "text": "{",
                                                        "value": "{",
                                                        "valueText": "{",
                                                        "hasTrailingTrivia": true,
                                                        "hasTrailingNewLine": true,
                                                        "trailingTrivia": [
                                                            {
                                                                "kind": "NewLineTrivia",
                                                                "text": "\r\n"
                                                            }
                                                        ]
                                                    },
                                                    "statements": [
                                                        {
                                                            "kind": "ExpressionStatement",
                                                            "fullStart": 759,
                                                            "fullEnd": 790,
                                                            "start": 771,
                                                            "end": 788,
                                                            "fullWidth": 31,
                                                            "width": 17,
                                                            "expression": {
                                                                "kind": "AssignmentExpression",
                                                                "fullStart": 759,
                                                                "fullEnd": 787,
                                                                "start": 771,
                                                                "end": 787,
                                                                "fullWidth": 28,
                                                                "width": 16,
                                                                "left": {
                                                                    "kind": "ElementAccessExpression",
                                                                    "fullStart": 759,
                                                                    "fullEnd": 784,
                                                                    "start": 771,
                                                                    "end": 783,
                                                                    "fullWidth": 25,
                                                                    "width": 12,
                                                                    "expression": {
                                                                        "kind": "IdentifierName",
                                                                        "fullStart": 759,
                                                                        "fullEnd": 780,
                                                                        "start": 771,
                                                                        "end": 780,
                                                                        "fullWidth": 21,
                                                                        "width": 9,
                                                                        "text": "arguments",
                                                                        "value": "arguments",
                                                                        "valueText": "arguments",
                                                                        "hasLeadingTrivia": true,
                                                                        "leadingTrivia": [
                                                                            {
                                                                                "kind": "WhitespaceTrivia",
                                                                                "text": "            "
                                                                            }
                                                                        ]
                                                                    },
                                                                    "openBracketToken": {
                                                                        "kind": "OpenBracketToken",
                                                                        "fullStart": 780,
                                                                        "fullEnd": 781,
                                                                        "start": 780,
                                                                        "end": 781,
                                                                        "fullWidth": 1,
                                                                        "width": 1,
                                                                        "text": "[",
                                                                        "value": "[",
                                                                        "valueText": "["
                                                                    },
                                                                    "argumentExpression": {
                                                                        "kind": "NumericLiteral",
                                                                        "fullStart": 781,
                                                                        "fullEnd": 782,
                                                                        "start": 781,
                                                                        "end": 782,
                                                                        "fullWidth": 1,
                                                                        "width": 1,
                                                                        "text": "2",
                                                                        "value": 2,
                                                                        "valueText": "2"
                                                                    },
                                                                    "closeBracketToken": {
                                                                        "kind": "CloseBracketToken",
                                                                        "fullStart": 782,
                                                                        "fullEnd": 784,
                                                                        "start": 782,
                                                                        "end": 783,
                                                                        "fullWidth": 2,
                                                                        "width": 1,
                                                                        "text": "]",
                                                                        "value": "]",
                                                                        "valueText": "]",
                                                                        "hasTrailingTrivia": true,
                                                                        "trailingTrivia": [
                                                                            {
                                                                                "kind": "WhitespaceTrivia",
                                                                                "text": " "
                                                                            }
                                                                        ]
                                                                    }
                                                                },
                                                                "operatorToken": {
                                                                    "kind": "EqualsToken",
                                                                    "fullStart": 784,
                                                                    "fullEnd": 786,
                                                                    "start": 784,
                                                                    "end": 785,
                                                                    "fullWidth": 2,
                                                                    "width": 1,
                                                                    "text": "=",
                                                                    "value": "=",
                                                                    "valueText": "=",
                                                                    "hasTrailingTrivia": true,
                                                                    "trailingTrivia": [
                                                                        {
                                                                            "kind": "WhitespaceTrivia",
                                                                            "text": " "
                                                                        }
                                                                    ]
                                                                },
                                                                "right": {
                                                                    "kind": "NumericLiteral",
                                                                    "fullStart": 786,
                                                                    "fullEnd": 787,
                                                                    "start": 786,
                                                                    "end": 787,
                                                                    "fullWidth": 1,
                                                                    "width": 1,
                                                                    "text": "9",
                                                                    "value": 9,
                                                                    "valueText": "9"
                                                                }
                                                            },
                                                            "semicolonToken": {
                                                                "kind": "SemicolonToken",
                                                                "fullStart": 787,
                                                                "fullEnd": 790,
                                                                "start": 787,
                                                                "end": 788,
                                                                "fullWidth": 3,
                                                                "width": 1,
                                                                "text": ";",
                                                                "value": ";",
                                                                "valueText": ";",
                                                                "hasTrailingTrivia": true,
                                                                "hasTrailingNewLine": true,
                                                                "trailingTrivia": [
                                                                    {
                                                                        "kind": "NewLineTrivia",
                                                                        "text": "\r\n"
                                                                    }
                                                                ]
                                                            }
                                                        },
                                                        {
                                                            "kind": "ExpressionStatement",
                                                            "fullStart": 790,
                                                            "fullEnd": 856,
                                                            "start": 802,
                                                            "end": 854,
                                                            "fullWidth": 66,
                                                            "width": 52,
                                                            "expression": {
                                                                "kind": "InvocationExpression",
                                                                "fullStart": 790,
                                                                "fullEnd": 853,
                                                                "start": 802,
                                                                "end": 853,
                                                                "fullWidth": 63,
                                                                "width": 51,
                                                                "expression": {
                                                                    "kind": "MemberAccessExpression",
                                                                    "fullStart": 790,
                                                                    "fullEnd": 830,
                                                                    "start": 802,
                                                                    "end": 830,
                                                                    "fullWidth": 40,
                                                                    "width": 28,
                                                                    "expression": {
                                                                        "kind": "MemberAccessExpression",
                                                                        "fullStart": 790,
                                                                        "fullEnd": 825,
                                                                        "start": 802,
                                                                        "end": 825,
                                                                        "fullWidth": 35,
                                                                        "width": 23,
                                                                        "expression": {
                                                                            "kind": "MemberAccessExpression",
                                                                            "fullStart": 790,
                                                                            "fullEnd": 817,
                                                                            "start": 802,
                                                                            "end": 817,
                                                                            "fullWidth": 27,
                                                                            "width": 15,
                                                                            "expression": {
                                                                                "kind": "IdentifierName",
                                                                                "fullStart": 790,
                                                                                "fullEnd": 807,
                                                                                "start": 802,
                                                                                "end": 807,
                                                                                "fullWidth": 17,
                                                                                "width": 5,
                                                                                "text": "Array",
                                                                                "value": "Array",
                                                                                "valueText": "Array",
                                                                                "hasLeadingTrivia": true,
                                                                                "leadingTrivia": [
                                                                                    {
                                                                                        "kind": "WhitespaceTrivia",
                                                                                        "text": "            "
                                                                                    }
                                                                                ]
                                                                            },
                                                                            "dotToken": {
                                                                                "kind": "DotToken",
                                                                                "fullStart": 807,
                                                                                "fullEnd": 808,
                                                                                "start": 807,
                                                                                "end": 808,
                                                                                "fullWidth": 1,
                                                                                "width": 1,
                                                                                "text": ".",
                                                                                "value": ".",
                                                                                "valueText": "."
                                                                            },
                                                                            "name": {
                                                                                "kind": "IdentifierName",
                                                                                "fullStart": 808,
                                                                                "fullEnd": 817,
                                                                                "start": 808,
                                                                                "end": 817,
                                                                                "fullWidth": 9,
                                                                                "width": 9,
                                                                                "text": "prototype",
                                                                                "value": "prototype",
                                                                                "valueText": "prototype"
                                                                            }
                                                                        },
                                                                        "dotToken": {
                                                                            "kind": "DotToken",
                                                                            "fullStart": 817,
                                                                            "fullEnd": 818,
                                                                            "start": 817,
                                                                            "end": 818,
                                                                            "fullWidth": 1,
                                                                            "width": 1,
                                                                            "text": ".",
                                                                            "value": ".",
                                                                            "valueText": "."
                                                                        },
                                                                        "name": {
                                                                            "kind": "IdentifierName",
                                                                            "fullStart": 818,
                                                                            "fullEnd": 825,
                                                                            "start": 818,
                                                                            "end": 825,
                                                                            "fullWidth": 7,
                                                                            "width": 7,
                                                                            "text": "forEach",
                                                                            "value": "forEach",
                                                                            "valueText": "forEach"
                                                                        }
                                                                    },
                                                                    "dotToken": {
                                                                        "kind": "DotToken",
                                                                        "fullStart": 825,
                                                                        "fullEnd": 826,
                                                                        "start": 825,
                                                                        "end": 826,
                                                                        "fullWidth": 1,
                                                                        "width": 1,
                                                                        "text": ".",
                                                                        "value": ".",
                                                                        "valueText": "."
                                                                    },
                                                                    "name": {
                                                                        "kind": "IdentifierName",
                                                                        "fullStart": 826,
                                                                        "fullEnd": 830,
                                                                        "start": 826,
                                                                        "end": 830,
                                                                        "fullWidth": 4,
                                                                        "width": 4,
                                                                        "text": "call",
                                                                        "value": "call",
                                                                        "valueText": "call"
                                                                    }
                                                                },
                                                                "argumentList": {
                                                                    "kind": "ArgumentList",
                                                                    "fullStart": 830,
                                                                    "fullEnd": 853,
                                                                    "start": 830,
                                                                    "end": 853,
                                                                    "fullWidth": 23,
                                                                    "width": 23,
                                                                    "openParenToken": {
                                                                        "kind": "OpenParenToken",
                                                                        "fullStart": 830,
                                                                        "fullEnd": 831,
                                                                        "start": 830,
                                                                        "end": 831,
                                                                        "fullWidth": 1,
                                                                        "width": 1,
                                                                        "text": "(",
                                                                        "value": "(",
                                                                        "valueText": "("
                                                                    },
                                                                    "arguments": [
                                                                        {
                                                                            "kind": "IdentifierName",
                                                                            "fullStart": 831,
                                                                            "fullEnd": 840,
                                                                            "start": 831,
                                                                            "end": 840,
                                                                            "fullWidth": 9,
                                                                            "width": 9,
                                                                            "text": "arguments",
                                                                            "value": "arguments",
                                                                            "valueText": "arguments"
                                                                        },
                                                                        {
                                                                            "kind": "CommaToken",
                                                                            "fullStart": 840,
                                                                            "fullEnd": 842,
                                                                            "start": 840,
                                                                            "end": 841,
                                                                            "fullWidth": 2,
                                                                            "width": 1,
                                                                            "text": ",",
                                                                            "value": ",",
                                                                            "valueText": ",",
                                                                            "hasTrailingTrivia": true,
                                                                            "trailingTrivia": [
                                                                                {
                                                                                    "kind": "WhitespaceTrivia",
                                                                                    "text": " "
                                                                                }
                                                                            ]
                                                                        },
                                                                        {
                                                                            "kind": "IdentifierName",
                                                                            "fullStart": 842,
                                                                            "fullEnd": 852,
                                                                            "start": 842,
                                                                            "end": 852,
                                                                            "fullWidth": 10,
                                                                            "width": 10,
                                                                            "text": "callbackfn",
                                                                            "value": "callbackfn",
                                                                            "valueText": "callbackfn"
                                                                        }
                                                                    ],
                                                                    "closeParenToken": {
                                                                        "kind": "CloseParenToken",
                                                                        "fullStart": 852,
                                                                        "fullEnd": 853,
                                                                        "start": 852,
                                                                        "end": 853,
                                                                        "fullWidth": 1,
                                                                        "width": 1,
                                                                        "text": ")",
                                                                        "value": ")",
                                                                        "valueText": ")"
                                                                    }
                                                                }
                                                            },
                                                            "semicolonToken": {
                                                                "kind": "SemicolonToken",
                                                                "fullStart": 853,
                                                                "fullEnd": 856,
                                                                "start": 853,
                                                                "end": 854,
                                                                "fullWidth": 3,
                                                                "width": 1,
                                                                "text": ";",
                                                                "value": ";",
                                                                "valueText": ";",
                                                                "hasTrailingTrivia": true,
                                                                "hasTrailingNewLine": true,
                                                                "trailingTrivia": [
                                                                    {
                                                                        "kind": "NewLineTrivia",
                                                                        "text": "\r\n"
                                                                    }
                                                                ]
                                                            }
                                                        },
                                                        {
                                                            "kind": "ReturnStatement",
                                                            "fullStart": 856,
                                                            "fullEnd": 884,
                                                            "start": 868,
                                                            "end": 882,
                                                            "fullWidth": 28,
                                                            "width": 14,
                                                            "returnKeyword": {
                                                                "kind": "ReturnKeyword",
                                                                "fullStart": 856,
                                                                "fullEnd": 875,
                                                                "start": 868,
                                                                "end": 874,
                                                                "fullWidth": 19,
                                                                "width": 6,
                                                                "text": "return",
                                                                "value": "return",
                                                                "valueText": "return",
                                                                "hasLeadingTrivia": true,
                                                                "hasTrailingTrivia": true,
                                                                "leadingTrivia": [
                                                                    {
                                                                        "kind": "WhitespaceTrivia",
                                                                        "text": "            "
                                                                    }
                                                                ],
                                                                "trailingTrivia": [
                                                                    {
                                                                        "kind": "WhitespaceTrivia",
                                                                        "text": " "
                                                                    }
                                                                ]
                                                            },
                                                            "expression": {
                                                                "kind": "IdentifierName",
                                                                "fullStart": 875,
                                                                "fullEnd": 881,
                                                                "start": 875,
                                                                "end": 881,
                                                                "fullWidth": 6,
                                                                "width": 6,
                                                                "text": "result",
                                                                "value": "result",
                                                                "valueText": "result"
                                                            },
                                                            "semicolonToken": {
                                                                "kind": "SemicolonToken",
                                                                "fullStart": 881,
                                                                "fullEnd": 884,
                                                                "start": 881,
                                                                "end": 882,
                                                                "fullWidth": 3,
                                                                "width": 1,
                                                                "text": ";",
                                                                "value": ";",
                                                                "valueText": ";",
                                                                "hasTrailingTrivia": true,
                                                                "hasTrailingNewLine": true,
                                                                "trailingTrivia": [
                                                                    {
                                                                        "kind": "NewLineTrivia",
                                                                        "text": "\r\n"
                                                                    }
                                                                ]
                                                            }
                                                        }
                                                    ],
                                                    "closeBraceToken": {
                                                        "kind": "CloseBraceToken",
                                                        "fullStart": 884,
                                                        "fullEnd": 893,
                                                        "start": 892,
                                                        "end": 893,
                                                        "fullWidth": 9,
                                                        "width": 1,
                                                        "text": "}",
                                                        "value": "}",
                                                        "valueText": "}",
                                                        "hasLeadingTrivia": true,
                                                        "leadingTrivia": [
                                                            {
                                                                "kind": "WhitespaceTrivia",
                                                                "text": "        "
                                                            }
                                                        ]
                                                    }
                                                }
                                            }
                                        }
                                    }
                                ]
                            },
                            "semicolonToken": {
                                "kind": "SemicolonToken",
                                "fullStart": 893,
                                "fullEnd": 896,
                                "start": 893,
                                "end": 894,
                                "fullWidth": 3,
                                "width": 1,
                                "text": ";",
                                "value": ";",
                                "valueText": ";",
                                "hasTrailingTrivia": true,
                                "hasTrailingNewLine": true,
                                "trailingTrivia": [
                                    {
                                        "kind": "NewLineTrivia",
                                        "text": "\r\n"
                                    }
                                ]
                            }
                        },
                        {
                            "kind": "ReturnStatement",
                            "fullStart": 896,
                            "fullEnd": 928,
                            "start": 906,
                            "end": 926,
                            "fullWidth": 32,
                            "width": 20,
                            "returnKeyword": {
                                "kind": "ReturnKeyword",
                                "fullStart": 896,
                                "fullEnd": 913,
                                "start": 906,
                                "end": 912,
                                "fullWidth": 17,
                                "width": 6,
                                "text": "return",
                                "value": "return",
                                "valueText": "return",
                                "hasLeadingTrivia": true,
                                "hasLeadingNewLine": true,
                                "hasTrailingTrivia": true,
                                "leadingTrivia": [
                                    {
                                        "kind": "NewLineTrivia",
                                        "text": "\r\n"
                                    },
                                    {
                                        "kind": "WhitespaceTrivia",
                                        "text": "        "
                                    }
                                ],
                                "trailingTrivia": [
                                    {
                                        "kind": "WhitespaceTrivia",
                                        "text": " "
                                    }
                                ]
                            },
                            "expression": {
                                "kind": "InvocationExpression",
                                "fullStart": 913,
                                "fullEnd": 925,
                                "start": 913,
                                "end": 925,
                                "fullWidth": 12,
                                "width": 12,
                                "expression": {
                                    "kind": "IdentifierName",
                                    "fullStart": 913,
                                    "fullEnd": 917,
                                    "start": 913,
                                    "end": 917,
                                    "fullWidth": 4,
                                    "width": 4,
                                    "text": "func",
                                    "value": "func",
                                    "valueText": "func"
                                },
                                "argumentList": {
                                    "kind": "ArgumentList",
                                    "fullStart": 917,
                                    "fullEnd": 925,
                                    "start": 917,
                                    "end": 925,
                                    "fullWidth": 8,
                                    "width": 8,
                                    "openParenToken": {
                                        "kind": "OpenParenToken",
                                        "fullStart": 917,
                                        "fullEnd": 918,
                                        "start": 917,
                                        "end": 918,
                                        "fullWidth": 1,
                                        "width": 1,
                                        "text": "(",
                                        "value": "(",
                                        "valueText": "("
                                    },
                                    "arguments": [
                                        {
                                            "kind": "NumericLiteral",
                                            "fullStart": 918,
                                            "fullEnd": 920,
                                            "start": 918,
                                            "end": 920,
                                            "fullWidth": 2,
                                            "width": 2,
                                            "text": "12",
                                            "value": 12,
                                            "valueText": "12"
                                        },
                                        {
                                            "kind": "CommaToken",
                                            "fullStart": 920,
                                            "fullEnd": 922,
                                            "start": 920,
                                            "end": 921,
                                            "fullWidth": 2,
                                            "width": 1,
                                            "text": ",",
                                            "value": ",",
                                            "valueText": ",",
                                            "hasTrailingTrivia": true,
                                            "trailingTrivia": [
                                                {
                                                    "kind": "WhitespaceTrivia",
                                                    "text": " "
                                                }
                                            ]
                                        },
                                        {
                                            "kind": "NumericLiteral",
                                            "fullStart": 922,
                                            "fullEnd": 924,
                                            "start": 922,
                                            "end": 924,
                                            "fullWidth": 2,
                                            "width": 2,
                                            "text": "11",
                                            "value": 11,
                                            "valueText": "11"
                                        }
                                    ],
                                    "closeParenToken": {
                                        "kind": "CloseParenToken",
                                        "fullStart": 924,
                                        "fullEnd": 925,
                                        "start": 924,
                                        "end": 925,
                                        "fullWidth": 1,
                                        "width": 1,
                                        "text": ")",
                                        "value": ")",
                                        "valueText": ")"
                                    }
                                }
                            },
                            "semicolonToken": {
                                "kind": "SemicolonToken",
                                "fullStart": 925,
                                "fullEnd": 928,
                                "start": 925,
                                "end": 926,
                                "fullWidth": 3,
                                "width": 1,
                                "text": ";",
                                "value": ";",
                                "valueText": ";",
                                "hasTrailingTrivia": true,
                                "hasTrailingNewLine": true,
                                "trailingTrivia": [
                                    {
                                        "kind": "NewLineTrivia",
                                        "text": "\r\n"
                                    }
                                ]
                            }
                        }
                    ],
                    "closeBraceToken": {
                        "kind": "CloseBraceToken",
                        "fullStart": 928,
                        "fullEnd": 935,
                        "start": 932,
                        "end": 933,
                        "fullWidth": 7,
                        "width": 1,
                        "text": "}",
                        "value": "}",
                        "valueText": "}",
                        "hasLeadingTrivia": true,
                        "hasTrailingTrivia": true,
                        "hasTrailingNewLine": true,
                        "leadingTrivia": [
                            {
                                "kind": "WhitespaceTrivia",
                                "text": "    "
                            }
                        ],
                        "trailingTrivia": [
                            {
                                "kind": "NewLineTrivia",
                                "text": "\r\n"
                            }
                        ]
                    }
                }
            },
            {
                "kind": "ExpressionStatement",
                "fullStart": 935,
                "fullEnd": 959,
                "start": 935,
                "end": 957,
                "fullWidth": 24,
                "width": 22,
                "expression": {
                    "kind": "InvocationExpression",
                    "fullStart": 935,
                    "fullEnd": 956,
                    "start": 935,
                    "end": 956,
                    "fullWidth": 21,
                    "width": 21,
                    "expression": {
                        "kind": "IdentifierName",
                        "fullStart": 935,
                        "fullEnd": 946,
                        "start": 935,
                        "end": 946,
                        "fullWidth": 11,
                        "width": 11,
                        "text": "runTestCase",
                        "value": "runTestCase",
                        "valueText": "runTestCase"
                    },
                    "argumentList": {
                        "kind": "ArgumentList",
                        "fullStart": 946,
                        "fullEnd": 956,
                        "start": 946,
                        "end": 956,
                        "fullWidth": 10,
                        "width": 10,
                        "openParenToken": {
                            "kind": "OpenParenToken",
                            "fullStart": 946,
                            "fullEnd": 947,
                            "start": 946,
                            "end": 947,
                            "fullWidth": 1,
                            "width": 1,
                            "text": "(",
                            "value": "(",
                            "valueText": "("
                        },
                        "arguments": [
                            {
                                "kind": "IdentifierName",
                                "fullStart": 947,
                                "fullEnd": 955,
                                "start": 947,
                                "end": 955,
                                "fullWidth": 8,
                                "width": 8,
                                "text": "testcase",
                                "value": "testcase",
                                "valueText": "testcase"
                            }
                        ],
                        "closeParenToken": {
                            "kind": "CloseParenToken",
                            "fullStart": 955,
                            "fullEnd": 956,
                            "start": 955,
                            "end": 956,
                            "fullWidth": 1,
                            "width": 1,
                            "text": ")",
                            "value": ")",
                            "valueText": ")"
                        }
                    }
                },
                "semicolonToken": {
                    "kind": "SemicolonToken",
                    "fullStart": 956,
                    "fullEnd": 959,
                    "start": 956,
                    "end": 957,
                    "fullWidth": 3,
                    "width": 1,
                    "text": ";",
                    "value": ";",
                    "valueText": ";",
                    "hasTrailingTrivia": true,
                    "hasTrailingNewLine": true,
                    "trailingTrivia": [
                        {
                            "kind": "NewLineTrivia",
                            "text": "\r\n"
                        }
                    ]
                }
            }
        ],
        "endOfFileToken": {
            "kind": "EndOfFileToken",
            "fullStart": 959,
            "fullEnd": 959,
            "start": 959,
            "end": 959,
            "fullWidth": 0,
            "width": 0,
            "text": ""
        }
    },
    "lineMap": {
        "lineStarts": [
            0,
            67,
            152,
            232,
            308,
            380,
            385,
            440,
            559,
            564,
            566,
            568,
            591,
            620,
            666,
            708,
            719,
            721,
            759,
            790,
            856,
            884,
            896,
            898,
            928,
            935,
            959
        ],
        "length": 959
    }
}<|MERGE_RESOLUTION|>--- conflicted
+++ resolved
@@ -245,12 +245,8 @@
                                         "start": 603,
                                         "end": 617,
                                         "fullWidth": 14,
-<<<<<<< HEAD
                                         "width": 14,
-                                        "identifier": {
-=======
                                         "propertyName": {
->>>>>>> 85e84683
                                             "kind": "IdentifierName",
                                             "fullStart": 603,
                                             "fullEnd": 610,
@@ -858,12 +854,8 @@
                                         "start": 733,
                                         "end": 893,
                                         "fullWidth": 160,
-<<<<<<< HEAD
                                         "width": 160,
-                                        "identifier": {
-=======
                                         "propertyName": {
->>>>>>> 85e84683
                                             "kind": "IdentifierName",
                                             "fullStart": 733,
                                             "fullEnd": 738,
