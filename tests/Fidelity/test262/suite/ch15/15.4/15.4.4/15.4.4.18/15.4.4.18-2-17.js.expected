{
    "isDeclaration": false,
    "languageVersion": "EcmaScript5",
    "parseOptions": {
        "allowAutomaticSemicolonInsertion": true
    },
    "sourceUnit": {
        "kind": "SourceUnit",
        "fullStart": 0,
        "fullEnd": 959,
        "start": 568,
        "end": 959,
        "fullWidth": 959,
        "width": 391,
        "isIncrementallyUnusable": true,
        "moduleElements": [
            {
                "kind": "FunctionDeclaration",
                "fullStart": 0,
                "fullEnd": 935,
                "start": 568,
                "end": 933,
                "fullWidth": 935,
                "width": 365,
                "modifiers": [],
                "functionKeyword": {
                    "kind": "FunctionKeyword",
                    "fullStart": 0,
                    "fullEnd": 577,
                    "start": 568,
                    "end": 576,
                    "fullWidth": 577,
                    "width": 8,
                    "text": "function",
                    "value": "function",
                    "valueText": "function",
                    "hasLeadingTrivia": true,
                    "hasLeadingComment": true,
                    "hasLeadingNewLine": true,
                    "hasTrailingTrivia": true,
                    "leadingTrivia": [
                        {
                            "kind": "SingleLineCommentTrivia",
                            "text": "/// Copyright (c) 2012 Ecma International.  All rights reserved. "
                        },
                        {
                            "kind": "NewLineTrivia",
                            "text": "\r\n"
                        },
                        {
                            "kind": "SingleLineCommentTrivia",
                            "text": "/// Ecma International makes this code available under the terms and conditions set"
                        },
                        {
                            "kind": "NewLineTrivia",
                            "text": "\r\n"
                        },
                        {
                            "kind": "SingleLineCommentTrivia",
                            "text": "/// forth on http://hg.ecmascript.org/tests/test262/raw-file/tip/LICENSE (the "
                        },
                        {
                            "kind": "NewLineTrivia",
                            "text": "\r\n"
                        },
                        {
                            "kind": "SingleLineCommentTrivia",
                            "text": "/// \"Use Terms\").   Any redistribution of this code must retain the above "
                        },
                        {
                            "kind": "NewLineTrivia",
                            "text": "\r\n"
                        },
                        {
                            "kind": "SingleLineCommentTrivia",
                            "text": "/// copyright and this notice and otherwise comply with the Use Terms."
                        },
                        {
                            "kind": "NewLineTrivia",
                            "text": "\r\n"
                        },
                        {
                            "kind": "MultiLineCommentTrivia",
                            "text": "/**\r\n * @path ch15/15.4/15.4.4/15.4.4.18/15.4.4.18-2-17.js\r\n * @description Array.prototype.forEach applied to the Arguments object, which implements its own property get method\r\n */"
                        },
                        {
                            "kind": "NewLineTrivia",
                            "text": "\r\n"
                        },
                        {
                            "kind": "NewLineTrivia",
                            "text": "\r\n"
                        },
                        {
                            "kind": "NewLineTrivia",
                            "text": "\r\n"
                        }
                    ],
                    "trailingTrivia": [
                        {
                            "kind": "WhitespaceTrivia",
                            "text": " "
                        }
                    ]
                },
                "identifier": {
                    "kind": "IdentifierName",
                    "fullStart": 577,
                    "fullEnd": 585,
                    "start": 577,
                    "end": 585,
                    "fullWidth": 8,
                    "width": 8,
                    "text": "testcase",
                    "value": "testcase",
                    "valueText": "testcase"
                },
                "callSignature": {
                    "kind": "CallSignature",
                    "fullStart": 585,
                    "fullEnd": 588,
                    "start": 585,
                    "end": 587,
                    "fullWidth": 3,
                    "width": 2,
                    "parameterList": {
                        "kind": "ParameterList",
                        "fullStart": 585,
                        "fullEnd": 588,
                        "start": 585,
                        "end": 587,
                        "fullWidth": 3,
                        "width": 2,
                        "openParenToken": {
                            "kind": "OpenParenToken",
                            "fullStart": 585,
                            "fullEnd": 586,
                            "start": 585,
                            "end": 586,
                            "fullWidth": 1,
                            "width": 1,
                            "text": "(",
                            "value": "(",
                            "valueText": "("
                        },
                        "parameters": [],
                        "closeParenToken": {
                            "kind": "CloseParenToken",
                            "fullStart": 586,
                            "fullEnd": 588,
                            "start": 586,
                            "end": 587,
                            "fullWidth": 2,
                            "width": 1,
                            "text": ")",
                            "value": ")",
                            "valueText": ")",
                            "hasTrailingTrivia": true,
                            "trailingTrivia": [
                                {
                                    "kind": "WhitespaceTrivia",
                                    "text": " "
                                }
                            ]
                        }
                    }
                },
                "block": {
                    "kind": "Block",
                    "fullStart": 588,
                    "fullEnd": 935,
                    "start": 588,
                    "end": 933,
                    "fullWidth": 347,
                    "width": 345,
                    "openBraceToken": {
                        "kind": "OpenBraceToken",
                        "fullStart": 588,
                        "fullEnd": 591,
                        "start": 588,
                        "end": 589,
                        "fullWidth": 3,
                        "width": 1,
                        "text": "{",
                        "value": "{",
                        "valueText": "{",
                        "hasTrailingTrivia": true,
                        "hasTrailingNewLine": true,
                        "trailingTrivia": [
                            {
                                "kind": "NewLineTrivia",
                                "text": "\r\n"
                            }
                        ]
                    },
                    "statements": [
                        {
                            "kind": "VariableStatement",
                            "fullStart": 591,
                            "fullEnd": 620,
                            "start": 599,
                            "end": 618,
                            "fullWidth": 29,
                            "width": 19,
                            "modifiers": [],
                            "variableDeclaration": {
                                "kind": "VariableDeclaration",
                                "fullStart": 591,
                                "fullEnd": 617,
                                "start": 599,
                                "end": 617,
                                "fullWidth": 26,
                                "width": 18,
                                "varKeyword": {
                                    "kind": "VarKeyword",
                                    "fullStart": 591,
                                    "fullEnd": 603,
                                    "start": 599,
                                    "end": 602,
                                    "fullWidth": 12,
                                    "width": 3,
                                    "text": "var",
                                    "value": "var",
                                    "valueText": "var",
                                    "hasLeadingTrivia": true,
                                    "hasTrailingTrivia": true,
                                    "leadingTrivia": [
                                        {
                                            "kind": "WhitespaceTrivia",
                                            "text": "        "
                                        }
                                    ],
                                    "trailingTrivia": [
                                        {
                                            "kind": "WhitespaceTrivia",
                                            "text": " "
                                        }
                                    ]
                                },
                                "variableDeclarators": [
                                    {
                                        "kind": "VariableDeclarator",
                                        "fullStart": 603,
                                        "fullEnd": 617,
                                        "start": 603,
                                        "end": 617,
                                        "fullWidth": 14,
                                        "width": 14,
                                        "identifier": {
                                            "kind": "IdentifierName",
                                            "fullStart": 603,
                                            "fullEnd": 610,
                                            "start": 603,
                                            "end": 609,
                                            "fullWidth": 7,
                                            "width": 6,
                                            "text": "result",
                                            "value": "result",
                                            "valueText": "result",
                                            "hasTrailingTrivia": true,
                                            "trailingTrivia": [
                                                {
                                                    "kind": "WhitespaceTrivia",
                                                    "text": " "
                                                }
                                            ]
                                        },
                                        "equalsValueClause": {
                                            "kind": "EqualsValueClause",
                                            "fullStart": 610,
                                            "fullEnd": 617,
                                            "start": 610,
                                            "end": 617,
                                            "fullWidth": 7,
                                            "width": 7,
                                            "equalsToken": {
                                                "kind": "EqualsToken",
                                                "fullStart": 610,
                                                "fullEnd": 612,
                                                "start": 610,
                                                "end": 611,
                                                "fullWidth": 2,
                                                "width": 1,
                                                "text": "=",
                                                "value": "=",
                                                "valueText": "=",
                                                "hasTrailingTrivia": true,
                                                "trailingTrivia": [
                                                    {
                                                        "kind": "WhitespaceTrivia",
                                                        "text": " "
                                                    }
                                                ]
                                            },
                                            "value": {
                                                "kind": "FalseKeyword",
                                                "fullStart": 612,
                                                "fullEnd": 617,
                                                "start": 612,
                                                "end": 617,
                                                "fullWidth": 5,
                                                "width": 5,
                                                "text": "false",
                                                "value": false,
                                                "valueText": "false"
                                            }
                                        }
                                    }
                                ]
                            },
                            "semicolonToken": {
                                "kind": "SemicolonToken",
                                "fullStart": 617,
                                "fullEnd": 620,
                                "start": 617,
                                "end": 618,
                                "fullWidth": 3,
                                "width": 1,
                                "text": ";",
                                "value": ";",
                                "valueText": ";",
                                "hasTrailingTrivia": true,
                                "hasTrailingNewLine": true,
                                "trailingTrivia": [
                                    {
                                        "kind": "NewLineTrivia",
                                        "text": "\r\n"
                                    }
                                ]
                            }
                        },
                        {
                            "kind": "FunctionDeclaration",
                            "fullStart": 620,
                            "fullEnd": 719,
                            "start": 628,
                            "end": 717,
                            "fullWidth": 99,
                            "width": 89,
                            "modifiers": [],
                            "functionKeyword": {
                                "kind": "FunctionKeyword",
                                "fullStart": 620,
                                "fullEnd": 637,
                                "start": 628,
                                "end": 636,
                                "fullWidth": 17,
                                "width": 8,
                                "text": "function",
                                "value": "function",
                                "valueText": "function",
                                "hasLeadingTrivia": true,
                                "hasTrailingTrivia": true,
                                "leadingTrivia": [
                                    {
                                        "kind": "WhitespaceTrivia",
                                        "text": "        "
                                    }
                                ],
                                "trailingTrivia": [
                                    {
                                        "kind": "WhitespaceTrivia",
                                        "text": " "
                                    }
                                ]
                            },
                            "identifier": {
                                "kind": "IdentifierName",
                                "fullStart": 637,
                                "fullEnd": 647,
                                "start": 637,
                                "end": 647,
                                "fullWidth": 10,
                                "width": 10,
                                "text": "callbackfn",
                                "value": "callbackfn",
                                "valueText": "callbackfn"
                            },
                            "callSignature": {
                                "kind": "CallSignature",
                                "fullStart": 647,
                                "fullEnd": 663,
                                "start": 647,
                                "end": 662,
                                "fullWidth": 16,
                                "width": 15,
                                "parameterList": {
                                    "kind": "ParameterList",
                                    "fullStart": 647,
                                    "fullEnd": 663,
                                    "start": 647,
                                    "end": 662,
                                    "fullWidth": 16,
                                    "width": 15,
                                    "openParenToken": {
                                        "kind": "OpenParenToken",
                                        "fullStart": 647,
                                        "fullEnd": 648,
                                        "start": 647,
                                        "end": 648,
                                        "fullWidth": 1,
                                        "width": 1,
                                        "text": "(",
                                        "value": "(",
                                        "valueText": "("
                                    },
                                    "parameters": [
                                        {
                                            "kind": "Parameter",
                                            "fullStart": 648,
                                            "fullEnd": 651,
                                            "start": 648,
                                            "end": 651,
                                            "fullWidth": 3,
<<<<<<< HEAD
                                            "width": 3,
=======
                                            "modifiers": [],
>>>>>>> e3c38734
                                            "identifier": {
                                                "kind": "IdentifierName",
                                                "fullStart": 648,
                                                "fullEnd": 651,
                                                "start": 648,
                                                "end": 651,
                                                "fullWidth": 3,
                                                "width": 3,
                                                "text": "val",
                                                "value": "val",
                                                "valueText": "val"
                                            }
                                        },
                                        {
                                            "kind": "CommaToken",
                                            "fullStart": 651,
                                            "fullEnd": 653,
                                            "start": 651,
                                            "end": 652,
                                            "fullWidth": 2,
                                            "width": 1,
                                            "text": ",",
                                            "value": ",",
                                            "valueText": ",",
                                            "hasTrailingTrivia": true,
                                            "trailingTrivia": [
                                                {
                                                    "kind": "WhitespaceTrivia",
                                                    "text": " "
                                                }
                                            ]
                                        },
                                        {
                                            "kind": "Parameter",
                                            "fullStart": 653,
                                            "fullEnd": 656,
                                            "start": 653,
                                            "end": 656,
                                            "fullWidth": 3,
<<<<<<< HEAD
                                            "width": 3,
=======
                                            "modifiers": [],
>>>>>>> e3c38734
                                            "identifier": {
                                                "kind": "IdentifierName",
                                                "fullStart": 653,
                                                "fullEnd": 656,
                                                "start": 653,
                                                "end": 656,
                                                "fullWidth": 3,
                                                "width": 3,
                                                "text": "idx",
                                                "value": "idx",
                                                "valueText": "idx"
                                            }
                                        },
                                        {
                                            "kind": "CommaToken",
                                            "fullStart": 656,
                                            "fullEnd": 658,
                                            "start": 656,
                                            "end": 657,
                                            "fullWidth": 2,
                                            "width": 1,
                                            "text": ",",
                                            "value": ",",
                                            "valueText": ",",
                                            "hasTrailingTrivia": true,
                                            "trailingTrivia": [
                                                {
                                                    "kind": "WhitespaceTrivia",
                                                    "text": " "
                                                }
                                            ]
                                        },
                                        {
                                            "kind": "Parameter",
                                            "fullStart": 658,
                                            "fullEnd": 661,
                                            "start": 658,
                                            "end": 661,
                                            "fullWidth": 3,
<<<<<<< HEAD
                                            "width": 3,
=======
                                            "modifiers": [],
>>>>>>> e3c38734
                                            "identifier": {
                                                "kind": "IdentifierName",
                                                "fullStart": 658,
                                                "fullEnd": 661,
                                                "start": 658,
                                                "end": 661,
                                                "fullWidth": 3,
                                                "width": 3,
                                                "text": "obj",
                                                "value": "obj",
                                                "valueText": "obj"
                                            }
                                        }
                                    ],
                                    "closeParenToken": {
                                        "kind": "CloseParenToken",
                                        "fullStart": 661,
                                        "fullEnd": 663,
                                        "start": 661,
                                        "end": 662,
                                        "fullWidth": 2,
                                        "width": 1,
                                        "text": ")",
                                        "value": ")",
                                        "valueText": ")",
                                        "hasTrailingTrivia": true,
                                        "trailingTrivia": [
                                            {
                                                "kind": "WhitespaceTrivia",
                                                "text": " "
                                            }
                                        ]
                                    }
                                }
                            },
                            "block": {
                                "kind": "Block",
                                "fullStart": 663,
                                "fullEnd": 719,
                                "start": 663,
                                "end": 717,
                                "fullWidth": 56,
                                "width": 54,
                                "openBraceToken": {
                                    "kind": "OpenBraceToken",
                                    "fullStart": 663,
                                    "fullEnd": 666,
                                    "start": 663,
                                    "end": 664,
                                    "fullWidth": 3,
                                    "width": 1,
                                    "text": "{",
                                    "value": "{",
                                    "valueText": "{",
                                    "hasTrailingTrivia": true,
                                    "hasTrailingNewLine": true,
                                    "trailingTrivia": [
                                        {
                                            "kind": "NewLineTrivia",
                                            "text": "\r\n"
                                        }
                                    ]
                                },
                                "statements": [
                                    {
                                        "kind": "ExpressionStatement",
                                        "fullStart": 666,
                                        "fullEnd": 708,
                                        "start": 678,
                                        "end": 706,
                                        "fullWidth": 42,
                                        "width": 28,
                                        "expression": {
                                            "kind": "AssignmentExpression",
                                            "fullStart": 666,
                                            "fullEnd": 705,
                                            "start": 678,
                                            "end": 705,
                                            "fullWidth": 39,
                                            "width": 27,
                                            "left": {
                                                "kind": "IdentifierName",
                                                "fullStart": 666,
                                                "fullEnd": 685,
                                                "start": 678,
                                                "end": 684,
                                                "fullWidth": 19,
                                                "width": 6,
                                                "text": "result",
                                                "value": "result",
                                                "valueText": "result",
                                                "hasLeadingTrivia": true,
                                                "hasTrailingTrivia": true,
                                                "leadingTrivia": [
                                                    {
                                                        "kind": "WhitespaceTrivia",
                                                        "text": "            "
                                                    }
                                                ],
                                                "trailingTrivia": [
                                                    {
                                                        "kind": "WhitespaceTrivia",
                                                        "text": " "
                                                    }
                                                ]
                                            },
                                            "operatorToken": {
                                                "kind": "EqualsToken",
                                                "fullStart": 685,
                                                "fullEnd": 687,
                                                "start": 685,
                                                "end": 686,
                                                "fullWidth": 2,
                                                "width": 1,
                                                "text": "=",
                                                "value": "=",
                                                "valueText": "=",
                                                "hasTrailingTrivia": true,
                                                "trailingTrivia": [
                                                    {
                                                        "kind": "WhitespaceTrivia",
                                                        "text": " "
                                                    }
                                                ]
                                            },
                                            "right": {
                                                "kind": "ParenthesizedExpression",
                                                "fullStart": 687,
                                                "fullEnd": 705,
                                                "start": 687,
                                                "end": 705,
                                                "fullWidth": 18,
                                                "width": 18,
                                                "openParenToken": {
                                                    "kind": "OpenParenToken",
                                                    "fullStart": 687,
                                                    "fullEnd": 688,
                                                    "start": 687,
                                                    "end": 688,
                                                    "fullWidth": 1,
                                                    "width": 1,
                                                    "text": "(",
                                                    "value": "(",
                                                    "valueText": "("
                                                },
                                                "expression": {
                                                    "kind": "EqualsExpression",
                                                    "fullStart": 688,
                                                    "fullEnd": 704,
                                                    "start": 688,
                                                    "end": 704,
                                                    "fullWidth": 16,
                                                    "width": 16,
                                                    "left": {
                                                        "kind": "MemberAccessExpression",
                                                        "fullStart": 688,
                                                        "fullEnd": 699,
                                                        "start": 688,
                                                        "end": 698,
                                                        "fullWidth": 11,
                                                        "width": 10,
                                                        "expression": {
                                                            "kind": "IdentifierName",
                                                            "fullStart": 688,
                                                            "fullEnd": 691,
                                                            "start": 688,
                                                            "end": 691,
                                                            "fullWidth": 3,
                                                            "width": 3,
                                                            "text": "obj",
                                                            "value": "obj",
                                                            "valueText": "obj"
                                                        },
                                                        "dotToken": {
                                                            "kind": "DotToken",
                                                            "fullStart": 691,
                                                            "fullEnd": 692,
                                                            "start": 691,
                                                            "end": 692,
                                                            "fullWidth": 1,
                                                            "width": 1,
                                                            "text": ".",
                                                            "value": ".",
                                                            "valueText": "."
                                                        },
                                                        "name": {
                                                            "kind": "IdentifierName",
                                                            "fullStart": 692,
                                                            "fullEnd": 699,
                                                            "start": 692,
                                                            "end": 698,
                                                            "fullWidth": 7,
                                                            "width": 6,
                                                            "text": "length",
                                                            "value": "length",
                                                            "valueText": "length",
                                                            "hasTrailingTrivia": true,
                                                            "trailingTrivia": [
                                                                {
                                                                    "kind": "WhitespaceTrivia",
                                                                    "text": " "
                                                                }
                                                            ]
                                                        }
                                                    },
                                                    "operatorToken": {
                                                        "kind": "EqualsEqualsEqualsToken",
                                                        "fullStart": 699,
                                                        "fullEnd": 703,
                                                        "start": 699,
                                                        "end": 702,
                                                        "fullWidth": 4,
                                                        "width": 3,
                                                        "text": "===",
                                                        "value": "===",
                                                        "valueText": "===",
                                                        "hasTrailingTrivia": true,
                                                        "trailingTrivia": [
                                                            {
                                                                "kind": "WhitespaceTrivia",
                                                                "text": " "
                                                            }
                                                        ]
                                                    },
                                                    "right": {
                                                        "kind": "NumericLiteral",
                                                        "fullStart": 703,
                                                        "fullEnd": 704,
                                                        "start": 703,
                                                        "end": 704,
                                                        "fullWidth": 1,
                                                        "width": 1,
                                                        "text": "2",
                                                        "value": 2,
                                                        "valueText": "2"
                                                    }
                                                },
                                                "closeParenToken": {
                                                    "kind": "CloseParenToken",
                                                    "fullStart": 704,
                                                    "fullEnd": 705,
                                                    "start": 704,
                                                    "end": 705,
                                                    "fullWidth": 1,
                                                    "width": 1,
                                                    "text": ")",
                                                    "value": ")",
                                                    "valueText": ")"
                                                }
                                            }
                                        },
                                        "semicolonToken": {
                                            "kind": "SemicolonToken",
                                            "fullStart": 705,
                                            "fullEnd": 708,
                                            "start": 705,
                                            "end": 706,
                                            "fullWidth": 3,
                                            "width": 1,
                                            "text": ";",
                                            "value": ";",
                                            "valueText": ";",
                                            "hasTrailingTrivia": true,
                                            "hasTrailingNewLine": true,
                                            "trailingTrivia": [
                                                {
                                                    "kind": "NewLineTrivia",
                                                    "text": "\r\n"
                                                }
                                            ]
                                        }
                                    }
                                ],
                                "closeBraceToken": {
                                    "kind": "CloseBraceToken",
                                    "fullStart": 708,
                                    "fullEnd": 719,
                                    "start": 716,
                                    "end": 717,
                                    "fullWidth": 11,
                                    "width": 1,
                                    "text": "}",
                                    "value": "}",
                                    "valueText": "}",
                                    "hasLeadingTrivia": true,
                                    "hasTrailingTrivia": true,
                                    "hasTrailingNewLine": true,
                                    "leadingTrivia": [
                                        {
                                            "kind": "WhitespaceTrivia",
                                            "text": "        "
                                        }
                                    ],
                                    "trailingTrivia": [
                                        {
                                            "kind": "NewLineTrivia",
                                            "text": "\r\n"
                                        }
                                    ]
                                }
                            }
                        },
                        {
                            "kind": "VariableStatement",
                            "fullStart": 719,
                            "fullEnd": 896,
                            "start": 729,
                            "end": 894,
                            "fullWidth": 177,
                            "width": 165,
                            "modifiers": [],
                            "variableDeclaration": {
                                "kind": "VariableDeclaration",
                                "fullStart": 719,
                                "fullEnd": 893,
                                "start": 729,
                                "end": 893,
                                "fullWidth": 174,
                                "width": 164,
                                "varKeyword": {
                                    "kind": "VarKeyword",
                                    "fullStart": 719,
                                    "fullEnd": 733,
                                    "start": 729,
                                    "end": 732,
                                    "fullWidth": 14,
                                    "width": 3,
                                    "text": "var",
                                    "value": "var",
                                    "valueText": "var",
                                    "hasLeadingTrivia": true,
                                    "hasLeadingNewLine": true,
                                    "hasTrailingTrivia": true,
                                    "leadingTrivia": [
                                        {
                                            "kind": "NewLineTrivia",
                                            "text": "\r\n"
                                        },
                                        {
                                            "kind": "WhitespaceTrivia",
                                            "text": "        "
                                        }
                                    ],
                                    "trailingTrivia": [
                                        {
                                            "kind": "WhitespaceTrivia",
                                            "text": " "
                                        }
                                    ]
                                },
                                "variableDeclarators": [
                                    {
                                        "kind": "VariableDeclarator",
                                        "fullStart": 733,
                                        "fullEnd": 893,
                                        "start": 733,
                                        "end": 893,
                                        "fullWidth": 160,
                                        "width": 160,
                                        "identifier": {
                                            "kind": "IdentifierName",
                                            "fullStart": 733,
                                            "fullEnd": 738,
                                            "start": 733,
                                            "end": 737,
                                            "fullWidth": 5,
                                            "width": 4,
                                            "text": "func",
                                            "value": "func",
                                            "valueText": "func",
                                            "hasTrailingTrivia": true,
                                            "trailingTrivia": [
                                                {
                                                    "kind": "WhitespaceTrivia",
                                                    "text": " "
                                                }
                                            ]
                                        },
                                        "equalsValueClause": {
                                            "kind": "EqualsValueClause",
                                            "fullStart": 738,
                                            "fullEnd": 893,
                                            "start": 738,
                                            "end": 893,
                                            "fullWidth": 155,
                                            "width": 155,
                                            "equalsToken": {
                                                "kind": "EqualsToken",
                                                "fullStart": 738,
                                                "fullEnd": 740,
                                                "start": 738,
                                                "end": 739,
                                                "fullWidth": 2,
                                                "width": 1,
                                                "text": "=",
                                                "value": "=",
                                                "valueText": "=",
                                                "hasTrailingTrivia": true,
                                                "trailingTrivia": [
                                                    {
                                                        "kind": "WhitespaceTrivia",
                                                        "text": " "
                                                    }
                                                ]
                                            },
                                            "value": {
                                                "kind": "FunctionExpression",
                                                "fullStart": 740,
                                                "fullEnd": 893,
                                                "start": 740,
                                                "end": 893,
                                                "fullWidth": 153,
                                                "width": 153,
                                                "functionKeyword": {
                                                    "kind": "FunctionKeyword",
                                                    "fullStart": 740,
                                                    "fullEnd": 749,
                                                    "start": 740,
                                                    "end": 748,
                                                    "fullWidth": 9,
                                                    "width": 8,
                                                    "text": "function",
                                                    "value": "function",
                                                    "valueText": "function",
                                                    "hasTrailingTrivia": true,
                                                    "trailingTrivia": [
                                                        {
                                                            "kind": "WhitespaceTrivia",
                                                            "text": " "
                                                        }
                                                    ]
                                                },
                                                "callSignature": {
                                                    "kind": "CallSignature",
                                                    "fullStart": 749,
                                                    "fullEnd": 756,
                                                    "start": 749,
                                                    "end": 755,
                                                    "fullWidth": 7,
                                                    "width": 6,
                                                    "parameterList": {
                                                        "kind": "ParameterList",
                                                        "fullStart": 749,
                                                        "fullEnd": 756,
                                                        "start": 749,
                                                        "end": 755,
                                                        "fullWidth": 7,
                                                        "width": 6,
                                                        "openParenToken": {
                                                            "kind": "OpenParenToken",
                                                            "fullStart": 749,
                                                            "fullEnd": 750,
                                                            "start": 749,
                                                            "end": 750,
                                                            "fullWidth": 1,
                                                            "width": 1,
                                                            "text": "(",
                                                            "value": "(",
                                                            "valueText": "("
                                                        },
                                                        "parameters": [
                                                            {
                                                                "kind": "Parameter",
                                                                "fullStart": 750,
                                                                "fullEnd": 751,
                                                                "start": 750,
                                                                "end": 751,
                                                                "fullWidth": 1,
<<<<<<< HEAD
                                                                "width": 1,
=======
                                                                "modifiers": [],
>>>>>>> e3c38734
                                                                "identifier": {
                                                                    "kind": "IdentifierName",
                                                                    "fullStart": 750,
                                                                    "fullEnd": 751,
                                                                    "start": 750,
                                                                    "end": 751,
                                                                    "fullWidth": 1,
                                                                    "width": 1,
                                                                    "text": "a",
                                                                    "value": "a",
                                                                    "valueText": "a"
                                                                }
                                                            },
                                                            {
                                                                "kind": "CommaToken",
                                                                "fullStart": 751,
                                                                "fullEnd": 753,
                                                                "start": 751,
                                                                "end": 752,
                                                                "fullWidth": 2,
                                                                "width": 1,
                                                                "text": ",",
                                                                "value": ",",
                                                                "valueText": ",",
                                                                "hasTrailingTrivia": true,
                                                                "trailingTrivia": [
                                                                    {
                                                                        "kind": "WhitespaceTrivia",
                                                                        "text": " "
                                                                    }
                                                                ]
                                                            },
                                                            {
                                                                "kind": "Parameter",
                                                                "fullStart": 753,
                                                                "fullEnd": 754,
                                                                "start": 753,
                                                                "end": 754,
                                                                "fullWidth": 1,
<<<<<<< HEAD
                                                                "width": 1,
=======
                                                                "modifiers": [],
>>>>>>> e3c38734
                                                                "identifier": {
                                                                    "kind": "IdentifierName",
                                                                    "fullStart": 753,
                                                                    "fullEnd": 754,
                                                                    "start": 753,
                                                                    "end": 754,
                                                                    "fullWidth": 1,
                                                                    "width": 1,
                                                                    "text": "b",
                                                                    "value": "b",
                                                                    "valueText": "b"
                                                                }
                                                            }
                                                        ],
                                                        "closeParenToken": {
                                                            "kind": "CloseParenToken",
                                                            "fullStart": 754,
                                                            "fullEnd": 756,
                                                            "start": 754,
                                                            "end": 755,
                                                            "fullWidth": 2,
                                                            "width": 1,
                                                            "text": ")",
                                                            "value": ")",
                                                            "valueText": ")",
                                                            "hasTrailingTrivia": true,
                                                            "trailingTrivia": [
                                                                {
                                                                    "kind": "WhitespaceTrivia",
                                                                    "text": " "
                                                                }
                                                            ]
                                                        }
                                                    }
                                                },
                                                "block": {
                                                    "kind": "Block",
                                                    "fullStart": 756,
                                                    "fullEnd": 893,
                                                    "start": 756,
                                                    "end": 893,
                                                    "fullWidth": 137,
                                                    "width": 137,
                                                    "openBraceToken": {
                                                        "kind": "OpenBraceToken",
                                                        "fullStart": 756,
                                                        "fullEnd": 759,
                                                        "start": 756,
                                                        "end": 757,
                                                        "fullWidth": 3,
                                                        "width": 1,
                                                        "text": "{",
                                                        "value": "{",
                                                        "valueText": "{",
                                                        "hasTrailingTrivia": true,
                                                        "hasTrailingNewLine": true,
                                                        "trailingTrivia": [
                                                            {
                                                                "kind": "NewLineTrivia",
                                                                "text": "\r\n"
                                                            }
                                                        ]
                                                    },
                                                    "statements": [
                                                        {
                                                            "kind": "ExpressionStatement",
                                                            "fullStart": 759,
                                                            "fullEnd": 790,
                                                            "start": 771,
                                                            "end": 788,
                                                            "fullWidth": 31,
                                                            "width": 17,
                                                            "expression": {
                                                                "kind": "AssignmentExpression",
                                                                "fullStart": 759,
                                                                "fullEnd": 787,
                                                                "start": 771,
                                                                "end": 787,
                                                                "fullWidth": 28,
                                                                "width": 16,
                                                                "left": {
                                                                    "kind": "ElementAccessExpression",
                                                                    "fullStart": 759,
                                                                    "fullEnd": 784,
                                                                    "start": 771,
                                                                    "end": 783,
                                                                    "fullWidth": 25,
                                                                    "width": 12,
                                                                    "expression": {
                                                                        "kind": "IdentifierName",
                                                                        "fullStart": 759,
                                                                        "fullEnd": 780,
                                                                        "start": 771,
                                                                        "end": 780,
                                                                        "fullWidth": 21,
                                                                        "width": 9,
                                                                        "text": "arguments",
                                                                        "value": "arguments",
                                                                        "valueText": "arguments",
                                                                        "hasLeadingTrivia": true,
                                                                        "leadingTrivia": [
                                                                            {
                                                                                "kind": "WhitespaceTrivia",
                                                                                "text": "            "
                                                                            }
                                                                        ]
                                                                    },
                                                                    "openBracketToken": {
                                                                        "kind": "OpenBracketToken",
                                                                        "fullStart": 780,
                                                                        "fullEnd": 781,
                                                                        "start": 780,
                                                                        "end": 781,
                                                                        "fullWidth": 1,
                                                                        "width": 1,
                                                                        "text": "[",
                                                                        "value": "[",
                                                                        "valueText": "["
                                                                    },
                                                                    "argumentExpression": {
                                                                        "kind": "NumericLiteral",
                                                                        "fullStart": 781,
                                                                        "fullEnd": 782,
                                                                        "start": 781,
                                                                        "end": 782,
                                                                        "fullWidth": 1,
                                                                        "width": 1,
                                                                        "text": "2",
                                                                        "value": 2,
                                                                        "valueText": "2"
                                                                    },
                                                                    "closeBracketToken": {
                                                                        "kind": "CloseBracketToken",
                                                                        "fullStart": 782,
                                                                        "fullEnd": 784,
                                                                        "start": 782,
                                                                        "end": 783,
                                                                        "fullWidth": 2,
                                                                        "width": 1,
                                                                        "text": "]",
                                                                        "value": "]",
                                                                        "valueText": "]",
                                                                        "hasTrailingTrivia": true,
                                                                        "trailingTrivia": [
                                                                            {
                                                                                "kind": "WhitespaceTrivia",
                                                                                "text": " "
                                                                            }
                                                                        ]
                                                                    }
                                                                },
                                                                "operatorToken": {
                                                                    "kind": "EqualsToken",
                                                                    "fullStart": 784,
                                                                    "fullEnd": 786,
                                                                    "start": 784,
                                                                    "end": 785,
                                                                    "fullWidth": 2,
                                                                    "width": 1,
                                                                    "text": "=",
                                                                    "value": "=",
                                                                    "valueText": "=",
                                                                    "hasTrailingTrivia": true,
                                                                    "trailingTrivia": [
                                                                        {
                                                                            "kind": "WhitespaceTrivia",
                                                                            "text": " "
                                                                        }
                                                                    ]
                                                                },
                                                                "right": {
                                                                    "kind": "NumericLiteral",
                                                                    "fullStart": 786,
                                                                    "fullEnd": 787,
                                                                    "start": 786,
                                                                    "end": 787,
                                                                    "fullWidth": 1,
                                                                    "width": 1,
                                                                    "text": "9",
                                                                    "value": 9,
                                                                    "valueText": "9"
                                                                }
                                                            },
                                                            "semicolonToken": {
                                                                "kind": "SemicolonToken",
                                                                "fullStart": 787,
                                                                "fullEnd": 790,
                                                                "start": 787,
                                                                "end": 788,
                                                                "fullWidth": 3,
                                                                "width": 1,
                                                                "text": ";",
                                                                "value": ";",
                                                                "valueText": ";",
                                                                "hasTrailingTrivia": true,
                                                                "hasTrailingNewLine": true,
                                                                "trailingTrivia": [
                                                                    {
                                                                        "kind": "NewLineTrivia",
                                                                        "text": "\r\n"
                                                                    }
                                                                ]
                                                            }
                                                        },
                                                        {
                                                            "kind": "ExpressionStatement",
                                                            "fullStart": 790,
                                                            "fullEnd": 856,
                                                            "start": 802,
                                                            "end": 854,
                                                            "fullWidth": 66,
                                                            "width": 52,
                                                            "expression": {
                                                                "kind": "InvocationExpression",
                                                                "fullStart": 790,
                                                                "fullEnd": 853,
                                                                "start": 802,
                                                                "end": 853,
                                                                "fullWidth": 63,
                                                                "width": 51,
                                                                "expression": {
                                                                    "kind": "MemberAccessExpression",
                                                                    "fullStart": 790,
                                                                    "fullEnd": 830,
                                                                    "start": 802,
                                                                    "end": 830,
                                                                    "fullWidth": 40,
                                                                    "width": 28,
                                                                    "expression": {
                                                                        "kind": "MemberAccessExpression",
                                                                        "fullStart": 790,
                                                                        "fullEnd": 825,
                                                                        "start": 802,
                                                                        "end": 825,
                                                                        "fullWidth": 35,
                                                                        "width": 23,
                                                                        "expression": {
                                                                            "kind": "MemberAccessExpression",
                                                                            "fullStart": 790,
                                                                            "fullEnd": 817,
                                                                            "start": 802,
                                                                            "end": 817,
                                                                            "fullWidth": 27,
                                                                            "width": 15,
                                                                            "expression": {
                                                                                "kind": "IdentifierName",
                                                                                "fullStart": 790,
                                                                                "fullEnd": 807,
                                                                                "start": 802,
                                                                                "end": 807,
                                                                                "fullWidth": 17,
                                                                                "width": 5,
                                                                                "text": "Array",
                                                                                "value": "Array",
                                                                                "valueText": "Array",
                                                                                "hasLeadingTrivia": true,
                                                                                "leadingTrivia": [
                                                                                    {
                                                                                        "kind": "WhitespaceTrivia",
                                                                                        "text": "            "
                                                                                    }
                                                                                ]
                                                                            },
                                                                            "dotToken": {
                                                                                "kind": "DotToken",
                                                                                "fullStart": 807,
                                                                                "fullEnd": 808,
                                                                                "start": 807,
                                                                                "end": 808,
                                                                                "fullWidth": 1,
                                                                                "width": 1,
                                                                                "text": ".",
                                                                                "value": ".",
                                                                                "valueText": "."
                                                                            },
                                                                            "name": {
                                                                                "kind": "IdentifierName",
                                                                                "fullStart": 808,
                                                                                "fullEnd": 817,
                                                                                "start": 808,
                                                                                "end": 817,
                                                                                "fullWidth": 9,
                                                                                "width": 9,
                                                                                "text": "prototype",
                                                                                "value": "prototype",
                                                                                "valueText": "prototype"
                                                                            }
                                                                        },
                                                                        "dotToken": {
                                                                            "kind": "DotToken",
                                                                            "fullStart": 817,
                                                                            "fullEnd": 818,
                                                                            "start": 817,
                                                                            "end": 818,
                                                                            "fullWidth": 1,
                                                                            "width": 1,
                                                                            "text": ".",
                                                                            "value": ".",
                                                                            "valueText": "."
                                                                        },
                                                                        "name": {
                                                                            "kind": "IdentifierName",
                                                                            "fullStart": 818,
                                                                            "fullEnd": 825,
                                                                            "start": 818,
                                                                            "end": 825,
                                                                            "fullWidth": 7,
                                                                            "width": 7,
                                                                            "text": "forEach",
                                                                            "value": "forEach",
                                                                            "valueText": "forEach"
                                                                        }
                                                                    },
                                                                    "dotToken": {
                                                                        "kind": "DotToken",
                                                                        "fullStart": 825,
                                                                        "fullEnd": 826,
                                                                        "start": 825,
                                                                        "end": 826,
                                                                        "fullWidth": 1,
                                                                        "width": 1,
                                                                        "text": ".",
                                                                        "value": ".",
                                                                        "valueText": "."
                                                                    },
                                                                    "name": {
                                                                        "kind": "IdentifierName",
                                                                        "fullStart": 826,
                                                                        "fullEnd": 830,
                                                                        "start": 826,
                                                                        "end": 830,
                                                                        "fullWidth": 4,
                                                                        "width": 4,
                                                                        "text": "call",
                                                                        "value": "call",
                                                                        "valueText": "call"
                                                                    }
                                                                },
                                                                "argumentList": {
                                                                    "kind": "ArgumentList",
                                                                    "fullStart": 830,
                                                                    "fullEnd": 853,
                                                                    "start": 830,
                                                                    "end": 853,
                                                                    "fullWidth": 23,
                                                                    "width": 23,
                                                                    "openParenToken": {
                                                                        "kind": "OpenParenToken",
                                                                        "fullStart": 830,
                                                                        "fullEnd": 831,
                                                                        "start": 830,
                                                                        "end": 831,
                                                                        "fullWidth": 1,
                                                                        "width": 1,
                                                                        "text": "(",
                                                                        "value": "(",
                                                                        "valueText": "("
                                                                    },
                                                                    "arguments": [
                                                                        {
                                                                            "kind": "IdentifierName",
                                                                            "fullStart": 831,
                                                                            "fullEnd": 840,
                                                                            "start": 831,
                                                                            "end": 840,
                                                                            "fullWidth": 9,
                                                                            "width": 9,
                                                                            "text": "arguments",
                                                                            "value": "arguments",
                                                                            "valueText": "arguments"
                                                                        },
                                                                        {
                                                                            "kind": "CommaToken",
                                                                            "fullStart": 840,
                                                                            "fullEnd": 842,
                                                                            "start": 840,
                                                                            "end": 841,
                                                                            "fullWidth": 2,
                                                                            "width": 1,
                                                                            "text": ",",
                                                                            "value": ",",
                                                                            "valueText": ",",
                                                                            "hasTrailingTrivia": true,
                                                                            "trailingTrivia": [
                                                                                {
                                                                                    "kind": "WhitespaceTrivia",
                                                                                    "text": " "
                                                                                }
                                                                            ]
                                                                        },
                                                                        {
                                                                            "kind": "IdentifierName",
                                                                            "fullStart": 842,
                                                                            "fullEnd": 852,
                                                                            "start": 842,
                                                                            "end": 852,
                                                                            "fullWidth": 10,
                                                                            "width": 10,
                                                                            "text": "callbackfn",
                                                                            "value": "callbackfn",
                                                                            "valueText": "callbackfn"
                                                                        }
                                                                    ],
                                                                    "closeParenToken": {
                                                                        "kind": "CloseParenToken",
                                                                        "fullStart": 852,
                                                                        "fullEnd": 853,
                                                                        "start": 852,
                                                                        "end": 853,
                                                                        "fullWidth": 1,
                                                                        "width": 1,
                                                                        "text": ")",
                                                                        "value": ")",
                                                                        "valueText": ")"
                                                                    }
                                                                }
                                                            },
                                                            "semicolonToken": {
                                                                "kind": "SemicolonToken",
                                                                "fullStart": 853,
                                                                "fullEnd": 856,
                                                                "start": 853,
                                                                "end": 854,
                                                                "fullWidth": 3,
                                                                "width": 1,
                                                                "text": ";",
                                                                "value": ";",
                                                                "valueText": ";",
                                                                "hasTrailingTrivia": true,
                                                                "hasTrailingNewLine": true,
                                                                "trailingTrivia": [
                                                                    {
                                                                        "kind": "NewLineTrivia",
                                                                        "text": "\r\n"
                                                                    }
                                                                ]
                                                            }
                                                        },
                                                        {
                                                            "kind": "ReturnStatement",
                                                            "fullStart": 856,
                                                            "fullEnd": 884,
                                                            "start": 868,
                                                            "end": 882,
                                                            "fullWidth": 28,
                                                            "width": 14,
                                                            "returnKeyword": {
                                                                "kind": "ReturnKeyword",
                                                                "fullStart": 856,
                                                                "fullEnd": 875,
                                                                "start": 868,
                                                                "end": 874,
                                                                "fullWidth": 19,
                                                                "width": 6,
                                                                "text": "return",
                                                                "value": "return",
                                                                "valueText": "return",
                                                                "hasLeadingTrivia": true,
                                                                "hasTrailingTrivia": true,
                                                                "leadingTrivia": [
                                                                    {
                                                                        "kind": "WhitespaceTrivia",
                                                                        "text": "            "
                                                                    }
                                                                ],
                                                                "trailingTrivia": [
                                                                    {
                                                                        "kind": "WhitespaceTrivia",
                                                                        "text": " "
                                                                    }
                                                                ]
                                                            },
                                                            "expression": {
                                                                "kind": "IdentifierName",
                                                                "fullStart": 875,
                                                                "fullEnd": 881,
                                                                "start": 875,
                                                                "end": 881,
                                                                "fullWidth": 6,
                                                                "width": 6,
                                                                "text": "result",
                                                                "value": "result",
                                                                "valueText": "result"
                                                            },
                                                            "semicolonToken": {
                                                                "kind": "SemicolonToken",
                                                                "fullStart": 881,
                                                                "fullEnd": 884,
                                                                "start": 881,
                                                                "end": 882,
                                                                "fullWidth": 3,
                                                                "width": 1,
                                                                "text": ";",
                                                                "value": ";",
                                                                "valueText": ";",
                                                                "hasTrailingTrivia": true,
                                                                "hasTrailingNewLine": true,
                                                                "trailingTrivia": [
                                                                    {
                                                                        "kind": "NewLineTrivia",
                                                                        "text": "\r\n"
                                                                    }
                                                                ]
                                                            }
                                                        }
                                                    ],
                                                    "closeBraceToken": {
                                                        "kind": "CloseBraceToken",
                                                        "fullStart": 884,
                                                        "fullEnd": 893,
                                                        "start": 892,
                                                        "end": 893,
                                                        "fullWidth": 9,
                                                        "width": 1,
                                                        "text": "}",
                                                        "value": "}",
                                                        "valueText": "}",
                                                        "hasLeadingTrivia": true,
                                                        "leadingTrivia": [
                                                            {
                                                                "kind": "WhitespaceTrivia",
                                                                "text": "        "
                                                            }
                                                        ]
                                                    }
                                                }
                                            }
                                        }
                                    }
                                ]
                            },
                            "semicolonToken": {
                                "kind": "SemicolonToken",
                                "fullStart": 893,
                                "fullEnd": 896,
                                "start": 893,
                                "end": 894,
                                "fullWidth": 3,
                                "width": 1,
                                "text": ";",
                                "value": ";",
                                "valueText": ";",
                                "hasTrailingTrivia": true,
                                "hasTrailingNewLine": true,
                                "trailingTrivia": [
                                    {
                                        "kind": "NewLineTrivia",
                                        "text": "\r\n"
                                    }
                                ]
                            }
                        },
                        {
                            "kind": "ReturnStatement",
                            "fullStart": 896,
                            "fullEnd": 928,
                            "start": 906,
                            "end": 926,
                            "fullWidth": 32,
                            "width": 20,
                            "returnKeyword": {
                                "kind": "ReturnKeyword",
                                "fullStart": 896,
                                "fullEnd": 913,
                                "start": 906,
                                "end": 912,
                                "fullWidth": 17,
                                "width": 6,
                                "text": "return",
                                "value": "return",
                                "valueText": "return",
                                "hasLeadingTrivia": true,
                                "hasLeadingNewLine": true,
                                "hasTrailingTrivia": true,
                                "leadingTrivia": [
                                    {
                                        "kind": "NewLineTrivia",
                                        "text": "\r\n"
                                    },
                                    {
                                        "kind": "WhitespaceTrivia",
                                        "text": "        "
                                    }
                                ],
                                "trailingTrivia": [
                                    {
                                        "kind": "WhitespaceTrivia",
                                        "text": " "
                                    }
                                ]
                            },
                            "expression": {
                                "kind": "InvocationExpression",
                                "fullStart": 913,
                                "fullEnd": 925,
                                "start": 913,
                                "end": 925,
                                "fullWidth": 12,
                                "width": 12,
                                "expression": {
                                    "kind": "IdentifierName",
                                    "fullStart": 913,
                                    "fullEnd": 917,
                                    "start": 913,
                                    "end": 917,
                                    "fullWidth": 4,
                                    "width": 4,
                                    "text": "func",
                                    "value": "func",
                                    "valueText": "func"
                                },
                                "argumentList": {
                                    "kind": "ArgumentList",
                                    "fullStart": 917,
                                    "fullEnd": 925,
                                    "start": 917,
                                    "end": 925,
                                    "fullWidth": 8,
                                    "width": 8,
                                    "openParenToken": {
                                        "kind": "OpenParenToken",
                                        "fullStart": 917,
                                        "fullEnd": 918,
                                        "start": 917,
                                        "end": 918,
                                        "fullWidth": 1,
                                        "width": 1,
                                        "text": "(",
                                        "value": "(",
                                        "valueText": "("
                                    },
                                    "arguments": [
                                        {
                                            "kind": "NumericLiteral",
                                            "fullStart": 918,
                                            "fullEnd": 920,
                                            "start": 918,
                                            "end": 920,
                                            "fullWidth": 2,
                                            "width": 2,
                                            "text": "12",
                                            "value": 12,
                                            "valueText": "12"
                                        },
                                        {
                                            "kind": "CommaToken",
                                            "fullStart": 920,
                                            "fullEnd": 922,
                                            "start": 920,
                                            "end": 921,
                                            "fullWidth": 2,
                                            "width": 1,
                                            "text": ",",
                                            "value": ",",
                                            "valueText": ",",
                                            "hasTrailingTrivia": true,
                                            "trailingTrivia": [
                                                {
                                                    "kind": "WhitespaceTrivia",
                                                    "text": " "
                                                }
                                            ]
                                        },
                                        {
                                            "kind": "NumericLiteral",
                                            "fullStart": 922,
                                            "fullEnd": 924,
                                            "start": 922,
                                            "end": 924,
                                            "fullWidth": 2,
                                            "width": 2,
                                            "text": "11",
                                            "value": 11,
                                            "valueText": "11"
                                        }
                                    ],
                                    "closeParenToken": {
                                        "kind": "CloseParenToken",
                                        "fullStart": 924,
                                        "fullEnd": 925,
                                        "start": 924,
                                        "end": 925,
                                        "fullWidth": 1,
                                        "width": 1,
                                        "text": ")",
                                        "value": ")",
                                        "valueText": ")"
                                    }
                                }
                            },
                            "semicolonToken": {
                                "kind": "SemicolonToken",
                                "fullStart": 925,
                                "fullEnd": 928,
                                "start": 925,
                                "end": 926,
                                "fullWidth": 3,
                                "width": 1,
                                "text": ";",
                                "value": ";",
                                "valueText": ";",
                                "hasTrailingTrivia": true,
                                "hasTrailingNewLine": true,
                                "trailingTrivia": [
                                    {
                                        "kind": "NewLineTrivia",
                                        "text": "\r\n"
                                    }
                                ]
                            }
                        }
                    ],
                    "closeBraceToken": {
                        "kind": "CloseBraceToken",
                        "fullStart": 928,
                        "fullEnd": 935,
                        "start": 932,
                        "end": 933,
                        "fullWidth": 7,
                        "width": 1,
                        "text": "}",
                        "value": "}",
                        "valueText": "}",
                        "hasLeadingTrivia": true,
                        "hasTrailingTrivia": true,
                        "hasTrailingNewLine": true,
                        "leadingTrivia": [
                            {
                                "kind": "WhitespaceTrivia",
                                "text": "    "
                            }
                        ],
                        "trailingTrivia": [
                            {
                                "kind": "NewLineTrivia",
                                "text": "\r\n"
                            }
                        ]
                    }
                }
            },
            {
                "kind": "ExpressionStatement",
                "fullStart": 935,
                "fullEnd": 959,
                "start": 935,
                "end": 957,
                "fullWidth": 24,
                "width": 22,
                "expression": {
                    "kind": "InvocationExpression",
                    "fullStart": 935,
                    "fullEnd": 956,
                    "start": 935,
                    "end": 956,
                    "fullWidth": 21,
                    "width": 21,
                    "expression": {
                        "kind": "IdentifierName",
                        "fullStart": 935,
                        "fullEnd": 946,
                        "start": 935,
                        "end": 946,
                        "fullWidth": 11,
                        "width": 11,
                        "text": "runTestCase",
                        "value": "runTestCase",
                        "valueText": "runTestCase"
                    },
                    "argumentList": {
                        "kind": "ArgumentList",
                        "fullStart": 946,
                        "fullEnd": 956,
                        "start": 946,
                        "end": 956,
                        "fullWidth": 10,
                        "width": 10,
                        "openParenToken": {
                            "kind": "OpenParenToken",
                            "fullStart": 946,
                            "fullEnd": 947,
                            "start": 946,
                            "end": 947,
                            "fullWidth": 1,
                            "width": 1,
                            "text": "(",
                            "value": "(",
                            "valueText": "("
                        },
                        "arguments": [
                            {
                                "kind": "IdentifierName",
                                "fullStart": 947,
                                "fullEnd": 955,
                                "start": 947,
                                "end": 955,
                                "fullWidth": 8,
                                "width": 8,
                                "text": "testcase",
                                "value": "testcase",
                                "valueText": "testcase"
                            }
                        ],
                        "closeParenToken": {
                            "kind": "CloseParenToken",
                            "fullStart": 955,
                            "fullEnd": 956,
                            "start": 955,
                            "end": 956,
                            "fullWidth": 1,
                            "width": 1,
                            "text": ")",
                            "value": ")",
                            "valueText": ")"
                        }
                    }
                },
                "semicolonToken": {
                    "kind": "SemicolonToken",
                    "fullStart": 956,
                    "fullEnd": 959,
                    "start": 956,
                    "end": 957,
                    "fullWidth": 3,
                    "width": 1,
                    "text": ";",
                    "value": ";",
                    "valueText": ";",
                    "hasTrailingTrivia": true,
                    "hasTrailingNewLine": true,
                    "trailingTrivia": [
                        {
                            "kind": "NewLineTrivia",
                            "text": "\r\n"
                        }
                    ]
                }
            }
        ],
        "endOfFileToken": {
            "kind": "EndOfFileToken",
            "fullStart": 959,
            "fullEnd": 959,
            "start": 959,
            "end": 959,
            "fullWidth": 0,
            "width": 0,
            "text": ""
        }
    },
    "lineMap": {
        "lineStarts": [
            0,
            67,
            152,
            232,
            308,
            380,
            385,
            440,
            559,
            564,
            566,
            568,
            591,
            620,
            666,
            708,
            719,
            721,
            759,
            790,
            856,
            884,
            896,
            898,
            928,
            935,
            959
        ],
        "length": 959
    }
}<|MERGE_RESOLUTION|>--- conflicted
+++ resolved
@@ -412,11 +412,8 @@
                                             "start": 648,
                                             "end": 651,
                                             "fullWidth": 3,
-<<<<<<< HEAD
                                             "width": 3,
-=======
                                             "modifiers": [],
->>>>>>> e3c38734
                                             "identifier": {
                                                 "kind": "IdentifierName",
                                                 "fullStart": 648,
@@ -456,11 +453,8 @@
                                             "start": 653,
                                             "end": 656,
                                             "fullWidth": 3,
-<<<<<<< HEAD
                                             "width": 3,
-=======
                                             "modifiers": [],
->>>>>>> e3c38734
                                             "identifier": {
                                                 "kind": "IdentifierName",
                                                 "fullStart": 653,
@@ -500,11 +494,8 @@
                                             "start": 658,
                                             "end": 661,
                                             "fullWidth": 3,
-<<<<<<< HEAD
                                             "width": 3,
-=======
                                             "modifiers": [],
->>>>>>> e3c38734
                                             "identifier": {
                                                 "kind": "IdentifierName",
                                                 "fullStart": 658,
@@ -973,11 +964,8 @@
                                                                 "start": 750,
                                                                 "end": 751,
                                                                 "fullWidth": 1,
-<<<<<<< HEAD
                                                                 "width": 1,
-=======
                                                                 "modifiers": [],
->>>>>>> e3c38734
                                                                 "identifier": {
                                                                     "kind": "IdentifierName",
                                                                     "fullStart": 750,
@@ -1017,11 +1005,8 @@
                                                                 "start": 753,
                                                                 "end": 754,
                                                                 "fullWidth": 1,
-<<<<<<< HEAD
                                                                 "width": 1,
-=======
                                                                 "modifiers": [],
->>>>>>> e3c38734
                                                                 "identifier": {
                                                                     "kind": "IdentifierName",
                                                                     "fullStart": 753,
