{
    "isDeclaration": false,
    "languageVersion": "EcmaScript5",
    "parseOptions": {
        "allowAutomaticSemicolonInsertion": true
    },
    "sourceUnit": {
        "kind": "SourceUnit",
        "fullStart": 0,
        "fullEnd": 822,
        "start": 554,
        "end": 822,
        "fullWidth": 822,
        "width": 268,
        "isIncrementallyUnusable": true,
        "moduleElements": [
            {
                "kind": "FunctionDeclaration",
                "fullStart": 0,
                "fullEnd": 798,
                "start": 554,
                "end": 796,
                "fullWidth": 798,
                "width": 242,
                "modifiers": [],
                "functionKeyword": {
                    "kind": "FunctionKeyword",
                    "fullStart": 0,
                    "fullEnd": 563,
                    "start": 554,
                    "end": 562,
                    "fullWidth": 563,
                    "width": 8,
                    "text": "function",
                    "value": "function",
                    "valueText": "function",
                    "hasLeadingTrivia": true,
                    "hasLeadingComment": true,
                    "hasLeadingNewLine": true,
                    "hasTrailingTrivia": true,
                    "leadingTrivia": [
                        {
                            "kind": "SingleLineCommentTrivia",
                            "text": "/// Copyright (c) 2012 Ecma International.  All rights reserved. "
                        },
                        {
                            "kind": "NewLineTrivia",
                            "text": "\r\n"
                        },
                        {
                            "kind": "SingleLineCommentTrivia",
                            "text": "/// Ecma International makes this code available under the terms and conditions set"
                        },
                        {
                            "kind": "NewLineTrivia",
                            "text": "\r\n"
                        },
                        {
                            "kind": "SingleLineCommentTrivia",
                            "text": "/// forth on http://hg.ecmascript.org/tests/test262/raw-file/tip/LICENSE (the "
                        },
                        {
                            "kind": "NewLineTrivia",
                            "text": "\r\n"
                        },
                        {
                            "kind": "SingleLineCommentTrivia",
                            "text": "/// \"Use Terms\").   Any redistribution of this code must retain the above "
                        },
                        {
                            "kind": "NewLineTrivia",
                            "text": "\r\n"
                        },
                        {
                            "kind": "SingleLineCommentTrivia",
                            "text": "/// copyright and this notice and otherwise comply with the Use Terms."
                        },
                        {
                            "kind": "NewLineTrivia",
                            "text": "\r\n"
                        },
                        {
                            "kind": "MultiLineCommentTrivia",
                            "text": "/**\r\n * @path ch15/15.4/15.4.4/15.4.4.18/15.4.4.18-7-b-1.js\r\n * @description Array.prototype.forEach - callbackfn not called for indexes never been assigned values\r\n */"
                        },
                        {
                            "kind": "NewLineTrivia",
                            "text": "\r\n"
                        },
                        {
                            "kind": "NewLineTrivia",
                            "text": "\r\n"
                        },
                        {
                            "kind": "NewLineTrivia",
                            "text": "\r\n"
                        }
                    ],
                    "trailingTrivia": [
                        {
                            "kind": "WhitespaceTrivia",
                            "text": " "
                        }
                    ]
                },
                "identifier": {
                    "kind": "IdentifierName",
                    "fullStart": 563,
                    "fullEnd": 571,
                    "start": 563,
                    "end": 571,
                    "fullWidth": 8,
                    "width": 8,
                    "text": "testcase",
                    "value": "testcase",
                    "valueText": "testcase"
                },
                "callSignature": {
                    "kind": "CallSignature",
                    "fullStart": 571,
                    "fullEnd": 574,
                    "start": 571,
                    "end": 573,
                    "fullWidth": 3,
                    "width": 2,
                    "parameterList": {
                        "kind": "ParameterList",
                        "fullStart": 571,
                        "fullEnd": 574,
                        "start": 571,
                        "end": 573,
                        "fullWidth": 3,
                        "width": 2,
                        "openParenToken": {
                            "kind": "OpenParenToken",
                            "fullStart": 571,
                            "fullEnd": 572,
                            "start": 571,
                            "end": 572,
                            "fullWidth": 1,
                            "width": 1,
                            "text": "(",
                            "value": "(",
                            "valueText": "("
                        },
                        "parameters": [],
                        "closeParenToken": {
                            "kind": "CloseParenToken",
                            "fullStart": 572,
                            "fullEnd": 574,
                            "start": 572,
                            "end": 573,
                            "fullWidth": 2,
                            "width": 1,
                            "text": ")",
                            "value": ")",
                            "valueText": ")",
                            "hasTrailingTrivia": true,
                            "trailingTrivia": [
                                {
                                    "kind": "WhitespaceTrivia",
                                    "text": " "
                                }
                            ]
                        }
                    }
                },
                "block": {
                    "kind": "Block",
                    "fullStart": 574,
                    "fullEnd": 798,
                    "start": 574,
                    "end": 796,
                    "fullWidth": 224,
                    "width": 222,
                    "openBraceToken": {
                        "kind": "OpenBraceToken",
                        "fullStart": 574,
                        "fullEnd": 578,
                        "start": 574,
                        "end": 575,
                        "fullWidth": 4,
                        "width": 1,
                        "text": "{",
                        "value": "{",
                        "valueText": "{",
                        "hasTrailingTrivia": true,
                        "hasTrailingNewLine": true,
                        "trailingTrivia": [
                            {
                                "kind": "WhitespaceTrivia",
                                "text": " "
                            },
                            {
                                "kind": "NewLineTrivia",
                                "text": "\r\n"
                            }
                        ]
                    },
                    "statements": [
                        {
                            "kind": "VariableStatement",
                            "fullStart": 578,
                            "fullEnd": 601,
                            "start": 583,
                            "end": 599,
                            "fullWidth": 23,
                            "width": 16,
                            "modifiers": [],
                            "variableDeclaration": {
                                "kind": "VariableDeclaration",
                                "fullStart": 578,
                                "fullEnd": 598,
                                "start": 583,
                                "end": 598,
                                "fullWidth": 20,
                                "width": 15,
                                "varKeyword": {
                                    "kind": "VarKeyword",
                                    "fullStart": 578,
                                    "fullEnd": 587,
                                    "start": 583,
                                    "end": 586,
                                    "fullWidth": 9,
                                    "width": 3,
                                    "text": "var",
                                    "value": "var",
                                    "valueText": "var",
                                    "hasLeadingTrivia": true,
                                    "hasLeadingNewLine": true,
                                    "hasTrailingTrivia": true,
                                    "leadingTrivia": [
                                        {
                                            "kind": "WhitespaceTrivia",
                                            "text": " "
                                        },
                                        {
                                            "kind": "NewLineTrivia",
                                            "text": "\r\n"
                                        },
                                        {
                                            "kind": "WhitespaceTrivia",
                                            "text": "  "
                                        }
                                    ],
                                    "trailingTrivia": [
                                        {
                                            "kind": "WhitespaceTrivia",
                                            "text": " "
                                        }
                                    ]
                                },
                                "variableDeclarators": [
                                    {
                                        "kind": "VariableDeclarator",
                                        "fullStart": 587,
                                        "fullEnd": 598,
                                        "start": 587,
                                        "end": 598,
                                        "fullWidth": 11,
                                        "width": 11,
                                        "identifier": {
                                            "kind": "IdentifierName",
                                            "fullStart": 587,
                                            "fullEnd": 595,
                                            "start": 587,
                                            "end": 594,
                                            "fullWidth": 8,
                                            "width": 7,
                                            "text": "callCnt",
                                            "value": "callCnt",
                                            "valueText": "callCnt",
                                            "hasTrailingTrivia": true,
                                            "trailingTrivia": [
                                                {
                                                    "kind": "WhitespaceTrivia",
                                                    "text": " "
                                                }
                                            ]
                                        },
                                        "equalsValueClause": {
                                            "kind": "EqualsValueClause",
                                            "fullStart": 595,
                                            "fullEnd": 598,
                                            "start": 595,
                                            "end": 598,
                                            "fullWidth": 3,
                                            "width": 3,
                                            "equalsToken": {
                                                "kind": "EqualsToken",
                                                "fullStart": 595,
                                                "fullEnd": 597,
                                                "start": 595,
                                                "end": 596,
                                                "fullWidth": 2,
                                                "width": 1,
                                                "text": "=",
                                                "value": "=",
                                                "valueText": "=",
                                                "hasTrailingTrivia": true,
                                                "trailingTrivia": [
                                                    {
                                                        "kind": "WhitespaceTrivia",
                                                        "text": " "
                                                    }
                                                ]
                                            },
                                            "value": {
                                                "kind": "NumericLiteral",
                                                "fullStart": 597,
                                                "fullEnd": 598,
                                                "start": 597,
                                                "end": 598,
                                                "fullWidth": 1,
                                                "width": 1,
                                                "text": "0",
                                                "value": 0,
                                                "valueText": "0"
                                            }
                                        }
                                    }
                                ]
                            },
                            "semicolonToken": {
                                "kind": "SemicolonToken",
                                "fullStart": 598,
                                "fullEnd": 601,
                                "start": 598,
                                "end": 599,
                                "fullWidth": 3,
                                "width": 1,
                                "text": ";",
                                "value": ";",
                                "valueText": ";",
                                "hasTrailingTrivia": true,
                                "hasTrailingNewLine": true,
                                "trailingTrivia": [
                                    {
                                        "kind": "NewLineTrivia",
                                        "text": "\r\n"
                                    }
                                ]
                            }
                        },
                        {
                            "kind": "FunctionDeclaration",
                            "fullStart": 601,
                            "fullEnd": 665,
                            "start": 603,
                            "end": 663,
                            "fullWidth": 64,
                            "width": 60,
                            "modifiers": [],
                            "functionKeyword": {
                                "kind": "FunctionKeyword",
                                "fullStart": 601,
                                "fullEnd": 612,
                                "start": 603,
                                "end": 611,
                                "fullWidth": 11,
                                "width": 8,
                                "text": "function",
                                "value": "function",
                                "valueText": "function",
                                "hasLeadingTrivia": true,
                                "hasTrailingTrivia": true,
                                "leadingTrivia": [
                                    {
                                        "kind": "WhitespaceTrivia",
                                        "text": "  "
                                    }
                                ],
                                "trailingTrivia": [
                                    {
                                        "kind": "WhitespaceTrivia",
                                        "text": " "
                                    }
                                ]
                            },
                            "identifier": {
                                "kind": "IdentifierName",
                                "fullStart": 612,
                                "fullEnd": 622,
                                "start": 612,
                                "end": 622,
                                "fullWidth": 10,
                                "width": 10,
                                "text": "callbackfn",
                                "value": "callbackfn",
                                "valueText": "callbackfn"
                            },
                            "callSignature": {
                                "kind": "CallSignature",
                                "fullStart": 622,
                                "fullEnd": 639,
                                "start": 622,
                                "end": 637,
                                "fullWidth": 17,
                                "width": 15,
                                "parameterList": {
                                    "kind": "ParameterList",
                                    "fullStart": 622,
                                    "fullEnd": 639,
                                    "start": 622,
                                    "end": 637,
                                    "fullWidth": 17,
                                    "width": 15,
                                    "openParenToken": {
                                        "kind": "OpenParenToken",
                                        "fullStart": 622,
                                        "fullEnd": 623,
                                        "start": 622,
                                        "end": 623,
                                        "fullWidth": 1,
                                        "width": 1,
                                        "text": "(",
                                        "value": "(",
                                        "valueText": "("
                                    },
                                    "parameters": [
                                        {
                                            "kind": "Parameter",
                                            "fullStart": 623,
                                            "fullEnd": 626,
                                            "start": 623,
                                            "end": 626,
                                            "fullWidth": 3,
<<<<<<< HEAD
                                            "width": 3,
=======
                                            "modifiers": [],
>>>>>>> e3c38734
                                            "identifier": {
                                                "kind": "IdentifierName",
                                                "fullStart": 623,
                                                "fullEnd": 626,
                                                "start": 623,
                                                "end": 626,
                                                "fullWidth": 3,
                                                "width": 3,
                                                "text": "val",
                                                "value": "val",
                                                "valueText": "val"
                                            }
                                        },
                                        {
                                            "kind": "CommaToken",
                                            "fullStart": 626,
                                            "fullEnd": 628,
                                            "start": 626,
                                            "end": 627,
                                            "fullWidth": 2,
                                            "width": 1,
                                            "text": ",",
                                            "value": ",",
                                            "valueText": ",",
                                            "hasTrailingTrivia": true,
                                            "trailingTrivia": [
                                                {
                                                    "kind": "WhitespaceTrivia",
                                                    "text": " "
                                                }
                                            ]
                                        },
                                        {
                                            "kind": "Parameter",
                                            "fullStart": 628,
                                            "fullEnd": 631,
                                            "start": 628,
                                            "end": 631,
                                            "fullWidth": 3,
<<<<<<< HEAD
                                            "width": 3,
=======
                                            "modifiers": [],
>>>>>>> e3c38734
                                            "identifier": {
                                                "kind": "IdentifierName",
                                                "fullStart": 628,
                                                "fullEnd": 631,
                                                "start": 628,
                                                "end": 631,
                                                "fullWidth": 3,
                                                "width": 3,
                                                "text": "idx",
                                                "value": "idx",
                                                "valueText": "idx"
                                            }
                                        },
                                        {
                                            "kind": "CommaToken",
                                            "fullStart": 631,
                                            "fullEnd": 633,
                                            "start": 631,
                                            "end": 632,
                                            "fullWidth": 2,
                                            "width": 1,
                                            "text": ",",
                                            "value": ",",
                                            "valueText": ",",
                                            "hasTrailingTrivia": true,
                                            "trailingTrivia": [
                                                {
                                                    "kind": "WhitespaceTrivia",
                                                    "text": " "
                                                }
                                            ]
                                        },
                                        {
                                            "kind": "Parameter",
                                            "fullStart": 633,
                                            "fullEnd": 636,
                                            "start": 633,
                                            "end": 636,
                                            "fullWidth": 3,
<<<<<<< HEAD
                                            "width": 3,
=======
                                            "modifiers": [],
>>>>>>> e3c38734
                                            "identifier": {
                                                "kind": "IdentifierName",
                                                "fullStart": 633,
                                                "fullEnd": 636,
                                                "start": 633,
                                                "end": 636,
                                                "fullWidth": 3,
                                                "width": 3,
                                                "text": "obj",
                                                "value": "obj",
                                                "valueText": "obj"
                                            }
                                        }
                                    ],
                                    "closeParenToken": {
                                        "kind": "CloseParenToken",
                                        "fullStart": 636,
                                        "fullEnd": 639,
                                        "start": 636,
                                        "end": 637,
                                        "fullWidth": 3,
                                        "width": 1,
                                        "text": ")",
                                        "value": ")",
                                        "valueText": ")",
                                        "hasTrailingTrivia": true,
                                        "hasTrailingNewLine": true,
                                        "trailingTrivia": [
                                            {
                                                "kind": "NewLineTrivia",
                                                "text": "\r\n"
                                            }
                                        ]
                                    }
                                }
                            },
                            "block": {
                                "kind": "Block",
                                "fullStart": 639,
                                "fullEnd": 665,
                                "start": 641,
                                "end": 663,
                                "fullWidth": 26,
                                "width": 22,
                                "openBraceToken": {
                                    "kind": "OpenBraceToken",
                                    "fullStart": 639,
                                    "fullEnd": 644,
                                    "start": 641,
                                    "end": 642,
                                    "fullWidth": 5,
                                    "width": 1,
                                    "text": "{",
                                    "value": "{",
                                    "valueText": "{",
                                    "hasLeadingTrivia": true,
                                    "hasTrailingTrivia": true,
                                    "hasTrailingNewLine": true,
                                    "leadingTrivia": [
                                        {
                                            "kind": "WhitespaceTrivia",
                                            "text": "  "
                                        }
                                    ],
                                    "trailingTrivia": [
                                        {
                                            "kind": "NewLineTrivia",
                                            "text": "\r\n"
                                        }
                                    ]
                                },
                                "statements": [
                                    {
                                        "kind": "ExpressionStatement",
                                        "fullStart": 644,
                                        "fullEnd": 660,
                                        "start": 648,
                                        "end": 658,
                                        "fullWidth": 16,
                                        "width": 10,
                                        "expression": {
                                            "kind": "PostIncrementExpression",
                                            "fullStart": 644,
                                            "fullEnd": 657,
                                            "start": 648,
                                            "end": 657,
                                            "fullWidth": 13,
                                            "width": 9,
                                            "operand": {
                                                "kind": "IdentifierName",
                                                "fullStart": 644,
                                                "fullEnd": 655,
                                                "start": 648,
                                                "end": 655,
                                                "fullWidth": 11,
                                                "width": 7,
                                                "text": "callCnt",
                                                "value": "callCnt",
                                                "valueText": "callCnt",
                                                "hasLeadingTrivia": true,
                                                "leadingTrivia": [
                                                    {
                                                        "kind": "WhitespaceTrivia",
                                                        "text": "    "
                                                    }
                                                ]
                                            },
                                            "operatorToken": {
                                                "kind": "PlusPlusToken",
                                                "fullStart": 655,
                                                "fullEnd": 657,
                                                "start": 655,
                                                "end": 657,
                                                "fullWidth": 2,
                                                "width": 2,
                                                "text": "++",
                                                "value": "++",
                                                "valueText": "++"
                                            }
                                        },
                                        "semicolonToken": {
                                            "kind": "SemicolonToken",
                                            "fullStart": 657,
                                            "fullEnd": 660,
                                            "start": 657,
                                            "end": 658,
                                            "fullWidth": 3,
                                            "width": 1,
                                            "text": ";",
                                            "value": ";",
                                            "valueText": ";",
                                            "hasTrailingTrivia": true,
                                            "hasTrailingNewLine": true,
                                            "trailingTrivia": [
                                                {
                                                    "kind": "NewLineTrivia",
                                                    "text": "\r\n"
                                                }
                                            ]
                                        }
                                    }
                                ],
                                "closeBraceToken": {
                                    "kind": "CloseBraceToken",
                                    "fullStart": 660,
                                    "fullEnd": 665,
                                    "start": 662,
                                    "end": 663,
                                    "fullWidth": 5,
                                    "width": 1,
                                    "text": "}",
                                    "value": "}",
                                    "valueText": "}",
                                    "hasLeadingTrivia": true,
                                    "hasTrailingTrivia": true,
                                    "hasTrailingNewLine": true,
                                    "leadingTrivia": [
                                        {
                                            "kind": "WhitespaceTrivia",
                                            "text": "  "
                                        }
                                    ],
                                    "trailingTrivia": [
                                        {
                                            "kind": "NewLineTrivia",
                                            "text": "\r\n"
                                        }
                                    ]
                                }
                            }
                        },
                        {
                            "kind": "VariableStatement",
                            "fullStart": 665,
                            "fullEnd": 695,
                            "start": 669,
                            "end": 693,
                            "fullWidth": 30,
                            "width": 24,
                            "modifiers": [],
                            "variableDeclaration": {
                                "kind": "VariableDeclaration",
                                "fullStart": 665,
                                "fullEnd": 692,
                                "start": 669,
                                "end": 692,
                                "fullWidth": 27,
                                "width": 23,
                                "varKeyword": {
                                    "kind": "VarKeyword",
                                    "fullStart": 665,
                                    "fullEnd": 673,
                                    "start": 669,
                                    "end": 672,
                                    "fullWidth": 8,
                                    "width": 3,
                                    "text": "var",
                                    "value": "var",
                                    "valueText": "var",
                                    "hasLeadingTrivia": true,
                                    "hasLeadingNewLine": true,
                                    "hasTrailingTrivia": true,
                                    "leadingTrivia": [
                                        {
                                            "kind": "NewLineTrivia",
                                            "text": "\r\n"
                                        },
                                        {
                                            "kind": "WhitespaceTrivia",
                                            "text": "  "
                                        }
                                    ],
                                    "trailingTrivia": [
                                        {
                                            "kind": "WhitespaceTrivia",
                                            "text": " "
                                        }
                                    ]
                                },
                                "variableDeclarators": [
                                    {
                                        "kind": "VariableDeclarator",
                                        "fullStart": 673,
                                        "fullEnd": 692,
                                        "start": 673,
                                        "end": 692,
                                        "fullWidth": 19,
                                        "width": 19,
                                        "identifier": {
                                            "kind": "IdentifierName",
                                            "fullStart": 673,
                                            "fullEnd": 677,
                                            "start": 673,
                                            "end": 676,
                                            "fullWidth": 4,
                                            "width": 3,
                                            "text": "arr",
                                            "value": "arr",
                                            "valueText": "arr",
                                            "hasTrailingTrivia": true,
                                            "trailingTrivia": [
                                                {
                                                    "kind": "WhitespaceTrivia",
                                                    "text": " "
                                                }
                                            ]
                                        },
                                        "equalsValueClause": {
                                            "kind": "EqualsValueClause",
                                            "fullStart": 677,
                                            "fullEnd": 692,
                                            "start": 677,
                                            "end": 692,
                                            "fullWidth": 15,
                                            "width": 15,
                                            "equalsToken": {
                                                "kind": "EqualsToken",
                                                "fullStart": 677,
                                                "fullEnd": 679,
                                                "start": 677,
                                                "end": 678,
                                                "fullWidth": 2,
                                                "width": 1,
                                                "text": "=",
                                                "value": "=",
                                                "valueText": "=",
                                                "hasTrailingTrivia": true,
                                                "trailingTrivia": [
                                                    {
                                                        "kind": "WhitespaceTrivia",
                                                        "text": " "
                                                    }
                                                ]
                                            },
                                            "value": {
                                                "kind": "ObjectCreationExpression",
                                                "fullStart": 679,
                                                "fullEnd": 692,
                                                "start": 679,
                                                "end": 692,
                                                "fullWidth": 13,
                                                "width": 13,
                                                "newKeyword": {
                                                    "kind": "NewKeyword",
                                                    "fullStart": 679,
                                                    "fullEnd": 683,
                                                    "start": 679,
                                                    "end": 682,
                                                    "fullWidth": 4,
                                                    "width": 3,
                                                    "text": "new",
                                                    "value": "new",
                                                    "valueText": "new",
                                                    "hasTrailingTrivia": true,
                                                    "trailingTrivia": [
                                                        {
                                                            "kind": "WhitespaceTrivia",
                                                            "text": " "
                                                        }
                                                    ]
                                                },
                                                "expression": {
                                                    "kind": "IdentifierName",
                                                    "fullStart": 683,
                                                    "fullEnd": 688,
                                                    "start": 683,
                                                    "end": 688,
                                                    "fullWidth": 5,
                                                    "width": 5,
                                                    "text": "Array",
                                                    "value": "Array",
                                                    "valueText": "Array"
                                                },
                                                "argumentList": {
                                                    "kind": "ArgumentList",
                                                    "fullStart": 688,
                                                    "fullEnd": 692,
                                                    "start": 688,
                                                    "end": 692,
                                                    "fullWidth": 4,
                                                    "width": 4,
                                                    "openParenToken": {
                                                        "kind": "OpenParenToken",
                                                        "fullStart": 688,
                                                        "fullEnd": 689,
                                                        "start": 688,
                                                        "end": 689,
                                                        "fullWidth": 1,
                                                        "width": 1,
                                                        "text": "(",
                                                        "value": "(",
                                                        "valueText": "("
                                                    },
                                                    "arguments": [
                                                        {
                                                            "kind": "NumericLiteral",
                                                            "fullStart": 689,
                                                            "fullEnd": 691,
                                                            "start": 689,
                                                            "end": 691,
                                                            "fullWidth": 2,
                                                            "width": 2,
                                                            "text": "10",
                                                            "value": 10,
                                                            "valueText": "10"
                                                        }
                                                    ],
                                                    "closeParenToken": {
                                                        "kind": "CloseParenToken",
                                                        "fullStart": 691,
                                                        "fullEnd": 692,
                                                        "start": 691,
                                                        "end": 692,
                                                        "fullWidth": 1,
                                                        "width": 1,
                                                        "text": ")",
                                                        "value": ")",
                                                        "valueText": ")"
                                                    }
                                                }
                                            }
                                        }
                                    }
                                ]
                            },
                            "semicolonToken": {
                                "kind": "SemicolonToken",
                                "fullStart": 692,
                                "fullEnd": 695,
                                "start": 692,
                                "end": 693,
                                "fullWidth": 3,
                                "width": 1,
                                "text": ";",
                                "value": ";",
                                "valueText": ";",
                                "hasTrailingTrivia": true,
                                "hasTrailingNewLine": true,
                                "trailingTrivia": [
                                    {
                                        "kind": "NewLineTrivia",
                                        "text": "\r\n"
                                    }
                                ]
                            }
                        },
                        {
                            "kind": "ExpressionStatement",
                            "fullStart": 695,
                            "fullEnd": 718,
                            "start": 697,
                            "end": 716,
                            "fullWidth": 23,
                            "width": 19,
                            "expression": {
                                "kind": "AssignmentExpression",
                                "fullStart": 695,
                                "fullEnd": 715,
                                "start": 697,
                                "end": 715,
                                "fullWidth": 20,
                                "width": 18,
                                "left": {
                                    "kind": "ElementAccessExpression",
                                    "fullStart": 695,
                                    "fullEnd": 704,
                                    "start": 697,
                                    "end": 703,
                                    "fullWidth": 9,
                                    "width": 6,
                                    "expression": {
                                        "kind": "IdentifierName",
                                        "fullStart": 695,
                                        "fullEnd": 700,
                                        "start": 697,
                                        "end": 700,
                                        "fullWidth": 5,
                                        "width": 3,
                                        "text": "arr",
                                        "value": "arr",
                                        "valueText": "arr",
                                        "hasLeadingTrivia": true,
                                        "leadingTrivia": [
                                            {
                                                "kind": "WhitespaceTrivia",
                                                "text": "  "
                                            }
                                        ]
                                    },
                                    "openBracketToken": {
                                        "kind": "OpenBracketToken",
                                        "fullStart": 700,
                                        "fullEnd": 701,
                                        "start": 700,
                                        "end": 701,
                                        "fullWidth": 1,
                                        "width": 1,
                                        "text": "[",
                                        "value": "[",
                                        "valueText": "["
                                    },
                                    "argumentExpression": {
                                        "kind": "NumericLiteral",
                                        "fullStart": 701,
                                        "fullEnd": 702,
                                        "start": 701,
                                        "end": 702,
                                        "fullWidth": 1,
                                        "width": 1,
                                        "text": "1",
                                        "value": 1,
                                        "valueText": "1"
                                    },
                                    "closeBracketToken": {
                                        "kind": "CloseBracketToken",
                                        "fullStart": 702,
                                        "fullEnd": 704,
                                        "start": 702,
                                        "end": 703,
                                        "fullWidth": 2,
                                        "width": 1,
                                        "text": "]",
                                        "value": "]",
                                        "valueText": "]",
                                        "hasTrailingTrivia": true,
                                        "trailingTrivia": [
                                            {
                                                "kind": "WhitespaceTrivia",
                                                "text": " "
                                            }
                                        ]
                                    }
                                },
                                "operatorToken": {
                                    "kind": "EqualsToken",
                                    "fullStart": 704,
                                    "fullEnd": 706,
                                    "start": 704,
                                    "end": 705,
                                    "fullWidth": 2,
                                    "width": 1,
                                    "text": "=",
                                    "value": "=",
                                    "valueText": "=",
                                    "hasTrailingTrivia": true,
                                    "trailingTrivia": [
                                        {
                                            "kind": "WhitespaceTrivia",
                                            "text": " "
                                        }
                                    ]
                                },
                                "right": {
                                    "kind": "IdentifierName",
                                    "fullStart": 706,
                                    "fullEnd": 715,
                                    "start": 706,
                                    "end": 715,
                                    "fullWidth": 9,
                                    "width": 9,
                                    "text": "undefined",
                                    "value": "undefined",
                                    "valueText": "undefined"
                                }
                            },
                            "semicolonToken": {
                                "kind": "SemicolonToken",
                                "fullStart": 715,
                                "fullEnd": 718,
                                "start": 715,
                                "end": 716,
                                "fullWidth": 3,
                                "width": 1,
                                "text": ";",
                                "value": ";",
                                "valueText": ";",
                                "hasTrailingTrivia": true,
                                "hasTrailingNewLine": true,
                                "trailingTrivia": [
                                    {
                                        "kind": "NewLineTrivia",
                                        "text": "\r\n"
                                    }
                                ]
                            }
                        },
                        {
                            "kind": "ExpressionStatement",
                            "fullStart": 718,
                            "fullEnd": 746,
                            "start": 720,
                            "end": 744,
                            "fullWidth": 28,
                            "width": 24,
                            "expression": {
                                "kind": "InvocationExpression",
                                "fullStart": 718,
                                "fullEnd": 743,
                                "start": 720,
                                "end": 743,
                                "fullWidth": 25,
                                "width": 23,
                                "expression": {
                                    "kind": "MemberAccessExpression",
                                    "fullStart": 718,
                                    "fullEnd": 731,
                                    "start": 720,
                                    "end": 731,
                                    "fullWidth": 13,
                                    "width": 11,
                                    "expression": {
                                        "kind": "IdentifierName",
                                        "fullStart": 718,
                                        "fullEnd": 723,
                                        "start": 720,
                                        "end": 723,
                                        "fullWidth": 5,
                                        "width": 3,
                                        "text": "arr",
                                        "value": "arr",
                                        "valueText": "arr",
                                        "hasLeadingTrivia": true,
                                        "leadingTrivia": [
                                            {
                                                "kind": "WhitespaceTrivia",
                                                "text": "  "
                                            }
                                        ]
                                    },
                                    "dotToken": {
                                        "kind": "DotToken",
                                        "fullStart": 723,
                                        "fullEnd": 724,
                                        "start": 723,
                                        "end": 724,
                                        "fullWidth": 1,
                                        "width": 1,
                                        "text": ".",
                                        "value": ".",
                                        "valueText": "."
                                    },
                                    "name": {
                                        "kind": "IdentifierName",
                                        "fullStart": 724,
                                        "fullEnd": 731,
                                        "start": 724,
                                        "end": 731,
                                        "fullWidth": 7,
                                        "width": 7,
                                        "text": "forEach",
                                        "value": "forEach",
                                        "valueText": "forEach"
                                    }
                                },
                                "argumentList": {
                                    "kind": "ArgumentList",
                                    "fullStart": 731,
                                    "fullEnd": 743,
                                    "start": 731,
                                    "end": 743,
                                    "fullWidth": 12,
                                    "width": 12,
                                    "openParenToken": {
                                        "kind": "OpenParenToken",
                                        "fullStart": 731,
                                        "fullEnd": 732,
                                        "start": 731,
                                        "end": 732,
                                        "fullWidth": 1,
                                        "width": 1,
                                        "text": "(",
                                        "value": "(",
                                        "valueText": "("
                                    },
                                    "arguments": [
                                        {
                                            "kind": "IdentifierName",
                                            "fullStart": 732,
                                            "fullEnd": 742,
                                            "start": 732,
                                            "end": 742,
                                            "fullWidth": 10,
                                            "width": 10,
                                            "text": "callbackfn",
                                            "value": "callbackfn",
                                            "valueText": "callbackfn"
                                        }
                                    ],
                                    "closeParenToken": {
                                        "kind": "CloseParenToken",
                                        "fullStart": 742,
                                        "fullEnd": 743,
                                        "start": 742,
                                        "end": 743,
                                        "fullWidth": 1,
                                        "width": 1,
                                        "text": ")",
                                        "value": ")",
                                        "valueText": ")"
                                    }
                                }
                            },
                            "semicolonToken": {
                                "kind": "SemicolonToken",
                                "fullStart": 743,
                                "fullEnd": 746,
                                "start": 743,
                                "end": 744,
                                "fullWidth": 3,
                                "width": 1,
                                "text": ";",
                                "value": ";",
                                "valueText": ";",
                                "hasTrailingTrivia": true,
                                "hasTrailingNewLine": true,
                                "trailingTrivia": [
                                    {
                                        "kind": "NewLineTrivia",
                                        "text": "\r\n"
                                    }
                                ]
                            }
                        },
                        {
                            "kind": "IfStatement",
                            "fullStart": 746,
                            "fullEnd": 794,
                            "start": 748,
                            "end": 788,
                            "fullWidth": 48,
                            "width": 40,
                            "ifKeyword": {
                                "kind": "IfKeyword",
                                "fullStart": 746,
                                "fullEnd": 750,
                                "start": 748,
                                "end": 750,
                                "fullWidth": 4,
                                "width": 2,
                                "text": "if",
                                "value": "if",
                                "valueText": "if",
                                "hasLeadingTrivia": true,
                                "leadingTrivia": [
                                    {
                                        "kind": "WhitespaceTrivia",
                                        "text": "  "
                                    }
                                ]
                            },
                            "openParenToken": {
                                "kind": "OpenParenToken",
                                "fullStart": 750,
                                "fullEnd": 752,
                                "start": 750,
                                "end": 751,
                                "fullWidth": 2,
                                "width": 1,
                                "text": "(",
                                "value": "(",
                                "valueText": "(",
                                "hasTrailingTrivia": true,
                                "trailingTrivia": [
                                    {
                                        "kind": "WhitespaceTrivia",
                                        "text": " "
                                    }
                                ]
                            },
                            "condition": {
                                "kind": "EqualsExpression",
                                "fullStart": 752,
                                "fullEnd": 765,
                                "start": 752,
                                "end": 765,
                                "fullWidth": 13,
                                "width": 13,
                                "left": {
                                    "kind": "IdentifierName",
                                    "fullStart": 752,
                                    "fullEnd": 760,
                                    "start": 752,
                                    "end": 759,
                                    "fullWidth": 8,
                                    "width": 7,
                                    "text": "callCnt",
                                    "value": "callCnt",
                                    "valueText": "callCnt",
                                    "hasTrailingTrivia": true,
                                    "trailingTrivia": [
                                        {
                                            "kind": "WhitespaceTrivia",
                                            "text": " "
                                        }
                                    ]
                                },
                                "operatorToken": {
                                    "kind": "EqualsEqualsEqualsToken",
                                    "fullStart": 760,
                                    "fullEnd": 764,
                                    "start": 760,
                                    "end": 763,
                                    "fullWidth": 4,
                                    "width": 3,
                                    "text": "===",
                                    "value": "===",
                                    "valueText": "===",
                                    "hasTrailingTrivia": true,
                                    "trailingTrivia": [
                                        {
                                            "kind": "WhitespaceTrivia",
                                            "text": " "
                                        }
                                    ]
                                },
                                "right": {
                                    "kind": "NumericLiteral",
                                    "fullStart": 764,
                                    "fullEnd": 765,
                                    "start": 764,
                                    "end": 765,
                                    "fullWidth": 1,
                                    "width": 1,
                                    "text": "1",
                                    "value": 1,
                                    "valueText": "1"
                                }
                            },
                            "closeParenToken": {
                                "kind": "CloseParenToken",
                                "fullStart": 765,
                                "fullEnd": 772,
                                "start": 765,
                                "end": 766,
                                "fullWidth": 7,
                                "width": 1,
                                "text": ")",
                                "value": ")",
                                "valueText": ")",
                                "hasTrailingTrivia": true,
                                "hasTrailingNewLine": true,
                                "trailingTrivia": [
                                    {
                                        "kind": "WhitespaceTrivia",
                                        "text": "    "
                                    },
                                    {
                                        "kind": "NewLineTrivia",
                                        "text": "\r\n"
                                    }
                                ]
                            },
                            "statement": {
                                "kind": "ReturnStatement",
                                "fullStart": 772,
                                "fullEnd": 794,
                                "start": 776,
                                "end": 788,
                                "fullWidth": 22,
                                "width": 12,
                                "returnKeyword": {
                                    "kind": "ReturnKeyword",
                                    "fullStart": 772,
                                    "fullEnd": 783,
                                    "start": 776,
                                    "end": 782,
                                    "fullWidth": 11,
                                    "width": 6,
                                    "text": "return",
                                    "value": "return",
                                    "valueText": "return",
                                    "hasLeadingTrivia": true,
                                    "hasTrailingTrivia": true,
                                    "leadingTrivia": [
                                        {
                                            "kind": "WhitespaceTrivia",
                                            "text": "    "
                                        }
                                    ],
                                    "trailingTrivia": [
                                        {
                                            "kind": "WhitespaceTrivia",
                                            "text": " "
                                        }
                                    ]
                                },
                                "expression": {
                                    "kind": "TrueKeyword",
                                    "fullStart": 783,
                                    "fullEnd": 787,
                                    "start": 783,
                                    "end": 787,
                                    "fullWidth": 4,
                                    "width": 4,
                                    "text": "true",
                                    "value": true,
                                    "valueText": "true"
                                },
                                "semicolonToken": {
                                    "kind": "SemicolonToken",
                                    "fullStart": 787,
                                    "fullEnd": 794,
                                    "start": 787,
                                    "end": 788,
                                    "fullWidth": 7,
                                    "width": 1,
                                    "text": ";",
                                    "value": ";",
                                    "valueText": ";",
                                    "hasTrailingTrivia": true,
                                    "hasTrailingNewLine": true,
                                    "trailingTrivia": [
                                        {
                                            "kind": "WhitespaceTrivia",
                                            "text": "    "
                                        },
                                        {
                                            "kind": "NewLineTrivia",
                                            "text": "\r\n"
                                        }
                                    ]
                                }
                            }
                        }
                    ],
                    "closeBraceToken": {
                        "kind": "CloseBraceToken",
                        "fullStart": 794,
                        "fullEnd": 798,
                        "start": 795,
                        "end": 796,
                        "fullWidth": 4,
                        "width": 1,
                        "text": "}",
                        "value": "}",
                        "valueText": "}",
                        "hasLeadingTrivia": true,
                        "hasTrailingTrivia": true,
                        "hasTrailingNewLine": true,
                        "leadingTrivia": [
                            {
                                "kind": "WhitespaceTrivia",
                                "text": " "
                            }
                        ],
                        "trailingTrivia": [
                            {
                                "kind": "NewLineTrivia",
                                "text": "\r\n"
                            }
                        ]
                    }
                }
            },
            {
                "kind": "ExpressionStatement",
                "fullStart": 798,
                "fullEnd": 822,
                "start": 798,
                "end": 820,
                "fullWidth": 24,
                "width": 22,
                "expression": {
                    "kind": "InvocationExpression",
                    "fullStart": 798,
                    "fullEnd": 819,
                    "start": 798,
                    "end": 819,
                    "fullWidth": 21,
                    "width": 21,
                    "expression": {
                        "kind": "IdentifierName",
                        "fullStart": 798,
                        "fullEnd": 809,
                        "start": 798,
                        "end": 809,
                        "fullWidth": 11,
                        "width": 11,
                        "text": "runTestCase",
                        "value": "runTestCase",
                        "valueText": "runTestCase"
                    },
                    "argumentList": {
                        "kind": "ArgumentList",
                        "fullStart": 809,
                        "fullEnd": 819,
                        "start": 809,
                        "end": 819,
                        "fullWidth": 10,
                        "width": 10,
                        "openParenToken": {
                            "kind": "OpenParenToken",
                            "fullStart": 809,
                            "fullEnd": 810,
                            "start": 809,
                            "end": 810,
                            "fullWidth": 1,
                            "width": 1,
                            "text": "(",
                            "value": "(",
                            "valueText": "("
                        },
                        "arguments": [
                            {
                                "kind": "IdentifierName",
                                "fullStart": 810,
                                "fullEnd": 818,
                                "start": 810,
                                "end": 818,
                                "fullWidth": 8,
                                "width": 8,
                                "text": "testcase",
                                "value": "testcase",
                                "valueText": "testcase"
                            }
                        ],
                        "closeParenToken": {
                            "kind": "CloseParenToken",
                            "fullStart": 818,
                            "fullEnd": 819,
                            "start": 818,
                            "end": 819,
                            "fullWidth": 1,
                            "width": 1,
                            "text": ")",
                            "value": ")",
                            "valueText": ")"
                        }
                    }
                },
                "semicolonToken": {
                    "kind": "SemicolonToken",
                    "fullStart": 819,
                    "fullEnd": 822,
                    "start": 819,
                    "end": 820,
                    "fullWidth": 3,
                    "width": 1,
                    "text": ";",
                    "value": ";",
                    "valueText": ";",
                    "hasTrailingTrivia": true,
                    "hasTrailingNewLine": true,
                    "trailingTrivia": [
                        {
                            "kind": "NewLineTrivia",
                            "text": "\r\n"
                        }
                    ]
                }
            }
        ],
        "endOfFileToken": {
            "kind": "EndOfFileToken",
            "fullStart": 822,
            "fullEnd": 822,
            "start": 822,
            "end": 822,
            "fullWidth": 0,
            "width": 0,
            "text": ""
        }
    },
    "lineMap": {
        "lineStarts": [
            0,
            67,
            152,
            232,
            308,
            380,
            385,
            441,
            545,
            550,
            552,
            554,
            578,
            581,
            601,
            639,
            644,
            660,
            665,
            667,
            695,
            718,
            746,
            772,
            794,
            798,
            822
        ],
        "length": 822
    }
}<|MERGE_RESOLUTION|>--- conflicted
+++ resolved
@@ -425,11 +425,8 @@
                                             "start": 623,
                                             "end": 626,
                                             "fullWidth": 3,
-<<<<<<< HEAD
                                             "width": 3,
-=======
                                             "modifiers": [],
->>>>>>> e3c38734
                                             "identifier": {
                                                 "kind": "IdentifierName",
                                                 "fullStart": 623,
@@ -469,11 +466,8 @@
                                             "start": 628,
                                             "end": 631,
                                             "fullWidth": 3,
-<<<<<<< HEAD
                                             "width": 3,
-=======
                                             "modifiers": [],
->>>>>>> e3c38734
                                             "identifier": {
                                                 "kind": "IdentifierName",
                                                 "fullStart": 628,
@@ -513,11 +507,8 @@
                                             "start": 633,
                                             "end": 636,
                                             "fullWidth": 3,
-<<<<<<< HEAD
                                             "width": 3,
-=======
                                             "modifiers": [],
->>>>>>> e3c38734
                                             "identifier": {
                                                 "kind": "IdentifierName",
                                                 "fullStart": 633,
