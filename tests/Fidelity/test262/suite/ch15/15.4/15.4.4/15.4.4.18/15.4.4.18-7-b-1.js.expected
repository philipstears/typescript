{
    "isDeclaration": false,
    "languageVersion": "EcmaScript5",
    "parseOptions": {
        "allowAutomaticSemicolonInsertion": true
    },
    "sourceUnit": {
        "kind": "SourceUnit",
        "fullStart": 0,
        "fullEnd": 822,
        "start": 554,
        "end": 822,
        "fullWidth": 822,
        "width": 268,
        "isIncrementallyUnusable": true,
        "moduleElements": [
            {
                "kind": "FunctionDeclaration",
                "fullStart": 0,
                "fullEnd": 798,
                "start": 554,
                "end": 796,
                "fullWidth": 798,
                "width": 242,
                "modifiers": [],
                "functionKeyword": {
                    "kind": "FunctionKeyword",
                    "fullStart": 0,
                    "fullEnd": 563,
                    "start": 554,
                    "end": 562,
                    "fullWidth": 563,
                    "width": 8,
                    "text": "function",
                    "value": "function",
                    "valueText": "function",
                    "hasLeadingTrivia": true,
                    "hasLeadingComment": true,
                    "hasLeadingNewLine": true,
                    "hasTrailingTrivia": true,
                    "leadingTrivia": [
                        {
                            "kind": "SingleLineCommentTrivia",
                            "text": "/// Copyright (c) 2012 Ecma International.  All rights reserved. "
                        },
                        {
                            "kind": "NewLineTrivia",
                            "text": "\r\n"
                        },
                        {
                            "kind": "SingleLineCommentTrivia",
                            "text": "/// Ecma International makes this code available under the terms and conditions set"
                        },
                        {
                            "kind": "NewLineTrivia",
                            "text": "\r\n"
                        },
                        {
                            "kind": "SingleLineCommentTrivia",
                            "text": "/// forth on http://hg.ecmascript.org/tests/test262/raw-file/tip/LICENSE (the "
                        },
                        {
                            "kind": "NewLineTrivia",
                            "text": "\r\n"
                        },
                        {
                            "kind": "SingleLineCommentTrivia",
                            "text": "/// \"Use Terms\").   Any redistribution of this code must retain the above "
                        },
                        {
                            "kind": "NewLineTrivia",
                            "text": "\r\n"
                        },
                        {
                            "kind": "SingleLineCommentTrivia",
                            "text": "/// copyright and this notice and otherwise comply with the Use Terms."
                        },
                        {
                            "kind": "NewLineTrivia",
                            "text": "\r\n"
                        },
                        {
                            "kind": "MultiLineCommentTrivia",
                            "text": "/**\r\n * @path ch15/15.4/15.4.4/15.4.4.18/15.4.4.18-7-b-1.js\r\n * @description Array.prototype.forEach - callbackfn not called for indexes never been assigned values\r\n */"
                        },
                        {
                            "kind": "NewLineTrivia",
                            "text": "\r\n"
                        },
                        {
                            "kind": "NewLineTrivia",
                            "text": "\r\n"
                        },
                        {
                            "kind": "NewLineTrivia",
                            "text": "\r\n"
                        }
                    ],
                    "trailingTrivia": [
                        {
                            "kind": "WhitespaceTrivia",
                            "text": " "
                        }
                    ]
                },
                "identifier": {
                    "kind": "IdentifierName",
                    "fullStart": 563,
                    "fullEnd": 571,
                    "start": 563,
                    "end": 571,
                    "fullWidth": 8,
                    "width": 8,
                    "text": "testcase",
                    "value": "testcase",
                    "valueText": "testcase"
                },
                "callSignature": {
                    "kind": "CallSignature",
                    "fullStart": 571,
                    "fullEnd": 574,
                    "start": 571,
                    "end": 573,
                    "fullWidth": 3,
                    "width": 2,
                    "parameterList": {
                        "kind": "ParameterList",
                        "fullStart": 571,
                        "fullEnd": 574,
                        "start": 571,
                        "end": 573,
                        "fullWidth": 3,
                        "width": 2,
                        "openParenToken": {
                            "kind": "OpenParenToken",
                            "fullStart": 571,
                            "fullEnd": 572,
                            "start": 571,
                            "end": 572,
                            "fullWidth": 1,
                            "width": 1,
                            "text": "(",
                            "value": "(",
                            "valueText": "("
                        },
                        "parameters": [],
                        "closeParenToken": {
                            "kind": "CloseParenToken",
                            "fullStart": 572,
                            "fullEnd": 574,
                            "start": 572,
                            "end": 573,
                            "fullWidth": 2,
                            "width": 1,
                            "text": ")",
                            "value": ")",
                            "valueText": ")",
                            "hasTrailingTrivia": true,
                            "trailingTrivia": [
                                {
                                    "kind": "WhitespaceTrivia",
                                    "text": " "
                                }
                            ]
                        }
                    }
                },
                "block": {
                    "kind": "Block",
                    "fullStart": 574,
                    "fullEnd": 798,
                    "start": 574,
                    "end": 796,
                    "fullWidth": 224,
                    "width": 222,
                    "openBraceToken": {
                        "kind": "OpenBraceToken",
                        "fullStart": 574,
                        "fullEnd": 578,
                        "start": 574,
                        "end": 575,
                        "fullWidth": 4,
                        "width": 1,
                        "text": "{",
                        "value": "{",
                        "valueText": "{",
                        "hasTrailingTrivia": true,
                        "hasTrailingNewLine": true,
                        "trailingTrivia": [
                            {
                                "kind": "WhitespaceTrivia",
                                "text": " "
                            },
                            {
                                "kind": "NewLineTrivia",
                                "text": "\r\n"
                            }
                        ]
                    },
                    "statements": [
                        {
                            "kind": "VariableStatement",
                            "fullStart": 578,
                            "fullEnd": 601,
                            "start": 583,
                            "end": 599,
                            "fullWidth": 23,
                            "width": 16,
                            "modifiers": [],
                            "variableDeclaration": {
                                "kind": "VariableDeclaration",
                                "fullStart": 578,
                                "fullEnd": 598,
                                "start": 583,
                                "end": 598,
                                "fullWidth": 20,
                                "width": 15,
                                "varKeyword": {
                                    "kind": "VarKeyword",
                                    "fullStart": 578,
                                    "fullEnd": 587,
                                    "start": 583,
                                    "end": 586,
                                    "fullWidth": 9,
                                    "width": 3,
                                    "text": "var",
                                    "value": "var",
                                    "valueText": "var",
                                    "hasLeadingTrivia": true,
                                    "hasLeadingNewLine": true,
                                    "hasTrailingTrivia": true,
                                    "leadingTrivia": [
                                        {
                                            "kind": "WhitespaceTrivia",
                                            "text": " "
                                        },
                                        {
                                            "kind": "NewLineTrivia",
                                            "text": "\r\n"
                                        },
                                        {
                                            "kind": "WhitespaceTrivia",
                                            "text": "  "
                                        }
                                    ],
                                    "trailingTrivia": [
                                        {
                                            "kind": "WhitespaceTrivia",
                                            "text": " "
                                        }
                                    ]
                                },
                                "variableDeclarators": [
                                    {
                                        "kind": "VariableDeclarator",
                                        "fullStart": 587,
                                        "fullEnd": 598,
                                        "start": 587,
                                        "end": 598,
                                        "fullWidth": 11,
<<<<<<< HEAD
                                        "width": 11,
                                        "identifier": {
=======
                                        "propertyName": {
>>>>>>> 85e84683
                                            "kind": "IdentifierName",
                                            "fullStart": 587,
                                            "fullEnd": 595,
                                            "start": 587,
                                            "end": 594,
                                            "fullWidth": 8,
                                            "width": 7,
                                            "text": "callCnt",
                                            "value": "callCnt",
                                            "valueText": "callCnt",
                                            "hasTrailingTrivia": true,
                                            "trailingTrivia": [
                                                {
                                                    "kind": "WhitespaceTrivia",
                                                    "text": " "
                                                }
                                            ]
                                        },
                                        "equalsValueClause": {
                                            "kind": "EqualsValueClause",
                                            "fullStart": 595,
                                            "fullEnd": 598,
                                            "start": 595,
                                            "end": 598,
                                            "fullWidth": 3,
                                            "width": 3,
                                            "equalsToken": {
                                                "kind": "EqualsToken",
                                                "fullStart": 595,
                                                "fullEnd": 597,
                                                "start": 595,
                                                "end": 596,
                                                "fullWidth": 2,
                                                "width": 1,
                                                "text": "=",
                                                "value": "=",
                                                "valueText": "=",
                                                "hasTrailingTrivia": true,
                                                "trailingTrivia": [
                                                    {
                                                        "kind": "WhitespaceTrivia",
                                                        "text": " "
                                                    }
                                                ]
                                            },
                                            "value": {
                                                "kind": "NumericLiteral",
                                                "fullStart": 597,
                                                "fullEnd": 598,
                                                "start": 597,
                                                "end": 598,
                                                "fullWidth": 1,
                                                "width": 1,
                                                "text": "0",
                                                "value": 0,
                                                "valueText": "0"
                                            }
                                        }
                                    }
                                ]
                            },
                            "semicolonToken": {
                                "kind": "SemicolonToken",
                                "fullStart": 598,
                                "fullEnd": 601,
                                "start": 598,
                                "end": 599,
                                "fullWidth": 3,
                                "width": 1,
                                "text": ";",
                                "value": ";",
                                "valueText": ";",
                                "hasTrailingTrivia": true,
                                "hasTrailingNewLine": true,
                                "trailingTrivia": [
                                    {
                                        "kind": "NewLineTrivia",
                                        "text": "\r\n"
                                    }
                                ]
                            }
                        },
                        {
                            "kind": "FunctionDeclaration",
                            "fullStart": 601,
                            "fullEnd": 665,
                            "start": 603,
                            "end": 663,
                            "fullWidth": 64,
                            "width": 60,
                            "modifiers": [],
                            "functionKeyword": {
                                "kind": "FunctionKeyword",
                                "fullStart": 601,
                                "fullEnd": 612,
                                "start": 603,
                                "end": 611,
                                "fullWidth": 11,
                                "width": 8,
                                "text": "function",
                                "value": "function",
                                "valueText": "function",
                                "hasLeadingTrivia": true,
                                "hasTrailingTrivia": true,
                                "leadingTrivia": [
                                    {
                                        "kind": "WhitespaceTrivia",
                                        "text": "  "
                                    }
                                ],
                                "trailingTrivia": [
                                    {
                                        "kind": "WhitespaceTrivia",
                                        "text": " "
                                    }
                                ]
                            },
                            "identifier": {
                                "kind": "IdentifierName",
                                "fullStart": 612,
                                "fullEnd": 622,
                                "start": 612,
                                "end": 622,
                                "fullWidth": 10,
                                "width": 10,
                                "text": "callbackfn",
                                "value": "callbackfn",
                                "valueText": "callbackfn"
                            },
                            "callSignature": {
                                "kind": "CallSignature",
                                "fullStart": 622,
                                "fullEnd": 639,
                                "start": 622,
                                "end": 637,
                                "fullWidth": 17,
                                "width": 15,
                                "parameterList": {
                                    "kind": "ParameterList",
                                    "fullStart": 622,
                                    "fullEnd": 639,
                                    "start": 622,
                                    "end": 637,
                                    "fullWidth": 17,
                                    "width": 15,
                                    "openParenToken": {
                                        "kind": "OpenParenToken",
                                        "fullStart": 622,
                                        "fullEnd": 623,
                                        "start": 622,
                                        "end": 623,
                                        "fullWidth": 1,
                                        "width": 1,
                                        "text": "(",
                                        "value": "(",
                                        "valueText": "("
                                    },
                                    "parameters": [
                                        {
                                            "kind": "Parameter",
                                            "fullStart": 623,
                                            "fullEnd": 626,
                                            "start": 623,
                                            "end": 626,
                                            "fullWidth": 3,
                                            "width": 3,
                                            "modifiers": [],
                                            "identifier": {
                                                "kind": "IdentifierName",
                                                "fullStart": 623,
                                                "fullEnd": 626,
                                                "start": 623,
                                                "end": 626,
                                                "fullWidth": 3,
                                                "width": 3,
                                                "text": "val",
                                                "value": "val",
                                                "valueText": "val"
                                            }
                                        },
                                        {
                                            "kind": "CommaToken",
                                            "fullStart": 626,
                                            "fullEnd": 628,
                                            "start": 626,
                                            "end": 627,
                                            "fullWidth": 2,
                                            "width": 1,
                                            "text": ",",
                                            "value": ",",
                                            "valueText": ",",
                                            "hasTrailingTrivia": true,
                                            "trailingTrivia": [
                                                {
                                                    "kind": "WhitespaceTrivia",
                                                    "text": " "
                                                }
                                            ]
                                        },
                                        {
                                            "kind": "Parameter",
                                            "fullStart": 628,
                                            "fullEnd": 631,
                                            "start": 628,
                                            "end": 631,
                                            "fullWidth": 3,
                                            "width": 3,
                                            "modifiers": [],
                                            "identifier": {
                                                "kind": "IdentifierName",
                                                "fullStart": 628,
                                                "fullEnd": 631,
                                                "start": 628,
                                                "end": 631,
                                                "fullWidth": 3,
                                                "width": 3,
                                                "text": "idx",
                                                "value": "idx",
                                                "valueText": "idx"
                                            }
                                        },
                                        {
                                            "kind": "CommaToken",
                                            "fullStart": 631,
                                            "fullEnd": 633,
                                            "start": 631,
                                            "end": 632,
                                            "fullWidth": 2,
                                            "width": 1,
                                            "text": ",",
                                            "value": ",",
                                            "valueText": ",",
                                            "hasTrailingTrivia": true,
                                            "trailingTrivia": [
                                                {
                                                    "kind": "WhitespaceTrivia",
                                                    "text": " "
                                                }
                                            ]
                                        },
                                        {
                                            "kind": "Parameter",
                                            "fullStart": 633,
                                            "fullEnd": 636,
                                            "start": 633,
                                            "end": 636,
                                            "fullWidth": 3,
                                            "width": 3,
                                            "modifiers": [],
                                            "identifier": {
                                                "kind": "IdentifierName",
                                                "fullStart": 633,
                                                "fullEnd": 636,
                                                "start": 633,
                                                "end": 636,
                                                "fullWidth": 3,
                                                "width": 3,
                                                "text": "obj",
                                                "value": "obj",
                                                "valueText": "obj"
                                            }
                                        }
                                    ],
                                    "closeParenToken": {
                                        "kind": "CloseParenToken",
                                        "fullStart": 636,
                                        "fullEnd": 639,
                                        "start": 636,
                                        "end": 637,
                                        "fullWidth": 3,
                                        "width": 1,
                                        "text": ")",
                                        "value": ")",
                                        "valueText": ")",
                                        "hasTrailingTrivia": true,
                                        "hasTrailingNewLine": true,
                                        "trailingTrivia": [
                                            {
                                                "kind": "NewLineTrivia",
                                                "text": "\r\n"
                                            }
                                        ]
                                    }
                                }
                            },
                            "block": {
                                "kind": "Block",
                                "fullStart": 639,
                                "fullEnd": 665,
                                "start": 641,
                                "end": 663,
                                "fullWidth": 26,
                                "width": 22,
                                "openBraceToken": {
                                    "kind": "OpenBraceToken",
                                    "fullStart": 639,
                                    "fullEnd": 644,
                                    "start": 641,
                                    "end": 642,
                                    "fullWidth": 5,
                                    "width": 1,
                                    "text": "{",
                                    "value": "{",
                                    "valueText": "{",
                                    "hasLeadingTrivia": true,
                                    "hasTrailingTrivia": true,
                                    "hasTrailingNewLine": true,
                                    "leadingTrivia": [
                                        {
                                            "kind": "WhitespaceTrivia",
                                            "text": "  "
                                        }
                                    ],
                                    "trailingTrivia": [
                                        {
                                            "kind": "NewLineTrivia",
                                            "text": "\r\n"
                                        }
                                    ]
                                },
                                "statements": [
                                    {
                                        "kind": "ExpressionStatement",
                                        "fullStart": 644,
                                        "fullEnd": 660,
                                        "start": 648,
                                        "end": 658,
                                        "fullWidth": 16,
                                        "width": 10,
                                        "expression": {
                                            "kind": "PostIncrementExpression",
                                            "fullStart": 644,
                                            "fullEnd": 657,
                                            "start": 648,
                                            "end": 657,
                                            "fullWidth": 13,
                                            "width": 9,
                                            "operand": {
                                                "kind": "IdentifierName",
                                                "fullStart": 644,
                                                "fullEnd": 655,
                                                "start": 648,
                                                "end": 655,
                                                "fullWidth": 11,
                                                "width": 7,
                                                "text": "callCnt",
                                                "value": "callCnt",
                                                "valueText": "callCnt",
                                                "hasLeadingTrivia": true,
                                                "leadingTrivia": [
                                                    {
                                                        "kind": "WhitespaceTrivia",
                                                        "text": "    "
                                                    }
                                                ]
                                            },
                                            "operatorToken": {
                                                "kind": "PlusPlusToken",
                                                "fullStart": 655,
                                                "fullEnd": 657,
                                                "start": 655,
                                                "end": 657,
                                                "fullWidth": 2,
                                                "width": 2,
                                                "text": "++",
                                                "value": "++",
                                                "valueText": "++"
                                            }
                                        },
                                        "semicolonToken": {
                                            "kind": "SemicolonToken",
                                            "fullStart": 657,
                                            "fullEnd": 660,
                                            "start": 657,
                                            "end": 658,
                                            "fullWidth": 3,
                                            "width": 1,
                                            "text": ";",
                                            "value": ";",
                                            "valueText": ";",
                                            "hasTrailingTrivia": true,
                                            "hasTrailingNewLine": true,
                                            "trailingTrivia": [
                                                {
                                                    "kind": "NewLineTrivia",
                                                    "text": "\r\n"
                                                }
                                            ]
                                        }
                                    }
                                ],
                                "closeBraceToken": {
                                    "kind": "CloseBraceToken",
                                    "fullStart": 660,
                                    "fullEnd": 665,
                                    "start": 662,
                                    "end": 663,
                                    "fullWidth": 5,
                                    "width": 1,
                                    "text": "}",
                                    "value": "}",
                                    "valueText": "}",
                                    "hasLeadingTrivia": true,
                                    "hasTrailingTrivia": true,
                                    "hasTrailingNewLine": true,
                                    "leadingTrivia": [
                                        {
                                            "kind": "WhitespaceTrivia",
                                            "text": "  "
                                        }
                                    ],
                                    "trailingTrivia": [
                                        {
                                            "kind": "NewLineTrivia",
                                            "text": "\r\n"
                                        }
                                    ]
                                }
                            }
                        },
                        {
                            "kind": "VariableStatement",
                            "fullStart": 665,
                            "fullEnd": 695,
                            "start": 669,
                            "end": 693,
                            "fullWidth": 30,
                            "width": 24,
                            "modifiers": [],
                            "variableDeclaration": {
                                "kind": "VariableDeclaration",
                                "fullStart": 665,
                                "fullEnd": 692,
                                "start": 669,
                                "end": 692,
                                "fullWidth": 27,
                                "width": 23,
                                "varKeyword": {
                                    "kind": "VarKeyword",
                                    "fullStart": 665,
                                    "fullEnd": 673,
                                    "start": 669,
                                    "end": 672,
                                    "fullWidth": 8,
                                    "width": 3,
                                    "text": "var",
                                    "value": "var",
                                    "valueText": "var",
                                    "hasLeadingTrivia": true,
                                    "hasLeadingNewLine": true,
                                    "hasTrailingTrivia": true,
                                    "leadingTrivia": [
                                        {
                                            "kind": "NewLineTrivia",
                                            "text": "\r\n"
                                        },
                                        {
                                            "kind": "WhitespaceTrivia",
                                            "text": "  "
                                        }
                                    ],
                                    "trailingTrivia": [
                                        {
                                            "kind": "WhitespaceTrivia",
                                            "text": " "
                                        }
                                    ]
                                },
                                "variableDeclarators": [
                                    {
                                        "kind": "VariableDeclarator",
                                        "fullStart": 673,
                                        "fullEnd": 692,
                                        "start": 673,
                                        "end": 692,
                                        "fullWidth": 19,
<<<<<<< HEAD
                                        "width": 19,
                                        "identifier": {
=======
                                        "propertyName": {
>>>>>>> 85e84683
                                            "kind": "IdentifierName",
                                            "fullStart": 673,
                                            "fullEnd": 677,
                                            "start": 673,
                                            "end": 676,
                                            "fullWidth": 4,
                                            "width": 3,
                                            "text": "arr",
                                            "value": "arr",
                                            "valueText": "arr",
                                            "hasTrailingTrivia": true,
                                            "trailingTrivia": [
                                                {
                                                    "kind": "WhitespaceTrivia",
                                                    "text": " "
                                                }
                                            ]
                                        },
                                        "equalsValueClause": {
                                            "kind": "EqualsValueClause",
                                            "fullStart": 677,
                                            "fullEnd": 692,
                                            "start": 677,
                                            "end": 692,
                                            "fullWidth": 15,
                                            "width": 15,
                                            "equalsToken": {
                                                "kind": "EqualsToken",
                                                "fullStart": 677,
                                                "fullEnd": 679,
                                                "start": 677,
                                                "end": 678,
                                                "fullWidth": 2,
                                                "width": 1,
                                                "text": "=",
                                                "value": "=",
                                                "valueText": "=",
                                                "hasTrailingTrivia": true,
                                                "trailingTrivia": [
                                                    {
                                                        "kind": "WhitespaceTrivia",
                                                        "text": " "
                                                    }
                                                ]
                                            },
                                            "value": {
                                                "kind": "ObjectCreationExpression",
                                                "fullStart": 679,
                                                "fullEnd": 692,
                                                "start": 679,
                                                "end": 692,
                                                "fullWidth": 13,
                                                "width": 13,
                                                "newKeyword": {
                                                    "kind": "NewKeyword",
                                                    "fullStart": 679,
                                                    "fullEnd": 683,
                                                    "start": 679,
                                                    "end": 682,
                                                    "fullWidth": 4,
                                                    "width": 3,
                                                    "text": "new",
                                                    "value": "new",
                                                    "valueText": "new",
                                                    "hasTrailingTrivia": true,
                                                    "trailingTrivia": [
                                                        {
                                                            "kind": "WhitespaceTrivia",
                                                            "text": " "
                                                        }
                                                    ]
                                                },
                                                "expression": {
                                                    "kind": "IdentifierName",
                                                    "fullStart": 683,
                                                    "fullEnd": 688,
                                                    "start": 683,
                                                    "end": 688,
                                                    "fullWidth": 5,
                                                    "width": 5,
                                                    "text": "Array",
                                                    "value": "Array",
                                                    "valueText": "Array"
                                                },
                                                "argumentList": {
                                                    "kind": "ArgumentList",
                                                    "fullStart": 688,
                                                    "fullEnd": 692,
                                                    "start": 688,
                                                    "end": 692,
                                                    "fullWidth": 4,
                                                    "width": 4,
                                                    "openParenToken": {
                                                        "kind": "OpenParenToken",
                                                        "fullStart": 688,
                                                        "fullEnd": 689,
                                                        "start": 688,
                                                        "end": 689,
                                                        "fullWidth": 1,
                                                        "width": 1,
                                                        "text": "(",
                                                        "value": "(",
                                                        "valueText": "("
                                                    },
                                                    "arguments": [
                                                        {
                                                            "kind": "NumericLiteral",
                                                            "fullStart": 689,
                                                            "fullEnd": 691,
                                                            "start": 689,
                                                            "end": 691,
                                                            "fullWidth": 2,
                                                            "width": 2,
                                                            "text": "10",
                                                            "value": 10,
                                                            "valueText": "10"
                                                        }
                                                    ],
                                                    "closeParenToken": {
                                                        "kind": "CloseParenToken",
                                                        "fullStart": 691,
                                                        "fullEnd": 692,
                                                        "start": 691,
                                                        "end": 692,
                                                        "fullWidth": 1,
                                                        "width": 1,
                                                        "text": ")",
                                                        "value": ")",
                                                        "valueText": ")"
                                                    }
                                                }
                                            }
                                        }
                                    }
                                ]
                            },
                            "semicolonToken": {
                                "kind": "SemicolonToken",
                                "fullStart": 692,
                                "fullEnd": 695,
                                "start": 692,
                                "end": 693,
                                "fullWidth": 3,
                                "width": 1,
                                "text": ";",
                                "value": ";",
                                "valueText": ";",
                                "hasTrailingTrivia": true,
                                "hasTrailingNewLine": true,
                                "trailingTrivia": [
                                    {
                                        "kind": "NewLineTrivia",
                                        "text": "\r\n"
                                    }
                                ]
                            }
                        },
                        {
                            "kind": "ExpressionStatement",
                            "fullStart": 695,
                            "fullEnd": 718,
                            "start": 697,
                            "end": 716,
                            "fullWidth": 23,
                            "width": 19,
                            "expression": {
                                "kind": "AssignmentExpression",
                                "fullStart": 695,
                                "fullEnd": 715,
                                "start": 697,
                                "end": 715,
                                "fullWidth": 20,
                                "width": 18,
                                "left": {
                                    "kind": "ElementAccessExpression",
                                    "fullStart": 695,
                                    "fullEnd": 704,
                                    "start": 697,
                                    "end": 703,
                                    "fullWidth": 9,
                                    "width": 6,
                                    "expression": {
                                        "kind": "IdentifierName",
                                        "fullStart": 695,
                                        "fullEnd": 700,
                                        "start": 697,
                                        "end": 700,
                                        "fullWidth": 5,
                                        "width": 3,
                                        "text": "arr",
                                        "value": "arr",
                                        "valueText": "arr",
                                        "hasLeadingTrivia": true,
                                        "leadingTrivia": [
                                            {
                                                "kind": "WhitespaceTrivia",
                                                "text": "  "
                                            }
                                        ]
                                    },
                                    "openBracketToken": {
                                        "kind": "OpenBracketToken",
                                        "fullStart": 700,
                                        "fullEnd": 701,
                                        "start": 700,
                                        "end": 701,
                                        "fullWidth": 1,
                                        "width": 1,
                                        "text": "[",
                                        "value": "[",
                                        "valueText": "["
                                    },
                                    "argumentExpression": {
                                        "kind": "NumericLiteral",
                                        "fullStart": 701,
                                        "fullEnd": 702,
                                        "start": 701,
                                        "end": 702,
                                        "fullWidth": 1,
                                        "width": 1,
                                        "text": "1",
                                        "value": 1,
                                        "valueText": "1"
                                    },
                                    "closeBracketToken": {
                                        "kind": "CloseBracketToken",
                                        "fullStart": 702,
                                        "fullEnd": 704,
                                        "start": 702,
                                        "end": 703,
                                        "fullWidth": 2,
                                        "width": 1,
                                        "text": "]",
                                        "value": "]",
                                        "valueText": "]",
                                        "hasTrailingTrivia": true,
                                        "trailingTrivia": [
                                            {
                                                "kind": "WhitespaceTrivia",
                                                "text": " "
                                            }
                                        ]
                                    }
                                },
                                "operatorToken": {
                                    "kind": "EqualsToken",
                                    "fullStart": 704,
                                    "fullEnd": 706,
                                    "start": 704,
                                    "end": 705,
                                    "fullWidth": 2,
                                    "width": 1,
                                    "text": "=",
                                    "value": "=",
                                    "valueText": "=",
                                    "hasTrailingTrivia": true,
                                    "trailingTrivia": [
                                        {
                                            "kind": "WhitespaceTrivia",
                                            "text": " "
                                        }
                                    ]
                                },
                                "right": {
                                    "kind": "IdentifierName",
                                    "fullStart": 706,
                                    "fullEnd": 715,
                                    "start": 706,
                                    "end": 715,
                                    "fullWidth": 9,
                                    "width": 9,
                                    "text": "undefined",
                                    "value": "undefined",
                                    "valueText": "undefined"
                                }
                            },
                            "semicolonToken": {
                                "kind": "SemicolonToken",
                                "fullStart": 715,
                                "fullEnd": 718,
                                "start": 715,
                                "end": 716,
                                "fullWidth": 3,
                                "width": 1,
                                "text": ";",
                                "value": ";",
                                "valueText": ";",
                                "hasTrailingTrivia": true,
                                "hasTrailingNewLine": true,
                                "trailingTrivia": [
                                    {
                                        "kind": "NewLineTrivia",
                                        "text": "\r\n"
                                    }
                                ]
                            }
                        },
                        {
                            "kind": "ExpressionStatement",
                            "fullStart": 718,
                            "fullEnd": 746,
                            "start": 720,
                            "end": 744,
                            "fullWidth": 28,
                            "width": 24,
                            "expression": {
                                "kind": "InvocationExpression",
                                "fullStart": 718,
                                "fullEnd": 743,
                                "start": 720,
                                "end": 743,
                                "fullWidth": 25,
                                "width": 23,
                                "expression": {
                                    "kind": "MemberAccessExpression",
                                    "fullStart": 718,
                                    "fullEnd": 731,
                                    "start": 720,
                                    "end": 731,
                                    "fullWidth": 13,
                                    "width": 11,
                                    "expression": {
                                        "kind": "IdentifierName",
                                        "fullStart": 718,
                                        "fullEnd": 723,
                                        "start": 720,
                                        "end": 723,
                                        "fullWidth": 5,
                                        "width": 3,
                                        "text": "arr",
                                        "value": "arr",
                                        "valueText": "arr",
                                        "hasLeadingTrivia": true,
                                        "leadingTrivia": [
                                            {
                                                "kind": "WhitespaceTrivia",
                                                "text": "  "
                                            }
                                        ]
                                    },
                                    "dotToken": {
                                        "kind": "DotToken",
                                        "fullStart": 723,
                                        "fullEnd": 724,
                                        "start": 723,
                                        "end": 724,
                                        "fullWidth": 1,
                                        "width": 1,
                                        "text": ".",
                                        "value": ".",
                                        "valueText": "."
                                    },
                                    "name": {
                                        "kind": "IdentifierName",
                                        "fullStart": 724,
                                        "fullEnd": 731,
                                        "start": 724,
                                        "end": 731,
                                        "fullWidth": 7,
                                        "width": 7,
                                        "text": "forEach",
                                        "value": "forEach",
                                        "valueText": "forEach"
                                    }
                                },
                                "argumentList": {
                                    "kind": "ArgumentList",
                                    "fullStart": 731,
                                    "fullEnd": 743,
                                    "start": 731,
                                    "end": 743,
                                    "fullWidth": 12,
                                    "width": 12,
                                    "openParenToken": {
                                        "kind": "OpenParenToken",
                                        "fullStart": 731,
                                        "fullEnd": 732,
                                        "start": 731,
                                        "end": 732,
                                        "fullWidth": 1,
                                        "width": 1,
                                        "text": "(",
                                        "value": "(",
                                        "valueText": "("
                                    },
                                    "arguments": [
                                        {
                                            "kind": "IdentifierName",
                                            "fullStart": 732,
                                            "fullEnd": 742,
                                            "start": 732,
                                            "end": 742,
                                            "fullWidth": 10,
                                            "width": 10,
                                            "text": "callbackfn",
                                            "value": "callbackfn",
                                            "valueText": "callbackfn"
                                        }
                                    ],
                                    "closeParenToken": {
                                        "kind": "CloseParenToken",
                                        "fullStart": 742,
                                        "fullEnd": 743,
                                        "start": 742,
                                        "end": 743,
                                        "fullWidth": 1,
                                        "width": 1,
                                        "text": ")",
                                        "value": ")",
                                        "valueText": ")"
                                    }
                                }
                            },
                            "semicolonToken": {
                                "kind": "SemicolonToken",
                                "fullStart": 743,
                                "fullEnd": 746,
                                "start": 743,
                                "end": 744,
                                "fullWidth": 3,
                                "width": 1,
                                "text": ";",
                                "value": ";",
                                "valueText": ";",
                                "hasTrailingTrivia": true,
                                "hasTrailingNewLine": true,
                                "trailingTrivia": [
                                    {
                                        "kind": "NewLineTrivia",
                                        "text": "\r\n"
                                    }
                                ]
                            }
                        },
                        {
                            "kind": "IfStatement",
                            "fullStart": 746,
                            "fullEnd": 794,
                            "start": 748,
                            "end": 788,
                            "fullWidth": 48,
                            "width": 40,
                            "ifKeyword": {
                                "kind": "IfKeyword",
                                "fullStart": 746,
                                "fullEnd": 750,
                                "start": 748,
                                "end": 750,
                                "fullWidth": 4,
                                "width": 2,
                                "text": "if",
                                "value": "if",
                                "valueText": "if",
                                "hasLeadingTrivia": true,
                                "leadingTrivia": [
                                    {
                                        "kind": "WhitespaceTrivia",
                                        "text": "  "
                                    }
                                ]
                            },
                            "openParenToken": {
                                "kind": "OpenParenToken",
                                "fullStart": 750,
                                "fullEnd": 752,
                                "start": 750,
                                "end": 751,
                                "fullWidth": 2,
                                "width": 1,
                                "text": "(",
                                "value": "(",
                                "valueText": "(",
                                "hasTrailingTrivia": true,
                                "trailingTrivia": [
                                    {
                                        "kind": "WhitespaceTrivia",
                                        "text": " "
                                    }
                                ]
                            },
                            "condition": {
                                "kind": "EqualsExpression",
                                "fullStart": 752,
                                "fullEnd": 765,
                                "start": 752,
                                "end": 765,
                                "fullWidth": 13,
                                "width": 13,
                                "left": {
                                    "kind": "IdentifierName",
                                    "fullStart": 752,
                                    "fullEnd": 760,
                                    "start": 752,
                                    "end": 759,
                                    "fullWidth": 8,
                                    "width": 7,
                                    "text": "callCnt",
                                    "value": "callCnt",
                                    "valueText": "callCnt",
                                    "hasTrailingTrivia": true,
                                    "trailingTrivia": [
                                        {
                                            "kind": "WhitespaceTrivia",
                                            "text": " "
                                        }
                                    ]
                                },
                                "operatorToken": {
                                    "kind": "EqualsEqualsEqualsToken",
                                    "fullStart": 760,
                                    "fullEnd": 764,
                                    "start": 760,
                                    "end": 763,
                                    "fullWidth": 4,
                                    "width": 3,
                                    "text": "===",
                                    "value": "===",
                                    "valueText": "===",
                                    "hasTrailingTrivia": true,
                                    "trailingTrivia": [
                                        {
                                            "kind": "WhitespaceTrivia",
                                            "text": " "
                                        }
                                    ]
                                },
                                "right": {
                                    "kind": "NumericLiteral",
                                    "fullStart": 764,
                                    "fullEnd": 765,
                                    "start": 764,
                                    "end": 765,
                                    "fullWidth": 1,
                                    "width": 1,
                                    "text": "1",
                                    "value": 1,
                                    "valueText": "1"
                                }
                            },
                            "closeParenToken": {
                                "kind": "CloseParenToken",
                                "fullStart": 765,
                                "fullEnd": 772,
                                "start": 765,
                                "end": 766,
                                "fullWidth": 7,
                                "width": 1,
                                "text": ")",
                                "value": ")",
                                "valueText": ")",
                                "hasTrailingTrivia": true,
                                "hasTrailingNewLine": true,
                                "trailingTrivia": [
                                    {
                                        "kind": "WhitespaceTrivia",
                                        "text": "    "
                                    },
                                    {
                                        "kind": "NewLineTrivia",
                                        "text": "\r\n"
                                    }
                                ]
                            },
                            "statement": {
                                "kind": "ReturnStatement",
                                "fullStart": 772,
                                "fullEnd": 794,
                                "start": 776,
                                "end": 788,
                                "fullWidth": 22,
                                "width": 12,
                                "returnKeyword": {
                                    "kind": "ReturnKeyword",
                                    "fullStart": 772,
                                    "fullEnd": 783,
                                    "start": 776,
                                    "end": 782,
                                    "fullWidth": 11,
                                    "width": 6,
                                    "text": "return",
                                    "value": "return",
                                    "valueText": "return",
                                    "hasLeadingTrivia": true,
                                    "hasTrailingTrivia": true,
                                    "leadingTrivia": [
                                        {
                                            "kind": "WhitespaceTrivia",
                                            "text": "    "
                                        }
                                    ],
                                    "trailingTrivia": [
                                        {
                                            "kind": "WhitespaceTrivia",
                                            "text": " "
                                        }
                                    ]
                                },
                                "expression": {
                                    "kind": "TrueKeyword",
                                    "fullStart": 783,
                                    "fullEnd": 787,
                                    "start": 783,
                                    "end": 787,
                                    "fullWidth": 4,
                                    "width": 4,
                                    "text": "true",
                                    "value": true,
                                    "valueText": "true"
                                },
                                "semicolonToken": {
                                    "kind": "SemicolonToken",
                                    "fullStart": 787,
                                    "fullEnd": 794,
                                    "start": 787,
                                    "end": 788,
                                    "fullWidth": 7,
                                    "width": 1,
                                    "text": ";",
                                    "value": ";",
                                    "valueText": ";",
                                    "hasTrailingTrivia": true,
                                    "hasTrailingNewLine": true,
                                    "trailingTrivia": [
                                        {
                                            "kind": "WhitespaceTrivia",
                                            "text": "    "
                                        },
                                        {
                                            "kind": "NewLineTrivia",
                                            "text": "\r\n"
                                        }
                                    ]
                                }
                            }
                        }
                    ],
                    "closeBraceToken": {
                        "kind": "CloseBraceToken",
                        "fullStart": 794,
                        "fullEnd": 798,
                        "start": 795,
                        "end": 796,
                        "fullWidth": 4,
                        "width": 1,
                        "text": "}",
                        "value": "}",
                        "valueText": "}",
                        "hasLeadingTrivia": true,
                        "hasTrailingTrivia": true,
                        "hasTrailingNewLine": true,
                        "leadingTrivia": [
                            {
                                "kind": "WhitespaceTrivia",
                                "text": " "
                            }
                        ],
                        "trailingTrivia": [
                            {
                                "kind": "NewLineTrivia",
                                "text": "\r\n"
                            }
                        ]
                    }
                }
            },
            {
                "kind": "ExpressionStatement",
                "fullStart": 798,
                "fullEnd": 822,
                "start": 798,
                "end": 820,
                "fullWidth": 24,
                "width": 22,
                "expression": {
                    "kind": "InvocationExpression",
                    "fullStart": 798,
                    "fullEnd": 819,
                    "start": 798,
                    "end": 819,
                    "fullWidth": 21,
                    "width": 21,
                    "expression": {
                        "kind": "IdentifierName",
                        "fullStart": 798,
                        "fullEnd": 809,
                        "start": 798,
                        "end": 809,
                        "fullWidth": 11,
                        "width": 11,
                        "text": "runTestCase",
                        "value": "runTestCase",
                        "valueText": "runTestCase"
                    },
                    "argumentList": {
                        "kind": "ArgumentList",
                        "fullStart": 809,
                        "fullEnd": 819,
                        "start": 809,
                        "end": 819,
                        "fullWidth": 10,
                        "width": 10,
                        "openParenToken": {
                            "kind": "OpenParenToken",
                            "fullStart": 809,
                            "fullEnd": 810,
                            "start": 809,
                            "end": 810,
                            "fullWidth": 1,
                            "width": 1,
                            "text": "(",
                            "value": "(",
                            "valueText": "("
                        },
                        "arguments": [
                            {
                                "kind": "IdentifierName",
                                "fullStart": 810,
                                "fullEnd": 818,
                                "start": 810,
                                "end": 818,
                                "fullWidth": 8,
                                "width": 8,
                                "text": "testcase",
                                "value": "testcase",
                                "valueText": "testcase"
                            }
                        ],
                        "closeParenToken": {
                            "kind": "CloseParenToken",
                            "fullStart": 818,
                            "fullEnd": 819,
                            "start": 818,
                            "end": 819,
                            "fullWidth": 1,
                            "width": 1,
                            "text": ")",
                            "value": ")",
                            "valueText": ")"
                        }
                    }
                },
                "semicolonToken": {
                    "kind": "SemicolonToken",
                    "fullStart": 819,
                    "fullEnd": 822,
                    "start": 819,
                    "end": 820,
                    "fullWidth": 3,
                    "width": 1,
                    "text": ";",
                    "value": ";",
                    "valueText": ";",
                    "hasTrailingTrivia": true,
                    "hasTrailingNewLine": true,
                    "trailingTrivia": [
                        {
                            "kind": "NewLineTrivia",
                            "text": "\r\n"
                        }
                    ]
                }
            }
        ],
        "endOfFileToken": {
            "kind": "EndOfFileToken",
            "fullStart": 822,
            "fullEnd": 822,
            "start": 822,
            "end": 822,
            "fullWidth": 0,
            "width": 0,
            "text": ""
        }
    },
    "lineMap": {
        "lineStarts": [
            0,
            67,
            152,
            232,
            308,
            380,
            385,
            441,
            545,
            550,
            552,
            554,
            578,
            581,
            601,
            639,
            644,
            660,
            665,
            667,
            695,
            718,
            746,
            772,
            794,
            798,
            822
        ],
        "length": 822
    }
}<|MERGE_RESOLUTION|>--- conflicted
+++ resolved
@@ -258,12 +258,8 @@
                                         "start": 587,
                                         "end": 598,
                                         "fullWidth": 11,
-<<<<<<< HEAD
                                         "width": 11,
-                                        "identifier": {
-=======
                                         "propertyName": {
->>>>>>> 85e84683
                                             "kind": "IdentifierName",
                                             "fullStart": 587,
                                             "fullEnd": 595,
@@ -740,12 +736,8 @@
                                         "start": 673,
                                         "end": 692,
                                         "fullWidth": 19,
-<<<<<<< HEAD
                                         "width": 19,
-                                        "identifier": {
-=======
                                         "propertyName": {
->>>>>>> 85e84683
                                             "kind": "IdentifierName",
                                             "fullStart": 673,
                                             "fullEnd": 677,
