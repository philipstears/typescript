{
    "isDeclaration": false,
    "languageVersion": "EcmaScript5",
    "parseOptions": {
        "allowAutomaticSemicolonInsertion": true
    },
    "sourceUnit": {
        "kind": "SourceUnit",
        "fullStart": 0,
        "fullEnd": 866,
        "start": 591,
        "end": 866,
        "fullWidth": 866,
        "width": 275,
        "isIncrementallyUnusable": true,
        "moduleElements": [
            {
                "kind": "FunctionDeclaration",
                "fullStart": 0,
                "fullEnd": 842,
                "start": 591,
                "end": 840,
                "fullWidth": 842,
                "width": 249,
                "isIncrementallyUnusable": true,
                "modifiers": [],
                "functionKeyword": {
                    "kind": "FunctionKeyword",
                    "fullStart": 0,
                    "fullEnd": 600,
                    "start": 591,
                    "end": 599,
                    "fullWidth": 600,
                    "width": 8,
                    "text": "function",
                    "value": "function",
                    "valueText": "function",
                    "hasLeadingTrivia": true,
                    "hasLeadingComment": true,
                    "hasLeadingNewLine": true,
                    "hasTrailingTrivia": true,
                    "leadingTrivia": [
                        {
                            "kind": "SingleLineCommentTrivia",
                            "text": "/// Copyright (c) 2012 Ecma International.  All rights reserved. "
                        },
                        {
                            "kind": "NewLineTrivia",
                            "text": "\r\n"
                        },
                        {
                            "kind": "SingleLineCommentTrivia",
                            "text": "/// Ecma International makes this code available under the terms and conditions set"
                        },
                        {
                            "kind": "NewLineTrivia",
                            "text": "\r\n"
                        },
                        {
                            "kind": "SingleLineCommentTrivia",
                            "text": "/// forth on http://hg.ecmascript.org/tests/test262/raw-file/tip/LICENSE (the "
                        },
                        {
                            "kind": "NewLineTrivia",
                            "text": "\r\n"
                        },
                        {
                            "kind": "SingleLineCommentTrivia",
                            "text": "/// \"Use Terms\").   Any redistribution of this code must retain the above "
                        },
                        {
                            "kind": "NewLineTrivia",
                            "text": "\r\n"
                        },
                        {
                            "kind": "SingleLineCommentTrivia",
                            "text": "/// copyright and this notice and otherwise comply with the Use Terms."
                        },
                        {
                            "kind": "NewLineTrivia",
                            "text": "\r\n"
                        },
                        {
                            "kind": "MultiLineCommentTrivia",
                            "text": "/**\r\n * @path ch15/15.4/15.4.4/15.4.4.18/15.4.4.18-8-4.js\r\n * @description Array.prototype.forEach doesn't call callbackfn if 'length' is 0 (subclassed Array, length overridden to 0 (type conversion))\r\n */"
                        },
                        {
                            "kind": "NewLineTrivia",
                            "text": "\r\n"
                        },
                        {
                            "kind": "NewLineTrivia",
                            "text": "\r\n"
                        },
                        {
                            "kind": "NewLineTrivia",
                            "text": "\r\n"
                        }
                    ],
                    "trailingTrivia": [
                        {
                            "kind": "WhitespaceTrivia",
                            "text": " "
                        }
                    ]
                },
                "identifier": {
                    "kind": "IdentifierName",
                    "fullStart": 600,
                    "fullEnd": 608,
                    "start": 600,
                    "end": 608,
                    "fullWidth": 8,
                    "width": 8,
                    "text": "testcase",
                    "value": "testcase",
                    "valueText": "testcase"
                },
                "callSignature": {
                    "kind": "CallSignature",
                    "fullStart": 608,
                    "fullEnd": 611,
                    "start": 608,
                    "end": 610,
                    "fullWidth": 3,
                    "width": 2,
                    "parameterList": {
                        "kind": "ParameterList",
                        "fullStart": 608,
                        "fullEnd": 611,
                        "start": 608,
                        "end": 610,
                        "fullWidth": 3,
                        "width": 2,
                        "openParenToken": {
                            "kind": "OpenParenToken",
                            "fullStart": 608,
                            "fullEnd": 609,
                            "start": 608,
                            "end": 609,
                            "fullWidth": 1,
                            "width": 1,
                            "text": "(",
                            "value": "(",
                            "valueText": "("
                        },
                        "parameters": [],
                        "closeParenToken": {
                            "kind": "CloseParenToken",
                            "fullStart": 609,
                            "fullEnd": 611,
                            "start": 609,
                            "end": 610,
                            "fullWidth": 2,
                            "width": 1,
                            "text": ")",
                            "value": ")",
                            "valueText": ")",
                            "hasTrailingTrivia": true,
                            "trailingTrivia": [
                                {
                                    "kind": "WhitespaceTrivia",
                                    "text": " "
                                }
                            ]
                        }
                    }
                },
                "block": {
                    "kind": "Block",
                    "fullStart": 611,
                    "fullEnd": 842,
                    "start": 611,
                    "end": 840,
                    "fullWidth": 231,
                    "width": 229,
                    "isIncrementallyUnusable": true,
                    "openBraceToken": {
                        "kind": "OpenBraceToken",
                        "fullStart": 611,
                        "fullEnd": 614,
                        "start": 611,
                        "end": 612,
                        "fullWidth": 3,
                        "width": 1,
                        "text": "{",
                        "value": "{",
                        "valueText": "{",
                        "hasTrailingTrivia": true,
                        "hasTrailingNewLine": true,
                        "trailingTrivia": [
                            {
                                "kind": "NewLineTrivia",
                                "text": "\r\n"
                            }
                        ]
                    },
                    "statements": [
                        {
                            "kind": "ExpressionStatement",
                            "fullStart": 614,
                            "fullEnd": 653,
                            "start": 616,
                            "end": 651,
                            "fullWidth": 39,
                            "width": 35,
                            "expression": {
                                "kind": "AssignmentExpression",
                                "fullStart": 614,
                                "fullEnd": 650,
                                "start": 616,
                                "end": 650,
                                "fullWidth": 36,
                                "width": 34,
                                "left": {
                                    "kind": "MemberAccessExpression",
                                    "fullStart": 614,
                                    "fullEnd": 630,
                                    "start": 616,
                                    "end": 629,
                                    "fullWidth": 16,
                                    "width": 13,
                                    "expression": {
                                        "kind": "IdentifierName",
                                        "fullStart": 614,
                                        "fullEnd": 619,
                                        "start": 616,
                                        "end": 619,
                                        "fullWidth": 5,
                                        "width": 3,
                                        "text": "foo",
                                        "value": "foo",
                                        "valueText": "foo",
                                        "hasLeadingTrivia": true,
                                        "leadingTrivia": [
                                            {
                                                "kind": "WhitespaceTrivia",
                                                "text": "  "
                                            }
                                        ]
                                    },
                                    "dotToken": {
                                        "kind": "DotToken",
                                        "fullStart": 619,
                                        "fullEnd": 620,
                                        "start": 619,
                                        "end": 620,
                                        "fullWidth": 1,
                                        "width": 1,
                                        "text": ".",
                                        "value": ".",
                                        "valueText": "."
                                    },
                                    "name": {
                                        "kind": "IdentifierName",
                                        "fullStart": 620,
                                        "fullEnd": 630,
                                        "start": 620,
                                        "end": 629,
                                        "fullWidth": 10,
                                        "width": 9,
                                        "text": "prototype",
                                        "value": "prototype",
                                        "valueText": "prototype",
                                        "hasTrailingTrivia": true,
                                        "trailingTrivia": [
                                            {
                                                "kind": "WhitespaceTrivia",
                                                "text": " "
                                            }
                                        ]
                                    }
                                },
                                "operatorToken": {
                                    "kind": "EqualsToken",
                                    "fullStart": 630,
                                    "fullEnd": 632,
                                    "start": 630,
                                    "end": 631,
                                    "fullWidth": 2,
                                    "width": 1,
                                    "text": "=",
                                    "value": "=",
                                    "valueText": "=",
                                    "hasTrailingTrivia": true,
                                    "trailingTrivia": [
                                        {
                                            "kind": "WhitespaceTrivia",
                                            "text": " "
                                        }
                                    ]
                                },
                                "right": {
                                    "kind": "ObjectCreationExpression",
                                    "fullStart": 632,
                                    "fullEnd": 650,
                                    "start": 632,
                                    "end": 650,
                                    "fullWidth": 18,
                                    "width": 18,
                                    "newKeyword": {
                                        "kind": "NewKeyword",
                                        "fullStart": 632,
                                        "fullEnd": 636,
                                        "start": 632,
                                        "end": 635,
                                        "fullWidth": 4,
                                        "width": 3,
                                        "text": "new",
                                        "value": "new",
                                        "valueText": "new",
                                        "hasTrailingTrivia": true,
                                        "trailingTrivia": [
                                            {
                                                "kind": "WhitespaceTrivia",
                                                "text": " "
                                            }
                                        ]
                                    },
                                    "expression": {
                                        "kind": "IdentifierName",
                                        "fullStart": 636,
                                        "fullEnd": 641,
                                        "start": 636,
                                        "end": 641,
                                        "fullWidth": 5,
                                        "width": 5,
                                        "text": "Array",
                                        "value": "Array",
                                        "valueText": "Array"
                                    },
                                    "argumentList": {
                                        "kind": "ArgumentList",
                                        "fullStart": 641,
                                        "fullEnd": 650,
                                        "start": 641,
                                        "end": 650,
                                        "fullWidth": 9,
                                        "width": 9,
                                        "openParenToken": {
                                            "kind": "OpenParenToken",
                                            "fullStart": 641,
                                            "fullEnd": 642,
                                            "start": 641,
                                            "end": 642,
                                            "fullWidth": 1,
                                            "width": 1,
                                            "text": "(",
                                            "value": "(",
                                            "valueText": "("
                                        },
                                        "arguments": [
                                            {
                                                "kind": "NumericLiteral",
                                                "fullStart": 642,
                                                "fullEnd": 643,
                                                "start": 642,
                                                "end": 643,
                                                "fullWidth": 1,
                                                "width": 1,
                                                "text": "1",
                                                "value": 1,
                                                "valueText": "1"
                                            },
                                            {
                                                "kind": "CommaToken",
                                                "fullStart": 643,
                                                "fullEnd": 645,
                                                "start": 643,
                                                "end": 644,
                                                "fullWidth": 2,
                                                "width": 1,
                                                "text": ",",
                                                "value": ",",
                                                "valueText": ",",
                                                "hasTrailingTrivia": true,
                                                "trailingTrivia": [
                                                    {
                                                        "kind": "WhitespaceTrivia",
                                                        "text": " "
                                                    }
                                                ]
                                            },
                                            {
                                                "kind": "NumericLiteral",
                                                "fullStart": 645,
                                                "fullEnd": 646,
                                                "start": 645,
                                                "end": 646,
                                                "fullWidth": 1,
                                                "width": 1,
                                                "text": "2",
                                                "value": 2,
                                                "valueText": "2"
                                            },
                                            {
                                                "kind": "CommaToken",
                                                "fullStart": 646,
                                                "fullEnd": 648,
                                                "start": 646,
                                                "end": 647,
                                                "fullWidth": 2,
                                                "width": 1,
                                                "text": ",",
                                                "value": ",",
                                                "valueText": ",",
                                                "hasTrailingTrivia": true,
                                                "trailingTrivia": [
                                                    {
                                                        "kind": "WhitespaceTrivia",
                                                        "text": " "
                                                    }
                                                ]
                                            },
                                            {
                                                "kind": "NumericLiteral",
                                                "fullStart": 648,
                                                "fullEnd": 649,
                                                "start": 648,
                                                "end": 649,
                                                "fullWidth": 1,
                                                "width": 1,
                                                "text": "3",
                                                "value": 3,
                                                "valueText": "3"
                                            }
                                        ],
                                        "closeParenToken": {
                                            "kind": "CloseParenToken",
                                            "fullStart": 649,
                                            "fullEnd": 650,
                                            "start": 649,
                                            "end": 650,
                                            "fullWidth": 1,
                                            "width": 1,
                                            "text": ")",
                                            "value": ")",
                                            "valueText": ")"
                                        }
                                    }
                                }
                            },
                            "semicolonToken": {
                                "kind": "SemicolonToken",
                                "fullStart": 650,
                                "fullEnd": 653,
                                "start": 650,
                                "end": 651,
                                "fullWidth": 3,
                                "width": 1,
                                "text": ";",
                                "value": ";",
                                "valueText": ";",
                                "hasTrailingTrivia": true,
                                "hasTrailingNewLine": true,
                                "trailingTrivia": [
                                    {
                                        "kind": "NewLineTrivia",
                                        "text": "\r\n"
                                    }
                                ]
                            }
                        },
                        {
                            "kind": "FunctionDeclaration",
                            "fullStart": 653,
                            "fullEnd": 674,
                            "start": 655,
                            "end": 672,
                            "fullWidth": 21,
                            "width": 17,
                            "modifiers": [],
                            "functionKeyword": {
                                "kind": "FunctionKeyword",
                                "fullStart": 653,
                                "fullEnd": 664,
                                "start": 655,
                                "end": 663,
                                "fullWidth": 11,
                                "width": 8,
                                "text": "function",
                                "value": "function",
                                "valueText": "function",
                                "hasLeadingTrivia": true,
                                "hasTrailingTrivia": true,
                                "leadingTrivia": [
                                    {
                                        "kind": "WhitespaceTrivia",
                                        "text": "  "
                                    }
                                ],
                                "trailingTrivia": [
                                    {
                                        "kind": "WhitespaceTrivia",
                                        "text": " "
                                    }
                                ]
                            },
                            "identifier": {
                                "kind": "IdentifierName",
                                "fullStart": 664,
                                "fullEnd": 667,
                                "start": 664,
                                "end": 667,
                                "fullWidth": 3,
                                "width": 3,
                                "text": "foo",
                                "value": "foo",
                                "valueText": "foo"
                            },
                            "callSignature": {
                                "kind": "CallSignature",
                                "fullStart": 667,
                                "fullEnd": 670,
                                "start": 667,
                                "end": 669,
                                "fullWidth": 3,
                                "width": 2,
                                "parameterList": {
                                    "kind": "ParameterList",
                                    "fullStart": 667,
                                    "fullEnd": 670,
                                    "start": 667,
                                    "end": 669,
                                    "fullWidth": 3,
                                    "width": 2,
                                    "openParenToken": {
                                        "kind": "OpenParenToken",
                                        "fullStart": 667,
                                        "fullEnd": 668,
                                        "start": 667,
                                        "end": 668,
                                        "fullWidth": 1,
                                        "width": 1,
                                        "text": "(",
                                        "value": "(",
                                        "valueText": "("
                                    },
                                    "parameters": [],
                                    "closeParenToken": {
                                        "kind": "CloseParenToken",
                                        "fullStart": 668,
                                        "fullEnd": 670,
                                        "start": 668,
                                        "end": 669,
                                        "fullWidth": 2,
                                        "width": 1,
                                        "text": ")",
                                        "value": ")",
                                        "valueText": ")",
                                        "hasTrailingTrivia": true,
                                        "trailingTrivia": [
                                            {
                                                "kind": "WhitespaceTrivia",
                                                "text": " "
                                            }
                                        ]
                                    }
                                }
                            },
                            "block": {
                                "kind": "Block",
                                "fullStart": 670,
                                "fullEnd": 674,
                                "start": 670,
                                "end": 672,
                                "fullWidth": 4,
                                "width": 2,
                                "openBraceToken": {
                                    "kind": "OpenBraceToken",
                                    "fullStart": 670,
                                    "fullEnd": 671,
                                    "start": 670,
                                    "end": 671,
                                    "fullWidth": 1,
                                    "width": 1,
                                    "text": "{",
                                    "value": "{",
                                    "valueText": "{"
                                },
                                "statements": [],
                                "closeBraceToken": {
                                    "kind": "CloseBraceToken",
                                    "fullStart": 671,
                                    "fullEnd": 674,
                                    "start": 671,
                                    "end": 672,
                                    "fullWidth": 3,
                                    "width": 1,
                                    "text": "}",
                                    "value": "}",
                                    "valueText": "}",
                                    "hasTrailingTrivia": true,
                                    "hasTrailingNewLine": true,
                                    "trailingTrivia": [
                                        {
                                            "kind": "NewLineTrivia",
                                            "text": "\r\n"
                                        }
                                    ]
                                }
                            }
                        },
                        {
                            "kind": "VariableStatement",
                            "fullStart": 674,
                            "fullEnd": 696,
                            "start": 676,
                            "end": 694,
                            "fullWidth": 22,
                            "width": 18,
                            "modifiers": [],
                            "variableDeclaration": {
                                "kind": "VariableDeclaration",
                                "fullStart": 674,
                                "fullEnd": 693,
                                "start": 676,
                                "end": 693,
                                "fullWidth": 19,
                                "width": 17,
                                "varKeyword": {
                                    "kind": "VarKeyword",
                                    "fullStart": 674,
                                    "fullEnd": 680,
                                    "start": 676,
                                    "end": 679,
                                    "fullWidth": 6,
                                    "width": 3,
                                    "text": "var",
                                    "value": "var",
                                    "valueText": "var",
                                    "hasLeadingTrivia": true,
                                    "hasTrailingTrivia": true,
                                    "leadingTrivia": [
                                        {
                                            "kind": "WhitespaceTrivia",
                                            "text": "  "
                                        }
                                    ],
                                    "trailingTrivia": [
                                        {
                                            "kind": "WhitespaceTrivia",
                                            "text": " "
                                        }
                                    ]
                                },
                                "variableDeclarators": [
                                    {
                                        "kind": "VariableDeclarator",
                                        "fullStart": 680,
                                        "fullEnd": 693,
                                        "start": 680,
                                        "end": 693,
                                        "fullWidth": 13,
<<<<<<< HEAD
                                        "width": 13,
                                        "identifier": {
=======
                                        "propertyName": {
>>>>>>> 85e84683
                                            "kind": "IdentifierName",
                                            "fullStart": 680,
                                            "fullEnd": 682,
                                            "start": 680,
                                            "end": 681,
                                            "fullWidth": 2,
                                            "width": 1,
                                            "text": "f",
                                            "value": "f",
                                            "valueText": "f",
                                            "hasTrailingTrivia": true,
                                            "trailingTrivia": [
                                                {
                                                    "kind": "WhitespaceTrivia",
                                                    "text": " "
                                                }
                                            ]
                                        },
                                        "equalsValueClause": {
                                            "kind": "EqualsValueClause",
                                            "fullStart": 682,
                                            "fullEnd": 693,
                                            "start": 682,
                                            "end": 693,
                                            "fullWidth": 11,
                                            "width": 11,
                                            "equalsToken": {
                                                "kind": "EqualsToken",
                                                "fullStart": 682,
                                                "fullEnd": 684,
                                                "start": 682,
                                                "end": 683,
                                                "fullWidth": 2,
                                                "width": 1,
                                                "text": "=",
                                                "value": "=",
                                                "valueText": "=",
                                                "hasTrailingTrivia": true,
                                                "trailingTrivia": [
                                                    {
                                                        "kind": "WhitespaceTrivia",
                                                        "text": " "
                                                    }
                                                ]
                                            },
                                            "value": {
                                                "kind": "ObjectCreationExpression",
                                                "fullStart": 684,
                                                "fullEnd": 693,
                                                "start": 684,
                                                "end": 693,
                                                "fullWidth": 9,
                                                "width": 9,
                                                "newKeyword": {
                                                    "kind": "NewKeyword",
                                                    "fullStart": 684,
                                                    "fullEnd": 688,
                                                    "start": 684,
                                                    "end": 687,
                                                    "fullWidth": 4,
                                                    "width": 3,
                                                    "text": "new",
                                                    "value": "new",
                                                    "valueText": "new",
                                                    "hasTrailingTrivia": true,
                                                    "trailingTrivia": [
                                                        {
                                                            "kind": "WhitespaceTrivia",
                                                            "text": " "
                                                        }
                                                    ]
                                                },
                                                "expression": {
                                                    "kind": "IdentifierName",
                                                    "fullStart": 688,
                                                    "fullEnd": 691,
                                                    "start": 688,
                                                    "end": 691,
                                                    "fullWidth": 3,
                                                    "width": 3,
                                                    "text": "foo",
                                                    "value": "foo",
                                                    "valueText": "foo"
                                                },
                                                "argumentList": {
                                                    "kind": "ArgumentList",
                                                    "fullStart": 691,
                                                    "fullEnd": 693,
                                                    "start": 691,
                                                    "end": 693,
                                                    "fullWidth": 2,
                                                    "width": 2,
                                                    "openParenToken": {
                                                        "kind": "OpenParenToken",
                                                        "fullStart": 691,
                                                        "fullEnd": 692,
                                                        "start": 691,
                                                        "end": 692,
                                                        "fullWidth": 1,
                                                        "width": 1,
                                                        "text": "(",
                                                        "value": "(",
                                                        "valueText": "("
                                                    },
                                                    "arguments": [],
                                                    "closeParenToken": {
                                                        "kind": "CloseParenToken",
                                                        "fullStart": 692,
                                                        "fullEnd": 693,
                                                        "start": 692,
                                                        "end": 693,
                                                        "fullWidth": 1,
                                                        "width": 1,
                                                        "text": ")",
                                                        "value": ")",
                                                        "valueText": ")"
                                                    }
                                                }
                                            }
                                        }
                                    }
                                ]
                            },
                            "semicolonToken": {
                                "kind": "SemicolonToken",
                                "fullStart": 693,
                                "fullEnd": 696,
                                "start": 693,
                                "end": 694,
                                "fullWidth": 3,
                                "width": 1,
                                "text": ";",
                                "value": ";",
                                "valueText": ";",
                                "hasTrailingTrivia": true,
                                "hasTrailingNewLine": true,
                                "trailingTrivia": [
                                    {
                                        "kind": "NewLineTrivia",
                                        "text": "\r\n"
                                    }
                                ]
                            }
                        },
                        {
                            "kind": "ExpressionStatement",
                            "fullStart": 696,
                            "fullEnd": 713,
                            "start": 698,
                            "end": 711,
                            "fullWidth": 17,
                            "width": 13,
                            "expression": {
                                "kind": "AssignmentExpression",
                                "fullStart": 696,
                                "fullEnd": 710,
                                "start": 698,
                                "end": 710,
                                "fullWidth": 14,
                                "width": 12,
                                "left": {
                                    "kind": "MemberAccessExpression",
                                    "fullStart": 696,
                                    "fullEnd": 707,
                                    "start": 698,
                                    "end": 706,
                                    "fullWidth": 11,
                                    "width": 8,
                                    "expression": {
                                        "kind": "IdentifierName",
                                        "fullStart": 696,
                                        "fullEnd": 699,
                                        "start": 698,
                                        "end": 699,
                                        "fullWidth": 3,
                                        "width": 1,
                                        "text": "f",
                                        "value": "f",
                                        "valueText": "f",
                                        "hasLeadingTrivia": true,
                                        "leadingTrivia": [
                                            {
                                                "kind": "WhitespaceTrivia",
                                                "text": "  "
                                            }
                                        ]
                                    },
                                    "dotToken": {
                                        "kind": "DotToken",
                                        "fullStart": 699,
                                        "fullEnd": 700,
                                        "start": 699,
                                        "end": 700,
                                        "fullWidth": 1,
                                        "width": 1,
                                        "text": ".",
                                        "value": ".",
                                        "valueText": "."
                                    },
                                    "name": {
                                        "kind": "IdentifierName",
                                        "fullStart": 700,
                                        "fullEnd": 707,
                                        "start": 700,
                                        "end": 706,
                                        "fullWidth": 7,
                                        "width": 6,
                                        "text": "length",
                                        "value": "length",
                                        "valueText": "length",
                                        "hasTrailingTrivia": true,
                                        "trailingTrivia": [
                                            {
                                                "kind": "WhitespaceTrivia",
                                                "text": " "
                                            }
                                        ]
                                    }
                                },
                                "operatorToken": {
                                    "kind": "EqualsToken",
                                    "fullStart": 707,
                                    "fullEnd": 709,
                                    "start": 707,
                                    "end": 708,
                                    "fullWidth": 2,
                                    "width": 1,
                                    "text": "=",
                                    "value": "=",
                                    "valueText": "=",
                                    "hasTrailingTrivia": true,
                                    "trailingTrivia": [
                                        {
                                            "kind": "WhitespaceTrivia",
                                            "text": " "
                                        }
                                    ]
                                },
                                "right": {
                                    "kind": "NumericLiteral",
                                    "fullStart": 709,
                                    "fullEnd": 710,
                                    "start": 709,
                                    "end": 710,
                                    "fullWidth": 1,
                                    "width": 1,
                                    "text": "0",
                                    "value": 0,
                                    "valueText": "0"
                                }
                            },
                            "semicolonToken": {
                                "kind": "SemicolonToken",
                                "fullStart": 710,
                                "fullEnd": 713,
                                "start": 710,
                                "end": 711,
                                "fullWidth": 3,
                                "width": 1,
                                "text": ";",
                                "value": ";",
                                "valueText": ";",
                                "hasTrailingTrivia": true,
                                "hasTrailingNewLine": true,
                                "trailingTrivia": [
                                    {
                                        "kind": "NewLineTrivia",
                                        "text": "\r\n"
                                    }
                                ]
                            }
                        },
                        {
                            "kind": "VariableStatement",
                            "fullStart": 713,
                            "fullEnd": 735,
                            "start": 717,
                            "end": 733,
                            "fullWidth": 22,
                            "width": 16,
                            "modifiers": [],
                            "variableDeclaration": {
                                "kind": "VariableDeclaration",
                                "fullStart": 713,
                                "fullEnd": 732,
                                "start": 717,
                                "end": 732,
                                "fullWidth": 19,
                                "width": 15,
                                "varKeyword": {
                                    "kind": "VarKeyword",
                                    "fullStart": 713,
                                    "fullEnd": 721,
                                    "start": 717,
                                    "end": 720,
                                    "fullWidth": 8,
                                    "width": 3,
                                    "text": "var",
                                    "value": "var",
                                    "valueText": "var",
                                    "hasLeadingTrivia": true,
                                    "hasLeadingNewLine": true,
                                    "hasTrailingTrivia": true,
                                    "leadingTrivia": [
                                        {
                                            "kind": "NewLineTrivia",
                                            "text": "\r\n"
                                        },
                                        {
                                            "kind": "WhitespaceTrivia",
                                            "text": "  "
                                        }
                                    ],
                                    "trailingTrivia": [
                                        {
                                            "kind": "WhitespaceTrivia",
                                            "text": " "
                                        }
                                    ]
                                },
                                "variableDeclarators": [
                                    {
                                        "kind": "VariableDeclarator",
                                        "fullStart": 721,
                                        "fullEnd": 732,
                                        "start": 721,
                                        "end": 732,
                                        "fullWidth": 11,
<<<<<<< HEAD
                                        "width": 11,
                                        "identifier": {
=======
                                        "propertyName": {
>>>>>>> 85e84683
                                            "kind": "IdentifierName",
                                            "fullStart": 721,
                                            "fullEnd": 729,
                                            "start": 721,
                                            "end": 728,
                                            "fullWidth": 8,
                                            "width": 7,
                                            "text": "callCnt",
                                            "value": "callCnt",
                                            "valueText": "callCnt",
                                            "hasTrailingTrivia": true,
                                            "trailingTrivia": [
                                                {
                                                    "kind": "WhitespaceTrivia",
                                                    "text": " "
                                                }
                                            ]
                                        },
                                        "equalsValueClause": {
                                            "kind": "EqualsValueClause",
                                            "fullStart": 729,
                                            "fullEnd": 732,
                                            "start": 729,
                                            "end": 732,
                                            "fullWidth": 3,
                                            "width": 3,
                                            "equalsToken": {
                                                "kind": "EqualsToken",
                                                "fullStart": 729,
                                                "fullEnd": 731,
                                                "start": 729,
                                                "end": 730,
                                                "fullWidth": 2,
                                                "width": 1,
                                                "text": "=",
                                                "value": "=",
                                                "valueText": "=",
                                                "hasTrailingTrivia": true,
                                                "trailingTrivia": [
                                                    {
                                                        "kind": "WhitespaceTrivia",
                                                        "text": " "
                                                    }
                                                ]
                                            },
                                            "value": {
                                                "kind": "NumericLiteral",
                                                "fullStart": 731,
                                                "fullEnd": 732,
                                                "start": 731,
                                                "end": 732,
                                                "fullWidth": 1,
                                                "width": 1,
                                                "text": "0",
                                                "value": 0,
                                                "valueText": "0"
                                            }
                                        }
                                    }
                                ]
                            },
                            "semicolonToken": {
                                "kind": "SemicolonToken",
                                "fullStart": 732,
                                "fullEnd": 735,
                                "start": 732,
                                "end": 733,
                                "fullWidth": 3,
                                "width": 1,
                                "text": ";",
                                "value": ";",
                                "valueText": ";",
                                "hasTrailingTrivia": true,
                                "hasTrailingNewLine": true,
                                "trailingTrivia": [
                                    {
                                        "kind": "NewLineTrivia",
                                        "text": "\r\n"
                                    }
                                ]
                            }
                        },
                        {
                            "kind": "FunctionDeclaration",
                            "fullStart": 735,
                            "fullEnd": 763,
                            "start": 737,
                            "end": 761,
                            "fullWidth": 28,
                            "width": 24,
                            "isIncrementallyUnusable": true,
                            "modifiers": [],
                            "functionKeyword": {
                                "kind": "FunctionKeyword",
                                "fullStart": 735,
                                "fullEnd": 746,
                                "start": 737,
                                "end": 745,
                                "fullWidth": 11,
                                "width": 8,
                                "text": "function",
                                "value": "function",
                                "valueText": "function",
                                "hasLeadingTrivia": true,
                                "hasTrailingTrivia": true,
                                "leadingTrivia": [
                                    {
                                        "kind": "WhitespaceTrivia",
                                        "text": "  "
                                    }
                                ],
                                "trailingTrivia": [
                                    {
                                        "kind": "WhitespaceTrivia",
                                        "text": " "
                                    }
                                ]
                            },
                            "identifier": {
                                "kind": "IdentifierName",
                                "fullStart": 746,
                                "fullEnd": 748,
                                "start": 746,
                                "end": 748,
                                "fullWidth": 2,
                                "width": 2,
                                "text": "cb",
                                "value": "cb",
                                "valueText": "cb"
                            },
                            "callSignature": {
                                "kind": "CallSignature",
                                "fullStart": 748,
                                "fullEnd": 750,
                                "start": 748,
                                "end": 750,
                                "fullWidth": 2,
                                "width": 2,
                                "parameterList": {
                                    "kind": "ParameterList",
                                    "fullStart": 748,
                                    "fullEnd": 750,
                                    "start": 748,
                                    "end": 750,
                                    "fullWidth": 2,
                                    "width": 2,
                                    "openParenToken": {
                                        "kind": "OpenParenToken",
                                        "fullStart": 748,
                                        "fullEnd": 749,
                                        "start": 748,
                                        "end": 749,
                                        "fullWidth": 1,
                                        "width": 1,
                                        "text": "(",
                                        "value": "(",
                                        "valueText": "("
                                    },
                                    "parameters": [],
                                    "closeParenToken": {
                                        "kind": "CloseParenToken",
                                        "fullStart": 749,
                                        "fullEnd": 750,
                                        "start": 749,
                                        "end": 750,
                                        "fullWidth": 1,
                                        "width": 1,
                                        "text": ")",
                                        "value": ")",
                                        "valueText": ")"
                                    }
                                }
                            },
                            "block": {
                                "kind": "Block",
                                "fullStart": 750,
                                "fullEnd": 763,
                                "start": 750,
                                "end": 761,
                                "fullWidth": 13,
                                "width": 11,
                                "isIncrementallyUnusable": true,
                                "openBraceToken": {
                                    "kind": "OpenBraceToken",
                                    "fullStart": 750,
                                    "fullEnd": 751,
                                    "start": 750,
                                    "end": 751,
                                    "fullWidth": 1,
                                    "width": 1,
                                    "text": "{",
                                    "value": "{",
                                    "valueText": "{"
                                },
                                "statements": [
                                    {
                                        "kind": "ExpressionStatement",
                                        "fullStart": 751,
                                        "fullEnd": 760,
                                        "start": 751,
                                        "end": 760,
                                        "fullWidth": 9,
                                        "width": 9,
                                        "isIncrementallyUnusable": true,
                                        "expression": {
                                            "kind": "PostIncrementExpression",
                                            "fullStart": 751,
                                            "fullEnd": 760,
                                            "start": 751,
                                            "end": 760,
                                            "fullWidth": 9,
                                            "width": 9,
                                            "operand": {
                                                "kind": "IdentifierName",
                                                "fullStart": 751,
                                                "fullEnd": 758,
                                                "start": 751,
                                                "end": 758,
                                                "fullWidth": 7,
                                                "width": 7,
                                                "text": "callCnt",
                                                "value": "callCnt",
                                                "valueText": "callCnt"
                                            },
                                            "operatorToken": {
                                                "kind": "PlusPlusToken",
                                                "fullStart": 758,
                                                "fullEnd": 760,
                                                "start": 758,
                                                "end": 760,
                                                "fullWidth": 2,
                                                "width": 2,
                                                "text": "++",
                                                "value": "++",
                                                "valueText": "++"
                                            }
                                        },
                                        "semicolonToken": {
                                            "kind": "SemicolonToken",
                                            "fullStart": -1,
                                            "fullEnd": -1,
                                            "start": -1,
                                            "end": -1,
                                            "fullWidth": 0,
                                            "width": 0,
                                            "text": ""
                                        }
                                    }
                                ],
                                "closeBraceToken": {
                                    "kind": "CloseBraceToken",
                                    "fullStart": 760,
                                    "fullEnd": 763,
                                    "start": 760,
                                    "end": 761,
                                    "fullWidth": 3,
                                    "width": 1,
                                    "text": "}",
                                    "value": "}",
                                    "valueText": "}",
                                    "hasTrailingTrivia": true,
                                    "hasTrailingNewLine": true,
                                    "trailingTrivia": [
                                        {
                                            "kind": "NewLineTrivia",
                                            "text": "\r\n"
                                        }
                                    ]
                                }
                            }
                        },
                        {
                            "kind": "VariableStatement",
                            "fullStart": 763,
                            "fullEnd": 791,
                            "start": 765,
                            "end": 787,
                            "fullWidth": 28,
                            "width": 22,
                            "modifiers": [],
                            "variableDeclaration": {
                                "kind": "VariableDeclaration",
                                "fullStart": 763,
                                "fullEnd": 786,
                                "start": 765,
                                "end": 786,
                                "fullWidth": 23,
                                "width": 21,
                                "varKeyword": {
                                    "kind": "VarKeyword",
                                    "fullStart": 763,
                                    "fullEnd": 769,
                                    "start": 765,
                                    "end": 768,
                                    "fullWidth": 6,
                                    "width": 3,
                                    "text": "var",
                                    "value": "var",
                                    "valueText": "var",
                                    "hasLeadingTrivia": true,
                                    "hasTrailingTrivia": true,
                                    "leadingTrivia": [
                                        {
                                            "kind": "WhitespaceTrivia",
                                            "text": "  "
                                        }
                                    ],
                                    "trailingTrivia": [
                                        {
                                            "kind": "WhitespaceTrivia",
                                            "text": " "
                                        }
                                    ]
                                },
                                "variableDeclarators": [
                                    {
                                        "kind": "VariableDeclarator",
                                        "fullStart": 769,
                                        "fullEnd": 786,
                                        "start": 769,
                                        "end": 786,
                                        "fullWidth": 17,
<<<<<<< HEAD
                                        "width": 17,
                                        "identifier": {
=======
                                        "propertyName": {
>>>>>>> 85e84683
                                            "kind": "IdentifierName",
                                            "fullStart": 769,
                                            "fullEnd": 771,
                                            "start": 769,
                                            "end": 770,
                                            "fullWidth": 2,
                                            "width": 1,
                                            "text": "i",
                                            "value": "i",
                                            "valueText": "i",
                                            "hasTrailingTrivia": true,
                                            "trailingTrivia": [
                                                {
                                                    "kind": "WhitespaceTrivia",
                                                    "text": " "
                                                }
                                            ]
                                        },
                                        "equalsValueClause": {
                                            "kind": "EqualsValueClause",
                                            "fullStart": 771,
                                            "fullEnd": 786,
                                            "start": 771,
                                            "end": 786,
                                            "fullWidth": 15,
                                            "width": 15,
                                            "equalsToken": {
                                                "kind": "EqualsToken",
                                                "fullStart": 771,
                                                "fullEnd": 773,
                                                "start": 771,
                                                "end": 772,
                                                "fullWidth": 2,
                                                "width": 1,
                                                "text": "=",
                                                "value": "=",
                                                "valueText": "=",
                                                "hasTrailingTrivia": true,
                                                "trailingTrivia": [
                                                    {
                                                        "kind": "WhitespaceTrivia",
                                                        "text": " "
                                                    }
                                                ]
                                            },
                                            "value": {
                                                "kind": "InvocationExpression",
                                                "fullStart": 773,
                                                "fullEnd": 786,
                                                "start": 773,
                                                "end": 786,
                                                "fullWidth": 13,
                                                "width": 13,
                                                "expression": {
                                                    "kind": "MemberAccessExpression",
                                                    "fullStart": 773,
                                                    "fullEnd": 782,
                                                    "start": 773,
                                                    "end": 782,
                                                    "fullWidth": 9,
                                                    "width": 9,
                                                    "expression": {
                                                        "kind": "IdentifierName",
                                                        "fullStart": 773,
                                                        "fullEnd": 774,
                                                        "start": 773,
                                                        "end": 774,
                                                        "fullWidth": 1,
                                                        "width": 1,
                                                        "text": "f",
                                                        "value": "f",
                                                        "valueText": "f"
                                                    },
                                                    "dotToken": {
                                                        "kind": "DotToken",
                                                        "fullStart": 774,
                                                        "fullEnd": 775,
                                                        "start": 774,
                                                        "end": 775,
                                                        "fullWidth": 1,
                                                        "width": 1,
                                                        "text": ".",
                                                        "value": ".",
                                                        "valueText": "."
                                                    },
                                                    "name": {
                                                        "kind": "IdentifierName",
                                                        "fullStart": 775,
                                                        "fullEnd": 782,
                                                        "start": 775,
                                                        "end": 782,
                                                        "fullWidth": 7,
                                                        "width": 7,
                                                        "text": "forEach",
                                                        "value": "forEach",
                                                        "valueText": "forEach"
                                                    }
                                                },
                                                "argumentList": {
                                                    "kind": "ArgumentList",
                                                    "fullStart": 782,
                                                    "fullEnd": 786,
                                                    "start": 782,
                                                    "end": 786,
                                                    "fullWidth": 4,
                                                    "width": 4,
                                                    "openParenToken": {
                                                        "kind": "OpenParenToken",
                                                        "fullStart": 782,
                                                        "fullEnd": 783,
                                                        "start": 782,
                                                        "end": 783,
                                                        "fullWidth": 1,
                                                        "width": 1,
                                                        "text": "(",
                                                        "value": "(",
                                                        "valueText": "("
                                                    },
                                                    "arguments": [
                                                        {
                                                            "kind": "IdentifierName",
                                                            "fullStart": 783,
                                                            "fullEnd": 785,
                                                            "start": 783,
                                                            "end": 785,
                                                            "fullWidth": 2,
                                                            "width": 2,
                                                            "text": "cb",
                                                            "value": "cb",
                                                            "valueText": "cb"
                                                        }
                                                    ],
                                                    "closeParenToken": {
                                                        "kind": "CloseParenToken",
                                                        "fullStart": 785,
                                                        "fullEnd": 786,
                                                        "start": 785,
                                                        "end": 786,
                                                        "fullWidth": 1,
                                                        "width": 1,
                                                        "text": ")",
                                                        "value": ")",
                                                        "valueText": ")"
                                                    }
                                                }
                                            }
                                        }
                                    }
                                ]
                            },
                            "semicolonToken": {
                                "kind": "SemicolonToken",
                                "fullStart": 786,
                                "fullEnd": 791,
                                "start": 786,
                                "end": 787,
                                "fullWidth": 5,
                                "width": 1,
                                "text": ";",
                                "value": ";",
                                "valueText": ";",
                                "hasTrailingTrivia": true,
                                "hasTrailingNewLine": true,
                                "trailingTrivia": [
                                    {
                                        "kind": "WhitespaceTrivia",
                                        "text": "  "
                                    },
                                    {
                                        "kind": "NewLineTrivia",
                                        "text": "\r\n"
                                    }
                                ]
                            }
                        },
                        {
                            "kind": "IfStatement",
                            "fullStart": 791,
                            "fullEnd": 838,
                            "start": 793,
                            "end": 836,
                            "fullWidth": 47,
                            "width": 43,
                            "ifKeyword": {
                                "kind": "IfKeyword",
                                "fullStart": 791,
                                "fullEnd": 796,
                                "start": 793,
                                "end": 795,
                                "fullWidth": 5,
                                "width": 2,
                                "text": "if",
                                "value": "if",
                                "valueText": "if",
                                "hasLeadingTrivia": true,
                                "hasTrailingTrivia": true,
                                "leadingTrivia": [
                                    {
                                        "kind": "WhitespaceTrivia",
                                        "text": "  "
                                    }
                                ],
                                "trailingTrivia": [
                                    {
                                        "kind": "WhitespaceTrivia",
                                        "text": " "
                                    }
                                ]
                            },
                            "openParenToken": {
                                "kind": "OpenParenToken",
                                "fullStart": 796,
                                "fullEnd": 797,
                                "start": 796,
                                "end": 797,
                                "fullWidth": 1,
                                "width": 1,
                                "text": "(",
                                "value": "(",
                                "valueText": "("
                            },
                            "condition": {
                                "kind": "EqualsExpression",
                                "fullStart": 797,
                                "fullEnd": 810,
                                "start": 797,
                                "end": 810,
                                "fullWidth": 13,
                                "width": 13,
                                "left": {
                                    "kind": "IdentifierName",
                                    "fullStart": 797,
                                    "fullEnd": 805,
                                    "start": 797,
                                    "end": 804,
                                    "fullWidth": 8,
                                    "width": 7,
                                    "text": "callCnt",
                                    "value": "callCnt",
                                    "valueText": "callCnt",
                                    "hasTrailingTrivia": true,
                                    "trailingTrivia": [
                                        {
                                            "kind": "WhitespaceTrivia",
                                            "text": " "
                                        }
                                    ]
                                },
                                "operatorToken": {
                                    "kind": "EqualsEqualsEqualsToken",
                                    "fullStart": 805,
                                    "fullEnd": 809,
                                    "start": 805,
                                    "end": 808,
                                    "fullWidth": 4,
                                    "width": 3,
                                    "text": "===",
                                    "value": "===",
                                    "valueText": "===",
                                    "hasTrailingTrivia": true,
                                    "trailingTrivia": [
                                        {
                                            "kind": "WhitespaceTrivia",
                                            "text": " "
                                        }
                                    ]
                                },
                                "right": {
                                    "kind": "NumericLiteral",
                                    "fullStart": 809,
                                    "fullEnd": 810,
                                    "start": 809,
                                    "end": 810,
                                    "fullWidth": 1,
                                    "width": 1,
                                    "text": "0",
                                    "value": 0,
                                    "valueText": "0"
                                }
                            },
                            "closeParenToken": {
                                "kind": "CloseParenToken",
                                "fullStart": 810,
                                "fullEnd": 812,
                                "start": 810,
                                "end": 811,
                                "fullWidth": 2,
                                "width": 1,
                                "text": ")",
                                "value": ")",
                                "valueText": ")",
                                "hasTrailingTrivia": true,
                                "trailingTrivia": [
                                    {
                                        "kind": "WhitespaceTrivia",
                                        "text": " "
                                    }
                                ]
                            },
                            "statement": {
                                "kind": "Block",
                                "fullStart": 812,
                                "fullEnd": 838,
                                "start": 812,
                                "end": 836,
                                "fullWidth": 26,
                                "width": 24,
                                "openBraceToken": {
                                    "kind": "OpenBraceToken",
                                    "fullStart": 812,
                                    "fullEnd": 815,
                                    "start": 812,
                                    "end": 813,
                                    "fullWidth": 3,
                                    "width": 1,
                                    "text": "{",
                                    "value": "{",
                                    "valueText": "{",
                                    "hasTrailingTrivia": true,
                                    "hasTrailingNewLine": true,
                                    "trailingTrivia": [
                                        {
                                            "kind": "NewLineTrivia",
                                            "text": "\r\n"
                                        }
                                    ]
                                },
                                "statements": [
                                    {
                                        "kind": "ReturnStatement",
                                        "fullStart": 815,
                                        "fullEnd": 833,
                                        "start": 819,
                                        "end": 831,
                                        "fullWidth": 18,
                                        "width": 12,
                                        "returnKeyword": {
                                            "kind": "ReturnKeyword",
                                            "fullStart": 815,
                                            "fullEnd": 826,
                                            "start": 819,
                                            "end": 825,
                                            "fullWidth": 11,
                                            "width": 6,
                                            "text": "return",
                                            "value": "return",
                                            "valueText": "return",
                                            "hasLeadingTrivia": true,
                                            "hasTrailingTrivia": true,
                                            "leadingTrivia": [
                                                {
                                                    "kind": "WhitespaceTrivia",
                                                    "text": "    "
                                                }
                                            ],
                                            "trailingTrivia": [
                                                {
                                                    "kind": "WhitespaceTrivia",
                                                    "text": " "
                                                }
                                            ]
                                        },
                                        "expression": {
                                            "kind": "TrueKeyword",
                                            "fullStart": 826,
                                            "fullEnd": 830,
                                            "start": 826,
                                            "end": 830,
                                            "fullWidth": 4,
                                            "width": 4,
                                            "text": "true",
                                            "value": true,
                                            "valueText": "true"
                                        },
                                        "semicolonToken": {
                                            "kind": "SemicolonToken",
                                            "fullStart": 830,
                                            "fullEnd": 833,
                                            "start": 830,
                                            "end": 831,
                                            "fullWidth": 3,
                                            "width": 1,
                                            "text": ";",
                                            "value": ";",
                                            "valueText": ";",
                                            "hasTrailingTrivia": true,
                                            "hasTrailingNewLine": true,
                                            "trailingTrivia": [
                                                {
                                                    "kind": "NewLineTrivia",
                                                    "text": "\r\n"
                                                }
                                            ]
                                        }
                                    }
                                ],
                                "closeBraceToken": {
                                    "kind": "CloseBraceToken",
                                    "fullStart": 833,
                                    "fullEnd": 838,
                                    "start": 835,
                                    "end": 836,
                                    "fullWidth": 5,
                                    "width": 1,
                                    "text": "}",
                                    "value": "}",
                                    "valueText": "}",
                                    "hasLeadingTrivia": true,
                                    "hasTrailingTrivia": true,
                                    "hasTrailingNewLine": true,
                                    "leadingTrivia": [
                                        {
                                            "kind": "WhitespaceTrivia",
                                            "text": "  "
                                        }
                                    ],
                                    "trailingTrivia": [
                                        {
                                            "kind": "NewLineTrivia",
                                            "text": "\r\n"
                                        }
                                    ]
                                }
                            }
                        }
                    ],
                    "closeBraceToken": {
                        "kind": "CloseBraceToken",
                        "fullStart": 838,
                        "fullEnd": 842,
                        "start": 839,
                        "end": 840,
                        "fullWidth": 4,
                        "width": 1,
                        "text": "}",
                        "value": "}",
                        "valueText": "}",
                        "hasLeadingTrivia": true,
                        "hasTrailingTrivia": true,
                        "hasTrailingNewLine": true,
                        "leadingTrivia": [
                            {
                                "kind": "WhitespaceTrivia",
                                "text": " "
                            }
                        ],
                        "trailingTrivia": [
                            {
                                "kind": "NewLineTrivia",
                                "text": "\r\n"
                            }
                        ]
                    }
                }
            },
            {
                "kind": "ExpressionStatement",
                "fullStart": 842,
                "fullEnd": 866,
                "start": 842,
                "end": 864,
                "fullWidth": 24,
                "width": 22,
                "expression": {
                    "kind": "InvocationExpression",
                    "fullStart": 842,
                    "fullEnd": 863,
                    "start": 842,
                    "end": 863,
                    "fullWidth": 21,
                    "width": 21,
                    "expression": {
                        "kind": "IdentifierName",
                        "fullStart": 842,
                        "fullEnd": 853,
                        "start": 842,
                        "end": 853,
                        "fullWidth": 11,
                        "width": 11,
                        "text": "runTestCase",
                        "value": "runTestCase",
                        "valueText": "runTestCase"
                    },
                    "argumentList": {
                        "kind": "ArgumentList",
                        "fullStart": 853,
                        "fullEnd": 863,
                        "start": 853,
                        "end": 863,
                        "fullWidth": 10,
                        "width": 10,
                        "openParenToken": {
                            "kind": "OpenParenToken",
                            "fullStart": 853,
                            "fullEnd": 854,
                            "start": 853,
                            "end": 854,
                            "fullWidth": 1,
                            "width": 1,
                            "text": "(",
                            "value": "(",
                            "valueText": "("
                        },
                        "arguments": [
                            {
                                "kind": "IdentifierName",
                                "fullStart": 854,
                                "fullEnd": 862,
                                "start": 854,
                                "end": 862,
                                "fullWidth": 8,
                                "width": 8,
                                "text": "testcase",
                                "value": "testcase",
                                "valueText": "testcase"
                            }
                        ],
                        "closeParenToken": {
                            "kind": "CloseParenToken",
                            "fullStart": 862,
                            "fullEnd": 863,
                            "start": 862,
                            "end": 863,
                            "fullWidth": 1,
                            "width": 1,
                            "text": ")",
                            "value": ")",
                            "valueText": ")"
                        }
                    }
                },
                "semicolonToken": {
                    "kind": "SemicolonToken",
                    "fullStart": 863,
                    "fullEnd": 866,
                    "start": 863,
                    "end": 864,
                    "fullWidth": 3,
                    "width": 1,
                    "text": ";",
                    "value": ";",
                    "valueText": ";",
                    "hasTrailingTrivia": true,
                    "hasTrailingNewLine": true,
                    "trailingTrivia": [
                        {
                            "kind": "NewLineTrivia",
                            "text": "\r\n"
                        }
                    ]
                }
            }
        ],
        "endOfFileToken": {
            "kind": "EndOfFileToken",
            "fullStart": 866,
            "fullEnd": 866,
            "start": 866,
            "end": 866,
            "fullWidth": 0,
            "width": 0,
            "text": ""
        }
    },
    "lineMap": {
        "lineStarts": [
            0,
            67,
            152,
            232,
            308,
            380,
            385,
            439,
            582,
            587,
            589,
            591,
            614,
            653,
            674,
            696,
            713,
            715,
            735,
            763,
            791,
            815,
            833,
            838,
            842,
            866
        ],
        "length": 866
    }
}<|MERGE_RESOLUTION|>--- conflicted
+++ resolved
@@ -652,12 +652,8 @@
                                         "start": 680,
                                         "end": 693,
                                         "fullWidth": 13,
-<<<<<<< HEAD
                                         "width": 13,
-                                        "identifier": {
-=======
                                         "propertyName": {
->>>>>>> 85e84683
                                             "kind": "IdentifierName",
                                             "fullStart": 680,
                                             "fullEnd": 682,
@@ -986,12 +982,8 @@
                                         "start": 721,
                                         "end": 732,
                                         "fullWidth": 11,
-<<<<<<< HEAD
                                         "width": 11,
-                                        "identifier": {
-=======
                                         "propertyName": {
->>>>>>> 85e84683
                                             "kind": "IdentifierName",
                                             "fullStart": 721,
                                             "fullEnd": 729,
@@ -1314,12 +1306,8 @@
                                         "start": 769,
                                         "end": 786,
                                         "fullWidth": 17,
-<<<<<<< HEAD
                                         "width": 17,
-                                        "identifier": {
-=======
                                         "propertyName": {
->>>>>>> 85e84683
                                             "kind": "IdentifierName",
                                             "fullStart": 769,
                                             "fullEnd": 771,
