--- conflicted
+++ resolved
@@ -586,11 +586,8 @@
                                             "start": 679,
                                             "end": 682,
                                             "fullWidth": 3,
-<<<<<<< HEAD
                                             "width": 3,
-=======
                                             "modifiers": [],
->>>>>>> e3c38734
                                             "identifier": {
                                                 "kind": "IdentifierName",
                                                 "fullStart": 679,
@@ -630,11 +627,8 @@
                                             "start": 684,
                                             "end": 687,
                                             "fullWidth": 3,
-<<<<<<< HEAD
                                             "width": 3,
-=======
                                             "modifiers": [],
->>>>>>> e3c38734
                                             "identifier": {
                                                 "kind": "IdentifierName",
                                                 "fullStart": 684,
@@ -674,11 +668,8 @@
                                             "start": 689,
                                             "end": 692,
                                             "fullWidth": 3,
-<<<<<<< HEAD
                                             "width": 3,
-=======
                                             "modifiers": [],
->>>>>>> e3c38734
                                             "identifier": {
                                                 "kind": "IdentifierName",
                                                 "fullStart": 689,
