{
    "isDeclaration": false,
    "languageVersion": "EcmaScript5",
    "parseOptions": {
        "allowAutomaticSemicolonInsertion": true
    },
    "sourceUnit": {
        "kind": "SourceUnit",
        "fullStart": 0,
        "fullEnd": 969,
        "start": 564,
        "end": 969,
        "fullWidth": 969,
        "width": 405,
        "isIncrementallyUnusable": true,
        "moduleElements": [
            {
                "kind": "FunctionDeclaration",
                "fullStart": 0,
                "fullEnd": 945,
                "start": 564,
                "end": 943,
                "fullWidth": 945,
                "width": 379,
                "modifiers": [],
                "functionKeyword": {
                    "kind": "FunctionKeyword",
                    "fullStart": 0,
                    "fullEnd": 573,
                    "start": 564,
                    "end": 572,
                    "fullWidth": 573,
                    "width": 8,
                    "text": "function",
                    "value": "function",
                    "valueText": "function",
                    "hasLeadingTrivia": true,
                    "hasLeadingComment": true,
                    "hasLeadingNewLine": true,
                    "hasTrailingTrivia": true,
                    "leadingTrivia": [
                        {
                            "kind": "SingleLineCommentTrivia",
                            "text": "/// Copyright (c) 2012 Ecma International.  All rights reserved. "
                        },
                        {
                            "kind": "NewLineTrivia",
                            "text": "\r\n"
                        },
                        {
                            "kind": "SingleLineCommentTrivia",
                            "text": "/// Ecma International makes this code available under the terms and conditions set"
                        },
                        {
                            "kind": "NewLineTrivia",
                            "text": "\r\n"
                        },
                        {
                            "kind": "SingleLineCommentTrivia",
                            "text": "/// forth on http://hg.ecmascript.org/tests/test262/raw-file/tip/LICENSE (the "
                        },
                        {
                            "kind": "NewLineTrivia",
                            "text": "\r\n"
                        },
                        {
                            "kind": "SingleLineCommentTrivia",
                            "text": "/// \"Use Terms\").   Any redistribution of this code must retain the above "
                        },
                        {
                            "kind": "NewLineTrivia",
                            "text": "\r\n"
                        },
                        {
                            "kind": "SingleLineCommentTrivia",
                            "text": "/// copyright and this notice and otherwise comply with the Use Terms."
                        },
                        {
                            "kind": "NewLineTrivia",
                            "text": "\r\n"
                        },
                        {
                            "kind": "MultiLineCommentTrivia",
                            "text": "/**\r\n * @path ch15/15.4/15.4.4/15.4.4.18/15.4.4.18-7-c-i-1.js\r\n * @description Array.prototype.forEach - element to be retrieved is own data property on an Array-like object\r\n */"
                        },
                        {
                            "kind": "NewLineTrivia",
                            "text": "\r\n"
                        },
                        {
                            "kind": "NewLineTrivia",
                            "text": "\r\n"
                        },
                        {
                            "kind": "NewLineTrivia",
                            "text": "\r\n"
                        }
                    ],
                    "trailingTrivia": [
                        {
                            "kind": "WhitespaceTrivia",
                            "text": " "
                        }
                    ]
                },
                "identifier": {
                    "kind": "IdentifierName",
                    "fullStart": 573,
                    "fullEnd": 581,
                    "start": 573,
                    "end": 581,
                    "fullWidth": 8,
                    "width": 8,
                    "text": "testcase",
                    "value": "testcase",
                    "valueText": "testcase"
                },
                "callSignature": {
                    "kind": "CallSignature",
                    "fullStart": 581,
                    "fullEnd": 584,
                    "start": 581,
                    "end": 583,
                    "fullWidth": 3,
                    "width": 2,
                    "parameterList": {
                        "kind": "ParameterList",
                        "fullStart": 581,
                        "fullEnd": 584,
                        "start": 581,
                        "end": 583,
                        "fullWidth": 3,
                        "width": 2,
                        "openParenToken": {
                            "kind": "OpenParenToken",
                            "fullStart": 581,
                            "fullEnd": 582,
                            "start": 581,
                            "end": 582,
                            "fullWidth": 1,
                            "width": 1,
                            "text": "(",
                            "value": "(",
                            "valueText": "("
                        },
                        "parameters": [],
                        "closeParenToken": {
                            "kind": "CloseParenToken",
                            "fullStart": 582,
                            "fullEnd": 584,
                            "start": 582,
                            "end": 583,
                            "fullWidth": 2,
                            "width": 1,
                            "text": ")",
                            "value": ")",
                            "valueText": ")",
                            "hasTrailingTrivia": true,
                            "trailingTrivia": [
                                {
                                    "kind": "WhitespaceTrivia",
                                    "text": " "
                                }
                            ]
                        }
                    }
                },
                "block": {
                    "kind": "Block",
                    "fullStart": 584,
                    "fullEnd": 945,
                    "start": 584,
                    "end": 943,
                    "fullWidth": 361,
                    "width": 359,
                    "openBraceToken": {
                        "kind": "OpenBraceToken",
                        "fullStart": 584,
                        "fullEnd": 587,
                        "start": 584,
                        "end": 585,
                        "fullWidth": 3,
                        "width": 1,
                        "text": "{",
                        "value": "{",
                        "valueText": "{",
                        "hasTrailingTrivia": true,
                        "hasTrailingNewLine": true,
                        "trailingTrivia": [
                            {
                                "kind": "NewLineTrivia",
                                "text": "\r\n"
                            }
                        ]
                    },
                    "statements": [
                        {
                            "kind": "VariableStatement",
                            "fullStart": 587,
                            "fullEnd": 616,
                            "start": 597,
                            "end": 614,
                            "fullWidth": 29,
                            "width": 17,
                            "modifiers": [],
                            "variableDeclaration": {
                                "kind": "VariableDeclaration",
                                "fullStart": 587,
                                "fullEnd": 613,
                                "start": 597,
                                "end": 613,
                                "fullWidth": 26,
                                "width": 16,
                                "varKeyword": {
                                    "kind": "VarKeyword",
                                    "fullStart": 587,
                                    "fullEnd": 601,
                                    "start": 597,
                                    "end": 600,
                                    "fullWidth": 14,
                                    "width": 3,
                                    "text": "var",
                                    "value": "var",
                                    "valueText": "var",
                                    "hasLeadingTrivia": true,
                                    "hasLeadingNewLine": true,
                                    "hasTrailingTrivia": true,
                                    "leadingTrivia": [
                                        {
                                            "kind": "NewLineTrivia",
                                            "text": "\r\n"
                                        },
                                        {
                                            "kind": "WhitespaceTrivia",
                                            "text": "        "
                                        }
                                    ],
                                    "trailingTrivia": [
                                        {
                                            "kind": "WhitespaceTrivia",
                                            "text": " "
                                        }
                                    ]
                                },
                                "variableDeclarators": [
                                    {
                                        "kind": "VariableDeclarator",
                                        "fullStart": 601,
                                        "fullEnd": 613,
                                        "start": 601,
                                        "end": 613,
                                        "fullWidth": 12,
<<<<<<< HEAD
                                        "width": 12,
                                        "identifier": {
=======
                                        "propertyName": {
>>>>>>> 85e84683
                                            "kind": "IdentifierName",
                                            "fullStart": 601,
                                            "fullEnd": 608,
                                            "start": 601,
                                            "end": 607,
                                            "fullWidth": 7,
                                            "width": 6,
                                            "text": "kValue",
                                            "value": "kValue",
                                            "valueText": "kValue",
                                            "hasTrailingTrivia": true,
                                            "trailingTrivia": [
                                                {
                                                    "kind": "WhitespaceTrivia",
                                                    "text": " "
                                                }
                                            ]
                                        },
                                        "equalsValueClause": {
                                            "kind": "EqualsValueClause",
                                            "fullStart": 608,
                                            "fullEnd": 613,
                                            "start": 608,
                                            "end": 613,
                                            "fullWidth": 5,
                                            "width": 5,
                                            "equalsToken": {
                                                "kind": "EqualsToken",
                                                "fullStart": 608,
                                                "fullEnd": 610,
                                                "start": 608,
                                                "end": 609,
                                                "fullWidth": 2,
                                                "width": 1,
                                                "text": "=",
                                                "value": "=",
                                                "valueText": "=",
                                                "hasTrailingTrivia": true,
                                                "trailingTrivia": [
                                                    {
                                                        "kind": "WhitespaceTrivia",
                                                        "text": " "
                                                    }
                                                ]
                                            },
                                            "value": {
                                                "kind": "ObjectLiteralExpression",
                                                "fullStart": 610,
                                                "fullEnd": 613,
                                                "start": 610,
                                                "end": 613,
                                                "fullWidth": 3,
                                                "width": 3,
                                                "openBraceToken": {
                                                    "kind": "OpenBraceToken",
                                                    "fullStart": 610,
                                                    "fullEnd": 612,
                                                    "start": 610,
                                                    "end": 611,
                                                    "fullWidth": 2,
                                                    "width": 1,
                                                    "text": "{",
                                                    "value": "{",
                                                    "valueText": "{",
                                                    "hasTrailingTrivia": true,
                                                    "trailingTrivia": [
                                                        {
                                                            "kind": "WhitespaceTrivia",
                                                            "text": " "
                                                        }
                                                    ]
                                                },
                                                "propertyAssignments": [],
                                                "closeBraceToken": {
                                                    "kind": "CloseBraceToken",
                                                    "fullStart": 612,
                                                    "fullEnd": 613,
                                                    "start": 612,
                                                    "end": 613,
                                                    "fullWidth": 1,
                                                    "width": 1,
                                                    "text": "}",
                                                    "value": "}",
                                                    "valueText": "}"
                                                }
                                            }
                                        }
                                    }
                                ]
                            },
                            "semicolonToken": {
                                "kind": "SemicolonToken",
                                "fullStart": 613,
                                "fullEnd": 616,
                                "start": 613,
                                "end": 614,
                                "fullWidth": 3,
                                "width": 1,
                                "text": ";",
                                "value": ";",
                                "valueText": ";",
                                "hasTrailingTrivia": true,
                                "hasTrailingNewLine": true,
                                "trailingTrivia": [
                                    {
                                        "kind": "NewLineTrivia",
                                        "text": "\r\n"
                                    }
                                ]
                            }
                        },
                        {
                            "kind": "VariableStatement",
                            "fullStart": 616,
                            "fullEnd": 649,
                            "start": 624,
                            "end": 647,
                            "fullWidth": 33,
                            "width": 23,
                            "modifiers": [],
                            "variableDeclaration": {
                                "kind": "VariableDeclaration",
                                "fullStart": 616,
                                "fullEnd": 646,
                                "start": 624,
                                "end": 646,
                                "fullWidth": 30,
                                "width": 22,
                                "varKeyword": {
                                    "kind": "VarKeyword",
                                    "fullStart": 616,
                                    "fullEnd": 628,
                                    "start": 624,
                                    "end": 627,
                                    "fullWidth": 12,
                                    "width": 3,
                                    "text": "var",
                                    "value": "var",
                                    "valueText": "var",
                                    "hasLeadingTrivia": true,
                                    "hasTrailingTrivia": true,
                                    "leadingTrivia": [
                                        {
                                            "kind": "WhitespaceTrivia",
                                            "text": "        "
                                        }
                                    ],
                                    "trailingTrivia": [
                                        {
                                            "kind": "WhitespaceTrivia",
                                            "text": " "
                                        }
                                    ]
                                },
                                "variableDeclarators": [
                                    {
                                        "kind": "VariableDeclarator",
                                        "fullStart": 628,
                                        "fullEnd": 646,
                                        "start": 628,
                                        "end": 646,
                                        "fullWidth": 18,
<<<<<<< HEAD
                                        "width": 18,
                                        "identifier": {
=======
                                        "propertyName": {
>>>>>>> 85e84683
                                            "kind": "IdentifierName",
                                            "fullStart": 628,
                                            "fullEnd": 639,
                                            "start": 628,
                                            "end": 638,
                                            "fullWidth": 11,
                                            "width": 10,
                                            "text": "testResult",
                                            "value": "testResult",
                                            "valueText": "testResult",
                                            "hasTrailingTrivia": true,
                                            "trailingTrivia": [
                                                {
                                                    "kind": "WhitespaceTrivia",
                                                    "text": " "
                                                }
                                            ]
                                        },
                                        "equalsValueClause": {
                                            "kind": "EqualsValueClause",
                                            "fullStart": 639,
                                            "fullEnd": 646,
                                            "start": 639,
                                            "end": 646,
                                            "fullWidth": 7,
                                            "width": 7,
                                            "equalsToken": {
                                                "kind": "EqualsToken",
                                                "fullStart": 639,
                                                "fullEnd": 641,
                                                "start": 639,
                                                "end": 640,
                                                "fullWidth": 2,
                                                "width": 1,
                                                "text": "=",
                                                "value": "=",
                                                "valueText": "=",
                                                "hasTrailingTrivia": true,
                                                "trailingTrivia": [
                                                    {
                                                        "kind": "WhitespaceTrivia",
                                                        "text": " "
                                                    }
                                                ]
                                            },
                                            "value": {
                                                "kind": "FalseKeyword",
                                                "fullStart": 641,
                                                "fullEnd": 646,
                                                "start": 641,
                                                "end": 646,
                                                "fullWidth": 5,
                                                "width": 5,
                                                "text": "false",
                                                "value": false,
                                                "valueText": "false"
                                            }
                                        }
                                    }
                                ]
                            },
                            "semicolonToken": {
                                "kind": "SemicolonToken",
                                "fullStart": 646,
                                "fullEnd": 649,
                                "start": 646,
                                "end": 647,
                                "fullWidth": 3,
                                "width": 1,
                                "text": ";",
                                "value": ";",
                                "valueText": ";",
                                "hasTrailingTrivia": true,
                                "hasTrailingNewLine": true,
                                "trailingTrivia": [
                                    {
                                        "kind": "NewLineTrivia",
                                        "text": "\r\n"
                                    }
                                ]
                            }
                        },
                        {
                            "kind": "FunctionDeclaration",
                            "fullStart": 649,
                            "fullEnd": 801,
                            "start": 659,
                            "end": 799,
                            "fullWidth": 152,
                            "width": 140,
                            "modifiers": [],
                            "functionKeyword": {
                                "kind": "FunctionKeyword",
                                "fullStart": 649,
                                "fullEnd": 668,
                                "start": 659,
                                "end": 667,
                                "fullWidth": 19,
                                "width": 8,
                                "text": "function",
                                "value": "function",
                                "valueText": "function",
                                "hasLeadingTrivia": true,
                                "hasLeadingNewLine": true,
                                "hasTrailingTrivia": true,
                                "leadingTrivia": [
                                    {
                                        "kind": "NewLineTrivia",
                                        "text": "\r\n"
                                    },
                                    {
                                        "kind": "WhitespaceTrivia",
                                        "text": "        "
                                    }
                                ],
                                "trailingTrivia": [
                                    {
                                        "kind": "WhitespaceTrivia",
                                        "text": " "
                                    }
                                ]
                            },
                            "identifier": {
                                "kind": "IdentifierName",
                                "fullStart": 668,
                                "fullEnd": 678,
                                "start": 668,
                                "end": 678,
                                "fullWidth": 10,
                                "width": 10,
                                "text": "callbackfn",
                                "value": "callbackfn",
                                "valueText": "callbackfn"
                            },
                            "callSignature": {
                                "kind": "CallSignature",
                                "fullStart": 678,
                                "fullEnd": 694,
                                "start": 678,
                                "end": 693,
                                "fullWidth": 16,
                                "width": 15,
                                "parameterList": {
                                    "kind": "ParameterList",
                                    "fullStart": 678,
                                    "fullEnd": 694,
                                    "start": 678,
                                    "end": 693,
                                    "fullWidth": 16,
                                    "width": 15,
                                    "openParenToken": {
                                        "kind": "OpenParenToken",
                                        "fullStart": 678,
                                        "fullEnd": 679,
                                        "start": 678,
                                        "end": 679,
                                        "fullWidth": 1,
                                        "width": 1,
                                        "text": "(",
                                        "value": "(",
                                        "valueText": "("
                                    },
                                    "parameters": [
                                        {
                                            "kind": "Parameter",
                                            "fullStart": 679,
                                            "fullEnd": 682,
                                            "start": 679,
                                            "end": 682,
                                            "fullWidth": 3,
                                            "width": 3,
                                            "modifiers": [],
                                            "identifier": {
                                                "kind": "IdentifierName",
                                                "fullStart": 679,
                                                "fullEnd": 682,
                                                "start": 679,
                                                "end": 682,
                                                "fullWidth": 3,
                                                "width": 3,
                                                "text": "val",
                                                "value": "val",
                                                "valueText": "val"
                                            }
                                        },
                                        {
                                            "kind": "CommaToken",
                                            "fullStart": 682,
                                            "fullEnd": 684,
                                            "start": 682,
                                            "end": 683,
                                            "fullWidth": 2,
                                            "width": 1,
                                            "text": ",",
                                            "value": ",",
                                            "valueText": ",",
                                            "hasTrailingTrivia": true,
                                            "trailingTrivia": [
                                                {
                                                    "kind": "WhitespaceTrivia",
                                                    "text": " "
                                                }
                                            ]
                                        },
                                        {
                                            "kind": "Parameter",
                                            "fullStart": 684,
                                            "fullEnd": 687,
                                            "start": 684,
                                            "end": 687,
                                            "fullWidth": 3,
                                            "width": 3,
                                            "modifiers": [],
                                            "identifier": {
                                                "kind": "IdentifierName",
                                                "fullStart": 684,
                                                "fullEnd": 687,
                                                "start": 684,
                                                "end": 687,
                                                "fullWidth": 3,
                                                "width": 3,
                                                "text": "idx",
                                                "value": "idx",
                                                "valueText": "idx"
                                            }
                                        },
                                        {
                                            "kind": "CommaToken",
                                            "fullStart": 687,
                                            "fullEnd": 689,
                                            "start": 687,
                                            "end": 688,
                                            "fullWidth": 2,
                                            "width": 1,
                                            "text": ",",
                                            "value": ",",
                                            "valueText": ",",
                                            "hasTrailingTrivia": true,
                                            "trailingTrivia": [
                                                {
                                                    "kind": "WhitespaceTrivia",
                                                    "text": " "
                                                }
                                            ]
                                        },
                                        {
                                            "kind": "Parameter",
                                            "fullStart": 689,
                                            "fullEnd": 692,
                                            "start": 689,
                                            "end": 692,
                                            "fullWidth": 3,
                                            "width": 3,
                                            "modifiers": [],
                                            "identifier": {
                                                "kind": "IdentifierName",
                                                "fullStart": 689,
                                                "fullEnd": 692,
                                                "start": 689,
                                                "end": 692,
                                                "fullWidth": 3,
                                                "width": 3,
                                                "text": "obj",
                                                "value": "obj",
                                                "valueText": "obj"
                                            }
                                        }
                                    ],
                                    "closeParenToken": {
                                        "kind": "CloseParenToken",
                                        "fullStart": 692,
                                        "fullEnd": 694,
                                        "start": 692,
                                        "end": 693,
                                        "fullWidth": 2,
                                        "width": 1,
                                        "text": ")",
                                        "value": ")",
                                        "valueText": ")",
                                        "hasTrailingTrivia": true,
                                        "trailingTrivia": [
                                            {
                                                "kind": "WhitespaceTrivia",
                                                "text": " "
                                            }
                                        ]
                                    }
                                }
                            },
                            "block": {
                                "kind": "Block",
                                "fullStart": 694,
                                "fullEnd": 801,
                                "start": 694,
                                "end": 799,
                                "fullWidth": 107,
                                "width": 105,
                                "openBraceToken": {
                                    "kind": "OpenBraceToken",
                                    "fullStart": 694,
                                    "fullEnd": 697,
                                    "start": 694,
                                    "end": 695,
                                    "fullWidth": 3,
                                    "width": 1,
                                    "text": "{",
                                    "value": "{",
                                    "valueText": "{",
                                    "hasTrailingTrivia": true,
                                    "hasTrailingNewLine": true,
                                    "trailingTrivia": [
                                        {
                                            "kind": "NewLineTrivia",
                                            "text": "\r\n"
                                        }
                                    ]
                                },
                                "statements": [
                                    {
                                        "kind": "IfStatement",
                                        "fullStart": 697,
                                        "fullEnd": 790,
                                        "start": 709,
                                        "end": 788,
                                        "fullWidth": 93,
                                        "width": 79,
                                        "ifKeyword": {
                                            "kind": "IfKeyword",
                                            "fullStart": 697,
                                            "fullEnd": 712,
                                            "start": 709,
                                            "end": 711,
                                            "fullWidth": 15,
                                            "width": 2,
                                            "text": "if",
                                            "value": "if",
                                            "valueText": "if",
                                            "hasLeadingTrivia": true,
                                            "hasTrailingTrivia": true,
                                            "leadingTrivia": [
                                                {
                                                    "kind": "WhitespaceTrivia",
                                                    "text": "            "
                                                }
                                            ],
                                            "trailingTrivia": [
                                                {
                                                    "kind": "WhitespaceTrivia",
                                                    "text": " "
                                                }
                                            ]
                                        },
                                        "openParenToken": {
                                            "kind": "OpenParenToken",
                                            "fullStart": 712,
                                            "fullEnd": 713,
                                            "start": 712,
                                            "end": 713,
                                            "fullWidth": 1,
                                            "width": 1,
                                            "text": "(",
                                            "value": "(",
                                            "valueText": "("
                                        },
                                        "condition": {
                                            "kind": "EqualsExpression",
                                            "fullStart": 713,
                                            "fullEnd": 722,
                                            "start": 713,
                                            "end": 722,
                                            "fullWidth": 9,
                                            "width": 9,
                                            "left": {
                                                "kind": "IdentifierName",
                                                "fullStart": 713,
                                                "fullEnd": 717,
                                                "start": 713,
                                                "end": 716,
                                                "fullWidth": 4,
                                                "width": 3,
                                                "text": "idx",
                                                "value": "idx",
                                                "valueText": "idx",
                                                "hasTrailingTrivia": true,
                                                "trailingTrivia": [
                                                    {
                                                        "kind": "WhitespaceTrivia",
                                                        "text": " "
                                                    }
                                                ]
                                            },
                                            "operatorToken": {
                                                "kind": "EqualsEqualsEqualsToken",
                                                "fullStart": 717,
                                                "fullEnd": 721,
                                                "start": 717,
                                                "end": 720,
                                                "fullWidth": 4,
                                                "width": 3,
                                                "text": "===",
                                                "value": "===",
                                                "valueText": "===",
                                                "hasTrailingTrivia": true,
                                                "trailingTrivia": [
                                                    {
                                                        "kind": "WhitespaceTrivia",
                                                        "text": " "
                                                    }
                                                ]
                                            },
                                            "right": {
                                                "kind": "NumericLiteral",
                                                "fullStart": 721,
                                                "fullEnd": 722,
                                                "start": 721,
                                                "end": 722,
                                                "fullWidth": 1,
                                                "width": 1,
                                                "text": "5",
                                                "value": 5,
                                                "valueText": "5"
                                            }
                                        },
                                        "closeParenToken": {
                                            "kind": "CloseParenToken",
                                            "fullStart": 722,
                                            "fullEnd": 724,
                                            "start": 722,
                                            "end": 723,
                                            "fullWidth": 2,
                                            "width": 1,
                                            "text": ")",
                                            "value": ")",
                                            "valueText": ")",
                                            "hasTrailingTrivia": true,
                                            "trailingTrivia": [
                                                {
                                                    "kind": "WhitespaceTrivia",
                                                    "text": " "
                                                }
                                            ]
                                        },
                                        "statement": {
                                            "kind": "Block",
                                            "fullStart": 724,
                                            "fullEnd": 790,
                                            "start": 724,
                                            "end": 788,
                                            "fullWidth": 66,
                                            "width": 64,
                                            "openBraceToken": {
                                                "kind": "OpenBraceToken",
                                                "fullStart": 724,
                                                "fullEnd": 727,
                                                "start": 724,
                                                "end": 725,
                                                "fullWidth": 3,
                                                "width": 1,
                                                "text": "{",
                                                "value": "{",
                                                "valueText": "{",
                                                "hasTrailingTrivia": true,
                                                "hasTrailingNewLine": true,
                                                "trailingTrivia": [
                                                    {
                                                        "kind": "NewLineTrivia",
                                                        "text": "\r\n"
                                                    }
                                                ]
                                            },
                                            "statements": [
                                                {
                                                    "kind": "ExpressionStatement",
                                                    "fullStart": 727,
                                                    "fullEnd": 775,
                                                    "start": 743,
                                                    "end": 773,
                                                    "fullWidth": 48,
                                                    "width": 30,
                                                    "expression": {
                                                        "kind": "AssignmentExpression",
                                                        "fullStart": 727,
                                                        "fullEnd": 772,
                                                        "start": 743,
                                                        "end": 772,
                                                        "fullWidth": 45,
                                                        "width": 29,
                                                        "left": {
                                                            "kind": "IdentifierName",
                                                            "fullStart": 727,
                                                            "fullEnd": 754,
                                                            "start": 743,
                                                            "end": 753,
                                                            "fullWidth": 27,
                                                            "width": 10,
                                                            "text": "testResult",
                                                            "value": "testResult",
                                                            "valueText": "testResult",
                                                            "hasLeadingTrivia": true,
                                                            "hasTrailingTrivia": true,
                                                            "leadingTrivia": [
                                                                {
                                                                    "kind": "WhitespaceTrivia",
                                                                    "text": "                "
                                                                }
                                                            ],
                                                            "trailingTrivia": [
                                                                {
                                                                    "kind": "WhitespaceTrivia",
                                                                    "text": " "
                                                                }
                                                            ]
                                                        },
                                                        "operatorToken": {
                                                            "kind": "EqualsToken",
                                                            "fullStart": 754,
                                                            "fullEnd": 756,
                                                            "start": 754,
                                                            "end": 755,
                                                            "fullWidth": 2,
                                                            "width": 1,
                                                            "text": "=",
                                                            "value": "=",
                                                            "valueText": "=",
                                                            "hasTrailingTrivia": true,
                                                            "trailingTrivia": [
                                                                {
                                                                    "kind": "WhitespaceTrivia",
                                                                    "text": " "
                                                                }
                                                            ]
                                                        },
                                                        "right": {
                                                            "kind": "ParenthesizedExpression",
                                                            "fullStart": 756,
                                                            "fullEnd": 772,
                                                            "start": 756,
                                                            "end": 772,
                                                            "fullWidth": 16,
                                                            "width": 16,
                                                            "openParenToken": {
                                                                "kind": "OpenParenToken",
                                                                "fullStart": 756,
                                                                "fullEnd": 757,
                                                                "start": 756,
                                                                "end": 757,
                                                                "fullWidth": 1,
                                                                "width": 1,
                                                                "text": "(",
                                                                "value": "(",
                                                                "valueText": "("
                                                            },
                                                            "expression": {
                                                                "kind": "EqualsExpression",
                                                                "fullStart": 757,
                                                                "fullEnd": 771,
                                                                "start": 757,
                                                                "end": 771,
                                                                "fullWidth": 14,
                                                                "width": 14,
                                                                "left": {
                                                                    "kind": "IdentifierName",
                                                                    "fullStart": 757,
                                                                    "fullEnd": 761,
                                                                    "start": 757,
                                                                    "end": 760,
                                                                    "fullWidth": 4,
                                                                    "width": 3,
                                                                    "text": "val",
                                                                    "value": "val",
                                                                    "valueText": "val",
                                                                    "hasTrailingTrivia": true,
                                                                    "trailingTrivia": [
                                                                        {
                                                                            "kind": "WhitespaceTrivia",
                                                                            "text": " "
                                                                        }
                                                                    ]
                                                                },
                                                                "operatorToken": {
                                                                    "kind": "EqualsEqualsEqualsToken",
                                                                    "fullStart": 761,
                                                                    "fullEnd": 765,
                                                                    "start": 761,
                                                                    "end": 764,
                                                                    "fullWidth": 4,
                                                                    "width": 3,
                                                                    "text": "===",
                                                                    "value": "===",
                                                                    "valueText": "===",
                                                                    "hasTrailingTrivia": true,
                                                                    "trailingTrivia": [
                                                                        {
                                                                            "kind": "WhitespaceTrivia",
                                                                            "text": " "
                                                                        }
                                                                    ]
                                                                },
                                                                "right": {
                                                                    "kind": "IdentifierName",
                                                                    "fullStart": 765,
                                                                    "fullEnd": 771,
                                                                    "start": 765,
                                                                    "end": 771,
                                                                    "fullWidth": 6,
                                                                    "width": 6,
                                                                    "text": "kValue",
                                                                    "value": "kValue",
                                                                    "valueText": "kValue"
                                                                }
                                                            },
                                                            "closeParenToken": {
                                                                "kind": "CloseParenToken",
                                                                "fullStart": 771,
                                                                "fullEnd": 772,
                                                                "start": 771,
                                                                "end": 772,
                                                                "fullWidth": 1,
                                                                "width": 1,
                                                                "text": ")",
                                                                "value": ")",
                                                                "valueText": ")"
                                                            }
                                                        }
                                                    },
                                                    "semicolonToken": {
                                                        "kind": "SemicolonToken",
                                                        "fullStart": 772,
                                                        "fullEnd": 775,
                                                        "start": 772,
                                                        "end": 773,
                                                        "fullWidth": 3,
                                                        "width": 1,
                                                        "text": ";",
                                                        "value": ";",
                                                        "valueText": ";",
                                                        "hasTrailingTrivia": true,
                                                        "hasTrailingNewLine": true,
                                                        "trailingTrivia": [
                                                            {
                                                                "kind": "NewLineTrivia",
                                                                "text": "\r\n"
                                                            }
                                                        ]
                                                    }
                                                }
                                            ],
                                            "closeBraceToken": {
                                                "kind": "CloseBraceToken",
                                                "fullStart": 775,
                                                "fullEnd": 790,
                                                "start": 787,
                                                "end": 788,
                                                "fullWidth": 15,
                                                "width": 1,
                                                "text": "}",
                                                "value": "}",
                                                "valueText": "}",
                                                "hasLeadingTrivia": true,
                                                "hasTrailingTrivia": true,
                                                "hasTrailingNewLine": true,
                                                "leadingTrivia": [
                                                    {
                                                        "kind": "WhitespaceTrivia",
                                                        "text": "            "
                                                    }
                                                ],
                                                "trailingTrivia": [
                                                    {
                                                        "kind": "NewLineTrivia",
                                                        "text": "\r\n"
                                                    }
                                                ]
                                            }
                                        }
                                    }
                                ],
                                "closeBraceToken": {
                                    "kind": "CloseBraceToken",
                                    "fullStart": 790,
                                    "fullEnd": 801,
                                    "start": 798,
                                    "end": 799,
                                    "fullWidth": 11,
                                    "width": 1,
                                    "text": "}",
                                    "value": "}",
                                    "valueText": "}",
                                    "hasLeadingTrivia": true,
                                    "hasTrailingTrivia": true,
                                    "hasTrailingNewLine": true,
                                    "leadingTrivia": [
                                        {
                                            "kind": "WhitespaceTrivia",
                                            "text": "        "
                                        }
                                    ],
                                    "trailingTrivia": [
                                        {
                                            "kind": "NewLineTrivia",
                                            "text": "\r\n"
                                        }
                                    ]
                                }
                            }
                        },
                        {
                            "kind": "VariableStatement",
                            "fullStart": 801,
                            "fullEnd": 850,
                            "start": 811,
                            "end": 848,
                            "fullWidth": 49,
                            "width": 37,
                            "modifiers": [],
                            "variableDeclaration": {
                                "kind": "VariableDeclaration",
                                "fullStart": 801,
                                "fullEnd": 847,
                                "start": 811,
                                "end": 847,
                                "fullWidth": 46,
                                "width": 36,
                                "varKeyword": {
                                    "kind": "VarKeyword",
                                    "fullStart": 801,
                                    "fullEnd": 815,
                                    "start": 811,
                                    "end": 814,
                                    "fullWidth": 14,
                                    "width": 3,
                                    "text": "var",
                                    "value": "var",
                                    "valueText": "var",
                                    "hasLeadingTrivia": true,
                                    "hasLeadingNewLine": true,
                                    "hasTrailingTrivia": true,
                                    "leadingTrivia": [
                                        {
                                            "kind": "NewLineTrivia",
                                            "text": "\r\n"
                                        },
                                        {
                                            "kind": "WhitespaceTrivia",
                                            "text": "        "
                                        }
                                    ],
                                    "trailingTrivia": [
                                        {
                                            "kind": "WhitespaceTrivia",
                                            "text": " "
                                        }
                                    ]
                                },
                                "variableDeclarators": [
                                    {
                                        "kind": "VariableDeclarator",
                                        "fullStart": 815,
                                        "fullEnd": 847,
                                        "start": 815,
                                        "end": 847,
                                        "fullWidth": 32,
<<<<<<< HEAD
                                        "width": 32,
                                        "identifier": {
=======
                                        "propertyName": {
>>>>>>> 85e84683
                                            "kind": "IdentifierName",
                                            "fullStart": 815,
                                            "fullEnd": 819,
                                            "start": 815,
                                            "end": 818,
                                            "fullWidth": 4,
                                            "width": 3,
                                            "text": "obj",
                                            "value": "obj",
                                            "valueText": "obj",
                                            "hasTrailingTrivia": true,
                                            "trailingTrivia": [
                                                {
                                                    "kind": "WhitespaceTrivia",
                                                    "text": " "
                                                }
                                            ]
                                        },
                                        "equalsValueClause": {
                                            "kind": "EqualsValueClause",
                                            "fullStart": 819,
                                            "fullEnd": 847,
                                            "start": 819,
                                            "end": 847,
                                            "fullWidth": 28,
                                            "width": 28,
                                            "equalsToken": {
                                                "kind": "EqualsToken",
                                                "fullStart": 819,
                                                "fullEnd": 821,
                                                "start": 819,
                                                "end": 820,
                                                "fullWidth": 2,
                                                "width": 1,
                                                "text": "=",
                                                "value": "=",
                                                "valueText": "=",
                                                "hasTrailingTrivia": true,
                                                "trailingTrivia": [
                                                    {
                                                        "kind": "WhitespaceTrivia",
                                                        "text": " "
                                                    }
                                                ]
                                            },
                                            "value": {
                                                "kind": "ObjectLiteralExpression",
                                                "fullStart": 821,
                                                "fullEnd": 847,
                                                "start": 821,
                                                "end": 847,
                                                "fullWidth": 26,
                                                "width": 26,
                                                "openBraceToken": {
                                                    "kind": "OpenBraceToken",
                                                    "fullStart": 821,
                                                    "fullEnd": 823,
                                                    "start": 821,
                                                    "end": 822,
                                                    "fullWidth": 2,
                                                    "width": 1,
                                                    "text": "{",
                                                    "value": "{",
                                                    "valueText": "{",
                                                    "hasTrailingTrivia": true,
                                                    "trailingTrivia": [
                                                        {
                                                            "kind": "WhitespaceTrivia",
                                                            "text": " "
                                                        }
                                                    ]
                                                },
                                                "propertyAssignments": [
                                                    {
                                                        "kind": "SimplePropertyAssignment",
                                                        "fullStart": 823,
                                                        "fullEnd": 832,
                                                        "start": 823,
                                                        "end": 832,
                                                        "fullWidth": 9,
                                                        "width": 9,
                                                        "propertyName": {
                                                            "kind": "NumericLiteral",
                                                            "fullStart": 823,
                                                            "fullEnd": 824,
                                                            "start": 823,
                                                            "end": 824,
                                                            "fullWidth": 1,
                                                            "width": 1,
                                                            "text": "5",
                                                            "value": 5,
                                                            "valueText": "5"
                                                        },
                                                        "colonToken": {
                                                            "kind": "ColonToken",
                                                            "fullStart": 824,
                                                            "fullEnd": 826,
                                                            "start": 824,
                                                            "end": 825,
                                                            "fullWidth": 2,
                                                            "width": 1,
                                                            "text": ":",
                                                            "value": ":",
                                                            "valueText": ":",
                                                            "hasTrailingTrivia": true,
                                                            "trailingTrivia": [
                                                                {
                                                                    "kind": "WhitespaceTrivia",
                                                                    "text": " "
                                                                }
                                                            ]
                                                        },
                                                        "expression": {
                                                            "kind": "IdentifierName",
                                                            "fullStart": 826,
                                                            "fullEnd": 832,
                                                            "start": 826,
                                                            "end": 832,
                                                            "fullWidth": 6,
                                                            "width": 6,
                                                            "text": "kValue",
                                                            "value": "kValue",
                                                            "valueText": "kValue"
                                                        }
                                                    },
                                                    {
                                                        "kind": "CommaToken",
                                                        "fullStart": 832,
                                                        "fullEnd": 834,
                                                        "start": 832,
                                                        "end": 833,
                                                        "fullWidth": 2,
                                                        "width": 1,
                                                        "text": ",",
                                                        "value": ",",
                                                        "valueText": ",",
                                                        "hasTrailingTrivia": true,
                                                        "trailingTrivia": [
                                                            {
                                                                "kind": "WhitespaceTrivia",
                                                                "text": " "
                                                            }
                                                        ]
                                                    },
                                                    {
                                                        "kind": "SimplePropertyAssignment",
                                                        "fullStart": 834,
                                                        "fullEnd": 846,
                                                        "start": 834,
                                                        "end": 845,
                                                        "fullWidth": 12,
                                                        "width": 11,
                                                        "propertyName": {
                                                            "kind": "IdentifierName",
                                                            "fullStart": 834,
                                                            "fullEnd": 840,
                                                            "start": 834,
                                                            "end": 840,
                                                            "fullWidth": 6,
                                                            "width": 6,
                                                            "text": "length",
                                                            "value": "length",
                                                            "valueText": "length"
                                                        },
                                                        "colonToken": {
                                                            "kind": "ColonToken",
                                                            "fullStart": 840,
                                                            "fullEnd": 842,
                                                            "start": 840,
                                                            "end": 841,
                                                            "fullWidth": 2,
                                                            "width": 1,
                                                            "text": ":",
                                                            "value": ":",
                                                            "valueText": ":",
                                                            "hasTrailingTrivia": true,
                                                            "trailingTrivia": [
                                                                {
                                                                    "kind": "WhitespaceTrivia",
                                                                    "text": " "
                                                                }
                                                            ]
                                                        },
                                                        "expression": {
                                                            "kind": "NumericLiteral",
                                                            "fullStart": 842,
                                                            "fullEnd": 846,
                                                            "start": 842,
                                                            "end": 845,
                                                            "fullWidth": 4,
                                                            "width": 3,
                                                            "text": "100",
                                                            "value": 100,
                                                            "valueText": "100",
                                                            "hasTrailingTrivia": true,
                                                            "trailingTrivia": [
                                                                {
                                                                    "kind": "WhitespaceTrivia",
                                                                    "text": " "
                                                                }
                                                            ]
                                                        }
                                                    }
                                                ],
                                                "closeBraceToken": {
                                                    "kind": "CloseBraceToken",
                                                    "fullStart": 846,
                                                    "fullEnd": 847,
                                                    "start": 846,
                                                    "end": 847,
                                                    "fullWidth": 1,
                                                    "width": 1,
                                                    "text": "}",
                                                    "value": "}",
                                                    "valueText": "}"
                                                }
                                            }
                                        }
                                    }
                                ]
                            },
                            "semicolonToken": {
                                "kind": "SemicolonToken",
                                "fullStart": 847,
                                "fullEnd": 850,
                                "start": 847,
                                "end": 848,
                                "fullWidth": 3,
                                "width": 1,
                                "text": ";",
                                "value": ";",
                                "valueText": ";",
                                "hasTrailingTrivia": true,
                                "hasTrailingNewLine": true,
                                "trailingTrivia": [
                                    {
                                        "kind": "NewLineTrivia",
                                        "text": "\r\n"
                                    }
                                ]
                            }
                        },
                        {
                            "kind": "ExpressionStatement",
                            "fullStart": 850,
                            "fullEnd": 908,
                            "start": 860,
                            "end": 906,
                            "fullWidth": 58,
                            "width": 46,
                            "expression": {
                                "kind": "InvocationExpression",
                                "fullStart": 850,
                                "fullEnd": 905,
                                "start": 860,
                                "end": 905,
                                "fullWidth": 55,
                                "width": 45,
                                "expression": {
                                    "kind": "MemberAccessExpression",
                                    "fullStart": 850,
                                    "fullEnd": 888,
                                    "start": 860,
                                    "end": 888,
                                    "fullWidth": 38,
                                    "width": 28,
                                    "expression": {
                                        "kind": "MemberAccessExpression",
                                        "fullStart": 850,
                                        "fullEnd": 883,
                                        "start": 860,
                                        "end": 883,
                                        "fullWidth": 33,
                                        "width": 23,
                                        "expression": {
                                            "kind": "MemberAccessExpression",
                                            "fullStart": 850,
                                            "fullEnd": 875,
                                            "start": 860,
                                            "end": 875,
                                            "fullWidth": 25,
                                            "width": 15,
                                            "expression": {
                                                "kind": "IdentifierName",
                                                "fullStart": 850,
                                                "fullEnd": 865,
                                                "start": 860,
                                                "end": 865,
                                                "fullWidth": 15,
                                                "width": 5,
                                                "text": "Array",
                                                "value": "Array",
                                                "valueText": "Array",
                                                "hasLeadingTrivia": true,
                                                "hasLeadingNewLine": true,
                                                "leadingTrivia": [
                                                    {
                                                        "kind": "NewLineTrivia",
                                                        "text": "\r\n"
                                                    },
                                                    {
                                                        "kind": "WhitespaceTrivia",
                                                        "text": "        "
                                                    }
                                                ]
                                            },
                                            "dotToken": {
                                                "kind": "DotToken",
                                                "fullStart": 865,
                                                "fullEnd": 866,
                                                "start": 865,
                                                "end": 866,
                                                "fullWidth": 1,
                                                "width": 1,
                                                "text": ".",
                                                "value": ".",
                                                "valueText": "."
                                            },
                                            "name": {
                                                "kind": "IdentifierName",
                                                "fullStart": 866,
                                                "fullEnd": 875,
                                                "start": 866,
                                                "end": 875,
                                                "fullWidth": 9,
                                                "width": 9,
                                                "text": "prototype",
                                                "value": "prototype",
                                                "valueText": "prototype"
                                            }
                                        },
                                        "dotToken": {
                                            "kind": "DotToken",
                                            "fullStart": 875,
                                            "fullEnd": 876,
                                            "start": 875,
                                            "end": 876,
                                            "fullWidth": 1,
                                            "width": 1,
                                            "text": ".",
                                            "value": ".",
                                            "valueText": "."
                                        },
                                        "name": {
                                            "kind": "IdentifierName",
                                            "fullStart": 876,
                                            "fullEnd": 883,
                                            "start": 876,
                                            "end": 883,
                                            "fullWidth": 7,
                                            "width": 7,
                                            "text": "forEach",
                                            "value": "forEach",
                                            "valueText": "forEach"
                                        }
                                    },
                                    "dotToken": {
                                        "kind": "DotToken",
                                        "fullStart": 883,
                                        "fullEnd": 884,
                                        "start": 883,
                                        "end": 884,
                                        "fullWidth": 1,
                                        "width": 1,
                                        "text": ".",
                                        "value": ".",
                                        "valueText": "."
                                    },
                                    "name": {
                                        "kind": "IdentifierName",
                                        "fullStart": 884,
                                        "fullEnd": 888,
                                        "start": 884,
                                        "end": 888,
                                        "fullWidth": 4,
                                        "width": 4,
                                        "text": "call",
                                        "value": "call",
                                        "valueText": "call"
                                    }
                                },
                                "argumentList": {
                                    "kind": "ArgumentList",
                                    "fullStart": 888,
                                    "fullEnd": 905,
                                    "start": 888,
                                    "end": 905,
                                    "fullWidth": 17,
                                    "width": 17,
                                    "openParenToken": {
                                        "kind": "OpenParenToken",
                                        "fullStart": 888,
                                        "fullEnd": 889,
                                        "start": 888,
                                        "end": 889,
                                        "fullWidth": 1,
                                        "width": 1,
                                        "text": "(",
                                        "value": "(",
                                        "valueText": "("
                                    },
                                    "arguments": [
                                        {
                                            "kind": "IdentifierName",
                                            "fullStart": 889,
                                            "fullEnd": 892,
                                            "start": 889,
                                            "end": 892,
                                            "fullWidth": 3,
                                            "width": 3,
                                            "text": "obj",
                                            "value": "obj",
                                            "valueText": "obj"
                                        },
                                        {
                                            "kind": "CommaToken",
                                            "fullStart": 892,
                                            "fullEnd": 894,
                                            "start": 892,
                                            "end": 893,
                                            "fullWidth": 2,
                                            "width": 1,
                                            "text": ",",
                                            "value": ",",
                                            "valueText": ",",
                                            "hasTrailingTrivia": true,
                                            "trailingTrivia": [
                                                {
                                                    "kind": "WhitespaceTrivia",
                                                    "text": " "
                                                }
                                            ]
                                        },
                                        {
                                            "kind": "IdentifierName",
                                            "fullStart": 894,
                                            "fullEnd": 904,
                                            "start": 894,
                                            "end": 904,
                                            "fullWidth": 10,
                                            "width": 10,
                                            "text": "callbackfn",
                                            "value": "callbackfn",
                                            "valueText": "callbackfn"
                                        }
                                    ],
                                    "closeParenToken": {
                                        "kind": "CloseParenToken",
                                        "fullStart": 904,
                                        "fullEnd": 905,
                                        "start": 904,
                                        "end": 905,
                                        "fullWidth": 1,
                                        "width": 1,
                                        "text": ")",
                                        "value": ")",
                                        "valueText": ")"
                                    }
                                }
                            },
                            "semicolonToken": {
                                "kind": "SemicolonToken",
                                "fullStart": 905,
                                "fullEnd": 908,
                                "start": 905,
                                "end": 906,
                                "fullWidth": 3,
                                "width": 1,
                                "text": ";",
                                "value": ";",
                                "valueText": ";",
                                "hasTrailingTrivia": true,
                                "hasTrailingNewLine": true,
                                "trailingTrivia": [
                                    {
                                        "kind": "NewLineTrivia",
                                        "text": "\r\n"
                                    }
                                ]
                            }
                        },
                        {
                            "kind": "ReturnStatement",
                            "fullStart": 908,
                            "fullEnd": 938,
                            "start": 918,
                            "end": 936,
                            "fullWidth": 30,
                            "width": 18,
                            "returnKeyword": {
                                "kind": "ReturnKeyword",
                                "fullStart": 908,
                                "fullEnd": 925,
                                "start": 918,
                                "end": 924,
                                "fullWidth": 17,
                                "width": 6,
                                "text": "return",
                                "value": "return",
                                "valueText": "return",
                                "hasLeadingTrivia": true,
                                "hasLeadingNewLine": true,
                                "hasTrailingTrivia": true,
                                "leadingTrivia": [
                                    {
                                        "kind": "NewLineTrivia",
                                        "text": "\r\n"
                                    },
                                    {
                                        "kind": "WhitespaceTrivia",
                                        "text": "        "
                                    }
                                ],
                                "trailingTrivia": [
                                    {
                                        "kind": "WhitespaceTrivia",
                                        "text": " "
                                    }
                                ]
                            },
                            "expression": {
                                "kind": "IdentifierName",
                                "fullStart": 925,
                                "fullEnd": 935,
                                "start": 925,
                                "end": 935,
                                "fullWidth": 10,
                                "width": 10,
                                "text": "testResult",
                                "value": "testResult",
                                "valueText": "testResult"
                            },
                            "semicolonToken": {
                                "kind": "SemicolonToken",
                                "fullStart": 935,
                                "fullEnd": 938,
                                "start": 935,
                                "end": 936,
                                "fullWidth": 3,
                                "width": 1,
                                "text": ";",
                                "value": ";",
                                "valueText": ";",
                                "hasTrailingTrivia": true,
                                "hasTrailingNewLine": true,
                                "trailingTrivia": [
                                    {
                                        "kind": "NewLineTrivia",
                                        "text": "\r\n"
                                    }
                                ]
                            }
                        }
                    ],
                    "closeBraceToken": {
                        "kind": "CloseBraceToken",
                        "fullStart": 938,
                        "fullEnd": 945,
                        "start": 942,
                        "end": 943,
                        "fullWidth": 7,
                        "width": 1,
                        "text": "}",
                        "value": "}",
                        "valueText": "}",
                        "hasLeadingTrivia": true,
                        "hasTrailingTrivia": true,
                        "hasTrailingNewLine": true,
                        "leadingTrivia": [
                            {
                                "kind": "WhitespaceTrivia",
                                "text": "    "
                            }
                        ],
                        "trailingTrivia": [
                            {
                                "kind": "NewLineTrivia",
                                "text": "\r\n"
                            }
                        ]
                    }
                }
            },
            {
                "kind": "ExpressionStatement",
                "fullStart": 945,
                "fullEnd": 969,
                "start": 945,
                "end": 967,
                "fullWidth": 24,
                "width": 22,
                "expression": {
                    "kind": "InvocationExpression",
                    "fullStart": 945,
                    "fullEnd": 966,
                    "start": 945,
                    "end": 966,
                    "fullWidth": 21,
                    "width": 21,
                    "expression": {
                        "kind": "IdentifierName",
                        "fullStart": 945,
                        "fullEnd": 956,
                        "start": 945,
                        "end": 956,
                        "fullWidth": 11,
                        "width": 11,
                        "text": "runTestCase",
                        "value": "runTestCase",
                        "valueText": "runTestCase"
                    },
                    "argumentList": {
                        "kind": "ArgumentList",
                        "fullStart": 956,
                        "fullEnd": 966,
                        "start": 956,
                        "end": 966,
                        "fullWidth": 10,
                        "width": 10,
                        "openParenToken": {
                            "kind": "OpenParenToken",
                            "fullStart": 956,
                            "fullEnd": 957,
                            "start": 956,
                            "end": 957,
                            "fullWidth": 1,
                            "width": 1,
                            "text": "(",
                            "value": "(",
                            "valueText": "("
                        },
                        "arguments": [
                            {
                                "kind": "IdentifierName",
                                "fullStart": 957,
                                "fullEnd": 965,
                                "start": 957,
                                "end": 965,
                                "fullWidth": 8,
                                "width": 8,
                                "text": "testcase",
                                "value": "testcase",
                                "valueText": "testcase"
                            }
                        ],
                        "closeParenToken": {
                            "kind": "CloseParenToken",
                            "fullStart": 965,
                            "fullEnd": 966,
                            "start": 965,
                            "end": 966,
                            "fullWidth": 1,
                            "width": 1,
                            "text": ")",
                            "value": ")",
                            "valueText": ")"
                        }
                    }
                },
                "semicolonToken": {
                    "kind": "SemicolonToken",
                    "fullStart": 966,
                    "fullEnd": 969,
                    "start": 966,
                    "end": 967,
                    "fullWidth": 3,
                    "width": 1,
                    "text": ";",
                    "value": ";",
                    "valueText": ";",
                    "hasTrailingTrivia": true,
                    "hasTrailingNewLine": true,
                    "trailingTrivia": [
                        {
                            "kind": "NewLineTrivia",
                            "text": "\r\n"
                        }
                    ]
                }
            }
        ],
        "endOfFileToken": {
            "kind": "EndOfFileToken",
            "fullStart": 969,
            "fullEnd": 969,
            "start": 969,
            "end": 969,
            "fullWidth": 0,
            "width": 0,
            "text": ""
        }
    },
    "lineMap": {
        "lineStarts": [
            0,
            67,
            152,
            232,
            308,
            380,
            385,
            443,
            555,
            560,
            562,
            564,
            587,
            589,
            616,
            649,
            651,
            697,
            727,
            775,
            790,
            801,
            803,
            850,
            852,
            908,
            910,
            938,
            945,
            969
        ],
        "length": 969
    }
}<|MERGE_RESOLUTION|>--- conflicted
+++ resolved
@@ -250,12 +250,8 @@
                                         "start": 601,
                                         "end": 613,
                                         "fullWidth": 12,
-<<<<<<< HEAD
                                         "width": 12,
-                                        "identifier": {
-=======
                                         "propertyName": {
->>>>>>> 85e84683
                                             "kind": "IdentifierName",
                                             "fullStart": 601,
                                             "fullEnd": 608,
@@ -418,12 +414,8 @@
                                         "start": 628,
                                         "end": 646,
                                         "fullWidth": 18,
-<<<<<<< HEAD
                                         "width": 18,
-                                        "identifier": {
-=======
                                         "propertyName": {
->>>>>>> 85e84683
                                             "kind": "IdentifierName",
                                             "fullStart": 628,
                                             "fullEnd": 639,
@@ -1186,12 +1178,8 @@
                                         "start": 815,
                                         "end": 847,
                                         "fullWidth": 32,
-<<<<<<< HEAD
                                         "width": 32,
-                                        "identifier": {
-=======
                                         "propertyName": {
->>>>>>> 85e84683
                                             "kind": "IdentifierName",
                                             "fullStart": 815,
                                             "fullEnd": 819,
