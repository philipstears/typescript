--- conflicted
+++ resolved
@@ -650,12 +650,8 @@
                                         "start": 704,
                                         "end": 717,
                                         "fullWidth": 13,
-<<<<<<< HEAD
                                         "width": 13,
-                                        "identifier": {
-=======
                                         "propertyName": {
->>>>>>> 85e84683
                                             "kind": "IdentifierName",
                                             "fullStart": 704,
                                             "fullEnd": 706,
