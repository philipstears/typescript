--- conflicted
+++ resolved
@@ -290,11 +290,8 @@
                                             "start": 630,
                                             "end": 637,
                                             "fullWidth": 7,
-<<<<<<< HEAD
                                             "width": 7,
-=======
                                             "modifiers": [],
->>>>>>> e3c38734
                                             "identifier": {
                                                 "kind": "IdentifierName",
                                                 "fullStart": 630,
@@ -334,11 +331,8 @@
                                             "start": 639,
                                             "end": 645,
                                             "fullWidth": 6,
-<<<<<<< HEAD
                                             "width": 6,
-=======
                                             "modifiers": [],
->>>>>>> e3c38734
                                             "identifier": {
                                                 "kind": "IdentifierName",
                                                 "fullStart": 639,
@@ -378,11 +372,8 @@
                                             "start": 647,
                                             "end": 650,
                                             "fullWidth": 3,
-<<<<<<< HEAD
                                             "width": 3,
-=======
                                             "modifiers": [],
->>>>>>> e3c38734
                                             "identifier": {
                                                 "kind": "IdentifierName",
                                                 "fullStart": 647,
@@ -422,11 +413,8 @@
                                             "start": 652,
                                             "end": 655,
                                             "fullWidth": 3,
-<<<<<<< HEAD
                                             "width": 3,
-=======
                                             "modifiers": [],
->>>>>>> e3c38734
                                             "identifier": {
                                                 "kind": "IdentifierName",
                                                 "fullStart": 652,
