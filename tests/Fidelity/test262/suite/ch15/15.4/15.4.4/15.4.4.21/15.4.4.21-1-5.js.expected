{
    "isDeclaration": false,
    "languageVersion": "EcmaScript5",
    "parseOptions": {
        "allowAutomaticSemicolonInsertion": true
    },
    "sourceUnit": {
        "kind": "SourceUnit",
        "fullStart": 0,
        "fullEnd": 968,
        "start": 516,
        "end": 968,
        "fullWidth": 968,
        "width": 452,
        "isIncrementallyUnusable": true,
        "moduleElements": [
            {
                "kind": "FunctionDeclaration",
                "fullStart": 0,
                "fullEnd": 944,
                "start": 516,
                "end": 942,
                "fullWidth": 944,
                "width": 426,
                "modifiers": [],
                "functionKeyword": {
                    "kind": "FunctionKeyword",
                    "fullStart": 0,
                    "fullEnd": 525,
                    "start": 516,
                    "end": 524,
                    "fullWidth": 525,
                    "width": 8,
                    "text": "function",
                    "value": "function",
                    "valueText": "function",
                    "hasLeadingTrivia": true,
                    "hasLeadingComment": true,
                    "hasLeadingNewLine": true,
                    "hasTrailingTrivia": true,
                    "leadingTrivia": [
                        {
                            "kind": "SingleLineCommentTrivia",
                            "text": "/// Copyright (c) 2012 Ecma International.  All rights reserved. "
                        },
                        {
                            "kind": "NewLineTrivia",
                            "text": "\r\n"
                        },
                        {
                            "kind": "SingleLineCommentTrivia",
                            "text": "/// Ecma International makes this code available under the terms and conditions set"
                        },
                        {
                            "kind": "NewLineTrivia",
                            "text": "\r\n"
                        },
                        {
                            "kind": "SingleLineCommentTrivia",
                            "text": "/// forth on http://hg.ecmascript.org/tests/test262/raw-file/tip/LICENSE (the "
                        },
                        {
                            "kind": "NewLineTrivia",
                            "text": "\r\n"
                        },
                        {
                            "kind": "SingleLineCommentTrivia",
                            "text": "/// \"Use Terms\").   Any redistribution of this code must retain the above "
                        },
                        {
                            "kind": "NewLineTrivia",
                            "text": "\r\n"
                        },
                        {
                            "kind": "SingleLineCommentTrivia",
                            "text": "/// copyright and this notice and otherwise comply with the Use Terms."
                        },
                        {
                            "kind": "NewLineTrivia",
                            "text": "\r\n"
                        },
                        {
                            "kind": "MultiLineCommentTrivia",
                            "text": "/**\r\n * @path ch15/15.4/15.4.4/15.4.4.21/15.4.4.21-1-5.js\r\n * @description Array.prototype.reduce applied to number primitive\r\n */"
                        },
                        {
                            "kind": "NewLineTrivia",
                            "text": "\r\n"
                        },
                        {
                            "kind": "NewLineTrivia",
                            "text": "\r\n"
                        },
                        {
                            "kind": "NewLineTrivia",
                            "text": "\r\n"
                        }
                    ],
                    "trailingTrivia": [
                        {
                            "kind": "WhitespaceTrivia",
                            "text": " "
                        }
                    ]
                },
                "identifier": {
                    "kind": "IdentifierName",
                    "fullStart": 525,
                    "fullEnd": 533,
                    "start": 525,
                    "end": 533,
                    "fullWidth": 8,
                    "width": 8,
                    "text": "testcase",
                    "value": "testcase",
                    "valueText": "testcase"
                },
                "callSignature": {
                    "kind": "CallSignature",
                    "fullStart": 533,
                    "fullEnd": 536,
                    "start": 533,
                    "end": 535,
                    "fullWidth": 3,
                    "width": 2,
                    "parameterList": {
                        "kind": "ParameterList",
                        "fullStart": 533,
                        "fullEnd": 536,
                        "start": 533,
                        "end": 535,
                        "fullWidth": 3,
                        "width": 2,
                        "openParenToken": {
                            "kind": "OpenParenToken",
                            "fullStart": 533,
                            "fullEnd": 534,
                            "start": 533,
                            "end": 534,
                            "fullWidth": 1,
                            "width": 1,
                            "text": "(",
                            "value": "(",
                            "valueText": "("
                        },
                        "parameters": [],
                        "closeParenToken": {
                            "kind": "CloseParenToken",
                            "fullStart": 534,
                            "fullEnd": 536,
                            "start": 534,
                            "end": 535,
                            "fullWidth": 2,
                            "width": 1,
                            "text": ")",
                            "value": ")",
                            "valueText": ")",
                            "hasTrailingTrivia": true,
                            "trailingTrivia": [
                                {
                                    "kind": "WhitespaceTrivia",
                                    "text": " "
                                }
                            ]
                        }
                    }
                },
                "block": {
                    "kind": "Block",
                    "fullStart": 536,
                    "fullEnd": 944,
                    "start": 536,
                    "end": 942,
                    "fullWidth": 408,
                    "width": 406,
                    "openBraceToken": {
                        "kind": "OpenBraceToken",
                        "fullStart": 536,
                        "fullEnd": 539,
                        "start": 536,
                        "end": 537,
                        "fullWidth": 3,
                        "width": 1,
                        "text": "{",
                        "value": "{",
                        "valueText": "{",
                        "hasTrailingTrivia": true,
                        "hasTrailingNewLine": true,
                        "trailingTrivia": [
                            {
                                "kind": "NewLineTrivia",
                                "text": "\r\n"
                            }
                        ]
                    },
                    "statements": [
                        {
                            "kind": "FunctionDeclaration",
                            "fullStart": 539,
                            "fullEnd": 651,
                            "start": 547,
                            "end": 649,
                            "fullWidth": 112,
                            "width": 102,
                            "modifiers": [],
                            "functionKeyword": {
                                "kind": "FunctionKeyword",
                                "fullStart": 539,
                                "fullEnd": 556,
                                "start": 547,
                                "end": 555,
                                "fullWidth": 17,
                                "width": 8,
                                "text": "function",
                                "value": "function",
                                "valueText": "function",
                                "hasLeadingTrivia": true,
                                "hasTrailingTrivia": true,
                                "leadingTrivia": [
                                    {
                                        "kind": "WhitespaceTrivia",
                                        "text": "        "
                                    }
                                ],
                                "trailingTrivia": [
                                    {
                                        "kind": "WhitespaceTrivia",
                                        "text": " "
                                    }
                                ]
                            },
                            "identifier": {
                                "kind": "IdentifierName",
                                "fullStart": 556,
                                "fullEnd": 566,
                                "start": 556,
                                "end": 566,
                                "fullWidth": 10,
                                "width": 10,
                                "text": "callbackfn",
                                "value": "callbackfn",
                                "valueText": "callbackfn"
                            },
                            "callSignature": {
                                "kind": "CallSignature",
                                "fullStart": 566,
                                "fullEnd": 594,
                                "start": 566,
                                "end": 593,
                                "fullWidth": 28,
                                "width": 27,
                                "parameterList": {
                                    "kind": "ParameterList",
                                    "fullStart": 566,
                                    "fullEnd": 594,
                                    "start": 566,
                                    "end": 593,
                                    "fullWidth": 28,
                                    "width": 27,
                                    "openParenToken": {
                                        "kind": "OpenParenToken",
                                        "fullStart": 566,
                                        "fullEnd": 567,
                                        "start": 566,
                                        "end": 567,
                                        "fullWidth": 1,
                                        "width": 1,
                                        "text": "(",
                                        "value": "(",
                                        "valueText": "("
                                    },
                                    "parameters": [
                                        {
                                            "kind": "Parameter",
                                            "fullStart": 567,
                                            "fullEnd": 574,
                                            "start": 567,
                                            "end": 574,
                                            "fullWidth": 7,
<<<<<<< HEAD
                                            "width": 7,
=======
                                            "modifiers": [],
>>>>>>> e3c38734
                                            "identifier": {
                                                "kind": "IdentifierName",
                                                "fullStart": 567,
                                                "fullEnd": 574,
                                                "start": 567,
                                                "end": 574,
                                                "fullWidth": 7,
                                                "width": 7,
                                                "text": "prevVal",
                                                "value": "prevVal",
                                                "valueText": "prevVal"
                                            }
                                        },
                                        {
                                            "kind": "CommaToken",
                                            "fullStart": 574,
                                            "fullEnd": 576,
                                            "start": 574,
                                            "end": 575,
                                            "fullWidth": 2,
                                            "width": 1,
                                            "text": ",",
                                            "value": ",",
                                            "valueText": ",",
                                            "hasTrailingTrivia": true,
                                            "trailingTrivia": [
                                                {
                                                    "kind": "WhitespaceTrivia",
                                                    "text": " "
                                                }
                                            ]
                                        },
                                        {
                                            "kind": "Parameter",
                                            "fullStart": 576,
                                            "fullEnd": 582,
                                            "start": 576,
                                            "end": 582,
                                            "fullWidth": 6,
<<<<<<< HEAD
                                            "width": 6,
=======
                                            "modifiers": [],
>>>>>>> e3c38734
                                            "identifier": {
                                                "kind": "IdentifierName",
                                                "fullStart": 576,
                                                "fullEnd": 582,
                                                "start": 576,
                                                "end": 582,
                                                "fullWidth": 6,
                                                "width": 6,
                                                "text": "curVal",
                                                "value": "curVal",
                                                "valueText": "curVal"
                                            }
                                        },
                                        {
                                            "kind": "CommaToken",
                                            "fullStart": 582,
                                            "fullEnd": 584,
                                            "start": 582,
                                            "end": 583,
                                            "fullWidth": 2,
                                            "width": 1,
                                            "text": ",",
                                            "value": ",",
                                            "valueText": ",",
                                            "hasTrailingTrivia": true,
                                            "trailingTrivia": [
                                                {
                                                    "kind": "WhitespaceTrivia",
                                                    "text": " "
                                                }
                                            ]
                                        },
                                        {
                                            "kind": "Parameter",
                                            "fullStart": 584,
                                            "fullEnd": 587,
                                            "start": 584,
                                            "end": 587,
                                            "fullWidth": 3,
<<<<<<< HEAD
                                            "width": 3,
=======
                                            "modifiers": [],
>>>>>>> e3c38734
                                            "identifier": {
                                                "kind": "IdentifierName",
                                                "fullStart": 584,
                                                "fullEnd": 587,
                                                "start": 584,
                                                "end": 587,
                                                "fullWidth": 3,
                                                "width": 3,
                                                "text": "idx",
                                                "value": "idx",
                                                "valueText": "idx"
                                            }
                                        },
                                        {
                                            "kind": "CommaToken",
                                            "fullStart": 587,
                                            "fullEnd": 589,
                                            "start": 587,
                                            "end": 588,
                                            "fullWidth": 2,
                                            "width": 1,
                                            "text": ",",
                                            "value": ",",
                                            "valueText": ",",
                                            "hasTrailingTrivia": true,
                                            "trailingTrivia": [
                                                {
                                                    "kind": "WhitespaceTrivia",
                                                    "text": " "
                                                }
                                            ]
                                        },
                                        {
                                            "kind": "Parameter",
                                            "fullStart": 589,
                                            "fullEnd": 592,
                                            "start": 589,
                                            "end": 592,
                                            "fullWidth": 3,
<<<<<<< HEAD
                                            "width": 3,
=======
                                            "modifiers": [],
>>>>>>> e3c38734
                                            "identifier": {
                                                "kind": "IdentifierName",
                                                "fullStart": 589,
                                                "fullEnd": 592,
                                                "start": 589,
                                                "end": 592,
                                                "fullWidth": 3,
                                                "width": 3,
                                                "text": "obj",
                                                "value": "obj",
                                                "valueText": "obj"
                                            }
                                        }
                                    ],
                                    "closeParenToken": {
                                        "kind": "CloseParenToken",
                                        "fullStart": 592,
                                        "fullEnd": 594,
                                        "start": 592,
                                        "end": 593,
                                        "fullWidth": 2,
                                        "width": 1,
                                        "text": ")",
                                        "value": ")",
                                        "valueText": ")",
                                        "hasTrailingTrivia": true,
                                        "trailingTrivia": [
                                            {
                                                "kind": "WhitespaceTrivia",
                                                "text": " "
                                            }
                                        ]
                                    }
                                }
                            },
                            "block": {
                                "kind": "Block",
                                "fullStart": 594,
                                "fullEnd": 651,
                                "start": 594,
                                "end": 649,
                                "fullWidth": 57,
                                "width": 55,
                                "openBraceToken": {
                                    "kind": "OpenBraceToken",
                                    "fullStart": 594,
                                    "fullEnd": 597,
                                    "start": 594,
                                    "end": 595,
                                    "fullWidth": 3,
                                    "width": 1,
                                    "text": "{",
                                    "value": "{",
                                    "valueText": "{",
                                    "hasTrailingTrivia": true,
                                    "hasTrailingNewLine": true,
                                    "trailingTrivia": [
                                        {
                                            "kind": "NewLineTrivia",
                                            "text": "\r\n"
                                        }
                                    ]
                                },
                                "statements": [
                                    {
                                        "kind": "ReturnStatement",
                                        "fullStart": 597,
                                        "fullEnd": 640,
                                        "start": 609,
                                        "end": 638,
                                        "fullWidth": 43,
                                        "width": 29,
                                        "returnKeyword": {
                                            "kind": "ReturnKeyword",
                                            "fullStart": 597,
                                            "fullEnd": 616,
                                            "start": 609,
                                            "end": 615,
                                            "fullWidth": 19,
                                            "width": 6,
                                            "text": "return",
                                            "value": "return",
                                            "valueText": "return",
                                            "hasLeadingTrivia": true,
                                            "hasTrailingTrivia": true,
                                            "leadingTrivia": [
                                                {
                                                    "kind": "WhitespaceTrivia",
                                                    "text": "            "
                                                }
                                            ],
                                            "trailingTrivia": [
                                                {
                                                    "kind": "WhitespaceTrivia",
                                                    "text": " "
                                                }
                                            ]
                                        },
                                        "expression": {
                                            "kind": "InstanceOfExpression",
                                            "fullStart": 616,
                                            "fullEnd": 637,
                                            "start": 616,
                                            "end": 637,
                                            "fullWidth": 21,
                                            "width": 21,
                                            "left": {
                                                "kind": "IdentifierName",
                                                "fullStart": 616,
                                                "fullEnd": 620,
                                                "start": 616,
                                                "end": 619,
                                                "fullWidth": 4,
                                                "width": 3,
                                                "text": "obj",
                                                "value": "obj",
                                                "valueText": "obj",
                                                "hasTrailingTrivia": true,
                                                "trailingTrivia": [
                                                    {
                                                        "kind": "WhitespaceTrivia",
                                                        "text": " "
                                                    }
                                                ]
                                            },
                                            "operatorToken": {
                                                "kind": "InstanceOfKeyword",
                                                "fullStart": 620,
                                                "fullEnd": 631,
                                                "start": 620,
                                                "end": 630,
                                                "fullWidth": 11,
                                                "width": 10,
                                                "text": "instanceof",
                                                "value": "instanceof",
                                                "valueText": "instanceof",
                                                "hasTrailingTrivia": true,
                                                "trailingTrivia": [
                                                    {
                                                        "kind": "WhitespaceTrivia",
                                                        "text": " "
                                                    }
                                                ]
                                            },
                                            "right": {
                                                "kind": "IdentifierName",
                                                "fullStart": 631,
                                                "fullEnd": 637,
                                                "start": 631,
                                                "end": 637,
                                                "fullWidth": 6,
                                                "width": 6,
                                                "text": "Number",
                                                "value": "Number",
                                                "valueText": "Number"
                                            }
                                        },
                                        "semicolonToken": {
                                            "kind": "SemicolonToken",
                                            "fullStart": 637,
                                            "fullEnd": 640,
                                            "start": 637,
                                            "end": 638,
                                            "fullWidth": 3,
                                            "width": 1,
                                            "text": ";",
                                            "value": ";",
                                            "valueText": ";",
                                            "hasTrailingTrivia": true,
                                            "hasTrailingNewLine": true,
                                            "trailingTrivia": [
                                                {
                                                    "kind": "NewLineTrivia",
                                                    "text": "\r\n"
                                                }
                                            ]
                                        }
                                    }
                                ],
                                "closeBraceToken": {
                                    "kind": "CloseBraceToken",
                                    "fullStart": 640,
                                    "fullEnd": 651,
                                    "start": 648,
                                    "end": 649,
                                    "fullWidth": 11,
                                    "width": 1,
                                    "text": "}",
                                    "value": "}",
                                    "valueText": "}",
                                    "hasLeadingTrivia": true,
                                    "hasTrailingTrivia": true,
                                    "hasTrailingNewLine": true,
                                    "leadingTrivia": [
                                        {
                                            "kind": "WhitespaceTrivia",
                                            "text": "        "
                                        }
                                    ],
                                    "trailingTrivia": [
                                        {
                                            "kind": "NewLineTrivia",
                                            "text": "\r\n"
                                        }
                                    ]
                                }
                            }
                        },
                        {
                            "kind": "TryStatement",
                            "fullStart": 651,
                            "fullEnd": 937,
                            "start": 661,
                            "end": 935,
                            "fullWidth": 286,
                            "width": 274,
                            "tryKeyword": {
                                "kind": "TryKeyword",
                                "fullStart": 651,
                                "fullEnd": 665,
                                "start": 661,
                                "end": 664,
                                "fullWidth": 14,
                                "width": 3,
                                "text": "try",
                                "value": "try",
                                "valueText": "try",
                                "hasLeadingTrivia": true,
                                "hasLeadingNewLine": true,
                                "hasTrailingTrivia": true,
                                "leadingTrivia": [
                                    {
                                        "kind": "NewLineTrivia",
                                        "text": "\r\n"
                                    },
                                    {
                                        "kind": "WhitespaceTrivia",
                                        "text": "        "
                                    }
                                ],
                                "trailingTrivia": [
                                    {
                                        "kind": "WhitespaceTrivia",
                                        "text": " "
                                    }
                                ]
                            },
                            "block": {
                                "kind": "Block",
                                "fullStart": 665,
                                "fullEnd": 829,
                                "start": 665,
                                "end": 828,
                                "fullWidth": 164,
                                "width": 163,
                                "openBraceToken": {
                                    "kind": "OpenBraceToken",
                                    "fullStart": 665,
                                    "fullEnd": 668,
                                    "start": 665,
                                    "end": 666,
                                    "fullWidth": 3,
                                    "width": 1,
                                    "text": "{",
                                    "value": "{",
                                    "valueText": "{",
                                    "hasTrailingTrivia": true,
                                    "hasTrailingNewLine": true,
                                    "trailingTrivia": [
                                        {
                                            "kind": "NewLineTrivia",
                                            "text": "\r\n"
                                        }
                                    ]
                                },
                                "statements": [
                                    {
                                        "kind": "ExpressionStatement",
                                        "fullStart": 668,
                                        "fullEnd": 706,
                                        "start": 680,
                                        "end": 704,
                                        "fullWidth": 38,
                                        "width": 24,
                                        "expression": {
                                            "kind": "AssignmentExpression",
                                            "fullStart": 668,
                                            "fullEnd": 703,
                                            "start": 680,
                                            "end": 703,
                                            "fullWidth": 35,
                                            "width": 23,
                                            "left": {
                                                "kind": "ElementAccessExpression",
                                                "fullStart": 668,
                                                "fullEnd": 700,
                                                "start": 680,
                                                "end": 699,
                                                "fullWidth": 32,
                                                "width": 19,
                                                "expression": {
                                                    "kind": "MemberAccessExpression",
                                                    "fullStart": 668,
                                                    "fullEnd": 696,
                                                    "start": 680,
                                                    "end": 696,
                                                    "fullWidth": 28,
                                                    "width": 16,
                                                    "expression": {
                                                        "kind": "IdentifierName",
                                                        "fullStart": 668,
                                                        "fullEnd": 686,
                                                        "start": 680,
                                                        "end": 686,
                                                        "fullWidth": 18,
                                                        "width": 6,
                                                        "text": "Number",
                                                        "value": "Number",
                                                        "valueText": "Number",
                                                        "hasLeadingTrivia": true,
                                                        "leadingTrivia": [
                                                            {
                                                                "kind": "WhitespaceTrivia",
                                                                "text": "            "
                                                            }
                                                        ]
                                                    },
                                                    "dotToken": {
                                                        "kind": "DotToken",
                                                        "fullStart": 686,
                                                        "fullEnd": 687,
                                                        "start": 686,
                                                        "end": 687,
                                                        "fullWidth": 1,
                                                        "width": 1,
                                                        "text": ".",
                                                        "value": ".",
                                                        "valueText": "."
                                                    },
                                                    "name": {
                                                        "kind": "IdentifierName",
                                                        "fullStart": 687,
                                                        "fullEnd": 696,
                                                        "start": 687,
                                                        "end": 696,
                                                        "fullWidth": 9,
                                                        "width": 9,
                                                        "text": "prototype",
                                                        "value": "prototype",
                                                        "valueText": "prototype"
                                                    }
                                                },
                                                "openBracketToken": {
                                                    "kind": "OpenBracketToken",
                                                    "fullStart": 696,
                                                    "fullEnd": 697,
                                                    "start": 696,
                                                    "end": 697,
                                                    "fullWidth": 1,
                                                    "width": 1,
                                                    "text": "[",
                                                    "value": "[",
                                                    "valueText": "["
                                                },
                                                "argumentExpression": {
                                                    "kind": "NumericLiteral",
                                                    "fullStart": 697,
                                                    "fullEnd": 698,
                                                    "start": 697,
                                                    "end": 698,
                                                    "fullWidth": 1,
                                                    "width": 1,
                                                    "text": "0",
                                                    "value": 0,
                                                    "valueText": "0"
                                                },
                                                "closeBracketToken": {
                                                    "kind": "CloseBracketToken",
                                                    "fullStart": 698,
                                                    "fullEnd": 700,
                                                    "start": 698,
                                                    "end": 699,
                                                    "fullWidth": 2,
                                                    "width": 1,
                                                    "text": "]",
                                                    "value": "]",
                                                    "valueText": "]",
                                                    "hasTrailingTrivia": true,
                                                    "trailingTrivia": [
                                                        {
                                                            "kind": "WhitespaceTrivia",
                                                            "text": " "
                                                        }
                                                    ]
                                                }
                                            },
                                            "operatorToken": {
                                                "kind": "EqualsToken",
                                                "fullStart": 700,
                                                "fullEnd": 702,
                                                "start": 700,
                                                "end": 701,
                                                "fullWidth": 2,
                                                "width": 1,
                                                "text": "=",
                                                "value": "=",
                                                "valueText": "=",
                                                "hasTrailingTrivia": true,
                                                "trailingTrivia": [
                                                    {
                                                        "kind": "WhitespaceTrivia",
                                                        "text": " "
                                                    }
                                                ]
                                            },
                                            "right": {
                                                "kind": "NumericLiteral",
                                                "fullStart": 702,
                                                "fullEnd": 703,
                                                "start": 702,
                                                "end": 703,
                                                "fullWidth": 1,
                                                "width": 1,
                                                "text": "1",
                                                "value": 1,
                                                "valueText": "1"
                                            }
                                        },
                                        "semicolonToken": {
                                            "kind": "SemicolonToken",
                                            "fullStart": 703,
                                            "fullEnd": 706,
                                            "start": 703,
                                            "end": 704,
                                            "fullWidth": 3,
                                            "width": 1,
                                            "text": ";",
                                            "value": ";",
                                            "valueText": ";",
                                            "hasTrailingTrivia": true,
                                            "hasTrailingNewLine": true,
                                            "trailingTrivia": [
                                                {
                                                    "kind": "NewLineTrivia",
                                                    "text": "\r\n"
                                                }
                                            ]
                                        }
                                    },
                                    {
                                        "kind": "ExpressionStatement",
                                        "fullStart": 706,
                                        "fullEnd": 748,
                                        "start": 718,
                                        "end": 746,
                                        "fullWidth": 42,
                                        "width": 28,
                                        "expression": {
                                            "kind": "AssignmentExpression",
                                            "fullStart": 706,
                                            "fullEnd": 745,
                                            "start": 718,
                                            "end": 745,
                                            "fullWidth": 39,
                                            "width": 27,
                                            "left": {
                                                "kind": "MemberAccessExpression",
                                                "fullStart": 706,
                                                "fullEnd": 742,
                                                "start": 718,
                                                "end": 741,
                                                "fullWidth": 36,
                                                "width": 23,
                                                "expression": {
                                                    "kind": "MemberAccessExpression",
                                                    "fullStart": 706,
                                                    "fullEnd": 734,
                                                    "start": 718,
                                                    "end": 734,
                                                    "fullWidth": 28,
                                                    "width": 16,
                                                    "expression": {
                                                        "kind": "IdentifierName",
                                                        "fullStart": 706,
                                                        "fullEnd": 724,
                                                        "start": 718,
                                                        "end": 724,
                                                        "fullWidth": 18,
                                                        "width": 6,
                                                        "text": "Number",
                                                        "value": "Number",
                                                        "valueText": "Number",
                                                        "hasLeadingTrivia": true,
                                                        "leadingTrivia": [
                                                            {
                                                                "kind": "WhitespaceTrivia",
                                                                "text": "            "
                                                            }
                                                        ]
                                                    },
                                                    "dotToken": {
                                                        "kind": "DotToken",
                                                        "fullStart": 724,
                                                        "fullEnd": 725,
                                                        "start": 724,
                                                        "end": 725,
                                                        "fullWidth": 1,
                                                        "width": 1,
                                                        "text": ".",
                                                        "value": ".",
                                                        "valueText": "."
                                                    },
                                                    "name": {
                                                        "kind": "IdentifierName",
                                                        "fullStart": 725,
                                                        "fullEnd": 734,
                                                        "start": 725,
                                                        "end": 734,
                                                        "fullWidth": 9,
                                                        "width": 9,
                                                        "text": "prototype",
                                                        "value": "prototype",
                                                        "valueText": "prototype"
                                                    }
                                                },
                                                "dotToken": {
                                                    "kind": "DotToken",
                                                    "fullStart": 734,
                                                    "fullEnd": 735,
                                                    "start": 734,
                                                    "end": 735,
                                                    "fullWidth": 1,
                                                    "width": 1,
                                                    "text": ".",
                                                    "value": ".",
                                                    "valueText": "."
                                                },
                                                "name": {
                                                    "kind": "IdentifierName",
                                                    "fullStart": 735,
                                                    "fullEnd": 742,
                                                    "start": 735,
                                                    "end": 741,
                                                    "fullWidth": 7,
                                                    "width": 6,
                                                    "text": "length",
                                                    "value": "length",
                                                    "valueText": "length",
                                                    "hasTrailingTrivia": true,
                                                    "trailingTrivia": [
                                                        {
                                                            "kind": "WhitespaceTrivia",
                                                            "text": " "
                                                        }
                                                    ]
                                                }
                                            },
                                            "operatorToken": {
                                                "kind": "EqualsToken",
                                                "fullStart": 742,
                                                "fullEnd": 744,
                                                "start": 742,
                                                "end": 743,
                                                "fullWidth": 2,
                                                "width": 1,
                                                "text": "=",
                                                "value": "=",
                                                "valueText": "=",
                                                "hasTrailingTrivia": true,
                                                "trailingTrivia": [
                                                    {
                                                        "kind": "WhitespaceTrivia",
                                                        "text": " "
                                                    }
                                                ]
                                            },
                                            "right": {
                                                "kind": "NumericLiteral",
                                                "fullStart": 744,
                                                "fullEnd": 745,
                                                "start": 744,
                                                "end": 745,
                                                "fullWidth": 1,
                                                "width": 1,
                                                "text": "1",
                                                "value": 1,
                                                "valueText": "1"
                                            }
                                        },
                                        "semicolonToken": {
                                            "kind": "SemicolonToken",
                                            "fullStart": 745,
                                            "fullEnd": 748,
                                            "start": 745,
                                            "end": 746,
                                            "fullWidth": 3,
                                            "width": 1,
                                            "text": ";",
                                            "value": ";",
                                            "valueText": ";",
                                            "hasTrailingTrivia": true,
                                            "hasTrailingNewLine": true,
                                            "trailingTrivia": [
                                                {
                                                    "kind": "NewLineTrivia",
                                                    "text": "\r\n"
                                                }
                                            ]
                                        }
                                    },
                                    {
                                        "kind": "ReturnStatement",
                                        "fullStart": 748,
                                        "fullEnd": 819,
                                        "start": 762,
                                        "end": 817,
                                        "fullWidth": 71,
                                        "width": 55,
                                        "returnKeyword": {
                                            "kind": "ReturnKeyword",
                                            "fullStart": 748,
                                            "fullEnd": 769,
                                            "start": 762,
                                            "end": 768,
                                            "fullWidth": 21,
                                            "width": 6,
                                            "text": "return",
                                            "value": "return",
                                            "valueText": "return",
                                            "hasLeadingTrivia": true,
                                            "hasLeadingNewLine": true,
                                            "hasTrailingTrivia": true,
                                            "leadingTrivia": [
                                                {
                                                    "kind": "NewLineTrivia",
                                                    "text": "\r\n"
                                                },
                                                {
                                                    "kind": "WhitespaceTrivia",
                                                    "text": "            "
                                                }
                                            ],
                                            "trailingTrivia": [
                                                {
                                                    "kind": "WhitespaceTrivia",
                                                    "text": " "
                                                }
                                            ]
                                        },
                                        "expression": {
                                            "kind": "InvocationExpression",
                                            "fullStart": 769,
                                            "fullEnd": 816,
                                            "start": 769,
                                            "end": 816,
                                            "fullWidth": 47,
                                            "width": 47,
                                            "expression": {
                                                "kind": "MemberAccessExpression",
                                                "fullStart": 769,
                                                "fullEnd": 796,
                                                "start": 769,
                                                "end": 796,
                                                "fullWidth": 27,
                                                "width": 27,
                                                "expression": {
                                                    "kind": "MemberAccessExpression",
                                                    "fullStart": 769,
                                                    "fullEnd": 791,
                                                    "start": 769,
                                                    "end": 791,
                                                    "fullWidth": 22,
                                                    "width": 22,
                                                    "expression": {
                                                        "kind": "MemberAccessExpression",
                                                        "fullStart": 769,
                                                        "fullEnd": 784,
                                                        "start": 769,
                                                        "end": 784,
                                                        "fullWidth": 15,
                                                        "width": 15,
                                                        "expression": {
                                                            "kind": "IdentifierName",
                                                            "fullStart": 769,
                                                            "fullEnd": 774,
                                                            "start": 769,
                                                            "end": 774,
                                                            "fullWidth": 5,
                                                            "width": 5,
                                                            "text": "Array",
                                                            "value": "Array",
                                                            "valueText": "Array"
                                                        },
                                                        "dotToken": {
                                                            "kind": "DotToken",
                                                            "fullStart": 774,
                                                            "fullEnd": 775,
                                                            "start": 774,
                                                            "end": 775,
                                                            "fullWidth": 1,
                                                            "width": 1,
                                                            "text": ".",
                                                            "value": ".",
                                                            "valueText": "."
                                                        },
                                                        "name": {
                                                            "kind": "IdentifierName",
                                                            "fullStart": 775,
                                                            "fullEnd": 784,
                                                            "start": 775,
                                                            "end": 784,
                                                            "fullWidth": 9,
                                                            "width": 9,
                                                            "text": "prototype",
                                                            "value": "prototype",
                                                            "valueText": "prototype"
                                                        }
                                                    },
                                                    "dotToken": {
                                                        "kind": "DotToken",
                                                        "fullStart": 784,
                                                        "fullEnd": 785,
                                                        "start": 784,
                                                        "end": 785,
                                                        "fullWidth": 1,
                                                        "width": 1,
                                                        "text": ".",
                                                        "value": ".",
                                                        "valueText": "."
                                                    },
                                                    "name": {
                                                        "kind": "IdentifierName",
                                                        "fullStart": 785,
                                                        "fullEnd": 791,
                                                        "start": 785,
                                                        "end": 791,
                                                        "fullWidth": 6,
                                                        "width": 6,
                                                        "text": "reduce",
                                                        "value": "reduce",
                                                        "valueText": "reduce"
                                                    }
                                                },
                                                "dotToken": {
                                                    "kind": "DotToken",
                                                    "fullStart": 791,
                                                    "fullEnd": 792,
                                                    "start": 791,
                                                    "end": 792,
                                                    "fullWidth": 1,
                                                    "width": 1,
                                                    "text": ".",
                                                    "value": ".",
                                                    "valueText": "."
                                                },
                                                "name": {
                                                    "kind": "IdentifierName",
                                                    "fullStart": 792,
                                                    "fullEnd": 796,
                                                    "start": 792,
                                                    "end": 796,
                                                    "fullWidth": 4,
                                                    "width": 4,
                                                    "text": "call",
                                                    "value": "call",
                                                    "valueText": "call"
                                                }
                                            },
                                            "argumentList": {
                                                "kind": "ArgumentList",
                                                "fullStart": 796,
                                                "fullEnd": 816,
                                                "start": 796,
                                                "end": 816,
                                                "fullWidth": 20,
                                                "width": 20,
                                                "openParenToken": {
                                                    "kind": "OpenParenToken",
                                                    "fullStart": 796,
                                                    "fullEnd": 797,
                                                    "start": 796,
                                                    "end": 797,
                                                    "fullWidth": 1,
                                                    "width": 1,
                                                    "text": "(",
                                                    "value": "(",
                                                    "valueText": "("
                                                },
                                                "arguments": [
                                                    {
                                                        "kind": "NumericLiteral",
                                                        "fullStart": 797,
                                                        "fullEnd": 800,
                                                        "start": 797,
                                                        "end": 800,
                                                        "fullWidth": 3,
                                                        "width": 3,
                                                        "text": "2.5",
                                                        "value": 2.5,
                                                        "valueText": "2.5"
                                                    },
                                                    {
                                                        "kind": "CommaToken",
                                                        "fullStart": 800,
                                                        "fullEnd": 802,
                                                        "start": 800,
                                                        "end": 801,
                                                        "fullWidth": 2,
                                                        "width": 1,
                                                        "text": ",",
                                                        "value": ",",
                                                        "valueText": ",",
                                                        "hasTrailingTrivia": true,
                                                        "trailingTrivia": [
                                                            {
                                                                "kind": "WhitespaceTrivia",
                                                                "text": " "
                                                            }
                                                        ]
                                                    },
                                                    {
                                                        "kind": "IdentifierName",
                                                        "fullStart": 802,
                                                        "fullEnd": 812,
                                                        "start": 802,
                                                        "end": 812,
                                                        "fullWidth": 10,
                                                        "width": 10,
                                                        "text": "callbackfn",
                                                        "value": "callbackfn",
                                                        "valueText": "callbackfn"
                                                    },
                                                    {
                                                        "kind": "CommaToken",
                                                        "fullStart": 812,
                                                        "fullEnd": 814,
                                                        "start": 812,
                                                        "end": 813,
                                                        "fullWidth": 2,
                                                        "width": 1,
                                                        "text": ",",
                                                        "value": ",",
                                                        "valueText": ",",
                                                        "hasTrailingTrivia": true,
                                                        "trailingTrivia": [
                                                            {
                                                                "kind": "WhitespaceTrivia",
                                                                "text": " "
                                                            }
                                                        ]
                                                    },
                                                    {
                                                        "kind": "NumericLiteral",
                                                        "fullStart": 814,
                                                        "fullEnd": 815,
                                                        "start": 814,
                                                        "end": 815,
                                                        "fullWidth": 1,
                                                        "width": 1,
                                                        "text": "1",
                                                        "value": 1,
                                                        "valueText": "1"
                                                    }
                                                ],
                                                "closeParenToken": {
                                                    "kind": "CloseParenToken",
                                                    "fullStart": 815,
                                                    "fullEnd": 816,
                                                    "start": 815,
                                                    "end": 816,
                                                    "fullWidth": 1,
                                                    "width": 1,
                                                    "text": ")",
                                                    "value": ")",
                                                    "valueText": ")"
                                                }
                                            }
                                        },
                                        "semicolonToken": {
                                            "kind": "SemicolonToken",
                                            "fullStart": 816,
                                            "fullEnd": 819,
                                            "start": 816,
                                            "end": 817,
                                            "fullWidth": 3,
                                            "width": 1,
                                            "text": ";",
                                            "value": ";",
                                            "valueText": ";",
                                            "hasTrailingTrivia": true,
                                            "hasTrailingNewLine": true,
                                            "trailingTrivia": [
                                                {
                                                    "kind": "NewLineTrivia",
                                                    "text": "\r\n"
                                                }
                                            ]
                                        }
                                    }
                                ],
                                "closeBraceToken": {
                                    "kind": "CloseBraceToken",
                                    "fullStart": 819,
                                    "fullEnd": 829,
                                    "start": 827,
                                    "end": 828,
                                    "fullWidth": 10,
                                    "width": 1,
                                    "text": "}",
                                    "value": "}",
                                    "valueText": "}",
                                    "hasLeadingTrivia": true,
                                    "hasTrailingTrivia": true,
                                    "leadingTrivia": [
                                        {
                                            "kind": "WhitespaceTrivia",
                                            "text": "        "
                                        }
                                    ],
                                    "trailingTrivia": [
                                        {
                                            "kind": "WhitespaceTrivia",
                                            "text": " "
                                        }
                                    ]
                                }
                            },
                            "finallyClause": {
                                "kind": "FinallyClause",
                                "fullStart": 829,
                                "fullEnd": 937,
                                "start": 829,
                                "end": 935,
                                "fullWidth": 108,
                                "width": 106,
                                "finallyKeyword": {
                                    "kind": "FinallyKeyword",
                                    "fullStart": 829,
                                    "fullEnd": 837,
                                    "start": 829,
                                    "end": 836,
                                    "fullWidth": 8,
                                    "width": 7,
                                    "text": "finally",
                                    "value": "finally",
                                    "valueText": "finally",
                                    "hasTrailingTrivia": true,
                                    "trailingTrivia": [
                                        {
                                            "kind": "WhitespaceTrivia",
                                            "text": " "
                                        }
                                    ]
                                },
                                "block": {
                                    "kind": "Block",
                                    "fullStart": 837,
                                    "fullEnd": 937,
                                    "start": 837,
                                    "end": 935,
                                    "fullWidth": 100,
                                    "width": 98,
                                    "openBraceToken": {
                                        "kind": "OpenBraceToken",
                                        "fullStart": 837,
                                        "fullEnd": 840,
                                        "start": 837,
                                        "end": 838,
                                        "fullWidth": 3,
                                        "width": 1,
                                        "text": "{",
                                        "value": "{",
                                        "valueText": "{",
                                        "hasTrailingTrivia": true,
                                        "hasTrailingNewLine": true,
                                        "trailingTrivia": [
                                            {
                                                "kind": "NewLineTrivia",
                                                "text": "\r\n"
                                            }
                                        ]
                                    },
                                    "statements": [
                                        {
                                            "kind": "ExpressionStatement",
                                            "fullStart": 840,
                                            "fullEnd": 881,
                                            "start": 852,
                                            "end": 879,
                                            "fullWidth": 41,
                                            "width": 27,
                                            "expression": {
                                                "kind": "DeleteExpression",
                                                "fullStart": 840,
                                                "fullEnd": 878,
                                                "start": 852,
                                                "end": 878,
                                                "fullWidth": 38,
                                                "width": 26,
                                                "deleteKeyword": {
                                                    "kind": "DeleteKeyword",
                                                    "fullStart": 840,
                                                    "fullEnd": 859,
                                                    "start": 852,
                                                    "end": 858,
                                                    "fullWidth": 19,
                                                    "width": 6,
                                                    "text": "delete",
                                                    "value": "delete",
                                                    "valueText": "delete",
                                                    "hasLeadingTrivia": true,
                                                    "hasTrailingTrivia": true,
                                                    "leadingTrivia": [
                                                        {
                                                            "kind": "WhitespaceTrivia",
                                                            "text": "            "
                                                        }
                                                    ],
                                                    "trailingTrivia": [
                                                        {
                                                            "kind": "WhitespaceTrivia",
                                                            "text": " "
                                                        }
                                                    ]
                                                },
                                                "expression": {
                                                    "kind": "ElementAccessExpression",
                                                    "fullStart": 859,
                                                    "fullEnd": 878,
                                                    "start": 859,
                                                    "end": 878,
                                                    "fullWidth": 19,
                                                    "width": 19,
                                                    "expression": {
                                                        "kind": "MemberAccessExpression",
                                                        "fullStart": 859,
                                                        "fullEnd": 875,
                                                        "start": 859,
                                                        "end": 875,
                                                        "fullWidth": 16,
                                                        "width": 16,
                                                        "expression": {
                                                            "kind": "IdentifierName",
                                                            "fullStart": 859,
                                                            "fullEnd": 865,
                                                            "start": 859,
                                                            "end": 865,
                                                            "fullWidth": 6,
                                                            "width": 6,
                                                            "text": "Number",
                                                            "value": "Number",
                                                            "valueText": "Number"
                                                        },
                                                        "dotToken": {
                                                            "kind": "DotToken",
                                                            "fullStart": 865,
                                                            "fullEnd": 866,
                                                            "start": 865,
                                                            "end": 866,
                                                            "fullWidth": 1,
                                                            "width": 1,
                                                            "text": ".",
                                                            "value": ".",
                                                            "valueText": "."
                                                        },
                                                        "name": {
                                                            "kind": "IdentifierName",
                                                            "fullStart": 866,
                                                            "fullEnd": 875,
                                                            "start": 866,
                                                            "end": 875,
                                                            "fullWidth": 9,
                                                            "width": 9,
                                                            "text": "prototype",
                                                            "value": "prototype",
                                                            "valueText": "prototype"
                                                        }
                                                    },
                                                    "openBracketToken": {
                                                        "kind": "OpenBracketToken",
                                                        "fullStart": 875,
                                                        "fullEnd": 876,
                                                        "start": 875,
                                                        "end": 876,
                                                        "fullWidth": 1,
                                                        "width": 1,
                                                        "text": "[",
                                                        "value": "[",
                                                        "valueText": "["
                                                    },
                                                    "argumentExpression": {
                                                        "kind": "NumericLiteral",
                                                        "fullStart": 876,
                                                        "fullEnd": 877,
                                                        "start": 876,
                                                        "end": 877,
                                                        "fullWidth": 1,
                                                        "width": 1,
                                                        "text": "0",
                                                        "value": 0,
                                                        "valueText": "0"
                                                    },
                                                    "closeBracketToken": {
                                                        "kind": "CloseBracketToken",
                                                        "fullStart": 877,
                                                        "fullEnd": 878,
                                                        "start": 877,
                                                        "end": 878,
                                                        "fullWidth": 1,
                                                        "width": 1,
                                                        "text": "]",
                                                        "value": "]",
                                                        "valueText": "]"
                                                    }
                                                }
                                            },
                                            "semicolonToken": {
                                                "kind": "SemicolonToken",
                                                "fullStart": 878,
                                                "fullEnd": 881,
                                                "start": 878,
                                                "end": 879,
                                                "fullWidth": 3,
                                                "width": 1,
                                                "text": ";",
                                                "value": ";",
                                                "valueText": ";",
                                                "hasTrailingTrivia": true,
                                                "hasTrailingNewLine": true,
                                                "trailingTrivia": [
                                                    {
                                                        "kind": "NewLineTrivia",
                                                        "text": "\r\n"
                                                    }
                                                ]
                                            }
                                        },
                                        {
                                            "kind": "ExpressionStatement",
                                            "fullStart": 881,
                                            "fullEnd": 926,
                                            "start": 893,
                                            "end": 924,
                                            "fullWidth": 45,
                                            "width": 31,
                                            "expression": {
                                                "kind": "DeleteExpression",
                                                "fullStart": 881,
                                                "fullEnd": 923,
                                                "start": 893,
                                                "end": 923,
                                                "fullWidth": 42,
                                                "width": 30,
                                                "deleteKeyword": {
                                                    "kind": "DeleteKeyword",
                                                    "fullStart": 881,
                                                    "fullEnd": 900,
                                                    "start": 893,
                                                    "end": 899,
                                                    "fullWidth": 19,
                                                    "width": 6,
                                                    "text": "delete",
                                                    "value": "delete",
                                                    "valueText": "delete",
                                                    "hasLeadingTrivia": true,
                                                    "hasTrailingTrivia": true,
                                                    "leadingTrivia": [
                                                        {
                                                            "kind": "WhitespaceTrivia",
                                                            "text": "            "
                                                        }
                                                    ],
                                                    "trailingTrivia": [
                                                        {
                                                            "kind": "WhitespaceTrivia",
                                                            "text": " "
                                                        }
                                                    ]
                                                },
                                                "expression": {
                                                    "kind": "MemberAccessExpression",
                                                    "fullStart": 900,
                                                    "fullEnd": 923,
                                                    "start": 900,
                                                    "end": 923,
                                                    "fullWidth": 23,
                                                    "width": 23,
                                                    "expression": {
                                                        "kind": "MemberAccessExpression",
                                                        "fullStart": 900,
                                                        "fullEnd": 916,
                                                        "start": 900,
                                                        "end": 916,
                                                        "fullWidth": 16,
                                                        "width": 16,
                                                        "expression": {
                                                            "kind": "IdentifierName",
                                                            "fullStart": 900,
                                                            "fullEnd": 906,
                                                            "start": 900,
                                                            "end": 906,
                                                            "fullWidth": 6,
                                                            "width": 6,
                                                            "text": "Number",
                                                            "value": "Number",
                                                            "valueText": "Number"
                                                        },
                                                        "dotToken": {
                                                            "kind": "DotToken",
                                                            "fullStart": 906,
                                                            "fullEnd": 907,
                                                            "start": 906,
                                                            "end": 907,
                                                            "fullWidth": 1,
                                                            "width": 1,
                                                            "text": ".",
                                                            "value": ".",
                                                            "valueText": "."
                                                        },
                                                        "name": {
                                                            "kind": "IdentifierName",
                                                            "fullStart": 907,
                                                            "fullEnd": 916,
                                                            "start": 907,
                                                            "end": 916,
                                                            "fullWidth": 9,
                                                            "width": 9,
                                                            "text": "prototype",
                                                            "value": "prototype",
                                                            "valueText": "prototype"
                                                        }
                                                    },
                                                    "dotToken": {
                                                        "kind": "DotToken",
                                                        "fullStart": 916,
                                                        "fullEnd": 917,
                                                        "start": 916,
                                                        "end": 917,
                                                        "fullWidth": 1,
                                                        "width": 1,
                                                        "text": ".",
                                                        "value": ".",
                                                        "valueText": "."
                                                    },
                                                    "name": {
                                                        "kind": "IdentifierName",
                                                        "fullStart": 917,
                                                        "fullEnd": 923,
                                                        "start": 917,
                                                        "end": 923,
                                                        "fullWidth": 6,
                                                        "width": 6,
                                                        "text": "length",
                                                        "value": "length",
                                                        "valueText": "length"
                                                    }
                                                }
                                            },
                                            "semicolonToken": {
                                                "kind": "SemicolonToken",
                                                "fullStart": 923,
                                                "fullEnd": 926,
                                                "start": 923,
                                                "end": 924,
                                                "fullWidth": 3,
                                                "width": 1,
                                                "text": ";",
                                                "value": ";",
                                                "valueText": ";",
                                                "hasTrailingTrivia": true,
                                                "hasTrailingNewLine": true,
                                                "trailingTrivia": [
                                                    {
                                                        "kind": "NewLineTrivia",
                                                        "text": "\r\n"
                                                    }
                                                ]
                                            }
                                        }
                                    ],
                                    "closeBraceToken": {
                                        "kind": "CloseBraceToken",
                                        "fullStart": 926,
                                        "fullEnd": 937,
                                        "start": 934,
                                        "end": 935,
                                        "fullWidth": 11,
                                        "width": 1,
                                        "text": "}",
                                        "value": "}",
                                        "valueText": "}",
                                        "hasLeadingTrivia": true,
                                        "hasTrailingTrivia": true,
                                        "hasTrailingNewLine": true,
                                        "leadingTrivia": [
                                            {
                                                "kind": "WhitespaceTrivia",
                                                "text": "        "
                                            }
                                        ],
                                        "trailingTrivia": [
                                            {
                                                "kind": "NewLineTrivia",
                                                "text": "\r\n"
                                            }
                                        ]
                                    }
                                }
                            }
                        }
                    ],
                    "closeBraceToken": {
                        "kind": "CloseBraceToken",
                        "fullStart": 937,
                        "fullEnd": 944,
                        "start": 941,
                        "end": 942,
                        "fullWidth": 7,
                        "width": 1,
                        "text": "}",
                        "value": "}",
                        "valueText": "}",
                        "hasLeadingTrivia": true,
                        "hasTrailingTrivia": true,
                        "hasTrailingNewLine": true,
                        "leadingTrivia": [
                            {
                                "kind": "WhitespaceTrivia",
                                "text": "    "
                            }
                        ],
                        "trailingTrivia": [
                            {
                                "kind": "NewLineTrivia",
                                "text": "\r\n"
                            }
                        ]
                    }
                }
            },
            {
                "kind": "ExpressionStatement",
                "fullStart": 944,
                "fullEnd": 968,
                "start": 944,
                "end": 966,
                "fullWidth": 24,
                "width": 22,
                "expression": {
                    "kind": "InvocationExpression",
                    "fullStart": 944,
                    "fullEnd": 965,
                    "start": 944,
                    "end": 965,
                    "fullWidth": 21,
                    "width": 21,
                    "expression": {
                        "kind": "IdentifierName",
                        "fullStart": 944,
                        "fullEnd": 955,
                        "start": 944,
                        "end": 955,
                        "fullWidth": 11,
                        "width": 11,
                        "text": "runTestCase",
                        "value": "runTestCase",
                        "valueText": "runTestCase"
                    },
                    "argumentList": {
                        "kind": "ArgumentList",
                        "fullStart": 955,
                        "fullEnd": 965,
                        "start": 955,
                        "end": 965,
                        "fullWidth": 10,
                        "width": 10,
                        "openParenToken": {
                            "kind": "OpenParenToken",
                            "fullStart": 955,
                            "fullEnd": 956,
                            "start": 955,
                            "end": 956,
                            "fullWidth": 1,
                            "width": 1,
                            "text": "(",
                            "value": "(",
                            "valueText": "("
                        },
                        "arguments": [
                            {
                                "kind": "IdentifierName",
                                "fullStart": 956,
                                "fullEnd": 964,
                                "start": 956,
                                "end": 964,
                                "fullWidth": 8,
                                "width": 8,
                                "text": "testcase",
                                "value": "testcase",
                                "valueText": "testcase"
                            }
                        ],
                        "closeParenToken": {
                            "kind": "CloseParenToken",
                            "fullStart": 964,
                            "fullEnd": 965,
                            "start": 964,
                            "end": 965,
                            "fullWidth": 1,
                            "width": 1,
                            "text": ")",
                            "value": ")",
                            "valueText": ")"
                        }
                    }
                },
                "semicolonToken": {
                    "kind": "SemicolonToken",
                    "fullStart": 965,
                    "fullEnd": 968,
                    "start": 965,
                    "end": 966,
                    "fullWidth": 3,
                    "width": 1,
                    "text": ";",
                    "value": ";",
                    "valueText": ";",
                    "hasTrailingTrivia": true,
                    "hasTrailingNewLine": true,
                    "trailingTrivia": [
                        {
                            "kind": "NewLineTrivia",
                            "text": "\r\n"
                        }
                    ]
                }
            }
        ],
        "endOfFileToken": {
            "kind": "EndOfFileToken",
            "fullStart": 968,
            "fullEnd": 968,
            "start": 968,
            "end": 968,
            "fullWidth": 0,
            "width": 0,
            "text": ""
        }
    },
    "lineMap": {
        "lineStarts": [
            0,
            67,
            152,
            232,
            308,
            380,
            385,
            439,
            507,
            512,
            514,
            516,
            539,
            597,
            640,
            651,
            653,
            668,
            706,
            748,
            750,
            819,
            840,
            881,
            926,
            937,
            944,
            968
        ],
        "length": 968
    }
}<|MERGE_RESOLUTION|>--- conflicted
+++ resolved
@@ -277,11 +277,8 @@
                                             "start": 567,
                                             "end": 574,
                                             "fullWidth": 7,
-<<<<<<< HEAD
                                             "width": 7,
-=======
                                             "modifiers": [],
->>>>>>> e3c38734
                                             "identifier": {
                                                 "kind": "IdentifierName",
                                                 "fullStart": 567,
@@ -321,11 +318,8 @@
                                             "start": 576,
                                             "end": 582,
                                             "fullWidth": 6,
-<<<<<<< HEAD
                                             "width": 6,
-=======
                                             "modifiers": [],
->>>>>>> e3c38734
                                             "identifier": {
                                                 "kind": "IdentifierName",
                                                 "fullStart": 576,
@@ -365,11 +359,8 @@
                                             "start": 584,
                                             "end": 587,
                                             "fullWidth": 3,
-<<<<<<< HEAD
                                             "width": 3,
-=======
                                             "modifiers": [],
->>>>>>> e3c38734
                                             "identifier": {
                                                 "kind": "IdentifierName",
                                                 "fullStart": 584,
@@ -409,11 +400,8 @@
                                             "start": 589,
                                             "end": 592,
                                             "fullWidth": 3,
-<<<<<<< HEAD
                                             "width": 3,
-=======
                                             "modifiers": [],
->>>>>>> e3c38734
                                             "identifier": {
                                                 "kind": "IdentifierName",
                                                 "fullStart": 589,
