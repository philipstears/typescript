--- conflicted
+++ resolved
@@ -284,11 +284,8 @@
                                             "start": 635,
                                             "end": 642,
                                             "fullWidth": 7,
-<<<<<<< HEAD
                                             "width": 7,
-=======
                                             "modifiers": [],
->>>>>>> e3c38734
                                             "identifier": {
                                                 "kind": "IdentifierName",
                                                 "fullStart": 635,
@@ -328,11 +325,8 @@
                                             "start": 644,
                                             "end": 650,
                                             "fullWidth": 6,
-<<<<<<< HEAD
                                             "width": 6,
-=======
                                             "modifiers": [],
->>>>>>> e3c38734
                                             "identifier": {
                                                 "kind": "IdentifierName",
                                                 "fullStart": 644,
@@ -372,11 +366,8 @@
                                             "start": 652,
                                             "end": 655,
                                             "fullWidth": 3,
-<<<<<<< HEAD
                                             "width": 3,
-=======
                                             "modifiers": [],
->>>>>>> e3c38734
                                             "identifier": {
                                                 "kind": "IdentifierName",
                                                 "fullStart": 652,
@@ -416,11 +407,8 @@
                                             "start": 657,
                                             "end": 660,
                                             "fullWidth": 3,
-<<<<<<< HEAD
                                             "width": 3,
-=======
                                             "modifiers": [],
->>>>>>> e3c38734
                                             "identifier": {
                                                 "kind": "IdentifierName",
                                                 "fullStart": 657,
