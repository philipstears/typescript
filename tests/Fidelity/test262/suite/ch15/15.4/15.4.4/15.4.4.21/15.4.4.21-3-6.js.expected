--- conflicted
+++ resolved
@@ -798,12 +798,8 @@
                                         "start": 698,
                                         "end": 730,
                                         "fullWidth": 32,
-<<<<<<< HEAD
                                         "width": 32,
-                                        "identifier": {
-=======
                                         "propertyName": {
->>>>>>> 85e84683
                                             "kind": "IdentifierName",
                                             "fullStart": 698,
                                             "fullEnd": 702,
