--- conflicted
+++ resolved
@@ -424,11 +424,8 @@
                                             "start": 707,
                                             "end": 712,
                                             "fullWidth": 5,
-<<<<<<< HEAD
                                             "width": 5,
-=======
                                             "modifiers": [],
->>>>>>> e3c38734
                                             "identifier": {
                                                 "kind": "IdentifierName",
                                                 "fullStart": 707,
@@ -468,11 +465,8 @@
                                             "start": 714,
                                             "end": 717,
                                             "fullWidth": 3,
-<<<<<<< HEAD
                                             "width": 3,
-=======
                                             "modifiers": [],
->>>>>>> e3c38734
                                             "identifier": {
                                                 "kind": "IdentifierName",
                                                 "fullStart": 714,
@@ -512,11 +506,8 @@
                                             "start": 719,
                                             "end": 722,
                                             "fullWidth": 3,
-<<<<<<< HEAD
                                             "width": 3,
-=======
                                             "modifiers": [],
->>>>>>> e3c38734
                                             "identifier": {
                                                 "kind": "IdentifierName",
                                                 "fullStart": 719,
@@ -556,11 +547,8 @@
                                             "start": 724,
                                             "end": 727,
                                             "fullWidth": 3,
-<<<<<<< HEAD
                                             "width": 3,
-=======
                                             "modifiers": [],
->>>>>>> e3c38734
                                             "identifier": {
                                                 "kind": "IdentifierName",
                                                 "fullStart": 724,
