--- conflicted
+++ resolved
@@ -423,11 +423,8 @@
                                             "start": 679,
                                             "end": 686,
                                             "fullWidth": 7,
-<<<<<<< HEAD
                                             "width": 7,
-=======
                                             "modifiers": [],
->>>>>>> e3c38734
                                             "identifier": {
                                                 "kind": "IdentifierName",
                                                 "fullStart": 679,
@@ -467,11 +464,8 @@
                                             "start": 688,
                                             "end": 694,
                                             "fullWidth": 6,
-<<<<<<< HEAD
                                             "width": 6,
-=======
                                             "modifiers": [],
->>>>>>> e3c38734
                                             "identifier": {
                                                 "kind": "IdentifierName",
                                                 "fullStart": 688,
@@ -511,11 +505,8 @@
                                             "start": 696,
                                             "end": 699,
                                             "fullWidth": 3,
-<<<<<<< HEAD
                                             "width": 3,
-=======
                                             "modifiers": [],
->>>>>>> e3c38734
                                             "identifier": {
                                                 "kind": "IdentifierName",
                                                 "fullStart": 696,
@@ -555,11 +546,8 @@
                                             "start": 701,
                                             "end": 704,
                                             "fullWidth": 3,
-<<<<<<< HEAD
                                             "width": 3,
-=======
                                             "modifiers": [],
->>>>>>> e3c38734
                                             "identifier": {
                                                 "kind": "IdentifierName",
                                                 "fullStart": 701,
