--- conflicted
+++ resolved
@@ -422,11 +422,8 @@
                                             "start": 627,
                                             "end": 634,
                                             "fullWidth": 7,
-<<<<<<< HEAD
                                             "width": 7,
-=======
                                             "modifiers": [],
->>>>>>> e3c38734
                                             "identifier": {
                                                 "kind": "IdentifierName",
                                                 "fullStart": 627,
@@ -466,11 +463,8 @@
                                             "start": 636,
                                             "end": 642,
                                             "fullWidth": 6,
-<<<<<<< HEAD
                                             "width": 6,
-=======
                                             "modifiers": [],
->>>>>>> e3c38734
                                             "identifier": {
                                                 "kind": "IdentifierName",
                                                 "fullStart": 636,
@@ -510,11 +504,8 @@
                                             "start": 644,
                                             "end": 647,
                                             "fullWidth": 3,
-<<<<<<< HEAD
                                             "width": 3,
-=======
                                             "modifiers": [],
->>>>>>> e3c38734
                                             "identifier": {
                                                 "kind": "IdentifierName",
                                                 "fullStart": 644,
@@ -554,11 +545,8 @@
                                             "start": 649,
                                             "end": 652,
                                             "fullWidth": 3,
-<<<<<<< HEAD
                                             "width": 3,
-=======
                                             "modifiers": [],
->>>>>>> e3c38734
                                             "identifier": {
                                                 "kind": "IdentifierName",
                                                 "fullStart": 649,
