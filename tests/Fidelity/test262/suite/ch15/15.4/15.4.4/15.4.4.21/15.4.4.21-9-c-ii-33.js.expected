{
    "isDeclaration": false,
    "languageVersion": "EcmaScript5",
    "parseOptions": {
        "allowAutomaticSemicolonInsertion": true
    },
    "sourceUnit": {
        "kind": "SourceUnit",
        "fullStart": 0,
        "fullEnd": 890,
        "start": 532,
        "end": 890,
        "fullWidth": 890,
        "width": 358,
        "isIncrementallyUnusable": true,
        "moduleElements": [
            {
                "kind": "FunctionDeclaration",
                "fullStart": 0,
                "fullEnd": 866,
                "start": 532,
                "end": 864,
                "fullWidth": 866,
                "width": 332,
                "modifiers": [],
                "functionKeyword": {
                    "kind": "FunctionKeyword",
                    "fullStart": 0,
                    "fullEnd": 541,
                    "start": 532,
                    "end": 540,
                    "fullWidth": 541,
                    "width": 8,
                    "text": "function",
                    "value": "function",
                    "valueText": "function",
                    "hasLeadingTrivia": true,
                    "hasLeadingComment": true,
                    "hasLeadingNewLine": true,
                    "hasTrailingTrivia": true,
                    "leadingTrivia": [
                        {
                            "kind": "SingleLineCommentTrivia",
                            "text": "/// Copyright (c) 2012 Ecma International.  All rights reserved. "
                        },
                        {
                            "kind": "NewLineTrivia",
                            "text": "\r\n"
                        },
                        {
                            "kind": "SingleLineCommentTrivia",
                            "text": "/// Ecma International makes this code available under the terms and conditions set"
                        },
                        {
                            "kind": "NewLineTrivia",
                            "text": "\r\n"
                        },
                        {
                            "kind": "SingleLineCommentTrivia",
                            "text": "/// forth on http://hg.ecmascript.org/tests/test262/raw-file/tip/LICENSE (the "
                        },
                        {
                            "kind": "NewLineTrivia",
                            "text": "\r\n"
                        },
                        {
                            "kind": "SingleLineCommentTrivia",
                            "text": "/// \"Use Terms\").   Any redistribution of this code must retain the above "
                        },
                        {
                            "kind": "NewLineTrivia",
                            "text": "\r\n"
                        },
                        {
                            "kind": "SingleLineCommentTrivia",
                            "text": "/// copyright and this notice and otherwise comply with the Use Terms."
                        },
                        {
                            "kind": "NewLineTrivia",
                            "text": "\r\n"
                        },
                        {
                            "kind": "MultiLineCommentTrivia",
                            "text": "/**\r\n * @path ch15/15.4/15.4.4/15.4.4.21/15.4.4.21-9-c-ii-33.js\r\n * @description Array.prototype.reduce - the JSON can be used as accumulator\r\n */"
                        },
                        {
                            "kind": "NewLineTrivia",
                            "text": "\r\n"
                        },
                        {
                            "kind": "NewLineTrivia",
                            "text": "\r\n"
                        },
                        {
                            "kind": "NewLineTrivia",
                            "text": "\r\n"
                        }
                    ],
                    "trailingTrivia": [
                        {
                            "kind": "WhitespaceTrivia",
                            "text": " "
                        }
                    ]
                },
                "identifier": {
                    "kind": "IdentifierName",
                    "fullStart": 541,
                    "fullEnd": 549,
                    "start": 541,
                    "end": 549,
                    "fullWidth": 8,
                    "width": 8,
                    "text": "testcase",
                    "value": "testcase",
                    "valueText": "testcase"
                },
                "callSignature": {
                    "kind": "CallSignature",
                    "fullStart": 549,
                    "fullEnd": 552,
                    "start": 549,
                    "end": 551,
                    "fullWidth": 3,
                    "width": 2,
                    "parameterList": {
                        "kind": "ParameterList",
                        "fullStart": 549,
                        "fullEnd": 552,
                        "start": 549,
                        "end": 551,
                        "fullWidth": 3,
                        "width": 2,
                        "openParenToken": {
                            "kind": "OpenParenToken",
                            "fullStart": 549,
                            "fullEnd": 550,
                            "start": 549,
                            "end": 550,
                            "fullWidth": 1,
                            "width": 1,
                            "text": "(",
                            "value": "(",
                            "valueText": "("
                        },
                        "parameters": [],
                        "closeParenToken": {
                            "kind": "CloseParenToken",
                            "fullStart": 550,
                            "fullEnd": 552,
                            "start": 550,
                            "end": 551,
                            "fullWidth": 2,
                            "width": 1,
                            "text": ")",
                            "value": ")",
                            "valueText": ")",
                            "hasTrailingTrivia": true,
                            "trailingTrivia": [
                                {
                                    "kind": "WhitespaceTrivia",
                                    "text": " "
                                }
                            ]
                        }
                    }
                },
                "block": {
                    "kind": "Block",
                    "fullStart": 552,
                    "fullEnd": 866,
                    "start": 552,
                    "end": 864,
                    "fullWidth": 314,
                    "width": 312,
                    "openBraceToken": {
                        "kind": "OpenBraceToken",
                        "fullStart": 552,
                        "fullEnd": 555,
                        "start": 552,
                        "end": 553,
                        "fullWidth": 3,
                        "width": 1,
                        "text": "{",
                        "value": "{",
                        "valueText": "{",
                        "hasTrailingTrivia": true,
                        "hasTrailingNewLine": true,
                        "trailingTrivia": [
                            {
                                "kind": "NewLineTrivia",
                                "text": "\r\n"
                            }
                        ]
                    },
                    "statements": [
                        {
                            "kind": "VariableStatement",
                            "fullStart": 555,
                            "fullEnd": 588,
                            "start": 565,
                            "end": 586,
                            "fullWidth": 33,
                            "width": 21,
                            "modifiers": [],
                            "variableDeclaration": {
                                "kind": "VariableDeclaration",
                                "fullStart": 555,
                                "fullEnd": 585,
                                "start": 565,
                                "end": 585,
                                "fullWidth": 30,
                                "width": 20,
                                "varKeyword": {
                                    "kind": "VarKeyword",
                                    "fullStart": 555,
                                    "fullEnd": 569,
                                    "start": 565,
                                    "end": 568,
                                    "fullWidth": 14,
                                    "width": 3,
                                    "text": "var",
                                    "value": "var",
                                    "valueText": "var",
                                    "hasLeadingTrivia": true,
                                    "hasLeadingNewLine": true,
                                    "hasTrailingTrivia": true,
                                    "leadingTrivia": [
                                        {
                                            "kind": "NewLineTrivia",
                                            "text": "\r\n"
                                        },
                                        {
                                            "kind": "WhitespaceTrivia",
                                            "text": "        "
                                        }
                                    ],
                                    "trailingTrivia": [
                                        {
                                            "kind": "WhitespaceTrivia",
                                            "text": " "
                                        }
                                    ]
                                },
                                "variableDeclarators": [
                                    {
                                        "kind": "VariableDeclarator",
                                        "fullStart": 569,
                                        "fullEnd": 585,
                                        "start": 569,
                                        "end": 585,
                                        "fullWidth": 16,
<<<<<<< HEAD
                                        "width": 16,
                                        "identifier": {
=======
                                        "propertyName": {
>>>>>>> 85e84683
                                            "kind": "IdentifierName",
                                            "fullStart": 569,
                                            "fullEnd": 578,
                                            "start": 569,
                                            "end": 577,
                                            "fullWidth": 9,
                                            "width": 8,
                                            "text": "accessed",
                                            "value": "accessed",
                                            "valueText": "accessed",
                                            "hasTrailingTrivia": true,
                                            "trailingTrivia": [
                                                {
                                                    "kind": "WhitespaceTrivia",
                                                    "text": " "
                                                }
                                            ]
                                        },
                                        "equalsValueClause": {
                                            "kind": "EqualsValueClause",
                                            "fullStart": 578,
                                            "fullEnd": 585,
                                            "start": 578,
                                            "end": 585,
                                            "fullWidth": 7,
                                            "width": 7,
                                            "equalsToken": {
                                                "kind": "EqualsToken",
                                                "fullStart": 578,
                                                "fullEnd": 580,
                                                "start": 578,
                                                "end": 579,
                                                "fullWidth": 2,
                                                "width": 1,
                                                "text": "=",
                                                "value": "=",
                                                "valueText": "=",
                                                "hasTrailingTrivia": true,
                                                "trailingTrivia": [
                                                    {
                                                        "kind": "WhitespaceTrivia",
                                                        "text": " "
                                                    }
                                                ]
                                            },
                                            "value": {
                                                "kind": "FalseKeyword",
                                                "fullStart": 580,
                                                "fullEnd": 585,
                                                "start": 580,
                                                "end": 585,
                                                "fullWidth": 5,
                                                "width": 5,
                                                "text": "false",
                                                "value": false,
                                                "valueText": "false"
                                            }
                                        }
                                    }
                                ]
                            },
                            "semicolonToken": {
                                "kind": "SemicolonToken",
                                "fullStart": 585,
                                "fullEnd": 588,
                                "start": 585,
                                "end": 586,
                                "fullWidth": 3,
                                "width": 1,
                                "text": ";",
                                "value": ";",
                                "valueText": ";",
                                "hasTrailingTrivia": true,
                                "hasTrailingNewLine": true,
                                "trailingTrivia": [
                                    {
                                        "kind": "NewLineTrivia",
                                        "text": "\r\n"
                                    }
                                ]
                            }
                        },
                        {
                            "kind": "FunctionDeclaration",
                            "fullStart": 588,
                            "fullEnd": 725,
                            "start": 596,
                            "end": 723,
                            "fullWidth": 137,
                            "width": 127,
                            "modifiers": [],
                            "functionKeyword": {
                                "kind": "FunctionKeyword",
                                "fullStart": 588,
                                "fullEnd": 605,
                                "start": 596,
                                "end": 604,
                                "fullWidth": 17,
                                "width": 8,
                                "text": "function",
                                "value": "function",
                                "valueText": "function",
                                "hasLeadingTrivia": true,
                                "hasTrailingTrivia": true,
                                "leadingTrivia": [
                                    {
                                        "kind": "WhitespaceTrivia",
                                        "text": "        "
                                    }
                                ],
                                "trailingTrivia": [
                                    {
                                        "kind": "WhitespaceTrivia",
                                        "text": " "
                                    }
                                ]
                            },
                            "identifier": {
                                "kind": "IdentifierName",
                                "fullStart": 605,
                                "fullEnd": 615,
                                "start": 605,
                                "end": 615,
                                "fullWidth": 10,
                                "width": 10,
                                "text": "callbackfn",
                                "value": "callbackfn",
                                "valueText": "callbackfn"
                            },
                            "callSignature": {
                                "kind": "CallSignature",
                                "fullStart": 615,
                                "fullEnd": 643,
                                "start": 615,
                                "end": 642,
                                "fullWidth": 28,
                                "width": 27,
                                "parameterList": {
                                    "kind": "ParameterList",
                                    "fullStart": 615,
                                    "fullEnd": 643,
                                    "start": 615,
                                    "end": 642,
                                    "fullWidth": 28,
                                    "width": 27,
                                    "openParenToken": {
                                        "kind": "OpenParenToken",
                                        "fullStart": 615,
                                        "fullEnd": 616,
                                        "start": 615,
                                        "end": 616,
                                        "fullWidth": 1,
                                        "width": 1,
                                        "text": "(",
                                        "value": "(",
                                        "valueText": "("
                                    },
                                    "parameters": [
                                        {
                                            "kind": "Parameter",
                                            "fullStart": 616,
                                            "fullEnd": 623,
                                            "start": 616,
                                            "end": 623,
                                            "fullWidth": 7,
                                            "width": 7,
                                            "modifiers": [],
                                            "identifier": {
                                                "kind": "IdentifierName",
                                                "fullStart": 616,
                                                "fullEnd": 623,
                                                "start": 616,
                                                "end": 623,
                                                "fullWidth": 7,
                                                "width": 7,
                                                "text": "prevVal",
                                                "value": "prevVal",
                                                "valueText": "prevVal"
                                            }
                                        },
                                        {
                                            "kind": "CommaToken",
                                            "fullStart": 623,
                                            "fullEnd": 625,
                                            "start": 623,
                                            "end": 624,
                                            "fullWidth": 2,
                                            "width": 1,
                                            "text": ",",
                                            "value": ",",
                                            "valueText": ",",
                                            "hasTrailingTrivia": true,
                                            "trailingTrivia": [
                                                {
                                                    "kind": "WhitespaceTrivia",
                                                    "text": " "
                                                }
                                            ]
                                        },
                                        {
                                            "kind": "Parameter",
                                            "fullStart": 625,
                                            "fullEnd": 631,
                                            "start": 625,
                                            "end": 631,
                                            "fullWidth": 6,
                                            "width": 6,
                                            "modifiers": [],
                                            "identifier": {
                                                "kind": "IdentifierName",
                                                "fullStart": 625,
                                                "fullEnd": 631,
                                                "start": 625,
                                                "end": 631,
                                                "fullWidth": 6,
                                                "width": 6,
                                                "text": "curVal",
                                                "value": "curVal",
                                                "valueText": "curVal"
                                            }
                                        },
                                        {
                                            "kind": "CommaToken",
                                            "fullStart": 631,
                                            "fullEnd": 633,
                                            "start": 631,
                                            "end": 632,
                                            "fullWidth": 2,
                                            "width": 1,
                                            "text": ",",
                                            "value": ",",
                                            "valueText": ",",
                                            "hasTrailingTrivia": true,
                                            "trailingTrivia": [
                                                {
                                                    "kind": "WhitespaceTrivia",
                                                    "text": " "
                                                }
                                            ]
                                        },
                                        {
                                            "kind": "Parameter",
                                            "fullStart": 633,
                                            "fullEnd": 636,
                                            "start": 633,
                                            "end": 636,
                                            "fullWidth": 3,
                                            "width": 3,
                                            "modifiers": [],
                                            "identifier": {
                                                "kind": "IdentifierName",
                                                "fullStart": 633,
                                                "fullEnd": 636,
                                                "start": 633,
                                                "end": 636,
                                                "fullWidth": 3,
                                                "width": 3,
                                                "text": "idx",
                                                "value": "idx",
                                                "valueText": "idx"
                                            }
                                        },
                                        {
                                            "kind": "CommaToken",
                                            "fullStart": 636,
                                            "fullEnd": 638,
                                            "start": 636,
                                            "end": 637,
                                            "fullWidth": 2,
                                            "width": 1,
                                            "text": ",",
                                            "value": ",",
                                            "valueText": ",",
                                            "hasTrailingTrivia": true,
                                            "trailingTrivia": [
                                                {
                                                    "kind": "WhitespaceTrivia",
                                                    "text": " "
                                                }
                                            ]
                                        },
                                        {
                                            "kind": "Parameter",
                                            "fullStart": 638,
                                            "fullEnd": 641,
                                            "start": 638,
                                            "end": 641,
                                            "fullWidth": 3,
                                            "width": 3,
                                            "modifiers": [],
                                            "identifier": {
                                                "kind": "IdentifierName",
                                                "fullStart": 638,
                                                "fullEnd": 641,
                                                "start": 638,
                                                "end": 641,
                                                "fullWidth": 3,
                                                "width": 3,
                                                "text": "obj",
                                                "value": "obj",
                                                "valueText": "obj"
                                            }
                                        }
                                    ],
                                    "closeParenToken": {
                                        "kind": "CloseParenToken",
                                        "fullStart": 641,
                                        "fullEnd": 643,
                                        "start": 641,
                                        "end": 642,
                                        "fullWidth": 2,
                                        "width": 1,
                                        "text": ")",
                                        "value": ")",
                                        "valueText": ")",
                                        "hasTrailingTrivia": true,
                                        "trailingTrivia": [
                                            {
                                                "kind": "WhitespaceTrivia",
                                                "text": " "
                                            }
                                        ]
                                    }
                                }
                            },
                            "block": {
                                "kind": "Block",
                                "fullStart": 643,
                                "fullEnd": 725,
                                "start": 643,
                                "end": 723,
                                "fullWidth": 82,
                                "width": 80,
                                "openBraceToken": {
                                    "kind": "OpenBraceToken",
                                    "fullStart": 643,
                                    "fullEnd": 646,
                                    "start": 643,
                                    "end": 644,
                                    "fullWidth": 3,
                                    "width": 1,
                                    "text": "{",
                                    "value": "{",
                                    "valueText": "{",
                                    "hasTrailingTrivia": true,
                                    "hasTrailingNewLine": true,
                                    "trailingTrivia": [
                                        {
                                            "kind": "NewLineTrivia",
                                            "text": "\r\n"
                                        }
                                    ]
                                },
                                "statements": [
                                    {
                                        "kind": "ExpressionStatement",
                                        "fullStart": 646,
                                        "fullEnd": 676,
                                        "start": 658,
                                        "end": 674,
                                        "fullWidth": 30,
                                        "width": 16,
                                        "expression": {
                                            "kind": "AssignmentExpression",
                                            "fullStart": 646,
                                            "fullEnd": 673,
                                            "start": 658,
                                            "end": 673,
                                            "fullWidth": 27,
                                            "width": 15,
                                            "left": {
                                                "kind": "IdentifierName",
                                                "fullStart": 646,
                                                "fullEnd": 667,
                                                "start": 658,
                                                "end": 666,
                                                "fullWidth": 21,
                                                "width": 8,
                                                "text": "accessed",
                                                "value": "accessed",
                                                "valueText": "accessed",
                                                "hasLeadingTrivia": true,
                                                "hasTrailingTrivia": true,
                                                "leadingTrivia": [
                                                    {
                                                        "kind": "WhitespaceTrivia",
                                                        "text": "            "
                                                    }
                                                ],
                                                "trailingTrivia": [
                                                    {
                                                        "kind": "WhitespaceTrivia",
                                                        "text": " "
                                                    }
                                                ]
                                            },
                                            "operatorToken": {
                                                "kind": "EqualsToken",
                                                "fullStart": 667,
                                                "fullEnd": 669,
                                                "start": 667,
                                                "end": 668,
                                                "fullWidth": 2,
                                                "width": 1,
                                                "text": "=",
                                                "value": "=",
                                                "valueText": "=",
                                                "hasTrailingTrivia": true,
                                                "trailingTrivia": [
                                                    {
                                                        "kind": "WhitespaceTrivia",
                                                        "text": " "
                                                    }
                                                ]
                                            },
                                            "right": {
                                                "kind": "TrueKeyword",
                                                "fullStart": 669,
                                                "fullEnd": 673,
                                                "start": 669,
                                                "end": 673,
                                                "fullWidth": 4,
                                                "width": 4,
                                                "text": "true",
                                                "value": true,
                                                "valueText": "true"
                                            }
                                        },
                                        "semicolonToken": {
                                            "kind": "SemicolonToken",
                                            "fullStart": 673,
                                            "fullEnd": 676,
                                            "start": 673,
                                            "end": 674,
                                            "fullWidth": 3,
                                            "width": 1,
                                            "text": ";",
                                            "value": ";",
                                            "valueText": ";",
                                            "hasTrailingTrivia": true,
                                            "hasTrailingNewLine": true,
                                            "trailingTrivia": [
                                                {
                                                    "kind": "NewLineTrivia",
                                                    "text": "\r\n"
                                                }
                                            ]
                                        }
                                    },
                                    {
                                        "kind": "ReturnStatement",
                                        "fullStart": 676,
                                        "fullEnd": 714,
                                        "start": 688,
                                        "end": 712,
                                        "fullWidth": 38,
                                        "width": 24,
                                        "returnKeyword": {
                                            "kind": "ReturnKeyword",
                                            "fullStart": 676,
                                            "fullEnd": 695,
                                            "start": 688,
                                            "end": 694,
                                            "fullWidth": 19,
                                            "width": 6,
                                            "text": "return",
                                            "value": "return",
                                            "valueText": "return",
                                            "hasLeadingTrivia": true,
                                            "hasTrailingTrivia": true,
                                            "leadingTrivia": [
                                                {
                                                    "kind": "WhitespaceTrivia",
                                                    "text": "            "
                                                }
                                            ],
                                            "trailingTrivia": [
                                                {
                                                    "kind": "WhitespaceTrivia",
                                                    "text": " "
                                                }
                                            ]
                                        },
                                        "expression": {
                                            "kind": "EqualsExpression",
                                            "fullStart": 695,
                                            "fullEnd": 711,
                                            "start": 695,
                                            "end": 711,
                                            "fullWidth": 16,
                                            "width": 16,
                                            "left": {
                                                "kind": "IdentifierName",
                                                "fullStart": 695,
                                                "fullEnd": 703,
                                                "start": 695,
                                                "end": 702,
                                                "fullWidth": 8,
                                                "width": 7,
                                                "text": "prevVal",
                                                "value": "prevVal",
                                                "valueText": "prevVal",
                                                "hasTrailingTrivia": true,
                                                "trailingTrivia": [
                                                    {
                                                        "kind": "WhitespaceTrivia",
                                                        "text": " "
                                                    }
                                                ]
                                            },
                                            "operatorToken": {
                                                "kind": "EqualsEqualsEqualsToken",
                                                "fullStart": 703,
                                                "fullEnd": 707,
                                                "start": 703,
                                                "end": 706,
                                                "fullWidth": 4,
                                                "width": 3,
                                                "text": "===",
                                                "value": "===",
                                                "valueText": "===",
                                                "hasTrailingTrivia": true,
                                                "trailingTrivia": [
                                                    {
                                                        "kind": "WhitespaceTrivia",
                                                        "text": " "
                                                    }
                                                ]
                                            },
                                            "right": {
                                                "kind": "IdentifierName",
                                                "fullStart": 707,
                                                "fullEnd": 711,
                                                "start": 707,
                                                "end": 711,
                                                "fullWidth": 4,
                                                "width": 4,
                                                "text": "JSON",
                                                "value": "JSON",
                                                "valueText": "JSON"
                                            }
                                        },
                                        "semicolonToken": {
                                            "kind": "SemicolonToken",
                                            "fullStart": 711,
                                            "fullEnd": 714,
                                            "start": 711,
                                            "end": 712,
                                            "fullWidth": 3,
                                            "width": 1,
                                            "text": ";",
                                            "value": ";",
                                            "valueText": ";",
                                            "hasTrailingTrivia": true,
                                            "hasTrailingNewLine": true,
                                            "trailingTrivia": [
                                                {
                                                    "kind": "NewLineTrivia",
                                                    "text": "\r\n"
                                                }
                                            ]
                                        }
                                    }
                                ],
                                "closeBraceToken": {
                                    "kind": "CloseBraceToken",
                                    "fullStart": 714,
                                    "fullEnd": 725,
                                    "start": 722,
                                    "end": 723,
                                    "fullWidth": 11,
                                    "width": 1,
                                    "text": "}",
                                    "value": "}",
                                    "valueText": "}",
                                    "hasLeadingTrivia": true,
                                    "hasTrailingTrivia": true,
                                    "hasTrailingNewLine": true,
                                    "leadingTrivia": [
                                        {
                                            "kind": "WhitespaceTrivia",
                                            "text": "        "
                                        }
                                    ],
                                    "trailingTrivia": [
                                        {
                                            "kind": "NewLineTrivia",
                                            "text": "\r\n"
                                        }
                                    ]
                                }
                            }
                        },
                        {
                            "kind": "VariableStatement",
                            "fullStart": 725,
                            "fullEnd": 768,
                            "start": 735,
                            "end": 766,
                            "fullWidth": 43,
                            "width": 31,
                            "modifiers": [],
                            "variableDeclaration": {
                                "kind": "VariableDeclaration",
                                "fullStart": 725,
                                "fullEnd": 765,
                                "start": 735,
                                "end": 765,
                                "fullWidth": 40,
                                "width": 30,
                                "varKeyword": {
                                    "kind": "VarKeyword",
                                    "fullStart": 725,
                                    "fullEnd": 739,
                                    "start": 735,
                                    "end": 738,
                                    "fullWidth": 14,
                                    "width": 3,
                                    "text": "var",
                                    "value": "var",
                                    "valueText": "var",
                                    "hasLeadingTrivia": true,
                                    "hasLeadingNewLine": true,
                                    "hasTrailingTrivia": true,
                                    "leadingTrivia": [
                                        {
                                            "kind": "NewLineTrivia",
                                            "text": "\r\n"
                                        },
                                        {
                                            "kind": "WhitespaceTrivia",
                                            "text": "        "
                                        }
                                    ],
                                    "trailingTrivia": [
                                        {
                                            "kind": "WhitespaceTrivia",
                                            "text": " "
                                        }
                                    ]
                                },
                                "variableDeclarators": [
                                    {
                                        "kind": "VariableDeclarator",
                                        "fullStart": 739,
                                        "fullEnd": 765,
                                        "start": 739,
                                        "end": 765,
                                        "fullWidth": 26,
<<<<<<< HEAD
                                        "width": 26,
                                        "identifier": {
=======
                                        "propertyName": {
>>>>>>> 85e84683
                                            "kind": "IdentifierName",
                                            "fullStart": 739,
                                            "fullEnd": 743,
                                            "start": 739,
                                            "end": 742,
                                            "fullWidth": 4,
                                            "width": 3,
                                            "text": "obj",
                                            "value": "obj",
                                            "valueText": "obj",
                                            "hasTrailingTrivia": true,
                                            "trailingTrivia": [
                                                {
                                                    "kind": "WhitespaceTrivia",
                                                    "text": " "
                                                }
                                            ]
                                        },
                                        "equalsValueClause": {
                                            "kind": "EqualsValueClause",
                                            "fullStart": 743,
                                            "fullEnd": 765,
                                            "start": 743,
                                            "end": 765,
                                            "fullWidth": 22,
                                            "width": 22,
                                            "equalsToken": {
                                                "kind": "EqualsToken",
                                                "fullStart": 743,
                                                "fullEnd": 745,
                                                "start": 743,
                                                "end": 744,
                                                "fullWidth": 2,
                                                "width": 1,
                                                "text": "=",
                                                "value": "=",
                                                "valueText": "=",
                                                "hasTrailingTrivia": true,
                                                "trailingTrivia": [
                                                    {
                                                        "kind": "WhitespaceTrivia",
                                                        "text": " "
                                                    }
                                                ]
                                            },
                                            "value": {
                                                "kind": "ObjectLiteralExpression",
                                                "fullStart": 745,
                                                "fullEnd": 765,
                                                "start": 745,
                                                "end": 765,
                                                "fullWidth": 20,
                                                "width": 20,
                                                "openBraceToken": {
                                                    "kind": "OpenBraceToken",
                                                    "fullStart": 745,
                                                    "fullEnd": 747,
                                                    "start": 745,
                                                    "end": 746,
                                                    "fullWidth": 2,
                                                    "width": 1,
                                                    "text": "{",
                                                    "value": "{",
                                                    "valueText": "{",
                                                    "hasTrailingTrivia": true,
                                                    "trailingTrivia": [
                                                        {
                                                            "kind": "WhitespaceTrivia",
                                                            "text": " "
                                                        }
                                                    ]
                                                },
                                                "propertyAssignments": [
                                                    {
                                                        "kind": "SimplePropertyAssignment",
                                                        "fullStart": 747,
                                                        "fullEnd": 752,
                                                        "start": 747,
                                                        "end": 752,
                                                        "fullWidth": 5,
                                                        "width": 5,
                                                        "propertyName": {
                                                            "kind": "NumericLiteral",
                                                            "fullStart": 747,
                                                            "fullEnd": 748,
                                                            "start": 747,
                                                            "end": 748,
                                                            "fullWidth": 1,
                                                            "width": 1,
                                                            "text": "0",
                                                            "value": 0,
                                                            "valueText": "0"
                                                        },
                                                        "colonToken": {
                                                            "kind": "ColonToken",
                                                            "fullStart": 748,
                                                            "fullEnd": 750,
                                                            "start": 748,
                                                            "end": 749,
                                                            "fullWidth": 2,
                                                            "width": 1,
                                                            "text": ":",
                                                            "value": ":",
                                                            "valueText": ":",
                                                            "hasTrailingTrivia": true,
                                                            "trailingTrivia": [
                                                                {
                                                                    "kind": "WhitespaceTrivia",
                                                                    "text": " "
                                                                }
                                                            ]
                                                        },
                                                        "expression": {
                                                            "kind": "NumericLiteral",
                                                            "fullStart": 750,
                                                            "fullEnd": 752,
                                                            "start": 750,
                                                            "end": 752,
                                                            "fullWidth": 2,
                                                            "width": 2,
                                                            "text": "11",
                                                            "value": 11,
                                                            "valueText": "11"
                                                        }
                                                    },
                                                    {
                                                        "kind": "CommaToken",
                                                        "fullStart": 752,
                                                        "fullEnd": 754,
                                                        "start": 752,
                                                        "end": 753,
                                                        "fullWidth": 2,
                                                        "width": 1,
                                                        "text": ",",
                                                        "value": ",",
                                                        "valueText": ",",
                                                        "hasTrailingTrivia": true,
                                                        "trailingTrivia": [
                                                            {
                                                                "kind": "WhitespaceTrivia",
                                                                "text": " "
                                                            }
                                                        ]
                                                    },
                                                    {
                                                        "kind": "SimplePropertyAssignment",
                                                        "fullStart": 754,
                                                        "fullEnd": 764,
                                                        "start": 754,
                                                        "end": 763,
                                                        "fullWidth": 10,
                                                        "width": 9,
                                                        "propertyName": {
                                                            "kind": "IdentifierName",
                                                            "fullStart": 754,
                                                            "fullEnd": 760,
                                                            "start": 754,
                                                            "end": 760,
                                                            "fullWidth": 6,
                                                            "width": 6,
                                                            "text": "length",
                                                            "value": "length",
                                                            "valueText": "length"
                                                        },
                                                        "colonToken": {
                                                            "kind": "ColonToken",
                                                            "fullStart": 760,
                                                            "fullEnd": 762,
                                                            "start": 760,
                                                            "end": 761,
                                                            "fullWidth": 2,
                                                            "width": 1,
                                                            "text": ":",
                                                            "value": ":",
                                                            "valueText": ":",
                                                            "hasTrailingTrivia": true,
                                                            "trailingTrivia": [
                                                                {
                                                                    "kind": "WhitespaceTrivia",
                                                                    "text": " "
                                                                }
                                                            ]
                                                        },
                                                        "expression": {
                                                            "kind": "NumericLiteral",
                                                            "fullStart": 762,
                                                            "fullEnd": 764,
                                                            "start": 762,
                                                            "end": 763,
                                                            "fullWidth": 2,
                                                            "width": 1,
                                                            "text": "1",
                                                            "value": 1,
                                                            "valueText": "1",
                                                            "hasTrailingTrivia": true,
                                                            "trailingTrivia": [
                                                                {
                                                                    "kind": "WhitespaceTrivia",
                                                                    "text": " "
                                                                }
                                                            ]
                                                        }
                                                    }
                                                ],
                                                "closeBraceToken": {
                                                    "kind": "CloseBraceToken",
                                                    "fullStart": 764,
                                                    "fullEnd": 765,
                                                    "start": 764,
                                                    "end": 765,
                                                    "fullWidth": 1,
                                                    "width": 1,
                                                    "text": "}",
                                                    "value": "}",
                                                    "valueText": "}"
                                                }
                                            }
                                        }
                                    }
                                ]
                            },
                            "semicolonToken": {
                                "kind": "SemicolonToken",
                                "fullStart": 765,
                                "fullEnd": 768,
                                "start": 765,
                                "end": 766,
                                "fullWidth": 3,
                                "width": 1,
                                "text": ";",
                                "value": ";",
                                "valueText": ";",
                                "hasTrailingTrivia": true,
                                "hasTrailingNewLine": true,
                                "trailingTrivia": [
                                    {
                                        "kind": "NewLineTrivia",
                                        "text": "\r\n"
                                    }
                                ]
                            }
                        },
                        {
                            "kind": "ReturnStatement",
                            "fullStart": 768,
                            "fullEnd": 859,
                            "start": 778,
                            "end": 857,
                            "fullWidth": 91,
                            "width": 79,
                            "returnKeyword": {
                                "kind": "ReturnKeyword",
                                "fullStart": 768,
                                "fullEnd": 785,
                                "start": 778,
                                "end": 784,
                                "fullWidth": 17,
                                "width": 6,
                                "text": "return",
                                "value": "return",
                                "valueText": "return",
                                "hasLeadingTrivia": true,
                                "hasLeadingNewLine": true,
                                "hasTrailingTrivia": true,
                                "leadingTrivia": [
                                    {
                                        "kind": "NewLineTrivia",
                                        "text": "\r\n"
                                    },
                                    {
                                        "kind": "WhitespaceTrivia",
                                        "text": "        "
                                    }
                                ],
                                "trailingTrivia": [
                                    {
                                        "kind": "WhitespaceTrivia",
                                        "text": " "
                                    }
                                ]
                            },
                            "expression": {
                                "kind": "LogicalAndExpression",
                                "fullStart": 785,
                                "fullEnd": 856,
                                "start": 785,
                                "end": 856,
                                "fullWidth": 71,
                                "width": 71,
                                "left": {
                                    "kind": "EqualsExpression",
                                    "fullStart": 785,
                                    "fullEnd": 845,
                                    "start": 785,
                                    "end": 844,
                                    "fullWidth": 60,
                                    "width": 59,
                                    "left": {
                                        "kind": "InvocationExpression",
                                        "fullStart": 785,
                                        "fullEnd": 836,
                                        "start": 785,
                                        "end": 835,
                                        "fullWidth": 51,
                                        "width": 50,
                                        "expression": {
                                            "kind": "MemberAccessExpression",
                                            "fullStart": 785,
                                            "fullEnd": 812,
                                            "start": 785,
                                            "end": 812,
                                            "fullWidth": 27,
                                            "width": 27,
                                            "expression": {
                                                "kind": "MemberAccessExpression",
                                                "fullStart": 785,
                                                "fullEnd": 807,
                                                "start": 785,
                                                "end": 807,
                                                "fullWidth": 22,
                                                "width": 22,
                                                "expression": {
                                                    "kind": "MemberAccessExpression",
                                                    "fullStart": 785,
                                                    "fullEnd": 800,
                                                    "start": 785,
                                                    "end": 800,
                                                    "fullWidth": 15,
                                                    "width": 15,
                                                    "expression": {
                                                        "kind": "IdentifierName",
                                                        "fullStart": 785,
                                                        "fullEnd": 790,
                                                        "start": 785,
                                                        "end": 790,
                                                        "fullWidth": 5,
                                                        "width": 5,
                                                        "text": "Array",
                                                        "value": "Array",
                                                        "valueText": "Array"
                                                    },
                                                    "dotToken": {
                                                        "kind": "DotToken",
                                                        "fullStart": 790,
                                                        "fullEnd": 791,
                                                        "start": 790,
                                                        "end": 791,
                                                        "fullWidth": 1,
                                                        "width": 1,
                                                        "text": ".",
                                                        "value": ".",
                                                        "valueText": "."
                                                    },
                                                    "name": {
                                                        "kind": "IdentifierName",
                                                        "fullStart": 791,
                                                        "fullEnd": 800,
                                                        "start": 791,
                                                        "end": 800,
                                                        "fullWidth": 9,
                                                        "width": 9,
                                                        "text": "prototype",
                                                        "value": "prototype",
                                                        "valueText": "prototype"
                                                    }
                                                },
                                                "dotToken": {
                                                    "kind": "DotToken",
                                                    "fullStart": 800,
                                                    "fullEnd": 801,
                                                    "start": 800,
                                                    "end": 801,
                                                    "fullWidth": 1,
                                                    "width": 1,
                                                    "text": ".",
                                                    "value": ".",
                                                    "valueText": "."
                                                },
                                                "name": {
                                                    "kind": "IdentifierName",
                                                    "fullStart": 801,
                                                    "fullEnd": 807,
                                                    "start": 801,
                                                    "end": 807,
                                                    "fullWidth": 6,
                                                    "width": 6,
                                                    "text": "reduce",
                                                    "value": "reduce",
                                                    "valueText": "reduce"
                                                }
                                            },
                                            "dotToken": {
                                                "kind": "DotToken",
                                                "fullStart": 807,
                                                "fullEnd": 808,
                                                "start": 807,
                                                "end": 808,
                                                "fullWidth": 1,
                                                "width": 1,
                                                "text": ".",
                                                "value": ".",
                                                "valueText": "."
                                            },
                                            "name": {
                                                "kind": "IdentifierName",
                                                "fullStart": 808,
                                                "fullEnd": 812,
                                                "start": 808,
                                                "end": 812,
                                                "fullWidth": 4,
                                                "width": 4,
                                                "text": "call",
                                                "value": "call",
                                                "valueText": "call"
                                            }
                                        },
                                        "argumentList": {
                                            "kind": "ArgumentList",
                                            "fullStart": 812,
                                            "fullEnd": 836,
                                            "start": 812,
                                            "end": 835,
                                            "fullWidth": 24,
                                            "width": 23,
                                            "openParenToken": {
                                                "kind": "OpenParenToken",
                                                "fullStart": 812,
                                                "fullEnd": 813,
                                                "start": 812,
                                                "end": 813,
                                                "fullWidth": 1,
                                                "width": 1,
                                                "text": "(",
                                                "value": "(",
                                                "valueText": "("
                                            },
                                            "arguments": [
                                                {
                                                    "kind": "IdentifierName",
                                                    "fullStart": 813,
                                                    "fullEnd": 816,
                                                    "start": 813,
                                                    "end": 816,
                                                    "fullWidth": 3,
                                                    "width": 3,
                                                    "text": "obj",
                                                    "value": "obj",
                                                    "valueText": "obj"
                                                },
                                                {
                                                    "kind": "CommaToken",
                                                    "fullStart": 816,
                                                    "fullEnd": 818,
                                                    "start": 816,
                                                    "end": 817,
                                                    "fullWidth": 2,
                                                    "width": 1,
                                                    "text": ",",
                                                    "value": ",",
                                                    "valueText": ",",
                                                    "hasTrailingTrivia": true,
                                                    "trailingTrivia": [
                                                        {
                                                            "kind": "WhitespaceTrivia",
                                                            "text": " "
                                                        }
                                                    ]
                                                },
                                                {
                                                    "kind": "IdentifierName",
                                                    "fullStart": 818,
                                                    "fullEnd": 828,
                                                    "start": 818,
                                                    "end": 828,
                                                    "fullWidth": 10,
                                                    "width": 10,
                                                    "text": "callbackfn",
                                                    "value": "callbackfn",
                                                    "valueText": "callbackfn"
                                                },
                                                {
                                                    "kind": "CommaToken",
                                                    "fullStart": 828,
                                                    "fullEnd": 830,
                                                    "start": 828,
                                                    "end": 829,
                                                    "fullWidth": 2,
                                                    "width": 1,
                                                    "text": ",",
                                                    "value": ",",
                                                    "valueText": ",",
                                                    "hasTrailingTrivia": true,
                                                    "trailingTrivia": [
                                                        {
                                                            "kind": "WhitespaceTrivia",
                                                            "text": " "
                                                        }
                                                    ]
                                                },
                                                {
                                                    "kind": "IdentifierName",
                                                    "fullStart": 830,
                                                    "fullEnd": 834,
                                                    "start": 830,
                                                    "end": 834,
                                                    "fullWidth": 4,
                                                    "width": 4,
                                                    "text": "JSON",
                                                    "value": "JSON",
                                                    "valueText": "JSON"
                                                }
                                            ],
                                            "closeParenToken": {
                                                "kind": "CloseParenToken",
                                                "fullStart": 834,
                                                "fullEnd": 836,
                                                "start": 834,
                                                "end": 835,
                                                "fullWidth": 2,
                                                "width": 1,
                                                "text": ")",
                                                "value": ")",
                                                "valueText": ")",
                                                "hasTrailingTrivia": true,
                                                "trailingTrivia": [
                                                    {
                                                        "kind": "WhitespaceTrivia",
                                                        "text": " "
                                                    }
                                                ]
                                            }
                                        }
                                    },
                                    "operatorToken": {
                                        "kind": "EqualsEqualsEqualsToken",
                                        "fullStart": 836,
                                        "fullEnd": 840,
                                        "start": 836,
                                        "end": 839,
                                        "fullWidth": 4,
                                        "width": 3,
                                        "text": "===",
                                        "value": "===",
                                        "valueText": "===",
                                        "hasTrailingTrivia": true,
                                        "trailingTrivia": [
                                            {
                                                "kind": "WhitespaceTrivia",
                                                "text": " "
                                            }
                                        ]
                                    },
                                    "right": {
                                        "kind": "TrueKeyword",
                                        "fullStart": 840,
                                        "fullEnd": 845,
                                        "start": 840,
                                        "end": 844,
                                        "fullWidth": 5,
                                        "width": 4,
                                        "text": "true",
                                        "value": true,
                                        "valueText": "true",
                                        "hasTrailingTrivia": true,
                                        "trailingTrivia": [
                                            {
                                                "kind": "WhitespaceTrivia",
                                                "text": " "
                                            }
                                        ]
                                    }
                                },
                                "operatorToken": {
                                    "kind": "AmpersandAmpersandToken",
                                    "fullStart": 845,
                                    "fullEnd": 848,
                                    "start": 845,
                                    "end": 847,
                                    "fullWidth": 3,
                                    "width": 2,
                                    "text": "&&",
                                    "value": "&&",
                                    "valueText": "&&",
                                    "hasTrailingTrivia": true,
                                    "trailingTrivia": [
                                        {
                                            "kind": "WhitespaceTrivia",
                                            "text": " "
                                        }
                                    ]
                                },
                                "right": {
                                    "kind": "IdentifierName",
                                    "fullStart": 848,
                                    "fullEnd": 856,
                                    "start": 848,
                                    "end": 856,
                                    "fullWidth": 8,
                                    "width": 8,
                                    "text": "accessed",
                                    "value": "accessed",
                                    "valueText": "accessed"
                                }
                            },
                            "semicolonToken": {
                                "kind": "SemicolonToken",
                                "fullStart": 856,
                                "fullEnd": 859,
                                "start": 856,
                                "end": 857,
                                "fullWidth": 3,
                                "width": 1,
                                "text": ";",
                                "value": ";",
                                "valueText": ";",
                                "hasTrailingTrivia": true,
                                "hasTrailingNewLine": true,
                                "trailingTrivia": [
                                    {
                                        "kind": "NewLineTrivia",
                                        "text": "\r\n"
                                    }
                                ]
                            }
                        }
                    ],
                    "closeBraceToken": {
                        "kind": "CloseBraceToken",
                        "fullStart": 859,
                        "fullEnd": 866,
                        "start": 863,
                        "end": 864,
                        "fullWidth": 7,
                        "width": 1,
                        "text": "}",
                        "value": "}",
                        "valueText": "}",
                        "hasLeadingTrivia": true,
                        "hasTrailingTrivia": true,
                        "hasTrailingNewLine": true,
                        "leadingTrivia": [
                            {
                                "kind": "WhitespaceTrivia",
                                "text": "    "
                            }
                        ],
                        "trailingTrivia": [
                            {
                                "kind": "NewLineTrivia",
                                "text": "\r\n"
                            }
                        ]
                    }
                }
            },
            {
                "kind": "ExpressionStatement",
                "fullStart": 866,
                "fullEnd": 890,
                "start": 866,
                "end": 888,
                "fullWidth": 24,
                "width": 22,
                "expression": {
                    "kind": "InvocationExpression",
                    "fullStart": 866,
                    "fullEnd": 887,
                    "start": 866,
                    "end": 887,
                    "fullWidth": 21,
                    "width": 21,
                    "expression": {
                        "kind": "IdentifierName",
                        "fullStart": 866,
                        "fullEnd": 877,
                        "start": 866,
                        "end": 877,
                        "fullWidth": 11,
                        "width": 11,
                        "text": "runTestCase",
                        "value": "runTestCase",
                        "valueText": "runTestCase"
                    },
                    "argumentList": {
                        "kind": "ArgumentList",
                        "fullStart": 877,
                        "fullEnd": 887,
                        "start": 877,
                        "end": 887,
                        "fullWidth": 10,
                        "width": 10,
                        "openParenToken": {
                            "kind": "OpenParenToken",
                            "fullStart": 877,
                            "fullEnd": 878,
                            "start": 877,
                            "end": 878,
                            "fullWidth": 1,
                            "width": 1,
                            "text": "(",
                            "value": "(",
                            "valueText": "("
                        },
                        "arguments": [
                            {
                                "kind": "IdentifierName",
                                "fullStart": 878,
                                "fullEnd": 886,
                                "start": 878,
                                "end": 886,
                                "fullWidth": 8,
                                "width": 8,
                                "text": "testcase",
                                "value": "testcase",
                                "valueText": "testcase"
                            }
                        ],
                        "closeParenToken": {
                            "kind": "CloseParenToken",
                            "fullStart": 886,
                            "fullEnd": 887,
                            "start": 886,
                            "end": 887,
                            "fullWidth": 1,
                            "width": 1,
                            "text": ")",
                            "value": ")",
                            "valueText": ")"
                        }
                    }
                },
                "semicolonToken": {
                    "kind": "SemicolonToken",
                    "fullStart": 887,
                    "fullEnd": 890,
                    "start": 887,
                    "end": 888,
                    "fullWidth": 3,
                    "width": 1,
                    "text": ";",
                    "value": ";",
                    "valueText": ";",
                    "hasTrailingTrivia": true,
                    "hasTrailingNewLine": true,
                    "trailingTrivia": [
                        {
                            "kind": "NewLineTrivia",
                            "text": "\r\n"
                        }
                    ]
                }
            }
        ],
        "endOfFileToken": {
            "kind": "EndOfFileToken",
            "fullStart": 890,
            "fullEnd": 890,
            "start": 890,
            "end": 890,
            "fullWidth": 0,
            "width": 0,
            "text": ""
        }
    },
    "lineMap": {
        "lineStarts": [
            0,
            67,
            152,
            232,
            308,
            380,
            385,
            445,
            523,
            528,
            530,
            532,
            555,
            557,
            588,
            646,
            676,
            714,
            725,
            727,
            768,
            770,
            859,
            866,
            890
        ],
        "length": 890
    }
}<|MERGE_RESOLUTION|>--- conflicted
+++ resolved
@@ -250,12 +250,8 @@
                                         "start": 569,
                                         "end": 585,
                                         "fullWidth": 16,
-<<<<<<< HEAD
                                         "width": 16,
-                                        "identifier": {
-=======
                                         "propertyName": {
->>>>>>> 85e84683
                                             "kind": "IdentifierName",
                                             "fullStart": 569,
                                             "fullEnd": 578,
@@ -905,12 +901,8 @@
                                         "start": 739,
                                         "end": 765,
                                         "fullWidth": 26,
-<<<<<<< HEAD
                                         "width": 26,
-                                        "identifier": {
-=======
                                         "propertyName": {
->>>>>>> 85e84683
                                             "kind": "IdentifierName",
                                             "fullStart": 739,
                                             "fullEnd": 743,
