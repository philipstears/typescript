--- conflicted
+++ resolved
@@ -250,12 +250,8 @@
                                         "start": 570,
                                         "end": 586,
                                         "fullWidth": 16,
-<<<<<<< HEAD
                                         "width": 16,
-                                        "identifier": {
-=======
                                         "propertyName": {
->>>>>>> 85e84683
                                             "kind": "IdentifierName",
                                             "fullStart": 570,
                                             "fullEnd": 579,
@@ -863,12 +859,8 @@
                                         "start": 727,
                                         "end": 758,
                                         "fullWidth": 31,
-<<<<<<< HEAD
                                         "width": 31,
-                                        "identifier": {
-=======
                                         "propertyName": {
->>>>>>> 85e84683
                                             "kind": "IdentifierName",
                                             "fullStart": 727,
                                             "fullEnd": 731,
