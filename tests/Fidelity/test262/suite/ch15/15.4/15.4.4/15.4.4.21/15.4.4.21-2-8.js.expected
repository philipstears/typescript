--- conflicted
+++ resolved
@@ -739,12 +739,8 @@
                                         "start": 745,
                                         "end": 766,
                                         "fullWidth": 21,
-<<<<<<< HEAD
                                         "width": 21,
-                                        "identifier": {
-=======
                                         "propertyName": {
->>>>>>> 85e84683
                                             "kind": "IdentifierName",
                                             "fullStart": 745,
                                             "fullEnd": 751,
@@ -972,12 +968,8 @@
                                         "start": 783,
                                         "end": 804,
                                         "fullWidth": 21,
-<<<<<<< HEAD
                                         "width": 21,
-                                        "identifier": {
-=======
                                         "propertyName": {
->>>>>>> 85e84683
                                             "kind": "IdentifierName",
                                             "fullStart": 783,
                                             "fullEnd": 787,
@@ -1351,12 +1343,8 @@
                                         "start": 853,
                                         "end": 870,
                                         "fullWidth": 17,
-<<<<<<< HEAD
                                         "width": 17,
-                                        "identifier": {
-=======
                                         "propertyName": {
->>>>>>> 85e84683
                                             "kind": "IdentifierName",
                                             "fullStart": 853,
                                             "fullEnd": 859,
