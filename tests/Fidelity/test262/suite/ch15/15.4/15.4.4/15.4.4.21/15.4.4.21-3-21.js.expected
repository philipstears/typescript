{
    "isDeclaration": false,
    "languageVersion": "EcmaScript5",
    "parseOptions": {
        "allowAutomaticSemicolonInsertion": true
    },
    "sourceUnit": {
        "kind": "SourceUnit",
        "fullStart": 0,
        "fullEnd": 1360,
        "start": 609,
        "end": 1360,
        "fullWidth": 1360,
        "width": 751,
        "isIncrementallyUnusable": true,
        "moduleElements": [
            {
                "kind": "FunctionDeclaration",
                "fullStart": 0,
                "fullEnd": 1336,
                "start": 609,
                "end": 1334,
                "fullWidth": 1336,
                "width": 725,
                "modifiers": [],
                "functionKeyword": {
                    "kind": "FunctionKeyword",
                    "fullStart": 0,
                    "fullEnd": 618,
                    "start": 609,
                    "end": 617,
                    "fullWidth": 618,
                    "width": 8,
                    "text": "function",
                    "value": "function",
                    "valueText": "function",
                    "hasLeadingTrivia": true,
                    "hasLeadingComment": true,
                    "hasLeadingNewLine": true,
                    "hasTrailingTrivia": true,
                    "leadingTrivia": [
                        {
                            "kind": "SingleLineCommentTrivia",
                            "text": "/// Copyright (c) 2012 Ecma International.  All rights reserved. "
                        },
                        {
                            "kind": "NewLineTrivia",
                            "text": "\r\n"
                        },
                        {
                            "kind": "SingleLineCommentTrivia",
                            "text": "/// Ecma International makes this code available under the terms and conditions set"
                        },
                        {
                            "kind": "NewLineTrivia",
                            "text": "\r\n"
                        },
                        {
                            "kind": "SingleLineCommentTrivia",
                            "text": "/// forth on http://hg.ecmascript.org/tests/test262/raw-file/tip/LICENSE (the "
                        },
                        {
                            "kind": "NewLineTrivia",
                            "text": "\r\n"
                        },
                        {
                            "kind": "SingleLineCommentTrivia",
                            "text": "/// \"Use Terms\").   Any redistribution of this code must retain the above "
                        },
                        {
                            "kind": "NewLineTrivia",
                            "text": "\r\n"
                        },
                        {
                            "kind": "SingleLineCommentTrivia",
                            "text": "/// copyright and this notice and otherwise comply with the Use Terms."
                        },
                        {
                            "kind": "NewLineTrivia",
                            "text": "\r\n"
                        },
                        {
                            "kind": "MultiLineCommentTrivia",
                            "text": "/**\r\n * @path ch15/15.4/15.4.4/15.4.4.21/15.4.4.21-3-21.js\r\n * @description Array.prototype.reduce - 'length' is an object that has an own valueOf method that returns an object and toString method that returns a string\r\n */"
                        },
                        {
                            "kind": "NewLineTrivia",
                            "text": "\r\n"
                        },
                        {
                            "kind": "NewLineTrivia",
                            "text": "\r\n"
                        },
                        {
                            "kind": "NewLineTrivia",
                            "text": "\r\n"
                        }
                    ],
                    "trailingTrivia": [
                        {
                            "kind": "WhitespaceTrivia",
                            "text": " "
                        }
                    ]
                },
                "identifier": {
                    "kind": "IdentifierName",
                    "fullStart": 618,
                    "fullEnd": 626,
                    "start": 618,
                    "end": 626,
                    "fullWidth": 8,
                    "width": 8,
                    "text": "testcase",
                    "value": "testcase",
                    "valueText": "testcase"
                },
                "callSignature": {
                    "kind": "CallSignature",
                    "fullStart": 626,
                    "fullEnd": 629,
                    "start": 626,
                    "end": 628,
                    "fullWidth": 3,
                    "width": 2,
                    "parameterList": {
                        "kind": "ParameterList",
                        "fullStart": 626,
                        "fullEnd": 629,
                        "start": 626,
                        "end": 628,
                        "fullWidth": 3,
                        "width": 2,
                        "openParenToken": {
                            "kind": "OpenParenToken",
                            "fullStart": 626,
                            "fullEnd": 627,
                            "start": 626,
                            "end": 627,
                            "fullWidth": 1,
                            "width": 1,
                            "text": "(",
                            "value": "(",
                            "valueText": "("
                        },
                        "parameters": [],
                        "closeParenToken": {
                            "kind": "CloseParenToken",
                            "fullStart": 627,
                            "fullEnd": 629,
                            "start": 627,
                            "end": 628,
                            "fullWidth": 2,
                            "width": 1,
                            "text": ")",
                            "value": ")",
                            "valueText": ")",
                            "hasTrailingTrivia": true,
                            "trailingTrivia": [
                                {
                                    "kind": "WhitespaceTrivia",
                                    "text": " "
                                }
                            ]
                        }
                    }
                },
                "block": {
                    "kind": "Block",
                    "fullStart": 629,
                    "fullEnd": 1336,
                    "start": 629,
                    "end": 1334,
                    "fullWidth": 707,
                    "width": 705,
                    "openBraceToken": {
                        "kind": "OpenBraceToken",
                        "fullStart": 629,
                        "fullEnd": 632,
                        "start": 629,
                        "end": 630,
                        "fullWidth": 3,
                        "width": 1,
                        "text": "{",
                        "value": "{",
                        "valueText": "{",
                        "hasTrailingTrivia": true,
                        "hasTrailingNewLine": true,
                        "trailingTrivia": [
                            {
                                "kind": "NewLineTrivia",
                                "text": "\r\n"
                            }
                        ]
                    },
                    "statements": [
                        {
                            "kind": "VariableStatement",
                            "fullStart": 632,
                            "fullEnd": 671,
                            "start": 642,
                            "end": 669,
                            "fullWidth": 39,
                            "width": 27,
                            "modifiers": [],
                            "variableDeclaration": {
                                "kind": "VariableDeclaration",
                                "fullStart": 632,
                                "fullEnd": 668,
                                "start": 642,
                                "end": 668,
                                "fullWidth": 36,
                                "width": 26,
                                "varKeyword": {
                                    "kind": "VarKeyword",
                                    "fullStart": 632,
                                    "fullEnd": 646,
                                    "start": 642,
                                    "end": 645,
                                    "fullWidth": 14,
                                    "width": 3,
                                    "text": "var",
                                    "value": "var",
                                    "valueText": "var",
                                    "hasLeadingTrivia": true,
                                    "hasLeadingNewLine": true,
                                    "hasTrailingTrivia": true,
                                    "leadingTrivia": [
                                        {
                                            "kind": "NewLineTrivia",
                                            "text": "\r\n"
                                        },
                                        {
                                            "kind": "WhitespaceTrivia",
                                            "text": "        "
                                        }
                                    ],
                                    "trailingTrivia": [
                                        {
                                            "kind": "WhitespaceTrivia",
                                            "text": " "
                                        }
                                    ]
                                },
                                "variableDeclarators": [
                                    {
                                        "kind": "VariableDeclarator",
                                        "fullStart": 646,
                                        "fullEnd": 668,
                                        "start": 646,
                                        "end": 668,
                                        "fullWidth": 22,
                                        "width": 22,
                                        "identifier": {
                                            "kind": "IdentifierName",
                                            "fullStart": 646,
                                            "fullEnd": 661,
                                            "start": 646,
                                            "end": 660,
                                            "fullWidth": 15,
                                            "width": 14,
                                            "text": "valueOfOccured",
                                            "value": "valueOfOccured",
                                            "valueText": "valueOfOccured",
                                            "hasTrailingTrivia": true,
                                            "trailingTrivia": [
                                                {
                                                    "kind": "WhitespaceTrivia",
                                                    "text": " "
                                                }
                                            ]
                                        },
                                        "equalsValueClause": {
                                            "kind": "EqualsValueClause",
                                            "fullStart": 661,
                                            "fullEnd": 668,
                                            "start": 661,
                                            "end": 668,
                                            "fullWidth": 7,
                                            "width": 7,
                                            "equalsToken": {
                                                "kind": "EqualsToken",
                                                "fullStart": 661,
                                                "fullEnd": 663,
                                                "start": 661,
                                                "end": 662,
                                                "fullWidth": 2,
                                                "width": 1,
                                                "text": "=",
                                                "value": "=",
                                                "valueText": "=",
                                                "hasTrailingTrivia": true,
                                                "trailingTrivia": [
                                                    {
                                                        "kind": "WhitespaceTrivia",
                                                        "text": " "
                                                    }
                                                ]
                                            },
                                            "value": {
                                                "kind": "FalseKeyword",
                                                "fullStart": 663,
                                                "fullEnd": 668,
                                                "start": 663,
                                                "end": 668,
                                                "fullWidth": 5,
                                                "width": 5,
                                                "text": "false",
                                                "value": false,
                                                "valueText": "false"
                                            }
                                        }
                                    }
                                ]
                            },
                            "semicolonToken": {
                                "kind": "SemicolonToken",
                                "fullStart": 668,
                                "fullEnd": 671,
                                "start": 668,
                                "end": 669,
                                "fullWidth": 3,
                                "width": 1,
                                "text": ";",
                                "value": ";",
                                "valueText": ";",
                                "hasTrailingTrivia": true,
                                "hasTrailingNewLine": true,
                                "trailingTrivia": [
                                    {
                                        "kind": "NewLineTrivia",
                                        "text": "\r\n"
                                    }
                                ]
                            }
                        },
                        {
                            "kind": "VariableStatement",
                            "fullStart": 671,
                            "fullEnd": 709,
                            "start": 679,
                            "end": 707,
                            "fullWidth": 38,
                            "width": 28,
                            "modifiers": [],
                            "variableDeclaration": {
                                "kind": "VariableDeclaration",
                                "fullStart": 671,
                                "fullEnd": 706,
                                "start": 679,
                                "end": 706,
                                "fullWidth": 35,
                                "width": 27,
                                "varKeyword": {
                                    "kind": "VarKeyword",
                                    "fullStart": 671,
                                    "fullEnd": 683,
                                    "start": 679,
                                    "end": 682,
                                    "fullWidth": 12,
                                    "width": 3,
                                    "text": "var",
                                    "value": "var",
                                    "valueText": "var",
                                    "hasLeadingTrivia": true,
                                    "hasTrailingTrivia": true,
                                    "leadingTrivia": [
                                        {
                                            "kind": "WhitespaceTrivia",
                                            "text": "        "
                                        }
                                    ],
                                    "trailingTrivia": [
                                        {
                                            "kind": "WhitespaceTrivia",
                                            "text": " "
                                        }
                                    ]
                                },
                                "variableDeclarators": [
                                    {
                                        "kind": "VariableDeclarator",
                                        "fullStart": 683,
                                        "fullEnd": 706,
                                        "start": 683,
                                        "end": 706,
                                        "fullWidth": 23,
                                        "width": 23,
                                        "identifier": {
                                            "kind": "IdentifierName",
                                            "fullStart": 683,
                                            "fullEnd": 699,
                                            "start": 683,
                                            "end": 698,
                                            "fullWidth": 16,
                                            "width": 15,
                                            "text": "toStringOccured",
                                            "value": "toStringOccured",
                                            "valueText": "toStringOccured",
                                            "hasTrailingTrivia": true,
                                            "trailingTrivia": [
                                                {
                                                    "kind": "WhitespaceTrivia",
                                                    "text": " "
                                                }
                                            ]
                                        },
                                        "equalsValueClause": {
                                            "kind": "EqualsValueClause",
                                            "fullStart": 699,
                                            "fullEnd": 706,
                                            "start": 699,
                                            "end": 706,
                                            "fullWidth": 7,
                                            "width": 7,
                                            "equalsToken": {
                                                "kind": "EqualsToken",
                                                "fullStart": 699,
                                                "fullEnd": 701,
                                                "start": 699,
                                                "end": 700,
                                                "fullWidth": 2,
                                                "width": 1,
                                                "text": "=",
                                                "value": "=",
                                                "valueText": "=",
                                                "hasTrailingTrivia": true,
                                                "trailingTrivia": [
                                                    {
                                                        "kind": "WhitespaceTrivia",
                                                        "text": " "
                                                    }
                                                ]
                                            },
                                            "value": {
                                                "kind": "FalseKeyword",
                                                "fullStart": 701,
                                                "fullEnd": 706,
                                                "start": 701,
                                                "end": 706,
                                                "fullWidth": 5,
                                                "width": 5,
                                                "text": "false",
                                                "value": false,
                                                "valueText": "false"
                                            }
                                        }
                                    }
                                ]
                            },
                            "semicolonToken": {
                                "kind": "SemicolonToken",
                                "fullStart": 706,
                                "fullEnd": 709,
                                "start": 706,
                                "end": 707,
                                "fullWidth": 3,
                                "width": 1,
                                "text": ";",
                                "value": ";",
                                "valueText": ";",
                                "hasTrailingTrivia": true,
                                "hasTrailingNewLine": true,
                                "trailingTrivia": [
                                    {
                                        "kind": "NewLineTrivia",
                                        "text": "\r\n"
                                    }
                                ]
                            }
                        },
                        {
                            "kind": "FunctionDeclaration",
                            "fullStart": 709,
                            "fullEnd": 830,
                            "start": 719,
                            "end": 828,
                            "fullWidth": 121,
                            "width": 109,
                            "modifiers": [],
                            "functionKeyword": {
                                "kind": "FunctionKeyword",
                                "fullStart": 709,
                                "fullEnd": 728,
                                "start": 719,
                                "end": 727,
                                "fullWidth": 19,
                                "width": 8,
                                "text": "function",
                                "value": "function",
                                "valueText": "function",
                                "hasLeadingTrivia": true,
                                "hasLeadingNewLine": true,
                                "hasTrailingTrivia": true,
                                "leadingTrivia": [
                                    {
                                        "kind": "NewLineTrivia",
                                        "text": "\r\n"
                                    },
                                    {
                                        "kind": "WhitespaceTrivia",
                                        "text": "        "
                                    }
                                ],
                                "trailingTrivia": [
                                    {
                                        "kind": "WhitespaceTrivia",
                                        "text": " "
                                    }
                                ]
                            },
                            "identifier": {
                                "kind": "IdentifierName",
                                "fullStart": 728,
                                "fullEnd": 738,
                                "start": 728,
                                "end": 738,
                                "fullWidth": 10,
                                "width": 10,
                                "text": "callbackfn",
                                "value": "callbackfn",
                                "valueText": "callbackfn"
                            },
                            "callSignature": {
                                "kind": "CallSignature",
                                "fullStart": 738,
                                "fullEnd": 766,
                                "start": 738,
                                "end": 765,
                                "fullWidth": 28,
                                "width": 27,
                                "parameterList": {
                                    "kind": "ParameterList",
                                    "fullStart": 738,
                                    "fullEnd": 766,
                                    "start": 738,
                                    "end": 765,
                                    "fullWidth": 28,
                                    "width": 27,
                                    "openParenToken": {
                                        "kind": "OpenParenToken",
                                        "fullStart": 738,
                                        "fullEnd": 739,
                                        "start": 738,
                                        "end": 739,
                                        "fullWidth": 1,
                                        "width": 1,
                                        "text": "(",
                                        "value": "(",
                                        "valueText": "("
                                    },
                                    "parameters": [
                                        {
                                            "kind": "Parameter",
                                            "fullStart": 739,
                                            "fullEnd": 746,
                                            "start": 739,
                                            "end": 746,
                                            "fullWidth": 7,
<<<<<<< HEAD
                                            "width": 7,
=======
                                            "modifiers": [],
>>>>>>> e3c38734
                                            "identifier": {
                                                "kind": "IdentifierName",
                                                "fullStart": 739,
                                                "fullEnd": 746,
                                                "start": 739,
                                                "end": 746,
                                                "fullWidth": 7,
                                                "width": 7,
                                                "text": "prevVal",
                                                "value": "prevVal",
                                                "valueText": "prevVal"
                                            }
                                        },
                                        {
                                            "kind": "CommaToken",
                                            "fullStart": 746,
                                            "fullEnd": 748,
                                            "start": 746,
                                            "end": 747,
                                            "fullWidth": 2,
                                            "width": 1,
                                            "text": ",",
                                            "value": ",",
                                            "valueText": ",",
                                            "hasTrailingTrivia": true,
                                            "trailingTrivia": [
                                                {
                                                    "kind": "WhitespaceTrivia",
                                                    "text": " "
                                                }
                                            ]
                                        },
                                        {
                                            "kind": "Parameter",
                                            "fullStart": 748,
                                            "fullEnd": 754,
                                            "start": 748,
                                            "end": 754,
                                            "fullWidth": 6,
<<<<<<< HEAD
                                            "width": 6,
=======
                                            "modifiers": [],
>>>>>>> e3c38734
                                            "identifier": {
                                                "kind": "IdentifierName",
                                                "fullStart": 748,
                                                "fullEnd": 754,
                                                "start": 748,
                                                "end": 754,
                                                "fullWidth": 6,
                                                "width": 6,
                                                "text": "curVal",
                                                "value": "curVal",
                                                "valueText": "curVal"
                                            }
                                        },
                                        {
                                            "kind": "CommaToken",
                                            "fullStart": 754,
                                            "fullEnd": 756,
                                            "start": 754,
                                            "end": 755,
                                            "fullWidth": 2,
                                            "width": 1,
                                            "text": ",",
                                            "value": ",",
                                            "valueText": ",",
                                            "hasTrailingTrivia": true,
                                            "trailingTrivia": [
                                                {
                                                    "kind": "WhitespaceTrivia",
                                                    "text": " "
                                                }
                                            ]
                                        },
                                        {
                                            "kind": "Parameter",
                                            "fullStart": 756,
                                            "fullEnd": 759,
                                            "start": 756,
                                            "end": 759,
                                            "fullWidth": 3,
<<<<<<< HEAD
                                            "width": 3,
=======
                                            "modifiers": [],
>>>>>>> e3c38734
                                            "identifier": {
                                                "kind": "IdentifierName",
                                                "fullStart": 756,
                                                "fullEnd": 759,
                                                "start": 756,
                                                "end": 759,
                                                "fullWidth": 3,
                                                "width": 3,
                                                "text": "idx",
                                                "value": "idx",
                                                "valueText": "idx"
                                            }
                                        },
                                        {
                                            "kind": "CommaToken",
                                            "fullStart": 759,
                                            "fullEnd": 761,
                                            "start": 759,
                                            "end": 760,
                                            "fullWidth": 2,
                                            "width": 1,
                                            "text": ",",
                                            "value": ",",
                                            "valueText": ",",
                                            "hasTrailingTrivia": true,
                                            "trailingTrivia": [
                                                {
                                                    "kind": "WhitespaceTrivia",
                                                    "text": " "
                                                }
                                            ]
                                        },
                                        {
                                            "kind": "Parameter",
                                            "fullStart": 761,
                                            "fullEnd": 764,
                                            "start": 761,
                                            "end": 764,
                                            "fullWidth": 3,
<<<<<<< HEAD
                                            "width": 3,
=======
                                            "modifiers": [],
>>>>>>> e3c38734
                                            "identifier": {
                                                "kind": "IdentifierName",
                                                "fullStart": 761,
                                                "fullEnd": 764,
                                                "start": 761,
                                                "end": 764,
                                                "fullWidth": 3,
                                                "width": 3,
                                                "text": "obj",
                                                "value": "obj",
                                                "valueText": "obj"
                                            }
                                        }
                                    ],
                                    "closeParenToken": {
                                        "kind": "CloseParenToken",
                                        "fullStart": 764,
                                        "fullEnd": 766,
                                        "start": 764,
                                        "end": 765,
                                        "fullWidth": 2,
                                        "width": 1,
                                        "text": ")",
                                        "value": ")",
                                        "valueText": ")",
                                        "hasTrailingTrivia": true,
                                        "trailingTrivia": [
                                            {
                                                "kind": "WhitespaceTrivia",
                                                "text": " "
                                            }
                                        ]
                                    }
                                }
                            },
                            "block": {
                                "kind": "Block",
                                "fullStart": 766,
                                "fullEnd": 830,
                                "start": 766,
                                "end": 828,
                                "fullWidth": 64,
                                "width": 62,
                                "openBraceToken": {
                                    "kind": "OpenBraceToken",
                                    "fullStart": 766,
                                    "fullEnd": 769,
                                    "start": 766,
                                    "end": 767,
                                    "fullWidth": 3,
                                    "width": 1,
                                    "text": "{",
                                    "value": "{",
                                    "valueText": "{",
                                    "hasTrailingTrivia": true,
                                    "hasTrailingNewLine": true,
                                    "trailingTrivia": [
                                        {
                                            "kind": "NewLineTrivia",
                                            "text": "\r\n"
                                        }
                                    ]
                                },
                                "statements": [
                                    {
                                        "kind": "ReturnStatement",
                                        "fullStart": 769,
                                        "fullEnd": 819,
                                        "start": 781,
                                        "end": 817,
                                        "fullWidth": 50,
                                        "width": 36,
                                        "returnKeyword": {
                                            "kind": "ReturnKeyword",
                                            "fullStart": 769,
                                            "fullEnd": 788,
                                            "start": 781,
                                            "end": 787,
                                            "fullWidth": 19,
                                            "width": 6,
                                            "text": "return",
                                            "value": "return",
                                            "valueText": "return",
                                            "hasLeadingTrivia": true,
                                            "hasTrailingTrivia": true,
                                            "leadingTrivia": [
                                                {
                                                    "kind": "WhitespaceTrivia",
                                                    "text": "            "
                                                }
                                            ],
                                            "trailingTrivia": [
                                                {
                                                    "kind": "WhitespaceTrivia",
                                                    "text": " "
                                                }
                                            ]
                                        },
                                        "expression": {
                                            "kind": "ParenthesizedExpression",
                                            "fullStart": 788,
                                            "fullEnd": 816,
                                            "start": 788,
                                            "end": 816,
                                            "fullWidth": 28,
                                            "width": 28,
                                            "openParenToken": {
                                                "kind": "OpenParenToken",
                                                "fullStart": 788,
                                                "fullEnd": 789,
                                                "start": 788,
                                                "end": 789,
                                                "fullWidth": 1,
                                                "width": 1,
                                                "text": "(",
                                                "value": "(",
                                                "valueText": "("
                                            },
                                            "expression": {
                                                "kind": "LogicalAndExpression",
                                                "fullStart": 789,
                                                "fullEnd": 815,
                                                "start": 789,
                                                "end": 815,
                                                "fullWidth": 26,
                                                "width": 26,
                                                "left": {
                                                    "kind": "EqualsExpression",
                                                    "fullStart": 789,
                                                    "fullEnd": 803,
                                                    "start": 789,
                                                    "end": 802,
                                                    "fullWidth": 14,
                                                    "width": 13,
                                                    "left": {
                                                        "kind": "IdentifierName",
                                                        "fullStart": 789,
                                                        "fullEnd": 796,
                                                        "start": 789,
                                                        "end": 795,
                                                        "fullWidth": 7,
                                                        "width": 6,
                                                        "text": "curVal",
                                                        "value": "curVal",
                                                        "valueText": "curVal",
                                                        "hasTrailingTrivia": true,
                                                        "trailingTrivia": [
                                                            {
                                                                "kind": "WhitespaceTrivia",
                                                                "text": " "
                                                            }
                                                        ]
                                                    },
                                                    "operatorToken": {
                                                        "kind": "EqualsEqualsEqualsToken",
                                                        "fullStart": 796,
                                                        "fullEnd": 800,
                                                        "start": 796,
                                                        "end": 799,
                                                        "fullWidth": 4,
                                                        "width": 3,
                                                        "text": "===",
                                                        "value": "===",
                                                        "valueText": "===",
                                                        "hasTrailingTrivia": true,
                                                        "trailingTrivia": [
                                                            {
                                                                "kind": "WhitespaceTrivia",
                                                                "text": " "
                                                            }
                                                        ]
                                                    },
                                                    "right": {
                                                        "kind": "NumericLiteral",
                                                        "fullStart": 800,
                                                        "fullEnd": 803,
                                                        "start": 800,
                                                        "end": 802,
                                                        "fullWidth": 3,
                                                        "width": 2,
                                                        "text": "11",
                                                        "value": 11,
                                                        "valueText": "11",
                                                        "hasTrailingTrivia": true,
                                                        "trailingTrivia": [
                                                            {
                                                                "kind": "WhitespaceTrivia",
                                                                "text": " "
                                                            }
                                                        ]
                                                    }
                                                },
                                                "operatorToken": {
                                                    "kind": "AmpersandAmpersandToken",
                                                    "fullStart": 803,
                                                    "fullEnd": 806,
                                                    "start": 803,
                                                    "end": 805,
                                                    "fullWidth": 3,
                                                    "width": 2,
                                                    "text": "&&",
                                                    "value": "&&",
                                                    "valueText": "&&",
                                                    "hasTrailingTrivia": true,
                                                    "trailingTrivia": [
                                                        {
                                                            "kind": "WhitespaceTrivia",
                                                            "text": " "
                                                        }
                                                    ]
                                                },
                                                "right": {
                                                    "kind": "EqualsExpression",
                                                    "fullStart": 806,
                                                    "fullEnd": 815,
                                                    "start": 806,
                                                    "end": 815,
                                                    "fullWidth": 9,
                                                    "width": 9,
                                                    "left": {
                                                        "kind": "IdentifierName",
                                                        "fullStart": 806,
                                                        "fullEnd": 810,
                                                        "start": 806,
                                                        "end": 809,
                                                        "fullWidth": 4,
                                                        "width": 3,
                                                        "text": "idx",
                                                        "value": "idx",
                                                        "valueText": "idx",
                                                        "hasTrailingTrivia": true,
                                                        "trailingTrivia": [
                                                            {
                                                                "kind": "WhitespaceTrivia",
                                                                "text": " "
                                                            }
                                                        ]
                                                    },
                                                    "operatorToken": {
                                                        "kind": "EqualsEqualsEqualsToken",
                                                        "fullStart": 810,
                                                        "fullEnd": 814,
                                                        "start": 810,
                                                        "end": 813,
                                                        "fullWidth": 4,
                                                        "width": 3,
                                                        "text": "===",
                                                        "value": "===",
                                                        "valueText": "===",
                                                        "hasTrailingTrivia": true,
                                                        "trailingTrivia": [
                                                            {
                                                                "kind": "WhitespaceTrivia",
                                                                "text": " "
                                                            }
                                                        ]
                                                    },
                                                    "right": {
                                                        "kind": "NumericLiteral",
                                                        "fullStart": 814,
                                                        "fullEnd": 815,
                                                        "start": 814,
                                                        "end": 815,
                                                        "fullWidth": 1,
                                                        "width": 1,
                                                        "text": "1",
                                                        "value": 1,
                                                        "valueText": "1"
                                                    }
                                                }
                                            },
                                            "closeParenToken": {
                                                "kind": "CloseParenToken",
                                                "fullStart": 815,
                                                "fullEnd": 816,
                                                "start": 815,
                                                "end": 816,
                                                "fullWidth": 1,
                                                "width": 1,
                                                "text": ")",
                                                "value": ")",
                                                "valueText": ")"
                                            }
                                        },
                                        "semicolonToken": {
                                            "kind": "SemicolonToken",
                                            "fullStart": 816,
                                            "fullEnd": 819,
                                            "start": 816,
                                            "end": 817,
                                            "fullWidth": 3,
                                            "width": 1,
                                            "text": ";",
                                            "value": ";",
                                            "valueText": ";",
                                            "hasTrailingTrivia": true,
                                            "hasTrailingNewLine": true,
                                            "trailingTrivia": [
                                                {
                                                    "kind": "NewLineTrivia",
                                                    "text": "\r\n"
                                                }
                                            ]
                                        }
                                    }
                                ],
                                "closeBraceToken": {
                                    "kind": "CloseBraceToken",
                                    "fullStart": 819,
                                    "fullEnd": 830,
                                    "start": 827,
                                    "end": 828,
                                    "fullWidth": 11,
                                    "width": 1,
                                    "text": "}",
                                    "value": "}",
                                    "valueText": "}",
                                    "hasLeadingTrivia": true,
                                    "hasTrailingTrivia": true,
                                    "hasTrailingNewLine": true,
                                    "leadingTrivia": [
                                        {
                                            "kind": "WhitespaceTrivia",
                                            "text": "        "
                                        }
                                    ],
                                    "trailingTrivia": [
                                        {
                                            "kind": "NewLineTrivia",
                                            "text": "\r\n"
                                        }
                                    ]
                                }
                            }
                        },
                        {
                            "kind": "VariableStatement",
                            "fullStart": 830,
                            "fullEnd": 1216,
                            "start": 840,
                            "end": 1214,
                            "fullWidth": 386,
                            "width": 374,
                            "modifiers": [],
                            "variableDeclaration": {
                                "kind": "VariableDeclaration",
                                "fullStart": 830,
                                "fullEnd": 1213,
                                "start": 840,
                                "end": 1213,
                                "fullWidth": 383,
                                "width": 373,
                                "varKeyword": {
                                    "kind": "VarKeyword",
                                    "fullStart": 830,
                                    "fullEnd": 844,
                                    "start": 840,
                                    "end": 843,
                                    "fullWidth": 14,
                                    "width": 3,
                                    "text": "var",
                                    "value": "var",
                                    "valueText": "var",
                                    "hasLeadingTrivia": true,
                                    "hasLeadingNewLine": true,
                                    "hasTrailingTrivia": true,
                                    "leadingTrivia": [
                                        {
                                            "kind": "NewLineTrivia",
                                            "text": "\r\n"
                                        },
                                        {
                                            "kind": "WhitespaceTrivia",
                                            "text": "        "
                                        }
                                    ],
                                    "trailingTrivia": [
                                        {
                                            "kind": "WhitespaceTrivia",
                                            "text": " "
                                        }
                                    ]
                                },
                                "variableDeclarators": [
                                    {
                                        "kind": "VariableDeclarator",
                                        "fullStart": 844,
                                        "fullEnd": 1213,
                                        "start": 844,
                                        "end": 1213,
                                        "fullWidth": 369,
                                        "width": 369,
                                        "identifier": {
                                            "kind": "IdentifierName",
                                            "fullStart": 844,
                                            "fullEnd": 848,
                                            "start": 844,
                                            "end": 847,
                                            "fullWidth": 4,
                                            "width": 3,
                                            "text": "obj",
                                            "value": "obj",
                                            "valueText": "obj",
                                            "hasTrailingTrivia": true,
                                            "trailingTrivia": [
                                                {
                                                    "kind": "WhitespaceTrivia",
                                                    "text": " "
                                                }
                                            ]
                                        },
                                        "equalsValueClause": {
                                            "kind": "EqualsValueClause",
                                            "fullStart": 848,
                                            "fullEnd": 1213,
                                            "start": 848,
                                            "end": 1213,
                                            "fullWidth": 365,
                                            "width": 365,
                                            "equalsToken": {
                                                "kind": "EqualsToken",
                                                "fullStart": 848,
                                                "fullEnd": 850,
                                                "start": 848,
                                                "end": 849,
                                                "fullWidth": 2,
                                                "width": 1,
                                                "text": "=",
                                                "value": "=",
                                                "valueText": "=",
                                                "hasTrailingTrivia": true,
                                                "trailingTrivia": [
                                                    {
                                                        "kind": "WhitespaceTrivia",
                                                        "text": " "
                                                    }
                                                ]
                                            },
                                            "value": {
                                                "kind": "ObjectLiteralExpression",
                                                "fullStart": 850,
                                                "fullEnd": 1213,
                                                "start": 850,
                                                "end": 1213,
                                                "fullWidth": 363,
                                                "width": 363,
                                                "openBraceToken": {
                                                    "kind": "OpenBraceToken",
                                                    "fullStart": 850,
                                                    "fullEnd": 853,
                                                    "start": 850,
                                                    "end": 851,
                                                    "fullWidth": 3,
                                                    "width": 1,
                                                    "text": "{",
                                                    "value": "{",
                                                    "valueText": "{",
                                                    "hasTrailingTrivia": true,
                                                    "hasTrailingNewLine": true,
                                                    "trailingTrivia": [
                                                        {
                                                            "kind": "NewLineTrivia",
                                                            "text": "\r\n"
                                                        }
                                                    ]
                                                },
                                                "propertyAssignments": [
                                                    {
                                                        "kind": "SimplePropertyAssignment",
                                                        "fullStart": 853,
                                                        "fullEnd": 870,
                                                        "start": 865,
                                                        "end": 870,
                                                        "fullWidth": 17,
                                                        "width": 5,
                                                        "propertyName": {
                                                            "kind": "NumericLiteral",
                                                            "fullStart": 853,
                                                            "fullEnd": 866,
                                                            "start": 865,
                                                            "end": 866,
                                                            "fullWidth": 13,
                                                            "width": 1,
                                                            "text": "1",
                                                            "value": 1,
                                                            "valueText": "1",
                                                            "hasLeadingTrivia": true,
                                                            "leadingTrivia": [
                                                                {
                                                                    "kind": "WhitespaceTrivia",
                                                                    "text": "            "
                                                                }
                                                            ]
                                                        },
                                                        "colonToken": {
                                                            "kind": "ColonToken",
                                                            "fullStart": 866,
                                                            "fullEnd": 868,
                                                            "start": 866,
                                                            "end": 867,
                                                            "fullWidth": 2,
                                                            "width": 1,
                                                            "text": ":",
                                                            "value": ":",
                                                            "valueText": ":",
                                                            "hasTrailingTrivia": true,
                                                            "trailingTrivia": [
                                                                {
                                                                    "kind": "WhitespaceTrivia",
                                                                    "text": " "
                                                                }
                                                            ]
                                                        },
                                                        "expression": {
                                                            "kind": "NumericLiteral",
                                                            "fullStart": 868,
                                                            "fullEnd": 870,
                                                            "start": 868,
                                                            "end": 870,
                                                            "fullWidth": 2,
                                                            "width": 2,
                                                            "text": "11",
                                                            "value": 11,
                                                            "valueText": "11"
                                                        }
                                                    },
                                                    {
                                                        "kind": "CommaToken",
                                                        "fullStart": 870,
                                                        "fullEnd": 873,
                                                        "start": 870,
                                                        "end": 871,
                                                        "fullWidth": 3,
                                                        "width": 1,
                                                        "text": ",",
                                                        "value": ",",
                                                        "valueText": ",",
                                                        "hasTrailingTrivia": true,
                                                        "hasTrailingNewLine": true,
                                                        "trailingTrivia": [
                                                            {
                                                                "kind": "NewLineTrivia",
                                                                "text": "\r\n"
                                                            }
                                                        ]
                                                    },
                                                    {
                                                        "kind": "SimplePropertyAssignment",
                                                        "fullStart": 873,
                                                        "fullEnd": 889,
                                                        "start": 885,
                                                        "end": 889,
                                                        "fullWidth": 16,
                                                        "width": 4,
                                                        "propertyName": {
                                                            "kind": "NumericLiteral",
                                                            "fullStart": 873,
                                                            "fullEnd": 886,
                                                            "start": 885,
                                                            "end": 886,
                                                            "fullWidth": 13,
                                                            "width": 1,
                                                            "text": "2",
                                                            "value": 2,
                                                            "valueText": "2",
                                                            "hasLeadingTrivia": true,
                                                            "leadingTrivia": [
                                                                {
                                                                    "kind": "WhitespaceTrivia",
                                                                    "text": "            "
                                                                }
                                                            ]
                                                        },
                                                        "colonToken": {
                                                            "kind": "ColonToken",
                                                            "fullStart": 886,
                                                            "fullEnd": 888,
                                                            "start": 886,
                                                            "end": 887,
                                                            "fullWidth": 2,
                                                            "width": 1,
                                                            "text": ":",
                                                            "value": ":",
                                                            "valueText": ":",
                                                            "hasTrailingTrivia": true,
                                                            "trailingTrivia": [
                                                                {
                                                                    "kind": "WhitespaceTrivia",
                                                                    "text": " "
                                                                }
                                                            ]
                                                        },
                                                        "expression": {
                                                            "kind": "NumericLiteral",
                                                            "fullStart": 888,
                                                            "fullEnd": 889,
                                                            "start": 888,
                                                            "end": 889,
                                                            "fullWidth": 1,
                                                            "width": 1,
                                                            "text": "9",
                                                            "value": 9,
                                                            "valueText": "9"
                                                        }
                                                    },
                                                    {
                                                        "kind": "CommaToken",
                                                        "fullStart": 889,
                                                        "fullEnd": 892,
                                                        "start": 889,
                                                        "end": 890,
                                                        "fullWidth": 3,
                                                        "width": 1,
                                                        "text": ",",
                                                        "value": ",",
                                                        "valueText": ",",
                                                        "hasTrailingTrivia": true,
                                                        "hasTrailingNewLine": true,
                                                        "trailingTrivia": [
                                                            {
                                                                "kind": "NewLineTrivia",
                                                                "text": "\r\n"
                                                            }
                                                        ]
                                                    },
                                                    {
                                                        "kind": "SimplePropertyAssignment",
                                                        "fullStart": 892,
                                                        "fullEnd": 1204,
                                                        "start": 904,
                                                        "end": 1202,
                                                        "fullWidth": 312,
                                                        "width": 298,
                                                        "propertyName": {
                                                            "kind": "IdentifierName",
                                                            "fullStart": 892,
                                                            "fullEnd": 910,
                                                            "start": 904,
                                                            "end": 910,
                                                            "fullWidth": 18,
                                                            "width": 6,
                                                            "text": "length",
                                                            "value": "length",
                                                            "valueText": "length",
                                                            "hasLeadingTrivia": true,
                                                            "leadingTrivia": [
                                                                {
                                                                    "kind": "WhitespaceTrivia",
                                                                    "text": "            "
                                                                }
                                                            ]
                                                        },
                                                        "colonToken": {
                                                            "kind": "ColonToken",
                                                            "fullStart": 910,
                                                            "fullEnd": 912,
                                                            "start": 910,
                                                            "end": 911,
                                                            "fullWidth": 2,
                                                            "width": 1,
                                                            "text": ":",
                                                            "value": ":",
                                                            "valueText": ":",
                                                            "hasTrailingTrivia": true,
                                                            "trailingTrivia": [
                                                                {
                                                                    "kind": "WhitespaceTrivia",
                                                                    "text": " "
                                                                }
                                                            ]
                                                        },
                                                        "expression": {
                                                            "kind": "ObjectLiteralExpression",
                                                            "fullStart": 912,
                                                            "fullEnd": 1204,
                                                            "start": 912,
                                                            "end": 1202,
                                                            "fullWidth": 292,
                                                            "width": 290,
                                                            "openBraceToken": {
                                                                "kind": "OpenBraceToken",
                                                                "fullStart": 912,
                                                                "fullEnd": 915,
                                                                "start": 912,
                                                                "end": 913,
                                                                "fullWidth": 3,
                                                                "width": 1,
                                                                "text": "{",
                                                                "value": "{",
                                                                "valueText": "{",
                                                                "hasTrailingTrivia": true,
                                                                "hasTrailingNewLine": true,
                                                                "trailingTrivia": [
                                                                    {
                                                                        "kind": "NewLineTrivia",
                                                                        "text": "\r\n"
                                                                    }
                                                                ]
                                                            },
                                                            "propertyAssignments": [
                                                                {
                                                                    "kind": "SimplePropertyAssignment",
                                                                    "fullStart": 915,
                                                                    "fullEnd": 1048,
                                                                    "start": 931,
                                                                    "end": 1048,
                                                                    "fullWidth": 133,
                                                                    "width": 117,
                                                                    "propertyName": {
                                                                        "kind": "IdentifierName",
                                                                        "fullStart": 915,
                                                                        "fullEnd": 938,
                                                                        "start": 931,
                                                                        "end": 938,
                                                                        "fullWidth": 23,
                                                                        "width": 7,
                                                                        "text": "valueOf",
                                                                        "value": "valueOf",
                                                                        "valueText": "valueOf",
                                                                        "hasLeadingTrivia": true,
                                                                        "leadingTrivia": [
                                                                            {
                                                                                "kind": "WhitespaceTrivia",
                                                                                "text": "                "
                                                                            }
                                                                        ]
                                                                    },
                                                                    "colonToken": {
                                                                        "kind": "ColonToken",
                                                                        "fullStart": 938,
                                                                        "fullEnd": 940,
                                                                        "start": 938,
                                                                        "end": 939,
                                                                        "fullWidth": 2,
                                                                        "width": 1,
                                                                        "text": ":",
                                                                        "value": ":",
                                                                        "valueText": ":",
                                                                        "hasTrailingTrivia": true,
                                                                        "trailingTrivia": [
                                                                            {
                                                                                "kind": "WhitespaceTrivia",
                                                                                "text": " "
                                                                            }
                                                                        ]
                                                                    },
                                                                    "expression": {
                                                                        "kind": "FunctionExpression",
                                                                        "fullStart": 940,
                                                                        "fullEnd": 1048,
                                                                        "start": 940,
                                                                        "end": 1048,
                                                                        "fullWidth": 108,
                                                                        "width": 108,
                                                                        "functionKeyword": {
                                                                            "kind": "FunctionKeyword",
                                                                            "fullStart": 940,
                                                                            "fullEnd": 949,
                                                                            "start": 940,
                                                                            "end": 948,
                                                                            "fullWidth": 9,
                                                                            "width": 8,
                                                                            "text": "function",
                                                                            "value": "function",
                                                                            "valueText": "function",
                                                                            "hasTrailingTrivia": true,
                                                                            "trailingTrivia": [
                                                                                {
                                                                                    "kind": "WhitespaceTrivia",
                                                                                    "text": " "
                                                                                }
                                                                            ]
                                                                        },
                                                                        "callSignature": {
                                                                            "kind": "CallSignature",
                                                                            "fullStart": 949,
                                                                            "fullEnd": 952,
                                                                            "start": 949,
                                                                            "end": 951,
                                                                            "fullWidth": 3,
                                                                            "width": 2,
                                                                            "parameterList": {
                                                                                "kind": "ParameterList",
                                                                                "fullStart": 949,
                                                                                "fullEnd": 952,
                                                                                "start": 949,
                                                                                "end": 951,
                                                                                "fullWidth": 3,
                                                                                "width": 2,
                                                                                "openParenToken": {
                                                                                    "kind": "OpenParenToken",
                                                                                    "fullStart": 949,
                                                                                    "fullEnd": 950,
                                                                                    "start": 949,
                                                                                    "end": 950,
                                                                                    "fullWidth": 1,
                                                                                    "width": 1,
                                                                                    "text": "(",
                                                                                    "value": "(",
                                                                                    "valueText": "("
                                                                                },
                                                                                "parameters": [],
                                                                                "closeParenToken": {
                                                                                    "kind": "CloseParenToken",
                                                                                    "fullStart": 950,
                                                                                    "fullEnd": 952,
                                                                                    "start": 950,
                                                                                    "end": 951,
                                                                                    "fullWidth": 2,
                                                                                    "width": 1,
                                                                                    "text": ")",
                                                                                    "value": ")",
                                                                                    "valueText": ")",
                                                                                    "hasTrailingTrivia": true,
                                                                                    "trailingTrivia": [
                                                                                        {
                                                                                            "kind": "WhitespaceTrivia",
                                                                                            "text": " "
                                                                                        }
                                                                                    ]
                                                                                }
                                                                            }
                                                                        },
                                                                        "block": {
                                                                            "kind": "Block",
                                                                            "fullStart": 952,
                                                                            "fullEnd": 1048,
                                                                            "start": 952,
                                                                            "end": 1048,
                                                                            "fullWidth": 96,
                                                                            "width": 96,
                                                                            "openBraceToken": {
                                                                                "kind": "OpenBraceToken",
                                                                                "fullStart": 952,
                                                                                "fullEnd": 955,
                                                                                "start": 952,
                                                                                "end": 953,
                                                                                "fullWidth": 3,
                                                                                "width": 1,
                                                                                "text": "{",
                                                                                "value": "{",
                                                                                "valueText": "{",
                                                                                "hasTrailingTrivia": true,
                                                                                "hasTrailingNewLine": true,
                                                                                "trailingTrivia": [
                                                                                    {
                                                                                        "kind": "NewLineTrivia",
                                                                                        "text": "\r\n"
                                                                                    }
                                                                                ]
                                                                            },
                                                                            "statements": [
                                                                                {
                                                                                    "kind": "ExpressionStatement",
                                                                                    "fullStart": 955,
                                                                                    "fullEnd": 999,
                                                                                    "start": 975,
                                                                                    "end": 997,
                                                                                    "fullWidth": 44,
                                                                                    "width": 22,
                                                                                    "expression": {
                                                                                        "kind": "AssignmentExpression",
                                                                                        "fullStart": 955,
                                                                                        "fullEnd": 996,
                                                                                        "start": 975,
                                                                                        "end": 996,
                                                                                        "fullWidth": 41,
                                                                                        "width": 21,
                                                                                        "left": {
                                                                                            "kind": "IdentifierName",
                                                                                            "fullStart": 955,
                                                                                            "fullEnd": 990,
                                                                                            "start": 975,
                                                                                            "end": 989,
                                                                                            "fullWidth": 35,
                                                                                            "width": 14,
                                                                                            "text": "valueOfOccured",
                                                                                            "value": "valueOfOccured",
                                                                                            "valueText": "valueOfOccured",
                                                                                            "hasLeadingTrivia": true,
                                                                                            "hasTrailingTrivia": true,
                                                                                            "leadingTrivia": [
                                                                                                {
                                                                                                    "kind": "WhitespaceTrivia",
                                                                                                    "text": "                    "
                                                                                                }
                                                                                            ],
                                                                                            "trailingTrivia": [
                                                                                                {
                                                                                                    "kind": "WhitespaceTrivia",
                                                                                                    "text": " "
                                                                                                }
                                                                                            ]
                                                                                        },
                                                                                        "operatorToken": {
                                                                                            "kind": "EqualsToken",
                                                                                            "fullStart": 990,
                                                                                            "fullEnd": 992,
                                                                                            "start": 990,
                                                                                            "end": 991,
                                                                                            "fullWidth": 2,
                                                                                            "width": 1,
                                                                                            "text": "=",
                                                                                            "value": "=",
                                                                                            "valueText": "=",
                                                                                            "hasTrailingTrivia": true,
                                                                                            "trailingTrivia": [
                                                                                                {
                                                                                                    "kind": "WhitespaceTrivia",
                                                                                                    "text": " "
                                                                                                }
                                                                                            ]
                                                                                        },
                                                                                        "right": {
                                                                                            "kind": "TrueKeyword",
                                                                                            "fullStart": 992,
                                                                                            "fullEnd": 996,
                                                                                            "start": 992,
                                                                                            "end": 996,
                                                                                            "fullWidth": 4,
                                                                                            "width": 4,
                                                                                            "text": "true",
                                                                                            "value": true,
                                                                                            "valueText": "true"
                                                                                        }
                                                                                    },
                                                                                    "semicolonToken": {
                                                                                        "kind": "SemicolonToken",
                                                                                        "fullStart": 996,
                                                                                        "fullEnd": 999,
                                                                                        "start": 996,
                                                                                        "end": 997,
                                                                                        "fullWidth": 3,
                                                                                        "width": 1,
                                                                                        "text": ";",
                                                                                        "value": ";",
                                                                                        "valueText": ";",
                                                                                        "hasTrailingTrivia": true,
                                                                                        "hasTrailingNewLine": true,
                                                                                        "trailingTrivia": [
                                                                                            {
                                                                                                "kind": "NewLineTrivia",
                                                                                                "text": "\r\n"
                                                                                            }
                                                                                        ]
                                                                                    }
                                                                                },
                                                                                {
                                                                                    "kind": "ReturnStatement",
                                                                                    "fullStart": 999,
                                                                                    "fullEnd": 1031,
                                                                                    "start": 1019,
                                                                                    "end": 1029,
                                                                                    "fullWidth": 32,
                                                                                    "width": 10,
                                                                                    "returnKeyword": {
                                                                                        "kind": "ReturnKeyword",
                                                                                        "fullStart": 999,
                                                                                        "fullEnd": 1026,
                                                                                        "start": 1019,
                                                                                        "end": 1025,
                                                                                        "fullWidth": 27,
                                                                                        "width": 6,
                                                                                        "text": "return",
                                                                                        "value": "return",
                                                                                        "valueText": "return",
                                                                                        "hasLeadingTrivia": true,
                                                                                        "hasTrailingTrivia": true,
                                                                                        "leadingTrivia": [
                                                                                            {
                                                                                                "kind": "WhitespaceTrivia",
                                                                                                "text": "                    "
                                                                                            }
                                                                                        ],
                                                                                        "trailingTrivia": [
                                                                                            {
                                                                                                "kind": "WhitespaceTrivia",
                                                                                                "text": " "
                                                                                            }
                                                                                        ]
                                                                                    },
                                                                                    "expression": {
                                                                                        "kind": "ObjectLiteralExpression",
                                                                                        "fullStart": 1026,
                                                                                        "fullEnd": 1028,
                                                                                        "start": 1026,
                                                                                        "end": 1028,
                                                                                        "fullWidth": 2,
                                                                                        "width": 2,
                                                                                        "openBraceToken": {
                                                                                            "kind": "OpenBraceToken",
                                                                                            "fullStart": 1026,
                                                                                            "fullEnd": 1027,
                                                                                            "start": 1026,
                                                                                            "end": 1027,
                                                                                            "fullWidth": 1,
                                                                                            "width": 1,
                                                                                            "text": "{",
                                                                                            "value": "{",
                                                                                            "valueText": "{"
                                                                                        },
                                                                                        "propertyAssignments": [],
                                                                                        "closeBraceToken": {
                                                                                            "kind": "CloseBraceToken",
                                                                                            "fullStart": 1027,
                                                                                            "fullEnd": 1028,
                                                                                            "start": 1027,
                                                                                            "end": 1028,
                                                                                            "fullWidth": 1,
                                                                                            "width": 1,
                                                                                            "text": "}",
                                                                                            "value": "}",
                                                                                            "valueText": "}"
                                                                                        }
                                                                                    },
                                                                                    "semicolonToken": {
                                                                                        "kind": "SemicolonToken",
                                                                                        "fullStart": 1028,
                                                                                        "fullEnd": 1031,
                                                                                        "start": 1028,
                                                                                        "end": 1029,
                                                                                        "fullWidth": 3,
                                                                                        "width": 1,
                                                                                        "text": ";",
                                                                                        "value": ";",
                                                                                        "valueText": ";",
                                                                                        "hasTrailingTrivia": true,
                                                                                        "hasTrailingNewLine": true,
                                                                                        "trailingTrivia": [
                                                                                            {
                                                                                                "kind": "NewLineTrivia",
                                                                                                "text": "\r\n"
                                                                                            }
                                                                                        ]
                                                                                    }
                                                                                }
                                                                            ],
                                                                            "closeBraceToken": {
                                                                                "kind": "CloseBraceToken",
                                                                                "fullStart": 1031,
                                                                                "fullEnd": 1048,
                                                                                "start": 1047,
                                                                                "end": 1048,
                                                                                "fullWidth": 17,
                                                                                "width": 1,
                                                                                "text": "}",
                                                                                "value": "}",
                                                                                "valueText": "}",
                                                                                "hasLeadingTrivia": true,
                                                                                "leadingTrivia": [
                                                                                    {
                                                                                        "kind": "WhitespaceTrivia",
                                                                                        "text": "                "
                                                                                    }
                                                                                ]
                                                                            }
                                                                        }
                                                                    }
                                                                },
                                                                {
                                                                    "kind": "CommaToken",
                                                                    "fullStart": 1048,
                                                                    "fullEnd": 1051,
                                                                    "start": 1048,
                                                                    "end": 1049,
                                                                    "fullWidth": 3,
                                                                    "width": 1,
                                                                    "text": ",",
                                                                    "value": ",",
                                                                    "valueText": ",",
                                                                    "hasTrailingTrivia": true,
                                                                    "hasTrailingNewLine": true,
                                                                    "trailingTrivia": [
                                                                        {
                                                                            "kind": "NewLineTrivia",
                                                                            "text": "\r\n"
                                                                        }
                                                                    ]
                                                                },
                                                                {
                                                                    "kind": "SimplePropertyAssignment",
                                                                    "fullStart": 1051,
                                                                    "fullEnd": 1189,
                                                                    "start": 1067,
                                                                    "end": 1187,
                                                                    "fullWidth": 138,
                                                                    "width": 120,
                                                                    "propertyName": {
                                                                        "kind": "IdentifierName",
                                                                        "fullStart": 1051,
                                                                        "fullEnd": 1075,
                                                                        "start": 1067,
                                                                        "end": 1075,
                                                                        "fullWidth": 24,
                                                                        "width": 8,
                                                                        "text": "toString",
                                                                        "value": "toString",
                                                                        "valueText": "toString",
                                                                        "hasLeadingTrivia": true,
                                                                        "leadingTrivia": [
                                                                            {
                                                                                "kind": "WhitespaceTrivia",
                                                                                "text": "                "
                                                                            }
                                                                        ]
                                                                    },
                                                                    "colonToken": {
                                                                        "kind": "ColonToken",
                                                                        "fullStart": 1075,
                                                                        "fullEnd": 1077,
                                                                        "start": 1075,
                                                                        "end": 1076,
                                                                        "fullWidth": 2,
                                                                        "width": 1,
                                                                        "text": ":",
                                                                        "value": ":",
                                                                        "valueText": ":",
                                                                        "hasTrailingTrivia": true,
                                                                        "trailingTrivia": [
                                                                            {
                                                                                "kind": "WhitespaceTrivia",
                                                                                "text": " "
                                                                            }
                                                                        ]
                                                                    },
                                                                    "expression": {
                                                                        "kind": "FunctionExpression",
                                                                        "fullStart": 1077,
                                                                        "fullEnd": 1189,
                                                                        "start": 1077,
                                                                        "end": 1187,
                                                                        "fullWidth": 112,
                                                                        "width": 110,
                                                                        "functionKeyword": {
                                                                            "kind": "FunctionKeyword",
                                                                            "fullStart": 1077,
                                                                            "fullEnd": 1086,
                                                                            "start": 1077,
                                                                            "end": 1085,
                                                                            "fullWidth": 9,
                                                                            "width": 8,
                                                                            "text": "function",
                                                                            "value": "function",
                                                                            "valueText": "function",
                                                                            "hasTrailingTrivia": true,
                                                                            "trailingTrivia": [
                                                                                {
                                                                                    "kind": "WhitespaceTrivia",
                                                                                    "text": " "
                                                                                }
                                                                            ]
                                                                        },
                                                                        "callSignature": {
                                                                            "kind": "CallSignature",
                                                                            "fullStart": 1086,
                                                                            "fullEnd": 1089,
                                                                            "start": 1086,
                                                                            "end": 1088,
                                                                            "fullWidth": 3,
                                                                            "width": 2,
                                                                            "parameterList": {
                                                                                "kind": "ParameterList",
                                                                                "fullStart": 1086,
                                                                                "fullEnd": 1089,
                                                                                "start": 1086,
                                                                                "end": 1088,
                                                                                "fullWidth": 3,
                                                                                "width": 2,
                                                                                "openParenToken": {
                                                                                    "kind": "OpenParenToken",
                                                                                    "fullStart": 1086,
                                                                                    "fullEnd": 1087,
                                                                                    "start": 1086,
                                                                                    "end": 1087,
                                                                                    "fullWidth": 1,
                                                                                    "width": 1,
                                                                                    "text": "(",
                                                                                    "value": "(",
                                                                                    "valueText": "("
                                                                                },
                                                                                "parameters": [],
                                                                                "closeParenToken": {
                                                                                    "kind": "CloseParenToken",
                                                                                    "fullStart": 1087,
                                                                                    "fullEnd": 1089,
                                                                                    "start": 1087,
                                                                                    "end": 1088,
                                                                                    "fullWidth": 2,
                                                                                    "width": 1,
                                                                                    "text": ")",
                                                                                    "value": ")",
                                                                                    "valueText": ")",
                                                                                    "hasTrailingTrivia": true,
                                                                                    "trailingTrivia": [
                                                                                        {
                                                                                            "kind": "WhitespaceTrivia",
                                                                                            "text": " "
                                                                                        }
                                                                                    ]
                                                                                }
                                                                            }
                                                                        },
                                                                        "block": {
                                                                            "kind": "Block",
                                                                            "fullStart": 1089,
                                                                            "fullEnd": 1189,
                                                                            "start": 1089,
                                                                            "end": 1187,
                                                                            "fullWidth": 100,
                                                                            "width": 98,
                                                                            "openBraceToken": {
                                                                                "kind": "OpenBraceToken",
                                                                                "fullStart": 1089,
                                                                                "fullEnd": 1092,
                                                                                "start": 1089,
                                                                                "end": 1090,
                                                                                "fullWidth": 3,
                                                                                "width": 1,
                                                                                "text": "{",
                                                                                "value": "{",
                                                                                "valueText": "{",
                                                                                "hasTrailingTrivia": true,
                                                                                "hasTrailingNewLine": true,
                                                                                "trailingTrivia": [
                                                                                    {
                                                                                        "kind": "NewLineTrivia",
                                                                                        "text": "\r\n"
                                                                                    }
                                                                                ]
                                                                            },
                                                                            "statements": [
                                                                                {
                                                                                    "kind": "ExpressionStatement",
                                                                                    "fullStart": 1092,
                                                                                    "fullEnd": 1137,
                                                                                    "start": 1112,
                                                                                    "end": 1135,
                                                                                    "fullWidth": 45,
                                                                                    "width": 23,
                                                                                    "expression": {
                                                                                        "kind": "AssignmentExpression",
                                                                                        "fullStart": 1092,
                                                                                        "fullEnd": 1134,
                                                                                        "start": 1112,
                                                                                        "end": 1134,
                                                                                        "fullWidth": 42,
                                                                                        "width": 22,
                                                                                        "left": {
                                                                                            "kind": "IdentifierName",
                                                                                            "fullStart": 1092,
                                                                                            "fullEnd": 1128,
                                                                                            "start": 1112,
                                                                                            "end": 1127,
                                                                                            "fullWidth": 36,
                                                                                            "width": 15,
                                                                                            "text": "toStringOccured",
                                                                                            "value": "toStringOccured",
                                                                                            "valueText": "toStringOccured",
                                                                                            "hasLeadingTrivia": true,
                                                                                            "hasTrailingTrivia": true,
                                                                                            "leadingTrivia": [
                                                                                                {
                                                                                                    "kind": "WhitespaceTrivia",
                                                                                                    "text": "                    "
                                                                                                }
                                                                                            ],
                                                                                            "trailingTrivia": [
                                                                                                {
                                                                                                    "kind": "WhitespaceTrivia",
                                                                                                    "text": " "
                                                                                                }
                                                                                            ]
                                                                                        },
                                                                                        "operatorToken": {
                                                                                            "kind": "EqualsToken",
                                                                                            "fullStart": 1128,
                                                                                            "fullEnd": 1130,
                                                                                            "start": 1128,
                                                                                            "end": 1129,
                                                                                            "fullWidth": 2,
                                                                                            "width": 1,
                                                                                            "text": "=",
                                                                                            "value": "=",
                                                                                            "valueText": "=",
                                                                                            "hasTrailingTrivia": true,
                                                                                            "trailingTrivia": [
                                                                                                {
                                                                                                    "kind": "WhitespaceTrivia",
                                                                                                    "text": " "
                                                                                                }
                                                                                            ]
                                                                                        },
                                                                                        "right": {
                                                                                            "kind": "TrueKeyword",
                                                                                            "fullStart": 1130,
                                                                                            "fullEnd": 1134,
                                                                                            "start": 1130,
                                                                                            "end": 1134,
                                                                                            "fullWidth": 4,
                                                                                            "width": 4,
                                                                                            "text": "true",
                                                                                            "value": true,
                                                                                            "valueText": "true"
                                                                                        }
                                                                                    },
                                                                                    "semicolonToken": {
                                                                                        "kind": "SemicolonToken",
                                                                                        "fullStart": 1134,
                                                                                        "fullEnd": 1137,
                                                                                        "start": 1134,
                                                                                        "end": 1135,
                                                                                        "fullWidth": 3,
                                                                                        "width": 1,
                                                                                        "text": ";",
                                                                                        "value": ";",
                                                                                        "valueText": ";",
                                                                                        "hasTrailingTrivia": true,
                                                                                        "hasTrailingNewLine": true,
                                                                                        "trailingTrivia": [
                                                                                            {
                                                                                                "kind": "NewLineTrivia",
                                                                                                "text": "\r\n"
                                                                                            }
                                                                                        ]
                                                                                    }
                                                                                },
                                                                                {
                                                                                    "kind": "ReturnStatement",
                                                                                    "fullStart": 1137,
                                                                                    "fullEnd": 1170,
                                                                                    "start": 1157,
                                                                                    "end": 1168,
                                                                                    "fullWidth": 33,
                                                                                    "width": 11,
                                                                                    "returnKeyword": {
                                                                                        "kind": "ReturnKeyword",
                                                                                        "fullStart": 1137,
                                                                                        "fullEnd": 1164,
                                                                                        "start": 1157,
                                                                                        "end": 1163,
                                                                                        "fullWidth": 27,
                                                                                        "width": 6,
                                                                                        "text": "return",
                                                                                        "value": "return",
                                                                                        "valueText": "return",
                                                                                        "hasLeadingTrivia": true,
                                                                                        "hasTrailingTrivia": true,
                                                                                        "leadingTrivia": [
                                                                                            {
                                                                                                "kind": "WhitespaceTrivia",
                                                                                                "text": "                    "
                                                                                            }
                                                                                        ],
                                                                                        "trailingTrivia": [
                                                                                            {
                                                                                                "kind": "WhitespaceTrivia",
                                                                                                "text": " "
                                                                                            }
                                                                                        ]
                                                                                    },
                                                                                    "expression": {
                                                                                        "kind": "StringLiteral",
                                                                                        "fullStart": 1164,
                                                                                        "fullEnd": 1167,
                                                                                        "start": 1164,
                                                                                        "end": 1167,
                                                                                        "fullWidth": 3,
                                                                                        "width": 3,
                                                                                        "text": "'2'",
                                                                                        "value": "2",
                                                                                        "valueText": "2"
                                                                                    },
                                                                                    "semicolonToken": {
                                                                                        "kind": "SemicolonToken",
                                                                                        "fullStart": 1167,
                                                                                        "fullEnd": 1170,
                                                                                        "start": 1167,
                                                                                        "end": 1168,
                                                                                        "fullWidth": 3,
                                                                                        "width": 1,
                                                                                        "text": ";",
                                                                                        "value": ";",
                                                                                        "valueText": ";",
                                                                                        "hasTrailingTrivia": true,
                                                                                        "hasTrailingNewLine": true,
                                                                                        "trailingTrivia": [
                                                                                            {
                                                                                                "kind": "NewLineTrivia",
                                                                                                "text": "\r\n"
                                                                                            }
                                                                                        ]
                                                                                    }
                                                                                }
                                                                            ],
                                                                            "closeBraceToken": {
                                                                                "kind": "CloseBraceToken",
                                                                                "fullStart": 1170,
                                                                                "fullEnd": 1189,
                                                                                "start": 1186,
                                                                                "end": 1187,
                                                                                "fullWidth": 19,
                                                                                "width": 1,
                                                                                "text": "}",
                                                                                "value": "}",
                                                                                "valueText": "}",
                                                                                "hasLeadingTrivia": true,
                                                                                "hasTrailingTrivia": true,
                                                                                "hasTrailingNewLine": true,
                                                                                "leadingTrivia": [
                                                                                    {
                                                                                        "kind": "WhitespaceTrivia",
                                                                                        "text": "                "
                                                                                    }
                                                                                ],
                                                                                "trailingTrivia": [
                                                                                    {
                                                                                        "kind": "NewLineTrivia",
                                                                                        "text": "\r\n"
                                                                                    }
                                                                                ]
                                                                            }
                                                                        }
                                                                    }
                                                                }
                                                            ],
                                                            "closeBraceToken": {
                                                                "kind": "CloseBraceToken",
                                                                "fullStart": 1189,
                                                                "fullEnd": 1204,
                                                                "start": 1201,
                                                                "end": 1202,
                                                                "fullWidth": 15,
                                                                "width": 1,
                                                                "text": "}",
                                                                "value": "}",
                                                                "valueText": "}",
                                                                "hasLeadingTrivia": true,
                                                                "hasTrailingTrivia": true,
                                                                "hasTrailingNewLine": true,
                                                                "leadingTrivia": [
                                                                    {
                                                                        "kind": "WhitespaceTrivia",
                                                                        "text": "            "
                                                                    }
                                                                ],
                                                                "trailingTrivia": [
                                                                    {
                                                                        "kind": "NewLineTrivia",
                                                                        "text": "\r\n"
                                                                    }
                                                                ]
                                                            }
                                                        }
                                                    }
                                                ],
                                                "closeBraceToken": {
                                                    "kind": "CloseBraceToken",
                                                    "fullStart": 1204,
                                                    "fullEnd": 1213,
                                                    "start": 1212,
                                                    "end": 1213,
                                                    "fullWidth": 9,
                                                    "width": 1,
                                                    "text": "}",
                                                    "value": "}",
                                                    "valueText": "}",
                                                    "hasLeadingTrivia": true,
                                                    "leadingTrivia": [
                                                        {
                                                            "kind": "WhitespaceTrivia",
                                                            "text": "        "
                                                        }
                                                    ]
                                                }
                                            }
                                        }
                                    }
                                ]
                            },
                            "semicolonToken": {
                                "kind": "SemicolonToken",
                                "fullStart": 1213,
                                "fullEnd": 1216,
                                "start": 1213,
                                "end": 1214,
                                "fullWidth": 3,
                                "width": 1,
                                "text": ";",
                                "value": ";",
                                "valueText": ";",
                                "hasTrailingTrivia": true,
                                "hasTrailingNewLine": true,
                                "trailingTrivia": [
                                    {
                                        "kind": "NewLineTrivia",
                                        "text": "\r\n"
                                    }
                                ]
                            }
                        },
                        {
                            "kind": "ReturnStatement",
                            "fullStart": 1216,
                            "fullEnd": 1329,
                            "start": 1226,
                            "end": 1327,
                            "fullWidth": 113,
                            "width": 101,
                            "returnKeyword": {
                                "kind": "ReturnKeyword",
                                "fullStart": 1216,
                                "fullEnd": 1233,
                                "start": 1226,
                                "end": 1232,
                                "fullWidth": 17,
                                "width": 6,
                                "text": "return",
                                "value": "return",
                                "valueText": "return",
                                "hasLeadingTrivia": true,
                                "hasLeadingNewLine": true,
                                "hasTrailingTrivia": true,
                                "leadingTrivia": [
                                    {
                                        "kind": "NewLineTrivia",
                                        "text": "\r\n"
                                    },
                                    {
                                        "kind": "WhitespaceTrivia",
                                        "text": "        "
                                    }
                                ],
                                "trailingTrivia": [
                                    {
                                        "kind": "WhitespaceTrivia",
                                        "text": " "
                                    }
                                ]
                            },
                            "expression": {
                                "kind": "LogicalAndExpression",
                                "fullStart": 1233,
                                "fullEnd": 1326,
                                "start": 1233,
                                "end": 1326,
                                "fullWidth": 93,
                                "width": 93,
                                "left": {
                                    "kind": "LogicalAndExpression",
                                    "fullStart": 1233,
                                    "fullEnd": 1308,
                                    "start": 1233,
                                    "end": 1307,
                                    "fullWidth": 75,
                                    "width": 74,
                                    "left": {
                                        "kind": "EqualsExpression",
                                        "fullStart": 1233,
                                        "fullEnd": 1290,
                                        "start": 1233,
                                        "end": 1289,
                                        "fullWidth": 57,
                                        "width": 56,
                                        "left": {
                                            "kind": "InvocationExpression",
                                            "fullStart": 1233,
                                            "fullEnd": 1281,
                                            "start": 1233,
                                            "end": 1280,
                                            "fullWidth": 48,
                                            "width": 47,
                                            "expression": {
                                                "kind": "MemberAccessExpression",
                                                "fullStart": 1233,
                                                "fullEnd": 1260,
                                                "start": 1233,
                                                "end": 1260,
                                                "fullWidth": 27,
                                                "width": 27,
                                                "expression": {
                                                    "kind": "MemberAccessExpression",
                                                    "fullStart": 1233,
                                                    "fullEnd": 1255,
                                                    "start": 1233,
                                                    "end": 1255,
                                                    "fullWidth": 22,
                                                    "width": 22,
                                                    "expression": {
                                                        "kind": "MemberAccessExpression",
                                                        "fullStart": 1233,
                                                        "fullEnd": 1248,
                                                        "start": 1233,
                                                        "end": 1248,
                                                        "fullWidth": 15,
                                                        "width": 15,
                                                        "expression": {
                                                            "kind": "IdentifierName",
                                                            "fullStart": 1233,
                                                            "fullEnd": 1238,
                                                            "start": 1233,
                                                            "end": 1238,
                                                            "fullWidth": 5,
                                                            "width": 5,
                                                            "text": "Array",
                                                            "value": "Array",
                                                            "valueText": "Array"
                                                        },
                                                        "dotToken": {
                                                            "kind": "DotToken",
                                                            "fullStart": 1238,
                                                            "fullEnd": 1239,
                                                            "start": 1238,
                                                            "end": 1239,
                                                            "fullWidth": 1,
                                                            "width": 1,
                                                            "text": ".",
                                                            "value": ".",
                                                            "valueText": "."
                                                        },
                                                        "name": {
                                                            "kind": "IdentifierName",
                                                            "fullStart": 1239,
                                                            "fullEnd": 1248,
                                                            "start": 1239,
                                                            "end": 1248,
                                                            "fullWidth": 9,
                                                            "width": 9,
                                                            "text": "prototype",
                                                            "value": "prototype",
                                                            "valueText": "prototype"
                                                        }
                                                    },
                                                    "dotToken": {
                                                        "kind": "DotToken",
                                                        "fullStart": 1248,
                                                        "fullEnd": 1249,
                                                        "start": 1248,
                                                        "end": 1249,
                                                        "fullWidth": 1,
                                                        "width": 1,
                                                        "text": ".",
                                                        "value": ".",
                                                        "valueText": "."
                                                    },
                                                    "name": {
                                                        "kind": "IdentifierName",
                                                        "fullStart": 1249,
                                                        "fullEnd": 1255,
                                                        "start": 1249,
                                                        "end": 1255,
                                                        "fullWidth": 6,
                                                        "width": 6,
                                                        "text": "reduce",
                                                        "value": "reduce",
                                                        "valueText": "reduce"
                                                    }
                                                },
                                                "dotToken": {
                                                    "kind": "DotToken",
                                                    "fullStart": 1255,
                                                    "fullEnd": 1256,
                                                    "start": 1255,
                                                    "end": 1256,
                                                    "fullWidth": 1,
                                                    "width": 1,
                                                    "text": ".",
                                                    "value": ".",
                                                    "valueText": "."
                                                },
                                                "name": {
                                                    "kind": "IdentifierName",
                                                    "fullStart": 1256,
                                                    "fullEnd": 1260,
                                                    "start": 1256,
                                                    "end": 1260,
                                                    "fullWidth": 4,
                                                    "width": 4,
                                                    "text": "call",
                                                    "value": "call",
                                                    "valueText": "call"
                                                }
                                            },
                                            "argumentList": {
                                                "kind": "ArgumentList",
                                                "fullStart": 1260,
                                                "fullEnd": 1281,
                                                "start": 1260,
                                                "end": 1280,
                                                "fullWidth": 21,
                                                "width": 20,
                                                "openParenToken": {
                                                    "kind": "OpenParenToken",
                                                    "fullStart": 1260,
                                                    "fullEnd": 1261,
                                                    "start": 1260,
                                                    "end": 1261,
                                                    "fullWidth": 1,
                                                    "width": 1,
                                                    "text": "(",
                                                    "value": "(",
                                                    "valueText": "("
                                                },
                                                "arguments": [
                                                    {
                                                        "kind": "IdentifierName",
                                                        "fullStart": 1261,
                                                        "fullEnd": 1264,
                                                        "start": 1261,
                                                        "end": 1264,
                                                        "fullWidth": 3,
                                                        "width": 3,
                                                        "text": "obj",
                                                        "value": "obj",
                                                        "valueText": "obj"
                                                    },
                                                    {
                                                        "kind": "CommaToken",
                                                        "fullStart": 1264,
                                                        "fullEnd": 1266,
                                                        "start": 1264,
                                                        "end": 1265,
                                                        "fullWidth": 2,
                                                        "width": 1,
                                                        "text": ",",
                                                        "value": ",",
                                                        "valueText": ",",
                                                        "hasTrailingTrivia": true,
                                                        "trailingTrivia": [
                                                            {
                                                                "kind": "WhitespaceTrivia",
                                                                "text": " "
                                                            }
                                                        ]
                                                    },
                                                    {
                                                        "kind": "IdentifierName",
                                                        "fullStart": 1266,
                                                        "fullEnd": 1276,
                                                        "start": 1266,
                                                        "end": 1276,
                                                        "fullWidth": 10,
                                                        "width": 10,
                                                        "text": "callbackfn",
                                                        "value": "callbackfn",
                                                        "valueText": "callbackfn"
                                                    },
                                                    {
                                                        "kind": "CommaToken",
                                                        "fullStart": 1276,
                                                        "fullEnd": 1278,
                                                        "start": 1276,
                                                        "end": 1277,
                                                        "fullWidth": 2,
                                                        "width": 1,
                                                        "text": ",",
                                                        "value": ",",
                                                        "valueText": ",",
                                                        "hasTrailingTrivia": true,
                                                        "trailingTrivia": [
                                                            {
                                                                "kind": "WhitespaceTrivia",
                                                                "text": " "
                                                            }
                                                        ]
                                                    },
                                                    {
                                                        "kind": "NumericLiteral",
                                                        "fullStart": 1278,
                                                        "fullEnd": 1279,
                                                        "start": 1278,
                                                        "end": 1279,
                                                        "fullWidth": 1,
                                                        "width": 1,
                                                        "text": "1",
                                                        "value": 1,
                                                        "valueText": "1"
                                                    }
                                                ],
                                                "closeParenToken": {
                                                    "kind": "CloseParenToken",
                                                    "fullStart": 1279,
                                                    "fullEnd": 1281,
                                                    "start": 1279,
                                                    "end": 1280,
                                                    "fullWidth": 2,
                                                    "width": 1,
                                                    "text": ")",
                                                    "value": ")",
                                                    "valueText": ")",
                                                    "hasTrailingTrivia": true,
                                                    "trailingTrivia": [
                                                        {
                                                            "kind": "WhitespaceTrivia",
                                                            "text": " "
                                                        }
                                                    ]
                                                }
                                            }
                                        },
                                        "operatorToken": {
                                            "kind": "EqualsEqualsEqualsToken",
                                            "fullStart": 1281,
                                            "fullEnd": 1285,
                                            "start": 1281,
                                            "end": 1284,
                                            "fullWidth": 4,
                                            "width": 3,
                                            "text": "===",
                                            "value": "===",
                                            "valueText": "===",
                                            "hasTrailingTrivia": true,
                                            "trailingTrivia": [
                                                {
                                                    "kind": "WhitespaceTrivia",
                                                    "text": " "
                                                }
                                            ]
                                        },
                                        "right": {
                                            "kind": "TrueKeyword",
                                            "fullStart": 1285,
                                            "fullEnd": 1290,
                                            "start": 1285,
                                            "end": 1289,
                                            "fullWidth": 5,
                                            "width": 4,
                                            "text": "true",
                                            "value": true,
                                            "valueText": "true",
                                            "hasTrailingTrivia": true,
                                            "trailingTrivia": [
                                                {
                                                    "kind": "WhitespaceTrivia",
                                                    "text": " "
                                                }
                                            ]
                                        }
                                    },
                                    "operatorToken": {
                                        "kind": "AmpersandAmpersandToken",
                                        "fullStart": 1290,
                                        "fullEnd": 1293,
                                        "start": 1290,
                                        "end": 1292,
                                        "fullWidth": 3,
                                        "width": 2,
                                        "text": "&&",
                                        "value": "&&",
                                        "valueText": "&&",
                                        "hasTrailingTrivia": true,
                                        "trailingTrivia": [
                                            {
                                                "kind": "WhitespaceTrivia",
                                                "text": " "
                                            }
                                        ]
                                    },
                                    "right": {
                                        "kind": "IdentifierName",
                                        "fullStart": 1293,
                                        "fullEnd": 1308,
                                        "start": 1293,
                                        "end": 1307,
                                        "fullWidth": 15,
                                        "width": 14,
                                        "text": "valueOfOccured",
                                        "value": "valueOfOccured",
                                        "valueText": "valueOfOccured",
                                        "hasTrailingTrivia": true,
                                        "trailingTrivia": [
                                            {
                                                "kind": "WhitespaceTrivia",
                                                "text": " "
                                            }
                                        ]
                                    }
                                },
                                "operatorToken": {
                                    "kind": "AmpersandAmpersandToken",
                                    "fullStart": 1308,
                                    "fullEnd": 1311,
                                    "start": 1308,
                                    "end": 1310,
                                    "fullWidth": 3,
                                    "width": 2,
                                    "text": "&&",
                                    "value": "&&",
                                    "valueText": "&&",
                                    "hasTrailingTrivia": true,
                                    "trailingTrivia": [
                                        {
                                            "kind": "WhitespaceTrivia",
                                            "text": " "
                                        }
                                    ]
                                },
                                "right": {
                                    "kind": "IdentifierName",
                                    "fullStart": 1311,
                                    "fullEnd": 1326,
                                    "start": 1311,
                                    "end": 1326,
                                    "fullWidth": 15,
                                    "width": 15,
                                    "text": "toStringOccured",
                                    "value": "toStringOccured",
                                    "valueText": "toStringOccured"
                                }
                            },
                            "semicolonToken": {
                                "kind": "SemicolonToken",
                                "fullStart": 1326,
                                "fullEnd": 1329,
                                "start": 1326,
                                "end": 1327,
                                "fullWidth": 3,
                                "width": 1,
                                "text": ";",
                                "value": ";",
                                "valueText": ";",
                                "hasTrailingTrivia": true,
                                "hasTrailingNewLine": true,
                                "trailingTrivia": [
                                    {
                                        "kind": "NewLineTrivia",
                                        "text": "\r\n"
                                    }
                                ]
                            }
                        }
                    ],
                    "closeBraceToken": {
                        "kind": "CloseBraceToken",
                        "fullStart": 1329,
                        "fullEnd": 1336,
                        "start": 1333,
                        "end": 1334,
                        "fullWidth": 7,
                        "width": 1,
                        "text": "}",
                        "value": "}",
                        "valueText": "}",
                        "hasLeadingTrivia": true,
                        "hasTrailingTrivia": true,
                        "hasTrailingNewLine": true,
                        "leadingTrivia": [
                            {
                                "kind": "WhitespaceTrivia",
                                "text": "    "
                            }
                        ],
                        "trailingTrivia": [
                            {
                                "kind": "NewLineTrivia",
                                "text": "\r\n"
                            }
                        ]
                    }
                }
            },
            {
                "kind": "ExpressionStatement",
                "fullStart": 1336,
                "fullEnd": 1360,
                "start": 1336,
                "end": 1358,
                "fullWidth": 24,
                "width": 22,
                "expression": {
                    "kind": "InvocationExpression",
                    "fullStart": 1336,
                    "fullEnd": 1357,
                    "start": 1336,
                    "end": 1357,
                    "fullWidth": 21,
                    "width": 21,
                    "expression": {
                        "kind": "IdentifierName",
                        "fullStart": 1336,
                        "fullEnd": 1347,
                        "start": 1336,
                        "end": 1347,
                        "fullWidth": 11,
                        "width": 11,
                        "text": "runTestCase",
                        "value": "runTestCase",
                        "valueText": "runTestCase"
                    },
                    "argumentList": {
                        "kind": "ArgumentList",
                        "fullStart": 1347,
                        "fullEnd": 1357,
                        "start": 1347,
                        "end": 1357,
                        "fullWidth": 10,
                        "width": 10,
                        "openParenToken": {
                            "kind": "OpenParenToken",
                            "fullStart": 1347,
                            "fullEnd": 1348,
                            "start": 1347,
                            "end": 1348,
                            "fullWidth": 1,
                            "width": 1,
                            "text": "(",
                            "value": "(",
                            "valueText": "("
                        },
                        "arguments": [
                            {
                                "kind": "IdentifierName",
                                "fullStart": 1348,
                                "fullEnd": 1356,
                                "start": 1348,
                                "end": 1356,
                                "fullWidth": 8,
                                "width": 8,
                                "text": "testcase",
                                "value": "testcase",
                                "valueText": "testcase"
                            }
                        ],
                        "closeParenToken": {
                            "kind": "CloseParenToken",
                            "fullStart": 1356,
                            "fullEnd": 1357,
                            "start": 1356,
                            "end": 1357,
                            "fullWidth": 1,
                            "width": 1,
                            "text": ")",
                            "value": ")",
                            "valueText": ")"
                        }
                    }
                },
                "semicolonToken": {
                    "kind": "SemicolonToken",
                    "fullStart": 1357,
                    "fullEnd": 1360,
                    "start": 1357,
                    "end": 1358,
                    "fullWidth": 3,
                    "width": 1,
                    "text": ";",
                    "value": ";",
                    "valueText": ";",
                    "hasTrailingTrivia": true,
                    "hasTrailingNewLine": true,
                    "trailingTrivia": [
                        {
                            "kind": "NewLineTrivia",
                            "text": "\r\n"
                        }
                    ]
                }
            }
        ],
        "endOfFileToken": {
            "kind": "EndOfFileToken",
            "fullStart": 1360,
            "fullEnd": 1360,
            "start": 1360,
            "end": 1360,
            "fullWidth": 0,
            "width": 0,
            "text": ""
        }
    },
    "lineMap": {
        "lineStarts": [
            0,
            67,
            152,
            232,
            308,
            380,
            385,
            440,
            600,
            605,
            607,
            609,
            632,
            634,
            671,
            709,
            711,
            769,
            819,
            830,
            832,
            853,
            873,
            892,
            915,
            955,
            999,
            1031,
            1051,
            1092,
            1137,
            1170,
            1189,
            1204,
            1216,
            1218,
            1329,
            1336,
            1360
        ],
        "length": 1360
    }
}<|MERGE_RESOLUTION|>--- conflicted
+++ resolved
@@ -557,11 +557,8 @@
                                             "start": 739,
                                             "end": 746,
                                             "fullWidth": 7,
-<<<<<<< HEAD
                                             "width": 7,
-=======
                                             "modifiers": [],
->>>>>>> e3c38734
                                             "identifier": {
                                                 "kind": "IdentifierName",
                                                 "fullStart": 739,
@@ -601,11 +598,8 @@
                                             "start": 748,
                                             "end": 754,
                                             "fullWidth": 6,
-<<<<<<< HEAD
                                             "width": 6,
-=======
                                             "modifiers": [],
->>>>>>> e3c38734
                                             "identifier": {
                                                 "kind": "IdentifierName",
                                                 "fullStart": 748,
@@ -645,11 +639,8 @@
                                             "start": 756,
                                             "end": 759,
                                             "fullWidth": 3,
-<<<<<<< HEAD
                                             "width": 3,
-=======
                                             "modifiers": [],
->>>>>>> e3c38734
                                             "identifier": {
                                                 "kind": "IdentifierName",
                                                 "fullStart": 756,
@@ -689,11 +680,8 @@
                                             "start": 761,
                                             "end": 764,
                                             "fullWidth": 3,
-<<<<<<< HEAD
                                             "width": 3,
-=======
                                             "modifiers": [],
->>>>>>> e3c38734
                                             "identifier": {
                                                 "kind": "IdentifierName",
                                                 "fullStart": 761,
