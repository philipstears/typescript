{
    "isDeclaration": false,
    "languageVersion": "EcmaScript5",
    "parseOptions": {
        "allowAutomaticSemicolonInsertion": true
    },
    "sourceUnit": {
        "kind": "SourceUnit",
        "fullStart": 0,
        "fullEnd": 1360,
        "start": 609,
        "end": 1360,
        "fullWidth": 1360,
        "width": 751,
        "isIncrementallyUnusable": true,
        "moduleElements": [
            {
                "kind": "FunctionDeclaration",
                "fullStart": 0,
                "fullEnd": 1336,
                "start": 609,
                "end": 1334,
                "fullWidth": 1336,
                "width": 725,
                "modifiers": [],
                "functionKeyword": {
                    "kind": "FunctionKeyword",
                    "fullStart": 0,
                    "fullEnd": 618,
                    "start": 609,
                    "end": 617,
                    "fullWidth": 618,
                    "width": 8,
                    "text": "function",
                    "value": "function",
                    "valueText": "function",
                    "hasLeadingTrivia": true,
                    "hasLeadingComment": true,
                    "hasLeadingNewLine": true,
                    "hasTrailingTrivia": true,
                    "leadingTrivia": [
                        {
                            "kind": "SingleLineCommentTrivia",
                            "text": "/// Copyright (c) 2012 Ecma International.  All rights reserved. "
                        },
                        {
                            "kind": "NewLineTrivia",
                            "text": "\r\n"
                        },
                        {
                            "kind": "SingleLineCommentTrivia",
                            "text": "/// Ecma International makes this code available under the terms and conditions set"
                        },
                        {
                            "kind": "NewLineTrivia",
                            "text": "\r\n"
                        },
                        {
                            "kind": "SingleLineCommentTrivia",
                            "text": "/// forth on http://hg.ecmascript.org/tests/test262/raw-file/tip/LICENSE (the "
                        },
                        {
                            "kind": "NewLineTrivia",
                            "text": "\r\n"
                        },
                        {
                            "kind": "SingleLineCommentTrivia",
                            "text": "/// \"Use Terms\").   Any redistribution of this code must retain the above "
                        },
                        {
                            "kind": "NewLineTrivia",
                            "text": "\r\n"
                        },
                        {
                            "kind": "SingleLineCommentTrivia",
                            "text": "/// copyright and this notice and otherwise comply with the Use Terms."
                        },
                        {
                            "kind": "NewLineTrivia",
                            "text": "\r\n"
                        },
                        {
                            "kind": "MultiLineCommentTrivia",
                            "text": "/**\r\n * @path ch15/15.4/15.4.4/15.4.4.21/15.4.4.21-3-21.js\r\n * @description Array.prototype.reduce - 'length' is an object that has an own valueOf method that returns an object and toString method that returns a string\r\n */"
                        },
                        {
                            "kind": "NewLineTrivia",
                            "text": "\r\n"
                        },
                        {
                            "kind": "NewLineTrivia",
                            "text": "\r\n"
                        },
                        {
                            "kind": "NewLineTrivia",
                            "text": "\r\n"
                        }
                    ],
                    "trailingTrivia": [
                        {
                            "kind": "WhitespaceTrivia",
                            "text": " "
                        }
                    ]
                },
                "identifier": {
                    "kind": "IdentifierName",
                    "fullStart": 618,
                    "fullEnd": 626,
                    "start": 618,
                    "end": 626,
                    "fullWidth": 8,
                    "width": 8,
                    "text": "testcase",
                    "value": "testcase",
                    "valueText": "testcase"
                },
                "callSignature": {
                    "kind": "CallSignature",
                    "fullStart": 626,
                    "fullEnd": 629,
                    "start": 626,
                    "end": 628,
                    "fullWidth": 3,
                    "width": 2,
                    "parameterList": {
                        "kind": "ParameterList",
                        "fullStart": 626,
                        "fullEnd": 629,
                        "start": 626,
                        "end": 628,
                        "fullWidth": 3,
                        "width": 2,
                        "openParenToken": {
                            "kind": "OpenParenToken",
                            "fullStart": 626,
                            "fullEnd": 627,
                            "start": 626,
                            "end": 627,
                            "fullWidth": 1,
                            "width": 1,
                            "text": "(",
                            "value": "(",
                            "valueText": "("
                        },
                        "parameters": [],
                        "closeParenToken": {
                            "kind": "CloseParenToken",
                            "fullStart": 627,
                            "fullEnd": 629,
                            "start": 627,
                            "end": 628,
                            "fullWidth": 2,
                            "width": 1,
                            "text": ")",
                            "value": ")",
                            "valueText": ")",
                            "hasTrailingTrivia": true,
                            "trailingTrivia": [
                                {
                                    "kind": "WhitespaceTrivia",
                                    "text": " "
                                }
                            ]
                        }
                    }
                },
                "block": {
                    "kind": "Block",
                    "fullStart": 629,
                    "fullEnd": 1336,
                    "start": 629,
                    "end": 1334,
                    "fullWidth": 707,
                    "width": 705,
                    "openBraceToken": {
                        "kind": "OpenBraceToken",
                        "fullStart": 629,
                        "fullEnd": 632,
                        "start": 629,
                        "end": 630,
                        "fullWidth": 3,
                        "width": 1,
                        "text": "{",
                        "value": "{",
                        "valueText": "{",
                        "hasTrailingTrivia": true,
                        "hasTrailingNewLine": true,
                        "trailingTrivia": [
                            {
                                "kind": "NewLineTrivia",
                                "text": "\r\n"
                            }
                        ]
                    },
                    "statements": [
                        {
                            "kind": "VariableStatement",
                            "fullStart": 632,
                            "fullEnd": 671,
                            "start": 642,
                            "end": 669,
                            "fullWidth": 39,
                            "width": 27,
                            "modifiers": [],
                            "variableDeclaration": {
                                "kind": "VariableDeclaration",
                                "fullStart": 632,
                                "fullEnd": 668,
                                "start": 642,
                                "end": 668,
                                "fullWidth": 36,
                                "width": 26,
                                "varKeyword": {
                                    "kind": "VarKeyword",
                                    "fullStart": 632,
                                    "fullEnd": 646,
                                    "start": 642,
                                    "end": 645,
                                    "fullWidth": 14,
                                    "width": 3,
                                    "text": "var",
                                    "value": "var",
                                    "valueText": "var",
                                    "hasLeadingTrivia": true,
                                    "hasLeadingNewLine": true,
                                    "hasTrailingTrivia": true,
                                    "leadingTrivia": [
                                        {
                                            "kind": "NewLineTrivia",
                                            "text": "\r\n"
                                        },
                                        {
                                            "kind": "WhitespaceTrivia",
                                            "text": "        "
                                        }
                                    ],
                                    "trailingTrivia": [
                                        {
                                            "kind": "WhitespaceTrivia",
                                            "text": " "
                                        }
                                    ]
                                },
                                "variableDeclarators": [
                                    {
                                        "kind": "VariableDeclarator",
                                        "fullStart": 646,
                                        "fullEnd": 668,
                                        "start": 646,
                                        "end": 668,
                                        "fullWidth": 22,
<<<<<<< HEAD
                                        "width": 22,
                                        "identifier": {
=======
                                        "propertyName": {
>>>>>>> 85e84683
                                            "kind": "IdentifierName",
                                            "fullStart": 646,
                                            "fullEnd": 661,
                                            "start": 646,
                                            "end": 660,
                                            "fullWidth": 15,
                                            "width": 14,
                                            "text": "valueOfOccured",
                                            "value": "valueOfOccured",
                                            "valueText": "valueOfOccured",
                                            "hasTrailingTrivia": true,
                                            "trailingTrivia": [
                                                {
                                                    "kind": "WhitespaceTrivia",
                                                    "text": " "
                                                }
                                            ]
                                        },
                                        "equalsValueClause": {
                                            "kind": "EqualsValueClause",
                                            "fullStart": 661,
                                            "fullEnd": 668,
                                            "start": 661,
                                            "end": 668,
                                            "fullWidth": 7,
                                            "width": 7,
                                            "equalsToken": {
                                                "kind": "EqualsToken",
                                                "fullStart": 661,
                                                "fullEnd": 663,
                                                "start": 661,
                                                "end": 662,
                                                "fullWidth": 2,
                                                "width": 1,
                                                "text": "=",
                                                "value": "=",
                                                "valueText": "=",
                                                "hasTrailingTrivia": true,
                                                "trailingTrivia": [
                                                    {
                                                        "kind": "WhitespaceTrivia",
                                                        "text": " "
                                                    }
                                                ]
                                            },
                                            "value": {
                                                "kind": "FalseKeyword",
                                                "fullStart": 663,
                                                "fullEnd": 668,
                                                "start": 663,
                                                "end": 668,
                                                "fullWidth": 5,
                                                "width": 5,
                                                "text": "false",
                                                "value": false,
                                                "valueText": "false"
                                            }
                                        }
                                    }
                                ]
                            },
                            "semicolonToken": {
                                "kind": "SemicolonToken",
                                "fullStart": 668,
                                "fullEnd": 671,
                                "start": 668,
                                "end": 669,
                                "fullWidth": 3,
                                "width": 1,
                                "text": ";",
                                "value": ";",
                                "valueText": ";",
                                "hasTrailingTrivia": true,
                                "hasTrailingNewLine": true,
                                "trailingTrivia": [
                                    {
                                        "kind": "NewLineTrivia",
                                        "text": "\r\n"
                                    }
                                ]
                            }
                        },
                        {
                            "kind": "VariableStatement",
                            "fullStart": 671,
                            "fullEnd": 709,
                            "start": 679,
                            "end": 707,
                            "fullWidth": 38,
                            "width": 28,
                            "modifiers": [],
                            "variableDeclaration": {
                                "kind": "VariableDeclaration",
                                "fullStart": 671,
                                "fullEnd": 706,
                                "start": 679,
                                "end": 706,
                                "fullWidth": 35,
                                "width": 27,
                                "varKeyword": {
                                    "kind": "VarKeyword",
                                    "fullStart": 671,
                                    "fullEnd": 683,
                                    "start": 679,
                                    "end": 682,
                                    "fullWidth": 12,
                                    "width": 3,
                                    "text": "var",
                                    "value": "var",
                                    "valueText": "var",
                                    "hasLeadingTrivia": true,
                                    "hasTrailingTrivia": true,
                                    "leadingTrivia": [
                                        {
                                            "kind": "WhitespaceTrivia",
                                            "text": "        "
                                        }
                                    ],
                                    "trailingTrivia": [
                                        {
                                            "kind": "WhitespaceTrivia",
                                            "text": " "
                                        }
                                    ]
                                },
                                "variableDeclarators": [
                                    {
                                        "kind": "VariableDeclarator",
                                        "fullStart": 683,
                                        "fullEnd": 706,
                                        "start": 683,
                                        "end": 706,
                                        "fullWidth": 23,
<<<<<<< HEAD
                                        "width": 23,
                                        "identifier": {
=======
                                        "propertyName": {
>>>>>>> 85e84683
                                            "kind": "IdentifierName",
                                            "fullStart": 683,
                                            "fullEnd": 699,
                                            "start": 683,
                                            "end": 698,
                                            "fullWidth": 16,
                                            "width": 15,
                                            "text": "toStringOccured",
                                            "value": "toStringOccured",
                                            "valueText": "toStringOccured",
                                            "hasTrailingTrivia": true,
                                            "trailingTrivia": [
                                                {
                                                    "kind": "WhitespaceTrivia",
                                                    "text": " "
                                                }
                                            ]
                                        },
                                        "equalsValueClause": {
                                            "kind": "EqualsValueClause",
                                            "fullStart": 699,
                                            "fullEnd": 706,
                                            "start": 699,
                                            "end": 706,
                                            "fullWidth": 7,
                                            "width": 7,
                                            "equalsToken": {
                                                "kind": "EqualsToken",
                                                "fullStart": 699,
                                                "fullEnd": 701,
                                                "start": 699,
                                                "end": 700,
                                                "fullWidth": 2,
                                                "width": 1,
                                                "text": "=",
                                                "value": "=",
                                                "valueText": "=",
                                                "hasTrailingTrivia": true,
                                                "trailingTrivia": [
                                                    {
                                                        "kind": "WhitespaceTrivia",
                                                        "text": " "
                                                    }
                                                ]
                                            },
                                            "value": {
                                                "kind": "FalseKeyword",
                                                "fullStart": 701,
                                                "fullEnd": 706,
                                                "start": 701,
                                                "end": 706,
                                                "fullWidth": 5,
                                                "width": 5,
                                                "text": "false",
                                                "value": false,
                                                "valueText": "false"
                                            }
                                        }
                                    }
                                ]
                            },
                            "semicolonToken": {
                                "kind": "SemicolonToken",
                                "fullStart": 706,
                                "fullEnd": 709,
                                "start": 706,
                                "end": 707,
                                "fullWidth": 3,
                                "width": 1,
                                "text": ";",
                                "value": ";",
                                "valueText": ";",
                                "hasTrailingTrivia": true,
                                "hasTrailingNewLine": true,
                                "trailingTrivia": [
                                    {
                                        "kind": "NewLineTrivia",
                                        "text": "\r\n"
                                    }
                                ]
                            }
                        },
                        {
                            "kind": "FunctionDeclaration",
                            "fullStart": 709,
                            "fullEnd": 830,
                            "start": 719,
                            "end": 828,
                            "fullWidth": 121,
                            "width": 109,
                            "modifiers": [],
                            "functionKeyword": {
                                "kind": "FunctionKeyword",
                                "fullStart": 709,
                                "fullEnd": 728,
                                "start": 719,
                                "end": 727,
                                "fullWidth": 19,
                                "width": 8,
                                "text": "function",
                                "value": "function",
                                "valueText": "function",
                                "hasLeadingTrivia": true,
                                "hasLeadingNewLine": true,
                                "hasTrailingTrivia": true,
                                "leadingTrivia": [
                                    {
                                        "kind": "NewLineTrivia",
                                        "text": "\r\n"
                                    },
                                    {
                                        "kind": "WhitespaceTrivia",
                                        "text": "        "
                                    }
                                ],
                                "trailingTrivia": [
                                    {
                                        "kind": "WhitespaceTrivia",
                                        "text": " "
                                    }
                                ]
                            },
                            "identifier": {
                                "kind": "IdentifierName",
                                "fullStart": 728,
                                "fullEnd": 738,
                                "start": 728,
                                "end": 738,
                                "fullWidth": 10,
                                "width": 10,
                                "text": "callbackfn",
                                "value": "callbackfn",
                                "valueText": "callbackfn"
                            },
                            "callSignature": {
                                "kind": "CallSignature",
                                "fullStart": 738,
                                "fullEnd": 766,
                                "start": 738,
                                "end": 765,
                                "fullWidth": 28,
                                "width": 27,
                                "parameterList": {
                                    "kind": "ParameterList",
                                    "fullStart": 738,
                                    "fullEnd": 766,
                                    "start": 738,
                                    "end": 765,
                                    "fullWidth": 28,
                                    "width": 27,
                                    "openParenToken": {
                                        "kind": "OpenParenToken",
                                        "fullStart": 738,
                                        "fullEnd": 739,
                                        "start": 738,
                                        "end": 739,
                                        "fullWidth": 1,
                                        "width": 1,
                                        "text": "(",
                                        "value": "(",
                                        "valueText": "("
                                    },
                                    "parameters": [
                                        {
                                            "kind": "Parameter",
                                            "fullStart": 739,
                                            "fullEnd": 746,
                                            "start": 739,
                                            "end": 746,
                                            "fullWidth": 7,
                                            "width": 7,
                                            "modifiers": [],
                                            "identifier": {
                                                "kind": "IdentifierName",
                                                "fullStart": 739,
                                                "fullEnd": 746,
                                                "start": 739,
                                                "end": 746,
                                                "fullWidth": 7,
                                                "width": 7,
                                                "text": "prevVal",
                                                "value": "prevVal",
                                                "valueText": "prevVal"
                                            }
                                        },
                                        {
                                            "kind": "CommaToken",
                                            "fullStart": 746,
                                            "fullEnd": 748,
                                            "start": 746,
                                            "end": 747,
                                            "fullWidth": 2,
                                            "width": 1,
                                            "text": ",",
                                            "value": ",",
                                            "valueText": ",",
                                            "hasTrailingTrivia": true,
                                            "trailingTrivia": [
                                                {
                                                    "kind": "WhitespaceTrivia",
                                                    "text": " "
                                                }
                                            ]
                                        },
                                        {
                                            "kind": "Parameter",
                                            "fullStart": 748,
                                            "fullEnd": 754,
                                            "start": 748,
                                            "end": 754,
                                            "fullWidth": 6,
                                            "width": 6,
                                            "modifiers": [],
                                            "identifier": {
                                                "kind": "IdentifierName",
                                                "fullStart": 748,
                                                "fullEnd": 754,
                                                "start": 748,
                                                "end": 754,
                                                "fullWidth": 6,
                                                "width": 6,
                                                "text": "curVal",
                                                "value": "curVal",
                                                "valueText": "curVal"
                                            }
                                        },
                                        {
                                            "kind": "CommaToken",
                                            "fullStart": 754,
                                            "fullEnd": 756,
                                            "start": 754,
                                            "end": 755,
                                            "fullWidth": 2,
                                            "width": 1,
                                            "text": ",",
                                            "value": ",",
                                            "valueText": ",",
                                            "hasTrailingTrivia": true,
                                            "trailingTrivia": [
                                                {
                                                    "kind": "WhitespaceTrivia",
                                                    "text": " "
                                                }
                                            ]
                                        },
                                        {
                                            "kind": "Parameter",
                                            "fullStart": 756,
                                            "fullEnd": 759,
                                            "start": 756,
                                            "end": 759,
                                            "fullWidth": 3,
                                            "width": 3,
                                            "modifiers": [],
                                            "identifier": {
                                                "kind": "IdentifierName",
                                                "fullStart": 756,
                                                "fullEnd": 759,
                                                "start": 756,
                                                "end": 759,
                                                "fullWidth": 3,
                                                "width": 3,
                                                "text": "idx",
                                                "value": "idx",
                                                "valueText": "idx"
                                            }
                                        },
                                        {
                                            "kind": "CommaToken",
                                            "fullStart": 759,
                                            "fullEnd": 761,
                                            "start": 759,
                                            "end": 760,
                                            "fullWidth": 2,
                                            "width": 1,
                                            "text": ",",
                                            "value": ",",
                                            "valueText": ",",
                                            "hasTrailingTrivia": true,
                                            "trailingTrivia": [
                                                {
                                                    "kind": "WhitespaceTrivia",
                                                    "text": " "
                                                }
                                            ]
                                        },
                                        {
                                            "kind": "Parameter",
                                            "fullStart": 761,
                                            "fullEnd": 764,
                                            "start": 761,
                                            "end": 764,
                                            "fullWidth": 3,
                                            "width": 3,
                                            "modifiers": [],
                                            "identifier": {
                                                "kind": "IdentifierName",
                                                "fullStart": 761,
                                                "fullEnd": 764,
                                                "start": 761,
                                                "end": 764,
                                                "fullWidth": 3,
                                                "width": 3,
                                                "text": "obj",
                                                "value": "obj",
                                                "valueText": "obj"
                                            }
                                        }
                                    ],
                                    "closeParenToken": {
                                        "kind": "CloseParenToken",
                                        "fullStart": 764,
                                        "fullEnd": 766,
                                        "start": 764,
                                        "end": 765,
                                        "fullWidth": 2,
                                        "width": 1,
                                        "text": ")",
                                        "value": ")",
                                        "valueText": ")",
                                        "hasTrailingTrivia": true,
                                        "trailingTrivia": [
                                            {
                                                "kind": "WhitespaceTrivia",
                                                "text": " "
                                            }
                                        ]
                                    }
                                }
                            },
                            "block": {
                                "kind": "Block",
                                "fullStart": 766,
                                "fullEnd": 830,
                                "start": 766,
                                "end": 828,
                                "fullWidth": 64,
                                "width": 62,
                                "openBraceToken": {
                                    "kind": "OpenBraceToken",
                                    "fullStart": 766,
                                    "fullEnd": 769,
                                    "start": 766,
                                    "end": 767,
                                    "fullWidth": 3,
                                    "width": 1,
                                    "text": "{",
                                    "value": "{",
                                    "valueText": "{",
                                    "hasTrailingTrivia": true,
                                    "hasTrailingNewLine": true,
                                    "trailingTrivia": [
                                        {
                                            "kind": "NewLineTrivia",
                                            "text": "\r\n"
                                        }
                                    ]
                                },
                                "statements": [
                                    {
                                        "kind": "ReturnStatement",
                                        "fullStart": 769,
                                        "fullEnd": 819,
                                        "start": 781,
                                        "end": 817,
                                        "fullWidth": 50,
                                        "width": 36,
                                        "returnKeyword": {
                                            "kind": "ReturnKeyword",
                                            "fullStart": 769,
                                            "fullEnd": 788,
                                            "start": 781,
                                            "end": 787,
                                            "fullWidth": 19,
                                            "width": 6,
                                            "text": "return",
                                            "value": "return",
                                            "valueText": "return",
                                            "hasLeadingTrivia": true,
                                            "hasTrailingTrivia": true,
                                            "leadingTrivia": [
                                                {
                                                    "kind": "WhitespaceTrivia",
                                                    "text": "            "
                                                }
                                            ],
                                            "trailingTrivia": [
                                                {
                                                    "kind": "WhitespaceTrivia",
                                                    "text": " "
                                                }
                                            ]
                                        },
                                        "expression": {
                                            "kind": "ParenthesizedExpression",
                                            "fullStart": 788,
                                            "fullEnd": 816,
                                            "start": 788,
                                            "end": 816,
                                            "fullWidth": 28,
                                            "width": 28,
                                            "openParenToken": {
                                                "kind": "OpenParenToken",
                                                "fullStart": 788,
                                                "fullEnd": 789,
                                                "start": 788,
                                                "end": 789,
                                                "fullWidth": 1,
                                                "width": 1,
                                                "text": "(",
                                                "value": "(",
                                                "valueText": "("
                                            },
                                            "expression": {
                                                "kind": "LogicalAndExpression",
                                                "fullStart": 789,
                                                "fullEnd": 815,
                                                "start": 789,
                                                "end": 815,
                                                "fullWidth": 26,
                                                "width": 26,
                                                "left": {
                                                    "kind": "EqualsExpression",
                                                    "fullStart": 789,
                                                    "fullEnd": 803,
                                                    "start": 789,
                                                    "end": 802,
                                                    "fullWidth": 14,
                                                    "width": 13,
                                                    "left": {
                                                        "kind": "IdentifierName",
                                                        "fullStart": 789,
                                                        "fullEnd": 796,
                                                        "start": 789,
                                                        "end": 795,
                                                        "fullWidth": 7,
                                                        "width": 6,
                                                        "text": "curVal",
                                                        "value": "curVal",
                                                        "valueText": "curVal",
                                                        "hasTrailingTrivia": true,
                                                        "trailingTrivia": [
                                                            {
                                                                "kind": "WhitespaceTrivia",
                                                                "text": " "
                                                            }
                                                        ]
                                                    },
                                                    "operatorToken": {
                                                        "kind": "EqualsEqualsEqualsToken",
                                                        "fullStart": 796,
                                                        "fullEnd": 800,
                                                        "start": 796,
                                                        "end": 799,
                                                        "fullWidth": 4,
                                                        "width": 3,
                                                        "text": "===",
                                                        "value": "===",
                                                        "valueText": "===",
                                                        "hasTrailingTrivia": true,
                                                        "trailingTrivia": [
                                                            {
                                                                "kind": "WhitespaceTrivia",
                                                                "text": " "
                                                            }
                                                        ]
                                                    },
                                                    "right": {
                                                        "kind": "NumericLiteral",
                                                        "fullStart": 800,
                                                        "fullEnd": 803,
                                                        "start": 800,
                                                        "end": 802,
                                                        "fullWidth": 3,
                                                        "width": 2,
                                                        "text": "11",
                                                        "value": 11,
                                                        "valueText": "11",
                                                        "hasTrailingTrivia": true,
                                                        "trailingTrivia": [
                                                            {
                                                                "kind": "WhitespaceTrivia",
                                                                "text": " "
                                                            }
                                                        ]
                                                    }
                                                },
                                                "operatorToken": {
                                                    "kind": "AmpersandAmpersandToken",
                                                    "fullStart": 803,
                                                    "fullEnd": 806,
                                                    "start": 803,
                                                    "end": 805,
                                                    "fullWidth": 3,
                                                    "width": 2,
                                                    "text": "&&",
                                                    "value": "&&",
                                                    "valueText": "&&",
                                                    "hasTrailingTrivia": true,
                                                    "trailingTrivia": [
                                                        {
                                                            "kind": "WhitespaceTrivia",
                                                            "text": " "
                                                        }
                                                    ]
                                                },
                                                "right": {
                                                    "kind": "EqualsExpression",
                                                    "fullStart": 806,
                                                    "fullEnd": 815,
                                                    "start": 806,
                                                    "end": 815,
                                                    "fullWidth": 9,
                                                    "width": 9,
                                                    "left": {
                                                        "kind": "IdentifierName",
                                                        "fullStart": 806,
                                                        "fullEnd": 810,
                                                        "start": 806,
                                                        "end": 809,
                                                        "fullWidth": 4,
                                                        "width": 3,
                                                        "text": "idx",
                                                        "value": "idx",
                                                        "valueText": "idx",
                                                        "hasTrailingTrivia": true,
                                                        "trailingTrivia": [
                                                            {
                                                                "kind": "WhitespaceTrivia",
                                                                "text": " "
                                                            }
                                                        ]
                                                    },
                                                    "operatorToken": {
                                                        "kind": "EqualsEqualsEqualsToken",
                                                        "fullStart": 810,
                                                        "fullEnd": 814,
                                                        "start": 810,
                                                        "end": 813,
                                                        "fullWidth": 4,
                                                        "width": 3,
                                                        "text": "===",
                                                        "value": "===",
                                                        "valueText": "===",
                                                        "hasTrailingTrivia": true,
                                                        "trailingTrivia": [
                                                            {
                                                                "kind": "WhitespaceTrivia",
                                                                "text": " "
                                                            }
                                                        ]
                                                    },
                                                    "right": {
                                                        "kind": "NumericLiteral",
                                                        "fullStart": 814,
                                                        "fullEnd": 815,
                                                        "start": 814,
                                                        "end": 815,
                                                        "fullWidth": 1,
                                                        "width": 1,
                                                        "text": "1",
                                                        "value": 1,
                                                        "valueText": "1"
                                                    }
                                                }
                                            },
                                            "closeParenToken": {
                                                "kind": "CloseParenToken",
                                                "fullStart": 815,
                                                "fullEnd": 816,
                                                "start": 815,
                                                "end": 816,
                                                "fullWidth": 1,
                                                "width": 1,
                                                "text": ")",
                                                "value": ")",
                                                "valueText": ")"
                                            }
                                        },
                                        "semicolonToken": {
                                            "kind": "SemicolonToken",
                                            "fullStart": 816,
                                            "fullEnd": 819,
                                            "start": 816,
                                            "end": 817,
                                            "fullWidth": 3,
                                            "width": 1,
                                            "text": ";",
                                            "value": ";",
                                            "valueText": ";",
                                            "hasTrailingTrivia": true,
                                            "hasTrailingNewLine": true,
                                            "trailingTrivia": [
                                                {
                                                    "kind": "NewLineTrivia",
                                                    "text": "\r\n"
                                                }
                                            ]
                                        }
                                    }
                                ],
                                "closeBraceToken": {
                                    "kind": "CloseBraceToken",
                                    "fullStart": 819,
                                    "fullEnd": 830,
                                    "start": 827,
                                    "end": 828,
                                    "fullWidth": 11,
                                    "width": 1,
                                    "text": "}",
                                    "value": "}",
                                    "valueText": "}",
                                    "hasLeadingTrivia": true,
                                    "hasTrailingTrivia": true,
                                    "hasTrailingNewLine": true,
                                    "leadingTrivia": [
                                        {
                                            "kind": "WhitespaceTrivia",
                                            "text": "        "
                                        }
                                    ],
                                    "trailingTrivia": [
                                        {
                                            "kind": "NewLineTrivia",
                                            "text": "\r\n"
                                        }
                                    ]
                                }
                            }
                        },
                        {
                            "kind": "VariableStatement",
                            "fullStart": 830,
                            "fullEnd": 1216,
                            "start": 840,
                            "end": 1214,
                            "fullWidth": 386,
                            "width": 374,
                            "modifiers": [],
                            "variableDeclaration": {
                                "kind": "VariableDeclaration",
                                "fullStart": 830,
                                "fullEnd": 1213,
                                "start": 840,
                                "end": 1213,
                                "fullWidth": 383,
                                "width": 373,
                                "varKeyword": {
                                    "kind": "VarKeyword",
                                    "fullStart": 830,
                                    "fullEnd": 844,
                                    "start": 840,
                                    "end": 843,
                                    "fullWidth": 14,
                                    "width": 3,
                                    "text": "var",
                                    "value": "var",
                                    "valueText": "var",
                                    "hasLeadingTrivia": true,
                                    "hasLeadingNewLine": true,
                                    "hasTrailingTrivia": true,
                                    "leadingTrivia": [
                                        {
                                            "kind": "NewLineTrivia",
                                            "text": "\r\n"
                                        },
                                        {
                                            "kind": "WhitespaceTrivia",
                                            "text": "        "
                                        }
                                    ],
                                    "trailingTrivia": [
                                        {
                                            "kind": "WhitespaceTrivia",
                                            "text": " "
                                        }
                                    ]
                                },
                                "variableDeclarators": [
                                    {
                                        "kind": "VariableDeclarator",
                                        "fullStart": 844,
                                        "fullEnd": 1213,
                                        "start": 844,
                                        "end": 1213,
                                        "fullWidth": 369,
<<<<<<< HEAD
                                        "width": 369,
                                        "identifier": {
=======
                                        "propertyName": {
>>>>>>> 85e84683
                                            "kind": "IdentifierName",
                                            "fullStart": 844,
                                            "fullEnd": 848,
                                            "start": 844,
                                            "end": 847,
                                            "fullWidth": 4,
                                            "width": 3,
                                            "text": "obj",
                                            "value": "obj",
                                            "valueText": "obj",
                                            "hasTrailingTrivia": true,
                                            "trailingTrivia": [
                                                {
                                                    "kind": "WhitespaceTrivia",
                                                    "text": " "
                                                }
                                            ]
                                        },
                                        "equalsValueClause": {
                                            "kind": "EqualsValueClause",
                                            "fullStart": 848,
                                            "fullEnd": 1213,
                                            "start": 848,
                                            "end": 1213,
                                            "fullWidth": 365,
                                            "width": 365,
                                            "equalsToken": {
                                                "kind": "EqualsToken",
                                                "fullStart": 848,
                                                "fullEnd": 850,
                                                "start": 848,
                                                "end": 849,
                                                "fullWidth": 2,
                                                "width": 1,
                                                "text": "=",
                                                "value": "=",
                                                "valueText": "=",
                                                "hasTrailingTrivia": true,
                                                "trailingTrivia": [
                                                    {
                                                        "kind": "WhitespaceTrivia",
                                                        "text": " "
                                                    }
                                                ]
                                            },
                                            "value": {
                                                "kind": "ObjectLiteralExpression",
                                                "fullStart": 850,
                                                "fullEnd": 1213,
                                                "start": 850,
                                                "end": 1213,
                                                "fullWidth": 363,
                                                "width": 363,
                                                "openBraceToken": {
                                                    "kind": "OpenBraceToken",
                                                    "fullStart": 850,
                                                    "fullEnd": 853,
                                                    "start": 850,
                                                    "end": 851,
                                                    "fullWidth": 3,
                                                    "width": 1,
                                                    "text": "{",
                                                    "value": "{",
                                                    "valueText": "{",
                                                    "hasTrailingTrivia": true,
                                                    "hasTrailingNewLine": true,
                                                    "trailingTrivia": [
                                                        {
                                                            "kind": "NewLineTrivia",
                                                            "text": "\r\n"
                                                        }
                                                    ]
                                                },
                                                "propertyAssignments": [
                                                    {
                                                        "kind": "SimplePropertyAssignment",
                                                        "fullStart": 853,
                                                        "fullEnd": 870,
                                                        "start": 865,
                                                        "end": 870,
                                                        "fullWidth": 17,
                                                        "width": 5,
                                                        "propertyName": {
                                                            "kind": "NumericLiteral",
                                                            "fullStart": 853,
                                                            "fullEnd": 866,
                                                            "start": 865,
                                                            "end": 866,
                                                            "fullWidth": 13,
                                                            "width": 1,
                                                            "text": "1",
                                                            "value": 1,
                                                            "valueText": "1",
                                                            "hasLeadingTrivia": true,
                                                            "leadingTrivia": [
                                                                {
                                                                    "kind": "WhitespaceTrivia",
                                                                    "text": "            "
                                                                }
                                                            ]
                                                        },
                                                        "colonToken": {
                                                            "kind": "ColonToken",
                                                            "fullStart": 866,
                                                            "fullEnd": 868,
                                                            "start": 866,
                                                            "end": 867,
                                                            "fullWidth": 2,
                                                            "width": 1,
                                                            "text": ":",
                                                            "value": ":",
                                                            "valueText": ":",
                                                            "hasTrailingTrivia": true,
                                                            "trailingTrivia": [
                                                                {
                                                                    "kind": "WhitespaceTrivia",
                                                                    "text": " "
                                                                }
                                                            ]
                                                        },
                                                        "expression": {
                                                            "kind": "NumericLiteral",
                                                            "fullStart": 868,
                                                            "fullEnd": 870,
                                                            "start": 868,
                                                            "end": 870,
                                                            "fullWidth": 2,
                                                            "width": 2,
                                                            "text": "11",
                                                            "value": 11,
                                                            "valueText": "11"
                                                        }
                                                    },
                                                    {
                                                        "kind": "CommaToken",
                                                        "fullStart": 870,
                                                        "fullEnd": 873,
                                                        "start": 870,
                                                        "end": 871,
                                                        "fullWidth": 3,
                                                        "width": 1,
                                                        "text": ",",
                                                        "value": ",",
                                                        "valueText": ",",
                                                        "hasTrailingTrivia": true,
                                                        "hasTrailingNewLine": true,
                                                        "trailingTrivia": [
                                                            {
                                                                "kind": "NewLineTrivia",
                                                                "text": "\r\n"
                                                            }
                                                        ]
                                                    },
                                                    {
                                                        "kind": "SimplePropertyAssignment",
                                                        "fullStart": 873,
                                                        "fullEnd": 889,
                                                        "start": 885,
                                                        "end": 889,
                                                        "fullWidth": 16,
                                                        "width": 4,
                                                        "propertyName": {
                                                            "kind": "NumericLiteral",
                                                            "fullStart": 873,
                                                            "fullEnd": 886,
                                                            "start": 885,
                                                            "end": 886,
                                                            "fullWidth": 13,
                                                            "width": 1,
                                                            "text": "2",
                                                            "value": 2,
                                                            "valueText": "2",
                                                            "hasLeadingTrivia": true,
                                                            "leadingTrivia": [
                                                                {
                                                                    "kind": "WhitespaceTrivia",
                                                                    "text": "            "
                                                                }
                                                            ]
                                                        },
                                                        "colonToken": {
                                                            "kind": "ColonToken",
                                                            "fullStart": 886,
                                                            "fullEnd": 888,
                                                            "start": 886,
                                                            "end": 887,
                                                            "fullWidth": 2,
                                                            "width": 1,
                                                            "text": ":",
                                                            "value": ":",
                                                            "valueText": ":",
                                                            "hasTrailingTrivia": true,
                                                            "trailingTrivia": [
                                                                {
                                                                    "kind": "WhitespaceTrivia",
                                                                    "text": " "
                                                                }
                                                            ]
                                                        },
                                                        "expression": {
                                                            "kind": "NumericLiteral",
                                                            "fullStart": 888,
                                                            "fullEnd": 889,
                                                            "start": 888,
                                                            "end": 889,
                                                            "fullWidth": 1,
                                                            "width": 1,
                                                            "text": "9",
                                                            "value": 9,
                                                            "valueText": "9"
                                                        }
                                                    },
                                                    {
                                                        "kind": "CommaToken",
                                                        "fullStart": 889,
                                                        "fullEnd": 892,
                                                        "start": 889,
                                                        "end": 890,
                                                        "fullWidth": 3,
                                                        "width": 1,
                                                        "text": ",",
                                                        "value": ",",
                                                        "valueText": ",",
                                                        "hasTrailingTrivia": true,
                                                        "hasTrailingNewLine": true,
                                                        "trailingTrivia": [
                                                            {
                                                                "kind": "NewLineTrivia",
                                                                "text": "\r\n"
                                                            }
                                                        ]
                                                    },
                                                    {
                                                        "kind": "SimplePropertyAssignment",
                                                        "fullStart": 892,
                                                        "fullEnd": 1204,
                                                        "start": 904,
                                                        "end": 1202,
                                                        "fullWidth": 312,
                                                        "width": 298,
                                                        "propertyName": {
                                                            "kind": "IdentifierName",
                                                            "fullStart": 892,
                                                            "fullEnd": 910,
                                                            "start": 904,
                                                            "end": 910,
                                                            "fullWidth": 18,
                                                            "width": 6,
                                                            "text": "length",
                                                            "value": "length",
                                                            "valueText": "length",
                                                            "hasLeadingTrivia": true,
                                                            "leadingTrivia": [
                                                                {
                                                                    "kind": "WhitespaceTrivia",
                                                                    "text": "            "
                                                                }
                                                            ]
                                                        },
                                                        "colonToken": {
                                                            "kind": "ColonToken",
                                                            "fullStart": 910,
                                                            "fullEnd": 912,
                                                            "start": 910,
                                                            "end": 911,
                                                            "fullWidth": 2,
                                                            "width": 1,
                                                            "text": ":",
                                                            "value": ":",
                                                            "valueText": ":",
                                                            "hasTrailingTrivia": true,
                                                            "trailingTrivia": [
                                                                {
                                                                    "kind": "WhitespaceTrivia",
                                                                    "text": " "
                                                                }
                                                            ]
                                                        },
                                                        "expression": {
                                                            "kind": "ObjectLiteralExpression",
                                                            "fullStart": 912,
                                                            "fullEnd": 1204,
                                                            "start": 912,
                                                            "end": 1202,
                                                            "fullWidth": 292,
                                                            "width": 290,
                                                            "openBraceToken": {
                                                                "kind": "OpenBraceToken",
                                                                "fullStart": 912,
                                                                "fullEnd": 915,
                                                                "start": 912,
                                                                "end": 913,
                                                                "fullWidth": 3,
                                                                "width": 1,
                                                                "text": "{",
                                                                "value": "{",
                                                                "valueText": "{",
                                                                "hasTrailingTrivia": true,
                                                                "hasTrailingNewLine": true,
                                                                "trailingTrivia": [
                                                                    {
                                                                        "kind": "NewLineTrivia",
                                                                        "text": "\r\n"
                                                                    }
                                                                ]
                                                            },
                                                            "propertyAssignments": [
                                                                {
                                                                    "kind": "SimplePropertyAssignment",
                                                                    "fullStart": 915,
                                                                    "fullEnd": 1048,
                                                                    "start": 931,
                                                                    "end": 1048,
                                                                    "fullWidth": 133,
                                                                    "width": 117,
                                                                    "propertyName": {
                                                                        "kind": "IdentifierName",
                                                                        "fullStart": 915,
                                                                        "fullEnd": 938,
                                                                        "start": 931,
                                                                        "end": 938,
                                                                        "fullWidth": 23,
                                                                        "width": 7,
                                                                        "text": "valueOf",
                                                                        "value": "valueOf",
                                                                        "valueText": "valueOf",
                                                                        "hasLeadingTrivia": true,
                                                                        "leadingTrivia": [
                                                                            {
                                                                                "kind": "WhitespaceTrivia",
                                                                                "text": "                "
                                                                            }
                                                                        ]
                                                                    },
                                                                    "colonToken": {
                                                                        "kind": "ColonToken",
                                                                        "fullStart": 938,
                                                                        "fullEnd": 940,
                                                                        "start": 938,
                                                                        "end": 939,
                                                                        "fullWidth": 2,
                                                                        "width": 1,
                                                                        "text": ":",
                                                                        "value": ":",
                                                                        "valueText": ":",
                                                                        "hasTrailingTrivia": true,
                                                                        "trailingTrivia": [
                                                                            {
                                                                                "kind": "WhitespaceTrivia",
                                                                                "text": " "
                                                                            }
                                                                        ]
                                                                    },
                                                                    "expression": {
                                                                        "kind": "FunctionExpression",
                                                                        "fullStart": 940,
                                                                        "fullEnd": 1048,
                                                                        "start": 940,
                                                                        "end": 1048,
                                                                        "fullWidth": 108,
                                                                        "width": 108,
                                                                        "functionKeyword": {
                                                                            "kind": "FunctionKeyword",
                                                                            "fullStart": 940,
                                                                            "fullEnd": 949,
                                                                            "start": 940,
                                                                            "end": 948,
                                                                            "fullWidth": 9,
                                                                            "width": 8,
                                                                            "text": "function",
                                                                            "value": "function",
                                                                            "valueText": "function",
                                                                            "hasTrailingTrivia": true,
                                                                            "trailingTrivia": [
                                                                                {
                                                                                    "kind": "WhitespaceTrivia",
                                                                                    "text": " "
                                                                                }
                                                                            ]
                                                                        },
                                                                        "callSignature": {
                                                                            "kind": "CallSignature",
                                                                            "fullStart": 949,
                                                                            "fullEnd": 952,
                                                                            "start": 949,
                                                                            "end": 951,
                                                                            "fullWidth": 3,
                                                                            "width": 2,
                                                                            "parameterList": {
                                                                                "kind": "ParameterList",
                                                                                "fullStart": 949,
                                                                                "fullEnd": 952,
                                                                                "start": 949,
                                                                                "end": 951,
                                                                                "fullWidth": 3,
                                                                                "width": 2,
                                                                                "openParenToken": {
                                                                                    "kind": "OpenParenToken",
                                                                                    "fullStart": 949,
                                                                                    "fullEnd": 950,
                                                                                    "start": 949,
                                                                                    "end": 950,
                                                                                    "fullWidth": 1,
                                                                                    "width": 1,
                                                                                    "text": "(",
                                                                                    "value": "(",
                                                                                    "valueText": "("
                                                                                },
                                                                                "parameters": [],
                                                                                "closeParenToken": {
                                                                                    "kind": "CloseParenToken",
                                                                                    "fullStart": 950,
                                                                                    "fullEnd": 952,
                                                                                    "start": 950,
                                                                                    "end": 951,
                                                                                    "fullWidth": 2,
                                                                                    "width": 1,
                                                                                    "text": ")",
                                                                                    "value": ")",
                                                                                    "valueText": ")",
                                                                                    "hasTrailingTrivia": true,
                                                                                    "trailingTrivia": [
                                                                                        {
                                                                                            "kind": "WhitespaceTrivia",
                                                                                            "text": " "
                                                                                        }
                                                                                    ]
                                                                                }
                                                                            }
                                                                        },
                                                                        "block": {
                                                                            "kind": "Block",
                                                                            "fullStart": 952,
                                                                            "fullEnd": 1048,
                                                                            "start": 952,
                                                                            "end": 1048,
                                                                            "fullWidth": 96,
                                                                            "width": 96,
                                                                            "openBraceToken": {
                                                                                "kind": "OpenBraceToken",
                                                                                "fullStart": 952,
                                                                                "fullEnd": 955,
                                                                                "start": 952,
                                                                                "end": 953,
                                                                                "fullWidth": 3,
                                                                                "width": 1,
                                                                                "text": "{",
                                                                                "value": "{",
                                                                                "valueText": "{",
                                                                                "hasTrailingTrivia": true,
                                                                                "hasTrailingNewLine": true,
                                                                                "trailingTrivia": [
                                                                                    {
                                                                                        "kind": "NewLineTrivia",
                                                                                        "text": "\r\n"
                                                                                    }
                                                                                ]
                                                                            },
                                                                            "statements": [
                                                                                {
                                                                                    "kind": "ExpressionStatement",
                                                                                    "fullStart": 955,
                                                                                    "fullEnd": 999,
                                                                                    "start": 975,
                                                                                    "end": 997,
                                                                                    "fullWidth": 44,
                                                                                    "width": 22,
                                                                                    "expression": {
                                                                                        "kind": "AssignmentExpression",
                                                                                        "fullStart": 955,
                                                                                        "fullEnd": 996,
                                                                                        "start": 975,
                                                                                        "end": 996,
                                                                                        "fullWidth": 41,
                                                                                        "width": 21,
                                                                                        "left": {
                                                                                            "kind": "IdentifierName",
                                                                                            "fullStart": 955,
                                                                                            "fullEnd": 990,
                                                                                            "start": 975,
                                                                                            "end": 989,
                                                                                            "fullWidth": 35,
                                                                                            "width": 14,
                                                                                            "text": "valueOfOccured",
                                                                                            "value": "valueOfOccured",
                                                                                            "valueText": "valueOfOccured",
                                                                                            "hasLeadingTrivia": true,
                                                                                            "hasTrailingTrivia": true,
                                                                                            "leadingTrivia": [
                                                                                                {
                                                                                                    "kind": "WhitespaceTrivia",
                                                                                                    "text": "                    "
                                                                                                }
                                                                                            ],
                                                                                            "trailingTrivia": [
                                                                                                {
                                                                                                    "kind": "WhitespaceTrivia",
                                                                                                    "text": " "
                                                                                                }
                                                                                            ]
                                                                                        },
                                                                                        "operatorToken": {
                                                                                            "kind": "EqualsToken",
                                                                                            "fullStart": 990,
                                                                                            "fullEnd": 992,
                                                                                            "start": 990,
                                                                                            "end": 991,
                                                                                            "fullWidth": 2,
                                                                                            "width": 1,
                                                                                            "text": "=",
                                                                                            "value": "=",
                                                                                            "valueText": "=",
                                                                                            "hasTrailingTrivia": true,
                                                                                            "trailingTrivia": [
                                                                                                {
                                                                                                    "kind": "WhitespaceTrivia",
                                                                                                    "text": " "
                                                                                                }
                                                                                            ]
                                                                                        },
                                                                                        "right": {
                                                                                            "kind": "TrueKeyword",
                                                                                            "fullStart": 992,
                                                                                            "fullEnd": 996,
                                                                                            "start": 992,
                                                                                            "end": 996,
                                                                                            "fullWidth": 4,
                                                                                            "width": 4,
                                                                                            "text": "true",
                                                                                            "value": true,
                                                                                            "valueText": "true"
                                                                                        }
                                                                                    },
                                                                                    "semicolonToken": {
                                                                                        "kind": "SemicolonToken",
                                                                                        "fullStart": 996,
                                                                                        "fullEnd": 999,
                                                                                        "start": 996,
                                                                                        "end": 997,
                                                                                        "fullWidth": 3,
                                                                                        "width": 1,
                                                                                        "text": ";",
                                                                                        "value": ";",
                                                                                        "valueText": ";",
                                                                                        "hasTrailingTrivia": true,
                                                                                        "hasTrailingNewLine": true,
                                                                                        "trailingTrivia": [
                                                                                            {
                                                                                                "kind": "NewLineTrivia",
                                                                                                "text": "\r\n"
                                                                                            }
                                                                                        ]
                                                                                    }
                                                                                },
                                                                                {
                                                                                    "kind": "ReturnStatement",
                                                                                    "fullStart": 999,
                                                                                    "fullEnd": 1031,
                                                                                    "start": 1019,
                                                                                    "end": 1029,
                                                                                    "fullWidth": 32,
                                                                                    "width": 10,
                                                                                    "returnKeyword": {
                                                                                        "kind": "ReturnKeyword",
                                                                                        "fullStart": 999,
                                                                                        "fullEnd": 1026,
                                                                                        "start": 1019,
                                                                                        "end": 1025,
                                                                                        "fullWidth": 27,
                                                                                        "width": 6,
                                                                                        "text": "return",
                                                                                        "value": "return",
                                                                                        "valueText": "return",
                                                                                        "hasLeadingTrivia": true,
                                                                                        "hasTrailingTrivia": true,
                                                                                        "leadingTrivia": [
                                                                                            {
                                                                                                "kind": "WhitespaceTrivia",
                                                                                                "text": "                    "
                                                                                            }
                                                                                        ],
                                                                                        "trailingTrivia": [
                                                                                            {
                                                                                                "kind": "WhitespaceTrivia",
                                                                                                "text": " "
                                                                                            }
                                                                                        ]
                                                                                    },
                                                                                    "expression": {
                                                                                        "kind": "ObjectLiteralExpression",
                                                                                        "fullStart": 1026,
                                                                                        "fullEnd": 1028,
                                                                                        "start": 1026,
                                                                                        "end": 1028,
                                                                                        "fullWidth": 2,
                                                                                        "width": 2,
                                                                                        "openBraceToken": {
                                                                                            "kind": "OpenBraceToken",
                                                                                            "fullStart": 1026,
                                                                                            "fullEnd": 1027,
                                                                                            "start": 1026,
                                                                                            "end": 1027,
                                                                                            "fullWidth": 1,
                                                                                            "width": 1,
                                                                                            "text": "{",
                                                                                            "value": "{",
                                                                                            "valueText": "{"
                                                                                        },
                                                                                        "propertyAssignments": [],
                                                                                        "closeBraceToken": {
                                                                                            "kind": "CloseBraceToken",
                                                                                            "fullStart": 1027,
                                                                                            "fullEnd": 1028,
                                                                                            "start": 1027,
                                                                                            "end": 1028,
                                                                                            "fullWidth": 1,
                                                                                            "width": 1,
                                                                                            "text": "}",
                                                                                            "value": "}",
                                                                                            "valueText": "}"
                                                                                        }
                                                                                    },
                                                                                    "semicolonToken": {
                                                                                        "kind": "SemicolonToken",
                                                                                        "fullStart": 1028,
                                                                                        "fullEnd": 1031,
                                                                                        "start": 1028,
                                                                                        "end": 1029,
                                                                                        "fullWidth": 3,
                                                                                        "width": 1,
                                                                                        "text": ";",
                                                                                        "value": ";",
                                                                                        "valueText": ";",
                                                                                        "hasTrailingTrivia": true,
                                                                                        "hasTrailingNewLine": true,
                                                                                        "trailingTrivia": [
                                                                                            {
                                                                                                "kind": "NewLineTrivia",
                                                                                                "text": "\r\n"
                                                                                            }
                                                                                        ]
                                                                                    }
                                                                                }
                                                                            ],
                                                                            "closeBraceToken": {
                                                                                "kind": "CloseBraceToken",
                                                                                "fullStart": 1031,
                                                                                "fullEnd": 1048,
                                                                                "start": 1047,
                                                                                "end": 1048,
                                                                                "fullWidth": 17,
                                                                                "width": 1,
                                                                                "text": "}",
                                                                                "value": "}",
                                                                                "valueText": "}",
                                                                                "hasLeadingTrivia": true,
                                                                                "leadingTrivia": [
                                                                                    {
                                                                                        "kind": "WhitespaceTrivia",
                                                                                        "text": "                "
                                                                                    }
                                                                                ]
                                                                            }
                                                                        }
                                                                    }
                                                                },
                                                                {
                                                                    "kind": "CommaToken",
                                                                    "fullStart": 1048,
                                                                    "fullEnd": 1051,
                                                                    "start": 1048,
                                                                    "end": 1049,
                                                                    "fullWidth": 3,
                                                                    "width": 1,
                                                                    "text": ",",
                                                                    "value": ",",
                                                                    "valueText": ",",
                                                                    "hasTrailingTrivia": true,
                                                                    "hasTrailingNewLine": true,
                                                                    "trailingTrivia": [
                                                                        {
                                                                            "kind": "NewLineTrivia",
                                                                            "text": "\r\n"
                                                                        }
                                                                    ]
                                                                },
                                                                {
                                                                    "kind": "SimplePropertyAssignment",
                                                                    "fullStart": 1051,
                                                                    "fullEnd": 1189,
                                                                    "start": 1067,
                                                                    "end": 1187,
                                                                    "fullWidth": 138,
                                                                    "width": 120,
                                                                    "propertyName": {
                                                                        "kind": "IdentifierName",
                                                                        "fullStart": 1051,
                                                                        "fullEnd": 1075,
                                                                        "start": 1067,
                                                                        "end": 1075,
                                                                        "fullWidth": 24,
                                                                        "width": 8,
                                                                        "text": "toString",
                                                                        "value": "toString",
                                                                        "valueText": "toString",
                                                                        "hasLeadingTrivia": true,
                                                                        "leadingTrivia": [
                                                                            {
                                                                                "kind": "WhitespaceTrivia",
                                                                                "text": "                "
                                                                            }
                                                                        ]
                                                                    },
                                                                    "colonToken": {
                                                                        "kind": "ColonToken",
                                                                        "fullStart": 1075,
                                                                        "fullEnd": 1077,
                                                                        "start": 1075,
                                                                        "end": 1076,
                                                                        "fullWidth": 2,
                                                                        "width": 1,
                                                                        "text": ":",
                                                                        "value": ":",
                                                                        "valueText": ":",
                                                                        "hasTrailingTrivia": true,
                                                                        "trailingTrivia": [
                                                                            {
                                                                                "kind": "WhitespaceTrivia",
                                                                                "text": " "
                                                                            }
                                                                        ]
                                                                    },
                                                                    "expression": {
                                                                        "kind": "FunctionExpression",
                                                                        "fullStart": 1077,
                                                                        "fullEnd": 1189,
                                                                        "start": 1077,
                                                                        "end": 1187,
                                                                        "fullWidth": 112,
                                                                        "width": 110,
                                                                        "functionKeyword": {
                                                                            "kind": "FunctionKeyword",
                                                                            "fullStart": 1077,
                                                                            "fullEnd": 1086,
                                                                            "start": 1077,
                                                                            "end": 1085,
                                                                            "fullWidth": 9,
                                                                            "width": 8,
                                                                            "text": "function",
                                                                            "value": "function",
                                                                            "valueText": "function",
                                                                            "hasTrailingTrivia": true,
                                                                            "trailingTrivia": [
                                                                                {
                                                                                    "kind": "WhitespaceTrivia",
                                                                                    "text": " "
                                                                                }
                                                                            ]
                                                                        },
                                                                        "callSignature": {
                                                                            "kind": "CallSignature",
                                                                            "fullStart": 1086,
                                                                            "fullEnd": 1089,
                                                                            "start": 1086,
                                                                            "end": 1088,
                                                                            "fullWidth": 3,
                                                                            "width": 2,
                                                                            "parameterList": {
                                                                                "kind": "ParameterList",
                                                                                "fullStart": 1086,
                                                                                "fullEnd": 1089,
                                                                                "start": 1086,
                                                                                "end": 1088,
                                                                                "fullWidth": 3,
                                                                                "width": 2,
                                                                                "openParenToken": {
                                                                                    "kind": "OpenParenToken",
                                                                                    "fullStart": 1086,
                                                                                    "fullEnd": 1087,
                                                                                    "start": 1086,
                                                                                    "end": 1087,
                                                                                    "fullWidth": 1,
                                                                                    "width": 1,
                                                                                    "text": "(",
                                                                                    "value": "(",
                                                                                    "valueText": "("
                                                                                },
                                                                                "parameters": [],
                                                                                "closeParenToken": {
                                                                                    "kind": "CloseParenToken",
                                                                                    "fullStart": 1087,
                                                                                    "fullEnd": 1089,
                                                                                    "start": 1087,
                                                                                    "end": 1088,
                                                                                    "fullWidth": 2,
                                                                                    "width": 1,
                                                                                    "text": ")",
                                                                                    "value": ")",
                                                                                    "valueText": ")",
                                                                                    "hasTrailingTrivia": true,
                                                                                    "trailingTrivia": [
                                                                                        {
                                                                                            "kind": "WhitespaceTrivia",
                                                                                            "text": " "
                                                                                        }
                                                                                    ]
                                                                                }
                                                                            }
                                                                        },
                                                                        "block": {
                                                                            "kind": "Block",
                                                                            "fullStart": 1089,
                                                                            "fullEnd": 1189,
                                                                            "start": 1089,
                                                                            "end": 1187,
                                                                            "fullWidth": 100,
                                                                            "width": 98,
                                                                            "openBraceToken": {
                                                                                "kind": "OpenBraceToken",
                                                                                "fullStart": 1089,
                                                                                "fullEnd": 1092,
                                                                                "start": 1089,
                                                                                "end": 1090,
                                                                                "fullWidth": 3,
                                                                                "width": 1,
                                                                                "text": "{",
                                                                                "value": "{",
                                                                                "valueText": "{",
                                                                                "hasTrailingTrivia": true,
                                                                                "hasTrailingNewLine": true,
                                                                                "trailingTrivia": [
                                                                                    {
                                                                                        "kind": "NewLineTrivia",
                                                                                        "text": "\r\n"
                                                                                    }
                                                                                ]
                                                                            },
                                                                            "statements": [
                                                                                {
                                                                                    "kind": "ExpressionStatement",
                                                                                    "fullStart": 1092,
                                                                                    "fullEnd": 1137,
                                                                                    "start": 1112,
                                                                                    "end": 1135,
                                                                                    "fullWidth": 45,
                                                                                    "width": 23,
                                                                                    "expression": {
                                                                                        "kind": "AssignmentExpression",
                                                                                        "fullStart": 1092,
                                                                                        "fullEnd": 1134,
                                                                                        "start": 1112,
                                                                                        "end": 1134,
                                                                                        "fullWidth": 42,
                                                                                        "width": 22,
                                                                                        "left": {
                                                                                            "kind": "IdentifierName",
                                                                                            "fullStart": 1092,
                                                                                            "fullEnd": 1128,
                                                                                            "start": 1112,
                                                                                            "end": 1127,
                                                                                            "fullWidth": 36,
                                                                                            "width": 15,
                                                                                            "text": "toStringOccured",
                                                                                            "value": "toStringOccured",
                                                                                            "valueText": "toStringOccured",
                                                                                            "hasLeadingTrivia": true,
                                                                                            "hasTrailingTrivia": true,
                                                                                            "leadingTrivia": [
                                                                                                {
                                                                                                    "kind": "WhitespaceTrivia",
                                                                                                    "text": "                    "
                                                                                                }
                                                                                            ],
                                                                                            "trailingTrivia": [
                                                                                                {
                                                                                                    "kind": "WhitespaceTrivia",
                                                                                                    "text": " "
                                                                                                }
                                                                                            ]
                                                                                        },
                                                                                        "operatorToken": {
                                                                                            "kind": "EqualsToken",
                                                                                            "fullStart": 1128,
                                                                                            "fullEnd": 1130,
                                                                                            "start": 1128,
                                                                                            "end": 1129,
                                                                                            "fullWidth": 2,
                                                                                            "width": 1,
                                                                                            "text": "=",
                                                                                            "value": "=",
                                                                                            "valueText": "=",
                                                                                            "hasTrailingTrivia": true,
                                                                                            "trailingTrivia": [
                                                                                                {
                                                                                                    "kind": "WhitespaceTrivia",
                                                                                                    "text": " "
                                                                                                }
                                                                                            ]
                                                                                        },
                                                                                        "right": {
                                                                                            "kind": "TrueKeyword",
                                                                                            "fullStart": 1130,
                                                                                            "fullEnd": 1134,
                                                                                            "start": 1130,
                                                                                            "end": 1134,
                                                                                            "fullWidth": 4,
                                                                                            "width": 4,
                                                                                            "text": "true",
                                                                                            "value": true,
                                                                                            "valueText": "true"
                                                                                        }
                                                                                    },
                                                                                    "semicolonToken": {
                                                                                        "kind": "SemicolonToken",
                                                                                        "fullStart": 1134,
                                                                                        "fullEnd": 1137,
                                                                                        "start": 1134,
                                                                                        "end": 1135,
                                                                                        "fullWidth": 3,
                                                                                        "width": 1,
                                                                                        "text": ";",
                                                                                        "value": ";",
                                                                                        "valueText": ";",
                                                                                        "hasTrailingTrivia": true,
                                                                                        "hasTrailingNewLine": true,
                                                                                        "trailingTrivia": [
                                                                                            {
                                                                                                "kind": "NewLineTrivia",
                                                                                                "text": "\r\n"
                                                                                            }
                                                                                        ]
                                                                                    }
                                                                                },
                                                                                {
                                                                                    "kind": "ReturnStatement",
                                                                                    "fullStart": 1137,
                                                                                    "fullEnd": 1170,
                                                                                    "start": 1157,
                                                                                    "end": 1168,
                                                                                    "fullWidth": 33,
                                                                                    "width": 11,
                                                                                    "returnKeyword": {
                                                                                        "kind": "ReturnKeyword",
                                                                                        "fullStart": 1137,
                                                                                        "fullEnd": 1164,
                                                                                        "start": 1157,
                                                                                        "end": 1163,
                                                                                        "fullWidth": 27,
                                                                                        "width": 6,
                                                                                        "text": "return",
                                                                                        "value": "return",
                                                                                        "valueText": "return",
                                                                                        "hasLeadingTrivia": true,
                                                                                        "hasTrailingTrivia": true,
                                                                                        "leadingTrivia": [
                                                                                            {
                                                                                                "kind": "WhitespaceTrivia",
                                                                                                "text": "                    "
                                                                                            }
                                                                                        ],
                                                                                        "trailingTrivia": [
                                                                                            {
                                                                                                "kind": "WhitespaceTrivia",
                                                                                                "text": " "
                                                                                            }
                                                                                        ]
                                                                                    },
                                                                                    "expression": {
                                                                                        "kind": "StringLiteral",
                                                                                        "fullStart": 1164,
                                                                                        "fullEnd": 1167,
                                                                                        "start": 1164,
                                                                                        "end": 1167,
                                                                                        "fullWidth": 3,
                                                                                        "width": 3,
                                                                                        "text": "'2'",
                                                                                        "value": "2",
                                                                                        "valueText": "2"
                                                                                    },
                                                                                    "semicolonToken": {
                                                                                        "kind": "SemicolonToken",
                                                                                        "fullStart": 1167,
                                                                                        "fullEnd": 1170,
                                                                                        "start": 1167,
                                                                                        "end": 1168,
                                                                                        "fullWidth": 3,
                                                                                        "width": 1,
                                                                                        "text": ";",
                                                                                        "value": ";",
                                                                                        "valueText": ";",
                                                                                        "hasTrailingTrivia": true,
                                                                                        "hasTrailingNewLine": true,
                                                                                        "trailingTrivia": [
                                                                                            {
                                                                                                "kind": "NewLineTrivia",
                                                                                                "text": "\r\n"
                                                                                            }
                                                                                        ]
                                                                                    }
                                                                                }
                                                                            ],
                                                                            "closeBraceToken": {
                                                                                "kind": "CloseBraceToken",
                                                                                "fullStart": 1170,
                                                                                "fullEnd": 1189,
                                                                                "start": 1186,
                                                                                "end": 1187,
                                                                                "fullWidth": 19,
                                                                                "width": 1,
                                                                                "text": "}",
                                                                                "value": "}",
                                                                                "valueText": "}",
                                                                                "hasLeadingTrivia": true,
                                                                                "hasTrailingTrivia": true,
                                                                                "hasTrailingNewLine": true,
                                                                                "leadingTrivia": [
                                                                                    {
                                                                                        "kind": "WhitespaceTrivia",
                                                                                        "text": "                "
                                                                                    }
                                                                                ],
                                                                                "trailingTrivia": [
                                                                                    {
                                                                                        "kind": "NewLineTrivia",
                                                                                        "text": "\r\n"
                                                                                    }
                                                                                ]
                                                                            }
                                                                        }
                                                                    }
                                                                }
                                                            ],
                                                            "closeBraceToken": {
                                                                "kind": "CloseBraceToken",
                                                                "fullStart": 1189,
                                                                "fullEnd": 1204,
                                                                "start": 1201,
                                                                "end": 1202,
                                                                "fullWidth": 15,
                                                                "width": 1,
                                                                "text": "}",
                                                                "value": "}",
                                                                "valueText": "}",
                                                                "hasLeadingTrivia": true,
                                                                "hasTrailingTrivia": true,
                                                                "hasTrailingNewLine": true,
                                                                "leadingTrivia": [
                                                                    {
                                                                        "kind": "WhitespaceTrivia",
                                                                        "text": "            "
                                                                    }
                                                                ],
                                                                "trailingTrivia": [
                                                                    {
                                                                        "kind": "NewLineTrivia",
                                                                        "text": "\r\n"
                                                                    }
                                                                ]
                                                            }
                                                        }
                                                    }
                                                ],
                                                "closeBraceToken": {
                                                    "kind": "CloseBraceToken",
                                                    "fullStart": 1204,
                                                    "fullEnd": 1213,
                                                    "start": 1212,
                                                    "end": 1213,
                                                    "fullWidth": 9,
                                                    "width": 1,
                                                    "text": "}",
                                                    "value": "}",
                                                    "valueText": "}",
                                                    "hasLeadingTrivia": true,
                                                    "leadingTrivia": [
                                                        {
                                                            "kind": "WhitespaceTrivia",
                                                            "text": "        "
                                                        }
                                                    ]
                                                }
                                            }
                                        }
                                    }
                                ]
                            },
                            "semicolonToken": {
                                "kind": "SemicolonToken",
                                "fullStart": 1213,
                                "fullEnd": 1216,
                                "start": 1213,
                                "end": 1214,
                                "fullWidth": 3,
                                "width": 1,
                                "text": ";",
                                "value": ";",
                                "valueText": ";",
                                "hasTrailingTrivia": true,
                                "hasTrailingNewLine": true,
                                "trailingTrivia": [
                                    {
                                        "kind": "NewLineTrivia",
                                        "text": "\r\n"
                                    }
                                ]
                            }
                        },
                        {
                            "kind": "ReturnStatement",
                            "fullStart": 1216,
                            "fullEnd": 1329,
                            "start": 1226,
                            "end": 1327,
                            "fullWidth": 113,
                            "width": 101,
                            "returnKeyword": {
                                "kind": "ReturnKeyword",
                                "fullStart": 1216,
                                "fullEnd": 1233,
                                "start": 1226,
                                "end": 1232,
                                "fullWidth": 17,
                                "width": 6,
                                "text": "return",
                                "value": "return",
                                "valueText": "return",
                                "hasLeadingTrivia": true,
                                "hasLeadingNewLine": true,
                                "hasTrailingTrivia": true,
                                "leadingTrivia": [
                                    {
                                        "kind": "NewLineTrivia",
                                        "text": "\r\n"
                                    },
                                    {
                                        "kind": "WhitespaceTrivia",
                                        "text": "        "
                                    }
                                ],
                                "trailingTrivia": [
                                    {
                                        "kind": "WhitespaceTrivia",
                                        "text": " "
                                    }
                                ]
                            },
                            "expression": {
                                "kind": "LogicalAndExpression",
                                "fullStart": 1233,
                                "fullEnd": 1326,
                                "start": 1233,
                                "end": 1326,
                                "fullWidth": 93,
                                "width": 93,
                                "left": {
                                    "kind": "LogicalAndExpression",
                                    "fullStart": 1233,
                                    "fullEnd": 1308,
                                    "start": 1233,
                                    "end": 1307,
                                    "fullWidth": 75,
                                    "width": 74,
                                    "left": {
                                        "kind": "EqualsExpression",
                                        "fullStart": 1233,
                                        "fullEnd": 1290,
                                        "start": 1233,
                                        "end": 1289,
                                        "fullWidth": 57,
                                        "width": 56,
                                        "left": {
                                            "kind": "InvocationExpression",
                                            "fullStart": 1233,
                                            "fullEnd": 1281,
                                            "start": 1233,
                                            "end": 1280,
                                            "fullWidth": 48,
                                            "width": 47,
                                            "expression": {
                                                "kind": "MemberAccessExpression",
                                                "fullStart": 1233,
                                                "fullEnd": 1260,
                                                "start": 1233,
                                                "end": 1260,
                                                "fullWidth": 27,
                                                "width": 27,
                                                "expression": {
                                                    "kind": "MemberAccessExpression",
                                                    "fullStart": 1233,
                                                    "fullEnd": 1255,
                                                    "start": 1233,
                                                    "end": 1255,
                                                    "fullWidth": 22,
                                                    "width": 22,
                                                    "expression": {
                                                        "kind": "MemberAccessExpression",
                                                        "fullStart": 1233,
                                                        "fullEnd": 1248,
                                                        "start": 1233,
                                                        "end": 1248,
                                                        "fullWidth": 15,
                                                        "width": 15,
                                                        "expression": {
                                                            "kind": "IdentifierName",
                                                            "fullStart": 1233,
                                                            "fullEnd": 1238,
                                                            "start": 1233,
                                                            "end": 1238,
                                                            "fullWidth": 5,
                                                            "width": 5,
                                                            "text": "Array",
                                                            "value": "Array",
                                                            "valueText": "Array"
                                                        },
                                                        "dotToken": {
                                                            "kind": "DotToken",
                                                            "fullStart": 1238,
                                                            "fullEnd": 1239,
                                                            "start": 1238,
                                                            "end": 1239,
                                                            "fullWidth": 1,
                                                            "width": 1,
                                                            "text": ".",
                                                            "value": ".",
                                                            "valueText": "."
                                                        },
                                                        "name": {
                                                            "kind": "IdentifierName",
                                                            "fullStart": 1239,
                                                            "fullEnd": 1248,
                                                            "start": 1239,
                                                            "end": 1248,
                                                            "fullWidth": 9,
                                                            "width": 9,
                                                            "text": "prototype",
                                                            "value": "prototype",
                                                            "valueText": "prototype"
                                                        }
                                                    },
                                                    "dotToken": {
                                                        "kind": "DotToken",
                                                        "fullStart": 1248,
                                                        "fullEnd": 1249,
                                                        "start": 1248,
                                                        "end": 1249,
                                                        "fullWidth": 1,
                                                        "width": 1,
                                                        "text": ".",
                                                        "value": ".",
                                                        "valueText": "."
                                                    },
                                                    "name": {
                                                        "kind": "IdentifierName",
                                                        "fullStart": 1249,
                                                        "fullEnd": 1255,
                                                        "start": 1249,
                                                        "end": 1255,
                                                        "fullWidth": 6,
                                                        "width": 6,
                                                        "text": "reduce",
                                                        "value": "reduce",
                                                        "valueText": "reduce"
                                                    }
                                                },
                                                "dotToken": {
                                                    "kind": "DotToken",
                                                    "fullStart": 1255,
                                                    "fullEnd": 1256,
                                                    "start": 1255,
                                                    "end": 1256,
                                                    "fullWidth": 1,
                                                    "width": 1,
                                                    "text": ".",
                                                    "value": ".",
                                                    "valueText": "."
                                                },
                                                "name": {
                                                    "kind": "IdentifierName",
                                                    "fullStart": 1256,
                                                    "fullEnd": 1260,
                                                    "start": 1256,
                                                    "end": 1260,
                                                    "fullWidth": 4,
                                                    "width": 4,
                                                    "text": "call",
                                                    "value": "call",
                                                    "valueText": "call"
                                                }
                                            },
                                            "argumentList": {
                                                "kind": "ArgumentList",
                                                "fullStart": 1260,
                                                "fullEnd": 1281,
                                                "start": 1260,
                                                "end": 1280,
                                                "fullWidth": 21,
                                                "width": 20,
                                                "openParenToken": {
                                                    "kind": "OpenParenToken",
                                                    "fullStart": 1260,
                                                    "fullEnd": 1261,
                                                    "start": 1260,
                                                    "end": 1261,
                                                    "fullWidth": 1,
                                                    "width": 1,
                                                    "text": "(",
                                                    "value": "(",
                                                    "valueText": "("
                                                },
                                                "arguments": [
                                                    {
                                                        "kind": "IdentifierName",
                                                        "fullStart": 1261,
                                                        "fullEnd": 1264,
                                                        "start": 1261,
                                                        "end": 1264,
                                                        "fullWidth": 3,
                                                        "width": 3,
                                                        "text": "obj",
                                                        "value": "obj",
                                                        "valueText": "obj"
                                                    },
                                                    {
                                                        "kind": "CommaToken",
                                                        "fullStart": 1264,
                                                        "fullEnd": 1266,
                                                        "start": 1264,
                                                        "end": 1265,
                                                        "fullWidth": 2,
                                                        "width": 1,
                                                        "text": ",",
                                                        "value": ",",
                                                        "valueText": ",",
                                                        "hasTrailingTrivia": true,
                                                        "trailingTrivia": [
                                                            {
                                                                "kind": "WhitespaceTrivia",
                                                                "text": " "
                                                            }
                                                        ]
                                                    },
                                                    {
                                                        "kind": "IdentifierName",
                                                        "fullStart": 1266,
                                                        "fullEnd": 1276,
                                                        "start": 1266,
                                                        "end": 1276,
                                                        "fullWidth": 10,
                                                        "width": 10,
                                                        "text": "callbackfn",
                                                        "value": "callbackfn",
                                                        "valueText": "callbackfn"
                                                    },
                                                    {
                                                        "kind": "CommaToken",
                                                        "fullStart": 1276,
                                                        "fullEnd": 1278,
                                                        "start": 1276,
                                                        "end": 1277,
                                                        "fullWidth": 2,
                                                        "width": 1,
                                                        "text": ",",
                                                        "value": ",",
                                                        "valueText": ",",
                                                        "hasTrailingTrivia": true,
                                                        "trailingTrivia": [
                                                            {
                                                                "kind": "WhitespaceTrivia",
                                                                "text": " "
                                                            }
                                                        ]
                                                    },
                                                    {
                                                        "kind": "NumericLiteral",
                                                        "fullStart": 1278,
                                                        "fullEnd": 1279,
                                                        "start": 1278,
                                                        "end": 1279,
                                                        "fullWidth": 1,
                                                        "width": 1,
                                                        "text": "1",
                                                        "value": 1,
                                                        "valueText": "1"
                                                    }
                                                ],
                                                "closeParenToken": {
                                                    "kind": "CloseParenToken",
                                                    "fullStart": 1279,
                                                    "fullEnd": 1281,
                                                    "start": 1279,
                                                    "end": 1280,
                                                    "fullWidth": 2,
                                                    "width": 1,
                                                    "text": ")",
                                                    "value": ")",
                                                    "valueText": ")",
                                                    "hasTrailingTrivia": true,
                                                    "trailingTrivia": [
                                                        {
                                                            "kind": "WhitespaceTrivia",
                                                            "text": " "
                                                        }
                                                    ]
                                                }
                                            }
                                        },
                                        "operatorToken": {
                                            "kind": "EqualsEqualsEqualsToken",
                                            "fullStart": 1281,
                                            "fullEnd": 1285,
                                            "start": 1281,
                                            "end": 1284,
                                            "fullWidth": 4,
                                            "width": 3,
                                            "text": "===",
                                            "value": "===",
                                            "valueText": "===",
                                            "hasTrailingTrivia": true,
                                            "trailingTrivia": [
                                                {
                                                    "kind": "WhitespaceTrivia",
                                                    "text": " "
                                                }
                                            ]
                                        },
                                        "right": {
                                            "kind": "TrueKeyword",
                                            "fullStart": 1285,
                                            "fullEnd": 1290,
                                            "start": 1285,
                                            "end": 1289,
                                            "fullWidth": 5,
                                            "width": 4,
                                            "text": "true",
                                            "value": true,
                                            "valueText": "true",
                                            "hasTrailingTrivia": true,
                                            "trailingTrivia": [
                                                {
                                                    "kind": "WhitespaceTrivia",
                                                    "text": " "
                                                }
                                            ]
                                        }
                                    },
                                    "operatorToken": {
                                        "kind": "AmpersandAmpersandToken",
                                        "fullStart": 1290,
                                        "fullEnd": 1293,
                                        "start": 1290,
                                        "end": 1292,
                                        "fullWidth": 3,
                                        "width": 2,
                                        "text": "&&",
                                        "value": "&&",
                                        "valueText": "&&",
                                        "hasTrailingTrivia": true,
                                        "trailingTrivia": [
                                            {
                                                "kind": "WhitespaceTrivia",
                                                "text": " "
                                            }
                                        ]
                                    },
                                    "right": {
                                        "kind": "IdentifierName",
                                        "fullStart": 1293,
                                        "fullEnd": 1308,
                                        "start": 1293,
                                        "end": 1307,
                                        "fullWidth": 15,
                                        "width": 14,
                                        "text": "valueOfOccured",
                                        "value": "valueOfOccured",
                                        "valueText": "valueOfOccured",
                                        "hasTrailingTrivia": true,
                                        "trailingTrivia": [
                                            {
                                                "kind": "WhitespaceTrivia",
                                                "text": " "
                                            }
                                        ]
                                    }
                                },
                                "operatorToken": {
                                    "kind": "AmpersandAmpersandToken",
                                    "fullStart": 1308,
                                    "fullEnd": 1311,
                                    "start": 1308,
                                    "end": 1310,
                                    "fullWidth": 3,
                                    "width": 2,
                                    "text": "&&",
                                    "value": "&&",
                                    "valueText": "&&",
                                    "hasTrailingTrivia": true,
                                    "trailingTrivia": [
                                        {
                                            "kind": "WhitespaceTrivia",
                                            "text": " "
                                        }
                                    ]
                                },
                                "right": {
                                    "kind": "IdentifierName",
                                    "fullStart": 1311,
                                    "fullEnd": 1326,
                                    "start": 1311,
                                    "end": 1326,
                                    "fullWidth": 15,
                                    "width": 15,
                                    "text": "toStringOccured",
                                    "value": "toStringOccured",
                                    "valueText": "toStringOccured"
                                }
                            },
                            "semicolonToken": {
                                "kind": "SemicolonToken",
                                "fullStart": 1326,
                                "fullEnd": 1329,
                                "start": 1326,
                                "end": 1327,
                                "fullWidth": 3,
                                "width": 1,
                                "text": ";",
                                "value": ";",
                                "valueText": ";",
                                "hasTrailingTrivia": true,
                                "hasTrailingNewLine": true,
                                "trailingTrivia": [
                                    {
                                        "kind": "NewLineTrivia",
                                        "text": "\r\n"
                                    }
                                ]
                            }
                        }
                    ],
                    "closeBraceToken": {
                        "kind": "CloseBraceToken",
                        "fullStart": 1329,
                        "fullEnd": 1336,
                        "start": 1333,
                        "end": 1334,
                        "fullWidth": 7,
                        "width": 1,
                        "text": "}",
                        "value": "}",
                        "valueText": "}",
                        "hasLeadingTrivia": true,
                        "hasTrailingTrivia": true,
                        "hasTrailingNewLine": true,
                        "leadingTrivia": [
                            {
                                "kind": "WhitespaceTrivia",
                                "text": "    "
                            }
                        ],
                        "trailingTrivia": [
                            {
                                "kind": "NewLineTrivia",
                                "text": "\r\n"
                            }
                        ]
                    }
                }
            },
            {
                "kind": "ExpressionStatement",
                "fullStart": 1336,
                "fullEnd": 1360,
                "start": 1336,
                "end": 1358,
                "fullWidth": 24,
                "width": 22,
                "expression": {
                    "kind": "InvocationExpression",
                    "fullStart": 1336,
                    "fullEnd": 1357,
                    "start": 1336,
                    "end": 1357,
                    "fullWidth": 21,
                    "width": 21,
                    "expression": {
                        "kind": "IdentifierName",
                        "fullStart": 1336,
                        "fullEnd": 1347,
                        "start": 1336,
                        "end": 1347,
                        "fullWidth": 11,
                        "width": 11,
                        "text": "runTestCase",
                        "value": "runTestCase",
                        "valueText": "runTestCase"
                    },
                    "argumentList": {
                        "kind": "ArgumentList",
                        "fullStart": 1347,
                        "fullEnd": 1357,
                        "start": 1347,
                        "end": 1357,
                        "fullWidth": 10,
                        "width": 10,
                        "openParenToken": {
                            "kind": "OpenParenToken",
                            "fullStart": 1347,
                            "fullEnd": 1348,
                            "start": 1347,
                            "end": 1348,
                            "fullWidth": 1,
                            "width": 1,
                            "text": "(",
                            "value": "(",
                            "valueText": "("
                        },
                        "arguments": [
                            {
                                "kind": "IdentifierName",
                                "fullStart": 1348,
                                "fullEnd": 1356,
                                "start": 1348,
                                "end": 1356,
                                "fullWidth": 8,
                                "width": 8,
                                "text": "testcase",
                                "value": "testcase",
                                "valueText": "testcase"
                            }
                        ],
                        "closeParenToken": {
                            "kind": "CloseParenToken",
                            "fullStart": 1356,
                            "fullEnd": 1357,
                            "start": 1356,
                            "end": 1357,
                            "fullWidth": 1,
                            "width": 1,
                            "text": ")",
                            "value": ")",
                            "valueText": ")"
                        }
                    }
                },
                "semicolonToken": {
                    "kind": "SemicolonToken",
                    "fullStart": 1357,
                    "fullEnd": 1360,
                    "start": 1357,
                    "end": 1358,
                    "fullWidth": 3,
                    "width": 1,
                    "text": ";",
                    "value": ";",
                    "valueText": ";",
                    "hasTrailingTrivia": true,
                    "hasTrailingNewLine": true,
                    "trailingTrivia": [
                        {
                            "kind": "NewLineTrivia",
                            "text": "\r\n"
                        }
                    ]
                }
            }
        ],
        "endOfFileToken": {
            "kind": "EndOfFileToken",
            "fullStart": 1360,
            "fullEnd": 1360,
            "start": 1360,
            "end": 1360,
            "fullWidth": 0,
            "width": 0,
            "text": ""
        }
    },
    "lineMap": {
        "lineStarts": [
            0,
            67,
            152,
            232,
            308,
            380,
            385,
            440,
            600,
            605,
            607,
            609,
            632,
            634,
            671,
            709,
            711,
            769,
            819,
            830,
            832,
            853,
            873,
            892,
            915,
            955,
            999,
            1031,
            1051,
            1092,
            1137,
            1170,
            1189,
            1204,
            1216,
            1218,
            1329,
            1336,
            1360
        ],
        "length": 1360
    }
}<|MERGE_RESOLUTION|>--- conflicted
+++ resolved
@@ -250,12 +250,8 @@
                                         "start": 646,
                                         "end": 668,
                                         "fullWidth": 22,
-<<<<<<< HEAD
                                         "width": 22,
-                                        "identifier": {
-=======
                                         "propertyName": {
->>>>>>> 85e84683
                                             "kind": "IdentifierName",
                                             "fullStart": 646,
                                             "fullEnd": 661,
@@ -389,12 +385,8 @@
                                         "start": 683,
                                         "end": 706,
                                         "fullWidth": 23,
-<<<<<<< HEAD
                                         "width": 23,
-                                        "identifier": {
-=======
                                         "propertyName": {
->>>>>>> 85e84683
                                             "kind": "IdentifierName",
                                             "fullStart": 683,
                                             "fullEnd": 699,
@@ -1081,12 +1073,8 @@
                                         "start": 844,
                                         "end": 1213,
                                         "fullWidth": 369,
-<<<<<<< HEAD
                                         "width": 369,
-                                        "identifier": {
-=======
                                         "propertyName": {
->>>>>>> 85e84683
                                             "kind": "IdentifierName",
                                             "fullStart": 844,
                                             "fullEnd": 848,
