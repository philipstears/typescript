{
    "isDeclaration": false,
    "languageVersion": "EcmaScript5",
    "parseOptions": {
        "allowAutomaticSemicolonInsertion": true
    },
    "sourceUnit": {
        "kind": "SourceUnit",
        "fullStart": 0,
        "fullEnd": 1072,
        "start": 589,
        "end": 1072,
        "fullWidth": 1072,
        "width": 483,
        "isIncrementallyUnusable": true,
        "moduleElements": [
            {
                "kind": "FunctionDeclaration",
                "fullStart": 0,
                "fullEnd": 1048,
                "start": 589,
                "end": 1046,
                "fullWidth": 1048,
                "width": 457,
                "modifiers": [],
                "functionKeyword": {
                    "kind": "FunctionKeyword",
                    "fullStart": 0,
                    "fullEnd": 598,
                    "start": 589,
                    "end": 597,
                    "fullWidth": 598,
                    "width": 8,
                    "text": "function",
                    "value": "function",
                    "valueText": "function",
                    "hasLeadingTrivia": true,
                    "hasLeadingComment": true,
                    "hasLeadingNewLine": true,
                    "hasTrailingTrivia": true,
                    "leadingTrivia": [
                        {
                            "kind": "SingleLineCommentTrivia",
                            "text": "/// Copyright (c) 2012 Ecma International.  All rights reserved. "
                        },
                        {
                            "kind": "NewLineTrivia",
                            "text": "\r\n"
                        },
                        {
                            "kind": "SingleLineCommentTrivia",
                            "text": "/// Ecma International makes this code available under the terms and conditions set"
                        },
                        {
                            "kind": "NewLineTrivia",
                            "text": "\r\n"
                        },
                        {
                            "kind": "SingleLineCommentTrivia",
                            "text": "/// forth on http://hg.ecmascript.org/tests/test262/raw-file/tip/LICENSE (the "
                        },
                        {
                            "kind": "NewLineTrivia",
                            "text": "\r\n"
                        },
                        {
                            "kind": "SingleLineCommentTrivia",
                            "text": "/// \"Use Terms\").   Any redistribution of this code must retain the above "
                        },
                        {
                            "kind": "NewLineTrivia",
                            "text": "\r\n"
                        },
                        {
                            "kind": "SingleLineCommentTrivia",
                            "text": "/// copyright and this notice and otherwise comply with the Use Terms."
                        },
                        {
                            "kind": "NewLineTrivia",
                            "text": "\r\n"
                        },
                        {
                            "kind": "MultiLineCommentTrivia",
                            "text": "/**\r\n * @path ch15/15.4/15.4.4/15.4.4.21/15.4.4.21-2-3.js\r\n * @description Array.prototype.reduce - 'length' is an own data property that overrides an inherited data property on an Array-like object\r\n */"
                        },
                        {
                            "kind": "NewLineTrivia",
                            "text": "\r\n"
                        },
                        {
                            "kind": "NewLineTrivia",
                            "text": "\r\n"
                        },
                        {
                            "kind": "NewLineTrivia",
                            "text": "\r\n"
                        }
                    ],
                    "trailingTrivia": [
                        {
                            "kind": "WhitespaceTrivia",
                            "text": " "
                        }
                    ]
                },
                "identifier": {
                    "kind": "IdentifierName",
                    "fullStart": 598,
                    "fullEnd": 606,
                    "start": 598,
                    "end": 606,
                    "fullWidth": 8,
                    "width": 8,
                    "text": "testcase",
                    "value": "testcase",
                    "valueText": "testcase"
                },
                "callSignature": {
                    "kind": "CallSignature",
                    "fullStart": 606,
                    "fullEnd": 609,
                    "start": 606,
                    "end": 608,
                    "fullWidth": 3,
                    "width": 2,
                    "parameterList": {
                        "kind": "ParameterList",
                        "fullStart": 606,
                        "fullEnd": 609,
                        "start": 606,
                        "end": 608,
                        "fullWidth": 3,
                        "width": 2,
                        "openParenToken": {
                            "kind": "OpenParenToken",
                            "fullStart": 606,
                            "fullEnd": 607,
                            "start": 606,
                            "end": 607,
                            "fullWidth": 1,
                            "width": 1,
                            "text": "(",
                            "value": "(",
                            "valueText": "("
                        },
                        "parameters": [],
                        "closeParenToken": {
                            "kind": "CloseParenToken",
                            "fullStart": 607,
                            "fullEnd": 609,
                            "start": 607,
                            "end": 608,
                            "fullWidth": 2,
                            "width": 1,
                            "text": ")",
                            "value": ")",
                            "valueText": ")",
                            "hasTrailingTrivia": true,
                            "trailingTrivia": [
                                {
                                    "kind": "WhitespaceTrivia",
                                    "text": " "
                                }
                            ]
                        }
                    }
                },
                "block": {
                    "kind": "Block",
                    "fullStart": 609,
                    "fullEnd": 1048,
                    "start": 609,
                    "end": 1046,
                    "fullWidth": 439,
                    "width": 437,
                    "openBraceToken": {
                        "kind": "OpenBraceToken",
                        "fullStart": 609,
                        "fullEnd": 612,
                        "start": 609,
                        "end": 610,
                        "fullWidth": 3,
                        "width": 1,
                        "text": "{",
                        "value": "{",
                        "valueText": "{",
                        "hasTrailingTrivia": true,
                        "hasTrailingNewLine": true,
                        "trailingTrivia": [
                            {
                                "kind": "NewLineTrivia",
                                "text": "\r\n"
                            }
                        ]
                    },
                    "statements": [
                        {
                            "kind": "FunctionDeclaration",
                            "fullStart": 612,
                            "fullEnd": 723,
                            "start": 622,
                            "end": 721,
                            "fullWidth": 111,
                            "width": 99,
                            "modifiers": [],
                            "functionKeyword": {
                                "kind": "FunctionKeyword",
                                "fullStart": 612,
                                "fullEnd": 631,
                                "start": 622,
                                "end": 630,
                                "fullWidth": 19,
                                "width": 8,
                                "text": "function",
                                "value": "function",
                                "valueText": "function",
                                "hasLeadingTrivia": true,
                                "hasLeadingNewLine": true,
                                "hasTrailingTrivia": true,
                                "leadingTrivia": [
                                    {
                                        "kind": "NewLineTrivia",
                                        "text": "\r\n"
                                    },
                                    {
                                        "kind": "WhitespaceTrivia",
                                        "text": "        "
                                    }
                                ],
                                "trailingTrivia": [
                                    {
                                        "kind": "WhitespaceTrivia",
                                        "text": " "
                                    }
                                ]
                            },
                            "identifier": {
                                "kind": "IdentifierName",
                                "fullStart": 631,
                                "fullEnd": 641,
                                "start": 631,
                                "end": 641,
                                "fullWidth": 10,
                                "width": 10,
                                "text": "callbackfn",
                                "value": "callbackfn",
                                "valueText": "callbackfn"
                            },
                            "callSignature": {
                                "kind": "CallSignature",
                                "fullStart": 641,
                                "fullEnd": 669,
                                "start": 641,
                                "end": 668,
                                "fullWidth": 28,
                                "width": 27,
                                "parameterList": {
                                    "kind": "ParameterList",
                                    "fullStart": 641,
                                    "fullEnd": 669,
                                    "start": 641,
                                    "end": 668,
                                    "fullWidth": 28,
                                    "width": 27,
                                    "openParenToken": {
                                        "kind": "OpenParenToken",
                                        "fullStart": 641,
                                        "fullEnd": 642,
                                        "start": 641,
                                        "end": 642,
                                        "fullWidth": 1,
                                        "width": 1,
                                        "text": "(",
                                        "value": "(",
                                        "valueText": "("
                                    },
                                    "parameters": [
                                        {
                                            "kind": "Parameter",
                                            "fullStart": 642,
                                            "fullEnd": 649,
                                            "start": 642,
                                            "end": 649,
                                            "fullWidth": 7,
                                            "width": 7,
                                            "modifiers": [],
                                            "identifier": {
                                                "kind": "IdentifierName",
                                                "fullStart": 642,
                                                "fullEnd": 649,
                                                "start": 642,
                                                "end": 649,
                                                "fullWidth": 7,
                                                "width": 7,
                                                "text": "prevVal",
                                                "value": "prevVal",
                                                "valueText": "prevVal"
                                            }
                                        },
                                        {
                                            "kind": "CommaToken",
                                            "fullStart": 649,
                                            "fullEnd": 651,
                                            "start": 649,
                                            "end": 650,
                                            "fullWidth": 2,
                                            "width": 1,
                                            "text": ",",
                                            "value": ",",
                                            "valueText": ",",
                                            "hasTrailingTrivia": true,
                                            "trailingTrivia": [
                                                {
                                                    "kind": "WhitespaceTrivia",
                                                    "text": " "
                                                }
                                            ]
                                        },
                                        {
                                            "kind": "Parameter",
                                            "fullStart": 651,
                                            "fullEnd": 657,
                                            "start": 651,
                                            "end": 657,
                                            "fullWidth": 6,
                                            "width": 6,
                                            "modifiers": [],
                                            "identifier": {
                                                "kind": "IdentifierName",
                                                "fullStart": 651,
                                                "fullEnd": 657,
                                                "start": 651,
                                                "end": 657,
                                                "fullWidth": 6,
                                                "width": 6,
                                                "text": "curVal",
                                                "value": "curVal",
                                                "valueText": "curVal"
                                            }
                                        },
                                        {
                                            "kind": "CommaToken",
                                            "fullStart": 657,
                                            "fullEnd": 659,
                                            "start": 657,
                                            "end": 658,
                                            "fullWidth": 2,
                                            "width": 1,
                                            "text": ",",
                                            "value": ",",
                                            "valueText": ",",
                                            "hasTrailingTrivia": true,
                                            "trailingTrivia": [
                                                {
                                                    "kind": "WhitespaceTrivia",
                                                    "text": " "
                                                }
                                            ]
                                        },
                                        {
                                            "kind": "Parameter",
                                            "fullStart": 659,
                                            "fullEnd": 662,
                                            "start": 659,
                                            "end": 662,
                                            "fullWidth": 3,
                                            "width": 3,
                                            "modifiers": [],
                                            "identifier": {
                                                "kind": "IdentifierName",
                                                "fullStart": 659,
                                                "fullEnd": 662,
                                                "start": 659,
                                                "end": 662,
                                                "fullWidth": 3,
                                                "width": 3,
                                                "text": "idx",
                                                "value": "idx",
                                                "valueText": "idx"
                                            }
                                        },
                                        {
                                            "kind": "CommaToken",
                                            "fullStart": 662,
                                            "fullEnd": 664,
                                            "start": 662,
                                            "end": 663,
                                            "fullWidth": 2,
                                            "width": 1,
                                            "text": ",",
                                            "value": ",",
                                            "valueText": ",",
                                            "hasTrailingTrivia": true,
                                            "trailingTrivia": [
                                                {
                                                    "kind": "WhitespaceTrivia",
                                                    "text": " "
                                                }
                                            ]
                                        },
                                        {
                                            "kind": "Parameter",
                                            "fullStart": 664,
                                            "fullEnd": 667,
                                            "start": 664,
                                            "end": 667,
                                            "fullWidth": 3,
                                            "width": 3,
                                            "modifiers": [],
                                            "identifier": {
                                                "kind": "IdentifierName",
                                                "fullStart": 664,
                                                "fullEnd": 667,
                                                "start": 664,
                                                "end": 667,
                                                "fullWidth": 3,
                                                "width": 3,
                                                "text": "obj",
                                                "value": "obj",
                                                "valueText": "obj"
                                            }
                                        }
                                    ],
                                    "closeParenToken": {
                                        "kind": "CloseParenToken",
                                        "fullStart": 667,
                                        "fullEnd": 669,
                                        "start": 667,
                                        "end": 668,
                                        "fullWidth": 2,
                                        "width": 1,
                                        "text": ")",
                                        "value": ")",
                                        "valueText": ")",
                                        "hasTrailingTrivia": true,
                                        "trailingTrivia": [
                                            {
                                                "kind": "WhitespaceTrivia",
                                                "text": " "
                                            }
                                        ]
                                    }
                                }
                            },
                            "block": {
                                "kind": "Block",
                                "fullStart": 669,
                                "fullEnd": 723,
                                "start": 669,
                                "end": 721,
                                "fullWidth": 54,
                                "width": 52,
                                "openBraceToken": {
                                    "kind": "OpenBraceToken",
                                    "fullStart": 669,
                                    "fullEnd": 672,
                                    "start": 669,
                                    "end": 670,
                                    "fullWidth": 3,
                                    "width": 1,
                                    "text": "{",
                                    "value": "{",
                                    "valueText": "{",
                                    "hasTrailingTrivia": true,
                                    "hasTrailingNewLine": true,
                                    "trailingTrivia": [
                                        {
                                            "kind": "NewLineTrivia",
                                            "text": "\r\n"
                                        }
                                    ]
                                },
                                "statements": [
                                    {
                                        "kind": "ReturnStatement",
                                        "fullStart": 672,
                                        "fullEnd": 712,
                                        "start": 684,
                                        "end": 710,
                                        "fullWidth": 40,
                                        "width": 26,
                                        "returnKeyword": {
                                            "kind": "ReturnKeyword",
                                            "fullStart": 672,
                                            "fullEnd": 691,
                                            "start": 684,
                                            "end": 690,
                                            "fullWidth": 19,
                                            "width": 6,
                                            "text": "return",
                                            "value": "return",
                                            "valueText": "return",
                                            "hasLeadingTrivia": true,
                                            "hasTrailingTrivia": true,
                                            "leadingTrivia": [
                                                {
                                                    "kind": "WhitespaceTrivia",
                                                    "text": "            "
                                                }
                                            ],
                                            "trailingTrivia": [
                                                {
                                                    "kind": "WhitespaceTrivia",
                                                    "text": " "
                                                }
                                            ]
                                        },
                                        "expression": {
                                            "kind": "ParenthesizedExpression",
                                            "fullStart": 691,
                                            "fullEnd": 709,
                                            "start": 691,
                                            "end": 709,
                                            "fullWidth": 18,
                                            "width": 18,
                                            "openParenToken": {
                                                "kind": "OpenParenToken",
                                                "fullStart": 691,
                                                "fullEnd": 692,
                                                "start": 691,
                                                "end": 692,
                                                "fullWidth": 1,
                                                "width": 1,
                                                "text": "(",
                                                "value": "(",
                                                "valueText": "("
                                            },
                                            "expression": {
                                                "kind": "EqualsExpression",
                                                "fullStart": 692,
                                                "fullEnd": 708,
                                                "start": 692,
                                                "end": 708,
                                                "fullWidth": 16,
                                                "width": 16,
                                                "left": {
                                                    "kind": "MemberAccessExpression",
                                                    "fullStart": 692,
                                                    "fullEnd": 703,
                                                    "start": 692,
                                                    "end": 702,
                                                    "fullWidth": 11,
                                                    "width": 10,
                                                    "expression": {
                                                        "kind": "IdentifierName",
                                                        "fullStart": 692,
                                                        "fullEnd": 695,
                                                        "start": 692,
                                                        "end": 695,
                                                        "fullWidth": 3,
                                                        "width": 3,
                                                        "text": "obj",
                                                        "value": "obj",
                                                        "valueText": "obj"
                                                    },
                                                    "dotToken": {
                                                        "kind": "DotToken",
                                                        "fullStart": 695,
                                                        "fullEnd": 696,
                                                        "start": 695,
                                                        "end": 696,
                                                        "fullWidth": 1,
                                                        "width": 1,
                                                        "text": ".",
                                                        "value": ".",
                                                        "valueText": "."
                                                    },
                                                    "name": {
                                                        "kind": "IdentifierName",
                                                        "fullStart": 696,
                                                        "fullEnd": 703,
                                                        "start": 696,
                                                        "end": 702,
                                                        "fullWidth": 7,
                                                        "width": 6,
                                                        "text": "length",
                                                        "value": "length",
                                                        "valueText": "length",
                                                        "hasTrailingTrivia": true,
                                                        "trailingTrivia": [
                                                            {
                                                                "kind": "WhitespaceTrivia",
                                                                "text": " "
                                                            }
                                                        ]
                                                    }
                                                },
                                                "operatorToken": {
                                                    "kind": "EqualsEqualsEqualsToken",
                                                    "fullStart": 703,
                                                    "fullEnd": 707,
                                                    "start": 703,
                                                    "end": 706,
                                                    "fullWidth": 4,
                                                    "width": 3,
                                                    "text": "===",
                                                    "value": "===",
                                                    "valueText": "===",
                                                    "hasTrailingTrivia": true,
                                                    "trailingTrivia": [
                                                        {
                                                            "kind": "WhitespaceTrivia",
                                                            "text": " "
                                                        }
                                                    ]
                                                },
                                                "right": {
                                                    "kind": "NumericLiteral",
                                                    "fullStart": 707,
                                                    "fullEnd": 708,
                                                    "start": 707,
                                                    "end": 708,
                                                    "fullWidth": 1,
                                                    "width": 1,
                                                    "text": "2",
                                                    "value": 2,
                                                    "valueText": "2"
                                                }
                                            },
                                            "closeParenToken": {
                                                "kind": "CloseParenToken",
                                                "fullStart": 708,
                                                "fullEnd": 709,
                                                "start": 708,
                                                "end": 709,
                                                "fullWidth": 1,
                                                "width": 1,
                                                "text": ")",
                                                "value": ")",
                                                "valueText": ")"
                                            }
                                        },
                                        "semicolonToken": {
                                            "kind": "SemicolonToken",
                                            "fullStart": 709,
                                            "fullEnd": 712,
                                            "start": 709,
                                            "end": 710,
                                            "fullWidth": 3,
                                            "width": 1,
                                            "text": ";",
                                            "value": ";",
                                            "valueText": ";",
                                            "hasTrailingTrivia": true,
                                            "hasTrailingNewLine": true,
                                            "trailingTrivia": [
                                                {
                                                    "kind": "NewLineTrivia",
                                                    "text": "\r\n"
                                                }
                                            ]
                                        }
                                    }
                                ],
                                "closeBraceToken": {
                                    "kind": "CloseBraceToken",
                                    "fullStart": 712,
                                    "fullEnd": 723,
                                    "start": 720,
                                    "end": 721,
                                    "fullWidth": 11,
                                    "width": 1,
                                    "text": "}",
                                    "value": "}",
                                    "valueText": "}",
                                    "hasLeadingTrivia": true,
                                    "hasTrailingTrivia": true,
                                    "hasTrailingNewLine": true,
                                    "leadingTrivia": [
                                        {
                                            "kind": "WhitespaceTrivia",
                                            "text": "        "
                                        }
                                    ],
                                    "trailingTrivia": [
                                        {
                                            "kind": "NewLineTrivia",
                                            "text": "\r\n"
                                        }
                                    ]
                                }
                            }
                        },
                        {
                            "kind": "VariableStatement",
                            "fullStart": 723,
                            "fullEnd": 761,
                            "start": 733,
                            "end": 759,
                            "fullWidth": 38,
                            "width": 26,
                            "modifiers": [],
                            "variableDeclaration": {
                                "kind": "VariableDeclaration",
                                "fullStart": 723,
                                "fullEnd": 758,
                                "start": 733,
                                "end": 758,
                                "fullWidth": 35,
                                "width": 25,
                                "varKeyword": {
                                    "kind": "VarKeyword",
                                    "fullStart": 723,
                                    "fullEnd": 737,
                                    "start": 733,
                                    "end": 736,
                                    "fullWidth": 14,
                                    "width": 3,
                                    "text": "var",
                                    "value": "var",
                                    "valueText": "var",
                                    "hasLeadingTrivia": true,
                                    "hasLeadingNewLine": true,
                                    "hasTrailingTrivia": true,
                                    "leadingTrivia": [
                                        {
                                            "kind": "NewLineTrivia",
                                            "text": "\r\n"
                                        },
                                        {
                                            "kind": "WhitespaceTrivia",
                                            "text": "        "
                                        }
                                    ],
                                    "trailingTrivia": [
                                        {
                                            "kind": "WhitespaceTrivia",
                                            "text": " "
                                        }
                                    ]
                                },
                                "variableDeclarators": [
                                    {
                                        "kind": "VariableDeclarator",
                                        "fullStart": 737,
                                        "fullEnd": 758,
                                        "start": 737,
                                        "end": 758,
                                        "fullWidth": 21,
<<<<<<< HEAD
                                        "width": 21,
                                        "identifier": {
=======
                                        "propertyName": {
>>>>>>> 85e84683
                                            "kind": "IdentifierName",
                                            "fullStart": 737,
                                            "fullEnd": 743,
                                            "start": 737,
                                            "end": 742,
                                            "fullWidth": 6,
                                            "width": 5,
                                            "text": "proto",
                                            "value": "proto",
                                            "valueText": "proto",
                                            "hasTrailingTrivia": true,
                                            "trailingTrivia": [
                                                {
                                                    "kind": "WhitespaceTrivia",
                                                    "text": " "
                                                }
                                            ]
                                        },
                                        "equalsValueClause": {
                                            "kind": "EqualsValueClause",
                                            "fullStart": 743,
                                            "fullEnd": 758,
                                            "start": 743,
                                            "end": 758,
                                            "fullWidth": 15,
                                            "width": 15,
                                            "equalsToken": {
                                                "kind": "EqualsToken",
                                                "fullStart": 743,
                                                "fullEnd": 745,
                                                "start": 743,
                                                "end": 744,
                                                "fullWidth": 2,
                                                "width": 1,
                                                "text": "=",
                                                "value": "=",
                                                "valueText": "=",
                                                "hasTrailingTrivia": true,
                                                "trailingTrivia": [
                                                    {
                                                        "kind": "WhitespaceTrivia",
                                                        "text": " "
                                                    }
                                                ]
                                            },
                                            "value": {
                                                "kind": "ObjectLiteralExpression",
                                                "fullStart": 745,
                                                "fullEnd": 758,
                                                "start": 745,
                                                "end": 758,
                                                "fullWidth": 13,
                                                "width": 13,
                                                "openBraceToken": {
                                                    "kind": "OpenBraceToken",
                                                    "fullStart": 745,
                                                    "fullEnd": 747,
                                                    "start": 745,
                                                    "end": 746,
                                                    "fullWidth": 2,
                                                    "width": 1,
                                                    "text": "{",
                                                    "value": "{",
                                                    "valueText": "{",
                                                    "hasTrailingTrivia": true,
                                                    "trailingTrivia": [
                                                        {
                                                            "kind": "WhitespaceTrivia",
                                                            "text": " "
                                                        }
                                                    ]
                                                },
                                                "propertyAssignments": [
                                                    {
                                                        "kind": "SimplePropertyAssignment",
                                                        "fullStart": 747,
                                                        "fullEnd": 757,
                                                        "start": 747,
                                                        "end": 756,
                                                        "fullWidth": 10,
                                                        "width": 9,
                                                        "propertyName": {
                                                            "kind": "IdentifierName",
                                                            "fullStart": 747,
                                                            "fullEnd": 753,
                                                            "start": 747,
                                                            "end": 753,
                                                            "fullWidth": 6,
                                                            "width": 6,
                                                            "text": "length",
                                                            "value": "length",
                                                            "valueText": "length"
                                                        },
                                                        "colonToken": {
                                                            "kind": "ColonToken",
                                                            "fullStart": 753,
                                                            "fullEnd": 755,
                                                            "start": 753,
                                                            "end": 754,
                                                            "fullWidth": 2,
                                                            "width": 1,
                                                            "text": ":",
                                                            "value": ":",
                                                            "valueText": ":",
                                                            "hasTrailingTrivia": true,
                                                            "trailingTrivia": [
                                                                {
                                                                    "kind": "WhitespaceTrivia",
                                                                    "text": " "
                                                                }
                                                            ]
                                                        },
                                                        "expression": {
                                                            "kind": "NumericLiteral",
                                                            "fullStart": 755,
                                                            "fullEnd": 757,
                                                            "start": 755,
                                                            "end": 756,
                                                            "fullWidth": 2,
                                                            "width": 1,
                                                            "text": "3",
                                                            "value": 3,
                                                            "valueText": "3",
                                                            "hasTrailingTrivia": true,
                                                            "trailingTrivia": [
                                                                {
                                                                    "kind": "WhitespaceTrivia",
                                                                    "text": " "
                                                                }
                                                            ]
                                                        }
                                                    }
                                                ],
                                                "closeBraceToken": {
                                                    "kind": "CloseBraceToken",
                                                    "fullStart": 757,
                                                    "fullEnd": 758,
                                                    "start": 757,
                                                    "end": 758,
                                                    "fullWidth": 1,
                                                    "width": 1,
                                                    "text": "}",
                                                    "value": "}",
                                                    "valueText": "}"
                                                }
                                            }
                                        }
                                    }
                                ]
                            },
                            "semicolonToken": {
                                "kind": "SemicolonToken",
                                "fullStart": 758,
                                "fullEnd": 761,
                                "start": 758,
                                "end": 759,
                                "fullWidth": 3,
                                "width": 1,
                                "text": ";",
                                "value": ";",
                                "valueText": ";",
                                "hasTrailingTrivia": true,
                                "hasTrailingNewLine": true,
                                "trailingTrivia": [
                                    {
                                        "kind": "NewLineTrivia",
                                        "text": "\r\n"
                                    }
                                ]
                            }
                        },
                        {
                            "kind": "VariableStatement",
                            "fullStart": 761,
                            "fullEnd": 799,
                            "start": 771,
                            "end": 797,
                            "fullWidth": 38,
                            "width": 26,
                            "modifiers": [],
                            "variableDeclaration": {
                                "kind": "VariableDeclaration",
                                "fullStart": 761,
                                "fullEnd": 796,
                                "start": 771,
                                "end": 796,
                                "fullWidth": 35,
                                "width": 25,
                                "varKeyword": {
                                    "kind": "VarKeyword",
                                    "fullStart": 761,
                                    "fullEnd": 775,
                                    "start": 771,
                                    "end": 774,
                                    "fullWidth": 14,
                                    "width": 3,
                                    "text": "var",
                                    "value": "var",
                                    "valueText": "var",
                                    "hasLeadingTrivia": true,
                                    "hasLeadingNewLine": true,
                                    "hasTrailingTrivia": true,
                                    "leadingTrivia": [
                                        {
                                            "kind": "NewLineTrivia",
                                            "text": "\r\n"
                                        },
                                        {
                                            "kind": "WhitespaceTrivia",
                                            "text": "        "
                                        }
                                    ],
                                    "trailingTrivia": [
                                        {
                                            "kind": "WhitespaceTrivia",
                                            "text": " "
                                        }
                                    ]
                                },
                                "variableDeclarators": [
                                    {
                                        "kind": "VariableDeclarator",
                                        "fullStart": 775,
                                        "fullEnd": 796,
                                        "start": 775,
                                        "end": 796,
                                        "fullWidth": 21,
<<<<<<< HEAD
                                        "width": 21,
                                        "identifier": {
=======
                                        "propertyName": {
>>>>>>> 85e84683
                                            "kind": "IdentifierName",
                                            "fullStart": 775,
                                            "fullEnd": 779,
                                            "start": 775,
                                            "end": 778,
                                            "fullWidth": 4,
                                            "width": 3,
                                            "text": "Con",
                                            "value": "Con",
                                            "valueText": "Con",
                                            "hasTrailingTrivia": true,
                                            "trailingTrivia": [
                                                {
                                                    "kind": "WhitespaceTrivia",
                                                    "text": " "
                                                }
                                            ]
                                        },
                                        "equalsValueClause": {
                                            "kind": "EqualsValueClause",
                                            "fullStart": 779,
                                            "fullEnd": 796,
                                            "start": 779,
                                            "end": 796,
                                            "fullWidth": 17,
                                            "width": 17,
                                            "equalsToken": {
                                                "kind": "EqualsToken",
                                                "fullStart": 779,
                                                "fullEnd": 781,
                                                "start": 779,
                                                "end": 780,
                                                "fullWidth": 2,
                                                "width": 1,
                                                "text": "=",
                                                "value": "=",
                                                "valueText": "=",
                                                "hasTrailingTrivia": true,
                                                "trailingTrivia": [
                                                    {
                                                        "kind": "WhitespaceTrivia",
                                                        "text": " "
                                                    }
                                                ]
                                            },
                                            "value": {
                                                "kind": "FunctionExpression",
                                                "fullStart": 781,
                                                "fullEnd": 796,
                                                "start": 781,
                                                "end": 796,
                                                "fullWidth": 15,
                                                "width": 15,
                                                "functionKeyword": {
                                                    "kind": "FunctionKeyword",
                                                    "fullStart": 781,
                                                    "fullEnd": 790,
                                                    "start": 781,
                                                    "end": 789,
                                                    "fullWidth": 9,
                                                    "width": 8,
                                                    "text": "function",
                                                    "value": "function",
                                                    "valueText": "function",
                                                    "hasTrailingTrivia": true,
                                                    "trailingTrivia": [
                                                        {
                                                            "kind": "WhitespaceTrivia",
                                                            "text": " "
                                                        }
                                                    ]
                                                },
                                                "callSignature": {
                                                    "kind": "CallSignature",
                                                    "fullStart": 790,
                                                    "fullEnd": 793,
                                                    "start": 790,
                                                    "end": 792,
                                                    "fullWidth": 3,
                                                    "width": 2,
                                                    "parameterList": {
                                                        "kind": "ParameterList",
                                                        "fullStart": 790,
                                                        "fullEnd": 793,
                                                        "start": 790,
                                                        "end": 792,
                                                        "fullWidth": 3,
                                                        "width": 2,
                                                        "openParenToken": {
                                                            "kind": "OpenParenToken",
                                                            "fullStart": 790,
                                                            "fullEnd": 791,
                                                            "start": 790,
                                                            "end": 791,
                                                            "fullWidth": 1,
                                                            "width": 1,
                                                            "text": "(",
                                                            "value": "(",
                                                            "valueText": "("
                                                        },
                                                        "parameters": [],
                                                        "closeParenToken": {
                                                            "kind": "CloseParenToken",
                                                            "fullStart": 791,
                                                            "fullEnd": 793,
                                                            "start": 791,
                                                            "end": 792,
                                                            "fullWidth": 2,
                                                            "width": 1,
                                                            "text": ")",
                                                            "value": ")",
                                                            "valueText": ")",
                                                            "hasTrailingTrivia": true,
                                                            "trailingTrivia": [
                                                                {
                                                                    "kind": "WhitespaceTrivia",
                                                                    "text": " "
                                                                }
                                                            ]
                                                        }
                                                    }
                                                },
                                                "block": {
                                                    "kind": "Block",
                                                    "fullStart": 793,
                                                    "fullEnd": 796,
                                                    "start": 793,
                                                    "end": 796,
                                                    "fullWidth": 3,
                                                    "width": 3,
                                                    "openBraceToken": {
                                                        "kind": "OpenBraceToken",
                                                        "fullStart": 793,
                                                        "fullEnd": 795,
                                                        "start": 793,
                                                        "end": 794,
                                                        "fullWidth": 2,
                                                        "width": 1,
                                                        "text": "{",
                                                        "value": "{",
                                                        "valueText": "{",
                                                        "hasTrailingTrivia": true,
                                                        "trailingTrivia": [
                                                            {
                                                                "kind": "WhitespaceTrivia",
                                                                "text": " "
                                                            }
                                                        ]
                                                    },
                                                    "statements": [],
                                                    "closeBraceToken": {
                                                        "kind": "CloseBraceToken",
                                                        "fullStart": 795,
                                                        "fullEnd": 796,
                                                        "start": 795,
                                                        "end": 796,
                                                        "fullWidth": 1,
                                                        "width": 1,
                                                        "text": "}",
                                                        "value": "}",
                                                        "valueText": "}"
                                                    }
                                                }
                                            }
                                        }
                                    }
                                ]
                            },
                            "semicolonToken": {
                                "kind": "SemicolonToken",
                                "fullStart": 796,
                                "fullEnd": 799,
                                "start": 796,
                                "end": 797,
                                "fullWidth": 3,
                                "width": 1,
                                "text": ";",
                                "value": ";",
                                "valueText": ";",
                                "hasTrailingTrivia": true,
                                "hasTrailingNewLine": true,
                                "trailingTrivia": [
                                    {
                                        "kind": "NewLineTrivia",
                                        "text": "\r\n"
                                    }
                                ]
                            }
                        },
                        {
                            "kind": "ExpressionStatement",
                            "fullStart": 799,
                            "fullEnd": 831,
                            "start": 807,
                            "end": 829,
                            "fullWidth": 32,
                            "width": 22,
                            "expression": {
                                "kind": "AssignmentExpression",
                                "fullStart": 799,
                                "fullEnd": 828,
                                "start": 807,
                                "end": 828,
                                "fullWidth": 29,
                                "width": 21,
                                "left": {
                                    "kind": "MemberAccessExpression",
                                    "fullStart": 799,
                                    "fullEnd": 821,
                                    "start": 807,
                                    "end": 820,
                                    "fullWidth": 22,
                                    "width": 13,
                                    "expression": {
                                        "kind": "IdentifierName",
                                        "fullStart": 799,
                                        "fullEnd": 810,
                                        "start": 807,
                                        "end": 810,
                                        "fullWidth": 11,
                                        "width": 3,
                                        "text": "Con",
                                        "value": "Con",
                                        "valueText": "Con",
                                        "hasLeadingTrivia": true,
                                        "leadingTrivia": [
                                            {
                                                "kind": "WhitespaceTrivia",
                                                "text": "        "
                                            }
                                        ]
                                    },
                                    "dotToken": {
                                        "kind": "DotToken",
                                        "fullStart": 810,
                                        "fullEnd": 811,
                                        "start": 810,
                                        "end": 811,
                                        "fullWidth": 1,
                                        "width": 1,
                                        "text": ".",
                                        "value": ".",
                                        "valueText": "."
                                    },
                                    "name": {
                                        "kind": "IdentifierName",
                                        "fullStart": 811,
                                        "fullEnd": 821,
                                        "start": 811,
                                        "end": 820,
                                        "fullWidth": 10,
                                        "width": 9,
                                        "text": "prototype",
                                        "value": "prototype",
                                        "valueText": "prototype",
                                        "hasTrailingTrivia": true,
                                        "trailingTrivia": [
                                            {
                                                "kind": "WhitespaceTrivia",
                                                "text": " "
                                            }
                                        ]
                                    }
                                },
                                "operatorToken": {
                                    "kind": "EqualsToken",
                                    "fullStart": 821,
                                    "fullEnd": 823,
                                    "start": 821,
                                    "end": 822,
                                    "fullWidth": 2,
                                    "width": 1,
                                    "text": "=",
                                    "value": "=",
                                    "valueText": "=",
                                    "hasTrailingTrivia": true,
                                    "trailingTrivia": [
                                        {
                                            "kind": "WhitespaceTrivia",
                                            "text": " "
                                        }
                                    ]
                                },
                                "right": {
                                    "kind": "IdentifierName",
                                    "fullStart": 823,
                                    "fullEnd": 828,
                                    "start": 823,
                                    "end": 828,
                                    "fullWidth": 5,
                                    "width": 5,
                                    "text": "proto",
                                    "value": "proto",
                                    "valueText": "proto"
                                }
                            },
                            "semicolonToken": {
                                "kind": "SemicolonToken",
                                "fullStart": 828,
                                "fullEnd": 831,
                                "start": 828,
                                "end": 829,
                                "fullWidth": 3,
                                "width": 1,
                                "text": ";",
                                "value": ";",
                                "valueText": ";",
                                "hasTrailingTrivia": true,
                                "hasTrailingNewLine": true,
                                "trailingTrivia": [
                                    {
                                        "kind": "NewLineTrivia",
                                        "text": "\r\n"
                                    }
                                ]
                            }
                        },
                        {
                            "kind": "VariableStatement",
                            "fullStart": 831,
                            "fullEnd": 865,
                            "start": 841,
                            "end": 863,
                            "fullWidth": 34,
                            "width": 22,
                            "modifiers": [],
                            "variableDeclaration": {
                                "kind": "VariableDeclaration",
                                "fullStart": 831,
                                "fullEnd": 862,
                                "start": 841,
                                "end": 862,
                                "fullWidth": 31,
                                "width": 21,
                                "varKeyword": {
                                    "kind": "VarKeyword",
                                    "fullStart": 831,
                                    "fullEnd": 845,
                                    "start": 841,
                                    "end": 844,
                                    "fullWidth": 14,
                                    "width": 3,
                                    "text": "var",
                                    "value": "var",
                                    "valueText": "var",
                                    "hasLeadingTrivia": true,
                                    "hasLeadingNewLine": true,
                                    "hasTrailingTrivia": true,
                                    "leadingTrivia": [
                                        {
                                            "kind": "NewLineTrivia",
                                            "text": "\r\n"
                                        },
                                        {
                                            "kind": "WhitespaceTrivia",
                                            "text": "        "
                                        }
                                    ],
                                    "trailingTrivia": [
                                        {
                                            "kind": "WhitespaceTrivia",
                                            "text": " "
                                        }
                                    ]
                                },
                                "variableDeclarators": [
                                    {
                                        "kind": "VariableDeclarator",
                                        "fullStart": 845,
                                        "fullEnd": 862,
                                        "start": 845,
                                        "end": 862,
                                        "fullWidth": 17,
<<<<<<< HEAD
                                        "width": 17,
                                        "identifier": {
=======
                                        "propertyName": {
>>>>>>> 85e84683
                                            "kind": "IdentifierName",
                                            "fullStart": 845,
                                            "fullEnd": 851,
                                            "start": 845,
                                            "end": 850,
                                            "fullWidth": 6,
                                            "width": 5,
                                            "text": "child",
                                            "value": "child",
                                            "valueText": "child",
                                            "hasTrailingTrivia": true,
                                            "trailingTrivia": [
                                                {
                                                    "kind": "WhitespaceTrivia",
                                                    "text": " "
                                                }
                                            ]
                                        },
                                        "equalsValueClause": {
                                            "kind": "EqualsValueClause",
                                            "fullStart": 851,
                                            "fullEnd": 862,
                                            "start": 851,
                                            "end": 862,
                                            "fullWidth": 11,
                                            "width": 11,
                                            "equalsToken": {
                                                "kind": "EqualsToken",
                                                "fullStart": 851,
                                                "fullEnd": 853,
                                                "start": 851,
                                                "end": 852,
                                                "fullWidth": 2,
                                                "width": 1,
                                                "text": "=",
                                                "value": "=",
                                                "valueText": "=",
                                                "hasTrailingTrivia": true,
                                                "trailingTrivia": [
                                                    {
                                                        "kind": "WhitespaceTrivia",
                                                        "text": " "
                                                    }
                                                ]
                                            },
                                            "value": {
                                                "kind": "ObjectCreationExpression",
                                                "fullStart": 853,
                                                "fullEnd": 862,
                                                "start": 853,
                                                "end": 862,
                                                "fullWidth": 9,
                                                "width": 9,
                                                "newKeyword": {
                                                    "kind": "NewKeyword",
                                                    "fullStart": 853,
                                                    "fullEnd": 857,
                                                    "start": 853,
                                                    "end": 856,
                                                    "fullWidth": 4,
                                                    "width": 3,
                                                    "text": "new",
                                                    "value": "new",
                                                    "valueText": "new",
                                                    "hasTrailingTrivia": true,
                                                    "trailingTrivia": [
                                                        {
                                                            "kind": "WhitespaceTrivia",
                                                            "text": " "
                                                        }
                                                    ]
                                                },
                                                "expression": {
                                                    "kind": "IdentifierName",
                                                    "fullStart": 857,
                                                    "fullEnd": 860,
                                                    "start": 857,
                                                    "end": 860,
                                                    "fullWidth": 3,
                                                    "width": 3,
                                                    "text": "Con",
                                                    "value": "Con",
                                                    "valueText": "Con"
                                                },
                                                "argumentList": {
                                                    "kind": "ArgumentList",
                                                    "fullStart": 860,
                                                    "fullEnd": 862,
                                                    "start": 860,
                                                    "end": 862,
                                                    "fullWidth": 2,
                                                    "width": 2,
                                                    "openParenToken": {
                                                        "kind": "OpenParenToken",
                                                        "fullStart": 860,
                                                        "fullEnd": 861,
                                                        "start": 860,
                                                        "end": 861,
                                                        "fullWidth": 1,
                                                        "width": 1,
                                                        "text": "(",
                                                        "value": "(",
                                                        "valueText": "("
                                                    },
                                                    "arguments": [],
                                                    "closeParenToken": {
                                                        "kind": "CloseParenToken",
                                                        "fullStart": 861,
                                                        "fullEnd": 862,
                                                        "start": 861,
                                                        "end": 862,
                                                        "fullWidth": 1,
                                                        "width": 1,
                                                        "text": ")",
                                                        "value": ")",
                                                        "valueText": ")"
                                                    }
                                                }
                                            }
                                        }
                                    }
                                ]
                            },
                            "semicolonToken": {
                                "kind": "SemicolonToken",
                                "fullStart": 862,
                                "fullEnd": 865,
                                "start": 862,
                                "end": 863,
                                "fullWidth": 3,
                                "width": 1,
                                "text": ";",
                                "value": ";",
                                "valueText": ";",
                                "hasTrailingTrivia": true,
                                "hasTrailingNewLine": true,
                                "trailingTrivia": [
                                    {
                                        "kind": "NewLineTrivia",
                                        "text": "\r\n"
                                    }
                                ]
                            }
                        },
                        {
                            "kind": "ExpressionStatement",
                            "fullStart": 865,
                            "fullEnd": 892,
                            "start": 873,
                            "end": 890,
                            "fullWidth": 27,
                            "width": 17,
                            "expression": {
                                "kind": "AssignmentExpression",
                                "fullStart": 865,
                                "fullEnd": 889,
                                "start": 873,
                                "end": 889,
                                "fullWidth": 24,
                                "width": 16,
                                "left": {
                                    "kind": "MemberAccessExpression",
                                    "fullStart": 865,
                                    "fullEnd": 886,
                                    "start": 873,
                                    "end": 885,
                                    "fullWidth": 21,
                                    "width": 12,
                                    "expression": {
                                        "kind": "IdentifierName",
                                        "fullStart": 865,
                                        "fullEnd": 878,
                                        "start": 873,
                                        "end": 878,
                                        "fullWidth": 13,
                                        "width": 5,
                                        "text": "child",
                                        "value": "child",
                                        "valueText": "child",
                                        "hasLeadingTrivia": true,
                                        "leadingTrivia": [
                                            {
                                                "kind": "WhitespaceTrivia",
                                                "text": "        "
                                            }
                                        ]
                                    },
                                    "dotToken": {
                                        "kind": "DotToken",
                                        "fullStart": 878,
                                        "fullEnd": 879,
                                        "start": 878,
                                        "end": 879,
                                        "fullWidth": 1,
                                        "width": 1,
                                        "text": ".",
                                        "value": ".",
                                        "valueText": "."
                                    },
                                    "name": {
                                        "kind": "IdentifierName",
                                        "fullStart": 879,
                                        "fullEnd": 886,
                                        "start": 879,
                                        "end": 885,
                                        "fullWidth": 7,
                                        "width": 6,
                                        "text": "length",
                                        "value": "length",
                                        "valueText": "length",
                                        "hasTrailingTrivia": true,
                                        "trailingTrivia": [
                                            {
                                                "kind": "WhitespaceTrivia",
                                                "text": " "
                                            }
                                        ]
                                    }
                                },
                                "operatorToken": {
                                    "kind": "EqualsToken",
                                    "fullStart": 886,
                                    "fullEnd": 888,
                                    "start": 886,
                                    "end": 887,
                                    "fullWidth": 2,
                                    "width": 1,
                                    "text": "=",
                                    "value": "=",
                                    "valueText": "=",
                                    "hasTrailingTrivia": true,
                                    "trailingTrivia": [
                                        {
                                            "kind": "WhitespaceTrivia",
                                            "text": " "
                                        }
                                    ]
                                },
                                "right": {
                                    "kind": "NumericLiteral",
                                    "fullStart": 888,
                                    "fullEnd": 889,
                                    "start": 888,
                                    "end": 889,
                                    "fullWidth": 1,
                                    "width": 1,
                                    "text": "2",
                                    "value": 2,
                                    "valueText": "2"
                                }
                            },
                            "semicolonToken": {
                                "kind": "SemicolonToken",
                                "fullStart": 889,
                                "fullEnd": 892,
                                "start": 889,
                                "end": 890,
                                "fullWidth": 3,
                                "width": 1,
                                "text": ";",
                                "value": ";",
                                "valueText": ";",
                                "hasTrailingTrivia": true,
                                "hasTrailingNewLine": true,
                                "trailingTrivia": [
                                    {
                                        "kind": "NewLineTrivia",
                                        "text": "\r\n"
                                    }
                                ]
                            }
                        },
                        {
                            "kind": "ExpressionStatement",
                            "fullStart": 892,
                            "fullEnd": 916,
                            "start": 900,
                            "end": 914,
                            "fullWidth": 24,
                            "width": 14,
                            "expression": {
                                "kind": "AssignmentExpression",
                                "fullStart": 892,
                                "fullEnd": 913,
                                "start": 900,
                                "end": 913,
                                "fullWidth": 21,
                                "width": 13,
                                "left": {
                                    "kind": "ElementAccessExpression",
                                    "fullStart": 892,
                                    "fullEnd": 909,
                                    "start": 900,
                                    "end": 908,
                                    "fullWidth": 17,
                                    "width": 8,
                                    "expression": {
                                        "kind": "IdentifierName",
                                        "fullStart": 892,
                                        "fullEnd": 905,
                                        "start": 900,
                                        "end": 905,
                                        "fullWidth": 13,
                                        "width": 5,
                                        "text": "child",
                                        "value": "child",
                                        "valueText": "child",
                                        "hasLeadingTrivia": true,
                                        "leadingTrivia": [
                                            {
                                                "kind": "WhitespaceTrivia",
                                                "text": "        "
                                            }
                                        ]
                                    },
                                    "openBracketToken": {
                                        "kind": "OpenBracketToken",
                                        "fullStart": 905,
                                        "fullEnd": 906,
                                        "start": 905,
                                        "end": 906,
                                        "fullWidth": 1,
                                        "width": 1,
                                        "text": "[",
                                        "value": "[",
                                        "valueText": "["
                                    },
                                    "argumentExpression": {
                                        "kind": "NumericLiteral",
                                        "fullStart": 906,
                                        "fullEnd": 907,
                                        "start": 906,
                                        "end": 907,
                                        "fullWidth": 1,
                                        "width": 1,
                                        "text": "0",
                                        "value": 0,
                                        "valueText": "0"
                                    },
                                    "closeBracketToken": {
                                        "kind": "CloseBracketToken",
                                        "fullStart": 907,
                                        "fullEnd": 909,
                                        "start": 907,
                                        "end": 908,
                                        "fullWidth": 2,
                                        "width": 1,
                                        "text": "]",
                                        "value": "]",
                                        "valueText": "]",
                                        "hasTrailingTrivia": true,
                                        "trailingTrivia": [
                                            {
                                                "kind": "WhitespaceTrivia",
                                                "text": " "
                                            }
                                        ]
                                    }
                                },
                                "operatorToken": {
                                    "kind": "EqualsToken",
                                    "fullStart": 909,
                                    "fullEnd": 911,
                                    "start": 909,
                                    "end": 910,
                                    "fullWidth": 2,
                                    "width": 1,
                                    "text": "=",
                                    "value": "=",
                                    "valueText": "=",
                                    "hasTrailingTrivia": true,
                                    "trailingTrivia": [
                                        {
                                            "kind": "WhitespaceTrivia",
                                            "text": " "
                                        }
                                    ]
                                },
                                "right": {
                                    "kind": "NumericLiteral",
                                    "fullStart": 911,
                                    "fullEnd": 913,
                                    "start": 911,
                                    "end": 913,
                                    "fullWidth": 2,
                                    "width": 2,
                                    "text": "12",
                                    "value": 12,
                                    "valueText": "12"
                                }
                            },
                            "semicolonToken": {
                                "kind": "SemicolonToken",
                                "fullStart": 913,
                                "fullEnd": 916,
                                "start": 913,
                                "end": 914,
                                "fullWidth": 3,
                                "width": 1,
                                "text": ";",
                                "value": ";",
                                "valueText": ";",
                                "hasTrailingTrivia": true,
                                "hasTrailingNewLine": true,
                                "trailingTrivia": [
                                    {
                                        "kind": "NewLineTrivia",
                                        "text": "\r\n"
                                    }
                                ]
                            }
                        },
                        {
                            "kind": "ExpressionStatement",
                            "fullStart": 916,
                            "fullEnd": 940,
                            "start": 924,
                            "end": 938,
                            "fullWidth": 24,
                            "width": 14,
                            "expression": {
                                "kind": "AssignmentExpression",
                                "fullStart": 916,
                                "fullEnd": 937,
                                "start": 924,
                                "end": 937,
                                "fullWidth": 21,
                                "width": 13,
                                "left": {
                                    "kind": "ElementAccessExpression",
                                    "fullStart": 916,
                                    "fullEnd": 933,
                                    "start": 924,
                                    "end": 932,
                                    "fullWidth": 17,
                                    "width": 8,
                                    "expression": {
                                        "kind": "IdentifierName",
                                        "fullStart": 916,
                                        "fullEnd": 929,
                                        "start": 924,
                                        "end": 929,
                                        "fullWidth": 13,
                                        "width": 5,
                                        "text": "child",
                                        "value": "child",
                                        "valueText": "child",
                                        "hasLeadingTrivia": true,
                                        "leadingTrivia": [
                                            {
                                                "kind": "WhitespaceTrivia",
                                                "text": "        "
                                            }
                                        ]
                                    },
                                    "openBracketToken": {
                                        "kind": "OpenBracketToken",
                                        "fullStart": 929,
                                        "fullEnd": 930,
                                        "start": 929,
                                        "end": 930,
                                        "fullWidth": 1,
                                        "width": 1,
                                        "text": "[",
                                        "value": "[",
                                        "valueText": "["
                                    },
                                    "argumentExpression": {
                                        "kind": "NumericLiteral",
                                        "fullStart": 930,
                                        "fullEnd": 931,
                                        "start": 930,
                                        "end": 931,
                                        "fullWidth": 1,
                                        "width": 1,
                                        "text": "1",
                                        "value": 1,
                                        "valueText": "1"
                                    },
                                    "closeBracketToken": {
                                        "kind": "CloseBracketToken",
                                        "fullStart": 931,
                                        "fullEnd": 933,
                                        "start": 931,
                                        "end": 932,
                                        "fullWidth": 2,
                                        "width": 1,
                                        "text": "]",
                                        "value": "]",
                                        "valueText": "]",
                                        "hasTrailingTrivia": true,
                                        "trailingTrivia": [
                                            {
                                                "kind": "WhitespaceTrivia",
                                                "text": " "
                                            }
                                        ]
                                    }
                                },
                                "operatorToken": {
                                    "kind": "EqualsToken",
                                    "fullStart": 933,
                                    "fullEnd": 935,
                                    "start": 933,
                                    "end": 934,
                                    "fullWidth": 2,
                                    "width": 1,
                                    "text": "=",
                                    "value": "=",
                                    "valueText": "=",
                                    "hasTrailingTrivia": true,
                                    "trailingTrivia": [
                                        {
                                            "kind": "WhitespaceTrivia",
                                            "text": " "
                                        }
                                    ]
                                },
                                "right": {
                                    "kind": "NumericLiteral",
                                    "fullStart": 935,
                                    "fullEnd": 937,
                                    "start": 935,
                                    "end": 937,
                                    "fullWidth": 2,
                                    "width": 2,
                                    "text": "11",
                                    "value": 11,
                                    "valueText": "11"
                                }
                            },
                            "semicolonToken": {
                                "kind": "SemicolonToken",
                                "fullStart": 937,
                                "fullEnd": 940,
                                "start": 937,
                                "end": 938,
                                "fullWidth": 3,
                                "width": 1,
                                "text": ";",
                                "value": ";",
                                "valueText": ";",
                                "hasTrailingTrivia": true,
                                "hasTrailingNewLine": true,
                                "trailingTrivia": [
                                    {
                                        "kind": "NewLineTrivia",
                                        "text": "\r\n"
                                    }
                                ]
                            }
                        },
                        {
                            "kind": "ExpressionStatement",
                            "fullStart": 940,
                            "fullEnd": 963,
                            "start": 948,
                            "end": 961,
                            "fullWidth": 23,
                            "width": 13,
                            "expression": {
                                "kind": "AssignmentExpression",
                                "fullStart": 940,
                                "fullEnd": 960,
                                "start": 948,
                                "end": 960,
                                "fullWidth": 20,
                                "width": 12,
                                "left": {
                                    "kind": "ElementAccessExpression",
                                    "fullStart": 940,
                                    "fullEnd": 957,
                                    "start": 948,
                                    "end": 956,
                                    "fullWidth": 17,
                                    "width": 8,
                                    "expression": {
                                        "kind": "IdentifierName",
                                        "fullStart": 940,
                                        "fullEnd": 953,
                                        "start": 948,
                                        "end": 953,
                                        "fullWidth": 13,
                                        "width": 5,
                                        "text": "child",
                                        "value": "child",
                                        "valueText": "child",
                                        "hasLeadingTrivia": true,
                                        "leadingTrivia": [
                                            {
                                                "kind": "WhitespaceTrivia",
                                                "text": "        "
                                            }
                                        ]
                                    },
                                    "openBracketToken": {
                                        "kind": "OpenBracketToken",
                                        "fullStart": 953,
                                        "fullEnd": 954,
                                        "start": 953,
                                        "end": 954,
                                        "fullWidth": 1,
                                        "width": 1,
                                        "text": "[",
                                        "value": "[",
                                        "valueText": "["
                                    },
                                    "argumentExpression": {
                                        "kind": "NumericLiteral",
                                        "fullStart": 954,
                                        "fullEnd": 955,
                                        "start": 954,
                                        "end": 955,
                                        "fullWidth": 1,
                                        "width": 1,
                                        "text": "2",
                                        "value": 2,
                                        "valueText": "2"
                                    },
                                    "closeBracketToken": {
                                        "kind": "CloseBracketToken",
                                        "fullStart": 955,
                                        "fullEnd": 957,
                                        "start": 955,
                                        "end": 956,
                                        "fullWidth": 2,
                                        "width": 1,
                                        "text": "]",
                                        "value": "]",
                                        "valueText": "]",
                                        "hasTrailingTrivia": true,
                                        "trailingTrivia": [
                                            {
                                                "kind": "WhitespaceTrivia",
                                                "text": " "
                                            }
                                        ]
                                    }
                                },
                                "operatorToken": {
                                    "kind": "EqualsToken",
                                    "fullStart": 957,
                                    "fullEnd": 959,
                                    "start": 957,
                                    "end": 958,
                                    "fullWidth": 2,
                                    "width": 1,
                                    "text": "=",
                                    "value": "=",
                                    "valueText": "=",
                                    "hasTrailingTrivia": true,
                                    "trailingTrivia": [
                                        {
                                            "kind": "WhitespaceTrivia",
                                            "text": " "
                                        }
                                    ]
                                },
                                "right": {
                                    "kind": "NumericLiteral",
                                    "fullStart": 959,
                                    "fullEnd": 960,
                                    "start": 959,
                                    "end": 960,
                                    "fullWidth": 1,
                                    "width": 1,
                                    "text": "9",
                                    "value": 9,
                                    "valueText": "9"
                                }
                            },
                            "semicolonToken": {
                                "kind": "SemicolonToken",
                                "fullStart": 960,
                                "fullEnd": 963,
                                "start": 960,
                                "end": 961,
                                "fullWidth": 3,
                                "width": 1,
                                "text": ";",
                                "value": ";",
                                "valueText": ";",
                                "hasTrailingTrivia": true,
                                "hasTrailingNewLine": true,
                                "trailingTrivia": [
                                    {
                                        "kind": "NewLineTrivia",
                                        "text": "\r\n"
                                    }
                                ]
                            }
                        },
                        {
                            "kind": "ReturnStatement",
                            "fullStart": 963,
                            "fullEnd": 1041,
                            "start": 973,
                            "end": 1039,
                            "fullWidth": 78,
                            "width": 66,
                            "returnKeyword": {
                                "kind": "ReturnKeyword",
                                "fullStart": 963,
                                "fullEnd": 980,
                                "start": 973,
                                "end": 979,
                                "fullWidth": 17,
                                "width": 6,
                                "text": "return",
                                "value": "return",
                                "valueText": "return",
                                "hasLeadingTrivia": true,
                                "hasLeadingNewLine": true,
                                "hasTrailingTrivia": true,
                                "leadingTrivia": [
                                    {
                                        "kind": "NewLineTrivia",
                                        "text": "\r\n"
                                    },
                                    {
                                        "kind": "WhitespaceTrivia",
                                        "text": "        "
                                    }
                                ],
                                "trailingTrivia": [
                                    {
                                        "kind": "WhitespaceTrivia",
                                        "text": " "
                                    }
                                ]
                            },
                            "expression": {
                                "kind": "EqualsExpression",
                                "fullStart": 980,
                                "fullEnd": 1038,
                                "start": 980,
                                "end": 1038,
                                "fullWidth": 58,
                                "width": 58,
                                "left": {
                                    "kind": "InvocationExpression",
                                    "fullStart": 980,
                                    "fullEnd": 1030,
                                    "start": 980,
                                    "end": 1029,
                                    "fullWidth": 50,
                                    "width": 49,
                                    "expression": {
                                        "kind": "MemberAccessExpression",
                                        "fullStart": 980,
                                        "fullEnd": 1007,
                                        "start": 980,
                                        "end": 1007,
                                        "fullWidth": 27,
                                        "width": 27,
                                        "expression": {
                                            "kind": "MemberAccessExpression",
                                            "fullStart": 980,
                                            "fullEnd": 1002,
                                            "start": 980,
                                            "end": 1002,
                                            "fullWidth": 22,
                                            "width": 22,
                                            "expression": {
                                                "kind": "MemberAccessExpression",
                                                "fullStart": 980,
                                                "fullEnd": 995,
                                                "start": 980,
                                                "end": 995,
                                                "fullWidth": 15,
                                                "width": 15,
                                                "expression": {
                                                    "kind": "IdentifierName",
                                                    "fullStart": 980,
                                                    "fullEnd": 985,
                                                    "start": 980,
                                                    "end": 985,
                                                    "fullWidth": 5,
                                                    "width": 5,
                                                    "text": "Array",
                                                    "value": "Array",
                                                    "valueText": "Array"
                                                },
                                                "dotToken": {
                                                    "kind": "DotToken",
                                                    "fullStart": 985,
                                                    "fullEnd": 986,
                                                    "start": 985,
                                                    "end": 986,
                                                    "fullWidth": 1,
                                                    "width": 1,
                                                    "text": ".",
                                                    "value": ".",
                                                    "valueText": "."
                                                },
                                                "name": {
                                                    "kind": "IdentifierName",
                                                    "fullStart": 986,
                                                    "fullEnd": 995,
                                                    "start": 986,
                                                    "end": 995,
                                                    "fullWidth": 9,
                                                    "width": 9,
                                                    "text": "prototype",
                                                    "value": "prototype",
                                                    "valueText": "prototype"
                                                }
                                            },
                                            "dotToken": {
                                                "kind": "DotToken",
                                                "fullStart": 995,
                                                "fullEnd": 996,
                                                "start": 995,
                                                "end": 996,
                                                "fullWidth": 1,
                                                "width": 1,
                                                "text": ".",
                                                "value": ".",
                                                "valueText": "."
                                            },
                                            "name": {
                                                "kind": "IdentifierName",
                                                "fullStart": 996,
                                                "fullEnd": 1002,
                                                "start": 996,
                                                "end": 1002,
                                                "fullWidth": 6,
                                                "width": 6,
                                                "text": "reduce",
                                                "value": "reduce",
                                                "valueText": "reduce"
                                            }
                                        },
                                        "dotToken": {
                                            "kind": "DotToken",
                                            "fullStart": 1002,
                                            "fullEnd": 1003,
                                            "start": 1002,
                                            "end": 1003,
                                            "fullWidth": 1,
                                            "width": 1,
                                            "text": ".",
                                            "value": ".",
                                            "valueText": "."
                                        },
                                        "name": {
                                            "kind": "IdentifierName",
                                            "fullStart": 1003,
                                            "fullEnd": 1007,
                                            "start": 1003,
                                            "end": 1007,
                                            "fullWidth": 4,
                                            "width": 4,
                                            "text": "call",
                                            "value": "call",
                                            "valueText": "call"
                                        }
                                    },
                                    "argumentList": {
                                        "kind": "ArgumentList",
                                        "fullStart": 1007,
                                        "fullEnd": 1030,
                                        "start": 1007,
                                        "end": 1029,
                                        "fullWidth": 23,
                                        "width": 22,
                                        "openParenToken": {
                                            "kind": "OpenParenToken",
                                            "fullStart": 1007,
                                            "fullEnd": 1008,
                                            "start": 1007,
                                            "end": 1008,
                                            "fullWidth": 1,
                                            "width": 1,
                                            "text": "(",
                                            "value": "(",
                                            "valueText": "("
                                        },
                                        "arguments": [
                                            {
                                                "kind": "IdentifierName",
                                                "fullStart": 1008,
                                                "fullEnd": 1013,
                                                "start": 1008,
                                                "end": 1013,
                                                "fullWidth": 5,
                                                "width": 5,
                                                "text": "child",
                                                "value": "child",
                                                "valueText": "child"
                                            },
                                            {
                                                "kind": "CommaToken",
                                                "fullStart": 1013,
                                                "fullEnd": 1015,
                                                "start": 1013,
                                                "end": 1014,
                                                "fullWidth": 2,
                                                "width": 1,
                                                "text": ",",
                                                "value": ",",
                                                "valueText": ",",
                                                "hasTrailingTrivia": true,
                                                "trailingTrivia": [
                                                    {
                                                        "kind": "WhitespaceTrivia",
                                                        "text": " "
                                                    }
                                                ]
                                            },
                                            {
                                                "kind": "IdentifierName",
                                                "fullStart": 1015,
                                                "fullEnd": 1025,
                                                "start": 1015,
                                                "end": 1025,
                                                "fullWidth": 10,
                                                "width": 10,
                                                "text": "callbackfn",
                                                "value": "callbackfn",
                                                "valueText": "callbackfn"
                                            },
                                            {
                                                "kind": "CommaToken",
                                                "fullStart": 1025,
                                                "fullEnd": 1027,
                                                "start": 1025,
                                                "end": 1026,
                                                "fullWidth": 2,
                                                "width": 1,
                                                "text": ",",
                                                "value": ",",
                                                "valueText": ",",
                                                "hasTrailingTrivia": true,
                                                "trailingTrivia": [
                                                    {
                                                        "kind": "WhitespaceTrivia",
                                                        "text": " "
                                                    }
                                                ]
                                            },
                                            {
                                                "kind": "NumericLiteral",
                                                "fullStart": 1027,
                                                "fullEnd": 1028,
                                                "start": 1027,
                                                "end": 1028,
                                                "fullWidth": 1,
                                                "width": 1,
                                                "text": "1",
                                                "value": 1,
                                                "valueText": "1"
                                            }
                                        ],
                                        "closeParenToken": {
                                            "kind": "CloseParenToken",
                                            "fullStart": 1028,
                                            "fullEnd": 1030,
                                            "start": 1028,
                                            "end": 1029,
                                            "fullWidth": 2,
                                            "width": 1,
                                            "text": ")",
                                            "value": ")",
                                            "valueText": ")",
                                            "hasTrailingTrivia": true,
                                            "trailingTrivia": [
                                                {
                                                    "kind": "WhitespaceTrivia",
                                                    "text": " "
                                                }
                                            ]
                                        }
                                    }
                                },
                                "operatorToken": {
                                    "kind": "EqualsEqualsEqualsToken",
                                    "fullStart": 1030,
                                    "fullEnd": 1034,
                                    "start": 1030,
                                    "end": 1033,
                                    "fullWidth": 4,
                                    "width": 3,
                                    "text": "===",
                                    "value": "===",
                                    "valueText": "===",
                                    "hasTrailingTrivia": true,
                                    "trailingTrivia": [
                                        {
                                            "kind": "WhitespaceTrivia",
                                            "text": " "
                                        }
                                    ]
                                },
                                "right": {
                                    "kind": "TrueKeyword",
                                    "fullStart": 1034,
                                    "fullEnd": 1038,
                                    "start": 1034,
                                    "end": 1038,
                                    "fullWidth": 4,
                                    "width": 4,
                                    "text": "true",
                                    "value": true,
                                    "valueText": "true"
                                }
                            },
                            "semicolonToken": {
                                "kind": "SemicolonToken",
                                "fullStart": 1038,
                                "fullEnd": 1041,
                                "start": 1038,
                                "end": 1039,
                                "fullWidth": 3,
                                "width": 1,
                                "text": ";",
                                "value": ";",
                                "valueText": ";",
                                "hasTrailingTrivia": true,
                                "hasTrailingNewLine": true,
                                "trailingTrivia": [
                                    {
                                        "kind": "NewLineTrivia",
                                        "text": "\r\n"
                                    }
                                ]
                            }
                        }
                    ],
                    "closeBraceToken": {
                        "kind": "CloseBraceToken",
                        "fullStart": 1041,
                        "fullEnd": 1048,
                        "start": 1045,
                        "end": 1046,
                        "fullWidth": 7,
                        "width": 1,
                        "text": "}",
                        "value": "}",
                        "valueText": "}",
                        "hasLeadingTrivia": true,
                        "hasTrailingTrivia": true,
                        "hasTrailingNewLine": true,
                        "leadingTrivia": [
                            {
                                "kind": "WhitespaceTrivia",
                                "text": "    "
                            }
                        ],
                        "trailingTrivia": [
                            {
                                "kind": "NewLineTrivia",
                                "text": "\r\n"
                            }
                        ]
                    }
                }
            },
            {
                "kind": "ExpressionStatement",
                "fullStart": 1048,
                "fullEnd": 1072,
                "start": 1048,
                "end": 1070,
                "fullWidth": 24,
                "width": 22,
                "expression": {
                    "kind": "InvocationExpression",
                    "fullStart": 1048,
                    "fullEnd": 1069,
                    "start": 1048,
                    "end": 1069,
                    "fullWidth": 21,
                    "width": 21,
                    "expression": {
                        "kind": "IdentifierName",
                        "fullStart": 1048,
                        "fullEnd": 1059,
                        "start": 1048,
                        "end": 1059,
                        "fullWidth": 11,
                        "width": 11,
                        "text": "runTestCase",
                        "value": "runTestCase",
                        "valueText": "runTestCase"
                    },
                    "argumentList": {
                        "kind": "ArgumentList",
                        "fullStart": 1059,
                        "fullEnd": 1069,
                        "start": 1059,
                        "end": 1069,
                        "fullWidth": 10,
                        "width": 10,
                        "openParenToken": {
                            "kind": "OpenParenToken",
                            "fullStart": 1059,
                            "fullEnd": 1060,
                            "start": 1059,
                            "end": 1060,
                            "fullWidth": 1,
                            "width": 1,
                            "text": "(",
                            "value": "(",
                            "valueText": "("
                        },
                        "arguments": [
                            {
                                "kind": "IdentifierName",
                                "fullStart": 1060,
                                "fullEnd": 1068,
                                "start": 1060,
                                "end": 1068,
                                "fullWidth": 8,
                                "width": 8,
                                "text": "testcase",
                                "value": "testcase",
                                "valueText": "testcase"
                            }
                        ],
                        "closeParenToken": {
                            "kind": "CloseParenToken",
                            "fullStart": 1068,
                            "fullEnd": 1069,
                            "start": 1068,
                            "end": 1069,
                            "fullWidth": 1,
                            "width": 1,
                            "text": ")",
                            "value": ")",
                            "valueText": ")"
                        }
                    }
                },
                "semicolonToken": {
                    "kind": "SemicolonToken",
                    "fullStart": 1069,
                    "fullEnd": 1072,
                    "start": 1069,
                    "end": 1070,
                    "fullWidth": 3,
                    "width": 1,
                    "text": ";",
                    "value": ";",
                    "valueText": ";",
                    "hasTrailingTrivia": true,
                    "hasTrailingNewLine": true,
                    "trailingTrivia": [
                        {
                            "kind": "NewLineTrivia",
                            "text": "\r\n"
                        }
                    ]
                }
            }
        ],
        "endOfFileToken": {
            "kind": "EndOfFileToken",
            "fullStart": 1072,
            "fullEnd": 1072,
            "start": 1072,
            "end": 1072,
            "fullWidth": 0,
            "width": 0,
            "text": ""
        }
    },
    "lineMap": {
        "lineStarts": [
            0,
            67,
            152,
            232,
            308,
            380,
            385,
            439,
            580,
            585,
            587,
            589,
            612,
            614,
            672,
            712,
            723,
            725,
            761,
            763,
            799,
            831,
            833,
            865,
            892,
            916,
            940,
            963,
            965,
            1041,
            1048,
            1072
        ],
        "length": 1072
    }
}<|MERGE_RESOLUTION|>--- conflicted
+++ resolved
@@ -737,12 +737,8 @@
                                         "start": 737,
                                         "end": 758,
                                         "fullWidth": 21,
-<<<<<<< HEAD
                                         "width": 21,
-                                        "identifier": {
-=======
                                         "propertyName": {
->>>>>>> 85e84683
                                             "kind": "IdentifierName",
                                             "fullStart": 737,
                                             "fullEnd": 743,
@@ -970,12 +966,8 @@
                                         "start": 775,
                                         "end": 796,
                                         "fullWidth": 21,
-<<<<<<< HEAD
                                         "width": 21,
-                                        "identifier": {
-=======
                                         "propertyName": {
->>>>>>> 85e84683
                                             "kind": "IdentifierName",
                                             "fullStart": 775,
                                             "fullEnd": 779,
@@ -1349,12 +1341,8 @@
                                         "start": 845,
                                         "end": 862,
                                         "fullWidth": 17,
-<<<<<<< HEAD
                                         "width": 17,
-                                        "identifier": {
-=======
                                         "propertyName": {
->>>>>>> 85e84683
                                             "kind": "IdentifierName",
                                             "fullStart": 845,
                                             "fullEnd": 851,
