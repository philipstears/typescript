{
    "isDeclaration": false,
    "languageVersion": "EcmaScript5",
    "parseOptions": {
        "allowAutomaticSemicolonInsertion": true
    },
    "sourceUnit": {
        "kind": "SourceUnit",
        "fullStart": 0,
        "fullEnd": 1307,
        "start": 558,
        "end": 1307,
        "fullWidth": 1307,
        "width": 749,
        "isIncrementallyUnusable": true,
        "moduleElements": [
            {
                "kind": "FunctionDeclaration",
                "fullStart": 0,
                "fullEnd": 1283,
                "start": 558,
                "end": 1281,
                "fullWidth": 1283,
                "width": 723,
                "modifiers": [],
                "functionKeyword": {
                    "kind": "FunctionKeyword",
                    "fullStart": 0,
                    "fullEnd": 567,
                    "start": 558,
                    "end": 566,
                    "fullWidth": 567,
                    "width": 8,
                    "text": "function",
                    "value": "function",
                    "valueText": "function",
                    "hasLeadingTrivia": true,
                    "hasLeadingComment": true,
                    "hasLeadingNewLine": true,
                    "hasTrailingTrivia": true,
                    "leadingTrivia": [
                        {
                            "kind": "SingleLineCommentTrivia",
                            "text": "/// Copyright (c) 2012 Ecma International.  All rights reserved. "
                        },
                        {
                            "kind": "NewLineTrivia",
                            "text": "\r\n"
                        },
                        {
                            "kind": "SingleLineCommentTrivia",
                            "text": "/// Ecma International makes this code available under the terms and conditions set"
                        },
                        {
                            "kind": "NewLineTrivia",
                            "text": "\r\n"
                        },
                        {
                            "kind": "SingleLineCommentTrivia",
                            "text": "/// forth on http://hg.ecmascript.org/tests/test262/raw-file/tip/LICENSE (the "
                        },
                        {
                            "kind": "NewLineTrivia",
                            "text": "\r\n"
                        },
                        {
                            "kind": "SingleLineCommentTrivia",
                            "text": "/// \"Use Terms\").   Any redistribution of this code must retain the above "
                        },
                        {
                            "kind": "NewLineTrivia",
                            "text": "\r\n"
                        },
                        {
                            "kind": "SingleLineCommentTrivia",
                            "text": "/// copyright and this notice and otherwise comply with the Use Terms."
                        },
                        {
                            "kind": "NewLineTrivia",
                            "text": "\r\n"
                        },
                        {
                            "kind": "MultiLineCommentTrivia",
                            "text": "/**\r\n * @path ch15/15.4/15.4.4/15.4.4.21/15.4.4.21-9-c-i-23.js\r\n * @description Array.prototype.reduce - This object is the global object which contains index property\r\n */"
                        },
                        {
                            "kind": "NewLineTrivia",
                            "text": "\r\n"
                        },
                        {
                            "kind": "NewLineTrivia",
                            "text": "\r\n"
                        },
                        {
                            "kind": "NewLineTrivia",
                            "text": "\r\n"
                        }
                    ],
                    "trailingTrivia": [
                        {
                            "kind": "WhitespaceTrivia",
                            "text": " "
                        }
                    ]
                },
                "identifier": {
                    "kind": "IdentifierName",
                    "fullStart": 567,
                    "fullEnd": 575,
                    "start": 567,
                    "end": 575,
                    "fullWidth": 8,
                    "width": 8,
                    "text": "testcase",
                    "value": "testcase",
                    "valueText": "testcase"
                },
                "callSignature": {
                    "kind": "CallSignature",
                    "fullStart": 575,
                    "fullEnd": 578,
                    "start": 575,
                    "end": 577,
                    "fullWidth": 3,
                    "width": 2,
                    "parameterList": {
                        "kind": "ParameterList",
                        "fullStart": 575,
                        "fullEnd": 578,
                        "start": 575,
                        "end": 577,
                        "fullWidth": 3,
                        "width": 2,
                        "openParenToken": {
                            "kind": "OpenParenToken",
                            "fullStart": 575,
                            "fullEnd": 576,
                            "start": 575,
                            "end": 576,
                            "fullWidth": 1,
                            "width": 1,
                            "text": "(",
                            "value": "(",
                            "valueText": "("
                        },
                        "parameters": [],
                        "closeParenToken": {
                            "kind": "CloseParenToken",
                            "fullStart": 576,
                            "fullEnd": 578,
                            "start": 576,
                            "end": 577,
                            "fullWidth": 2,
                            "width": 1,
                            "text": ")",
                            "value": ")",
                            "valueText": ")",
                            "hasTrailingTrivia": true,
                            "trailingTrivia": [
                                {
                                    "kind": "WhitespaceTrivia",
                                    "text": " "
                                }
                            ]
                        }
                    }
                },
                "block": {
                    "kind": "Block",
                    "fullStart": 578,
                    "fullEnd": 1283,
                    "start": 578,
                    "end": 1281,
                    "fullWidth": 705,
                    "width": 703,
                    "openBraceToken": {
                        "kind": "OpenBraceToken",
                        "fullStart": 578,
                        "fullEnd": 581,
                        "start": 578,
                        "end": 579,
                        "fullWidth": 3,
                        "width": 1,
                        "text": "{",
                        "value": "{",
                        "valueText": "{",
                        "hasTrailingTrivia": true,
                        "hasTrailingNewLine": true,
                        "trailingTrivia": [
                            {
                                "kind": "NewLineTrivia",
                                "text": "\r\n"
                            }
                        ]
                    },
                    "statements": [
                        {
                            "kind": "VariableStatement",
                            "fullStart": 581,
                            "fullEnd": 616,
                            "start": 591,
                            "end": 614,
                            "fullWidth": 35,
                            "width": 23,
                            "modifiers": [],
                            "variableDeclaration": {
                                "kind": "VariableDeclaration",
                                "fullStart": 581,
                                "fullEnd": 613,
                                "start": 591,
                                "end": 613,
                                "fullWidth": 32,
                                "width": 22,
                                "varKeyword": {
                                    "kind": "VarKeyword",
                                    "fullStart": 581,
                                    "fullEnd": 595,
                                    "start": 591,
                                    "end": 594,
                                    "fullWidth": 14,
                                    "width": 3,
                                    "text": "var",
                                    "value": "var",
                                    "valueText": "var",
                                    "hasLeadingTrivia": true,
                                    "hasLeadingNewLine": true,
                                    "hasTrailingTrivia": true,
                                    "leadingTrivia": [
                                        {
                                            "kind": "NewLineTrivia",
                                            "text": "\r\n"
                                        },
                                        {
                                            "kind": "WhitespaceTrivia",
                                            "text": "        "
                                        }
                                    ],
                                    "trailingTrivia": [
                                        {
                                            "kind": "WhitespaceTrivia",
                                            "text": " "
                                        }
                                    ]
                                },
                                "variableDeclarators": [
                                    {
                                        "kind": "VariableDeclarator",
                                        "fullStart": 595,
                                        "fullEnd": 613,
                                        "start": 595,
                                        "end": 613,
                                        "fullWidth": 18,
<<<<<<< HEAD
                                        "width": 18,
                                        "identifier": {
=======
                                        "propertyName": {
>>>>>>> 85e84683
                                            "kind": "IdentifierName",
                                            "fullStart": 595,
                                            "fullEnd": 606,
                                            "start": 595,
                                            "end": 605,
                                            "fullWidth": 11,
                                            "width": 10,
                                            "text": "testResult",
                                            "value": "testResult",
                                            "valueText": "testResult",
                                            "hasTrailingTrivia": true,
                                            "trailingTrivia": [
                                                {
                                                    "kind": "WhitespaceTrivia",
                                                    "text": " "
                                                }
                                            ]
                                        },
                                        "equalsValueClause": {
                                            "kind": "EqualsValueClause",
                                            "fullStart": 606,
                                            "fullEnd": 613,
                                            "start": 606,
                                            "end": 613,
                                            "fullWidth": 7,
                                            "width": 7,
                                            "equalsToken": {
                                                "kind": "EqualsToken",
                                                "fullStart": 606,
                                                "fullEnd": 608,
                                                "start": 606,
                                                "end": 607,
                                                "fullWidth": 2,
                                                "width": 1,
                                                "text": "=",
                                                "value": "=",
                                                "valueText": "=",
                                                "hasTrailingTrivia": true,
                                                "trailingTrivia": [
                                                    {
                                                        "kind": "WhitespaceTrivia",
                                                        "text": " "
                                                    }
                                                ]
                                            },
                                            "value": {
                                                "kind": "FalseKeyword",
                                                "fullStart": 608,
                                                "fullEnd": 613,
                                                "start": 608,
                                                "end": 613,
                                                "fullWidth": 5,
                                                "width": 5,
                                                "text": "false",
                                                "value": false,
                                                "valueText": "false"
                                            }
                                        }
                                    }
                                ]
                            },
                            "semicolonToken": {
                                "kind": "SemicolonToken",
                                "fullStart": 613,
                                "fullEnd": 616,
                                "start": 613,
                                "end": 614,
                                "fullWidth": 3,
                                "width": 1,
                                "text": ";",
                                "value": ";",
                                "valueText": ";",
                                "hasTrailingTrivia": true,
                                "hasTrailingNewLine": true,
                                "trailingTrivia": [
                                    {
                                        "kind": "NewLineTrivia",
                                        "text": "\r\n"
                                    }
                                ]
                            }
                        },
                        {
                            "kind": "VariableStatement",
                            "fullStart": 616,
                            "fullEnd": 647,
                            "start": 624,
                            "end": 645,
                            "fullWidth": 31,
                            "width": 21,
                            "modifiers": [],
                            "variableDeclaration": {
                                "kind": "VariableDeclaration",
                                "fullStart": 616,
                                "fullEnd": 644,
                                "start": 624,
                                "end": 644,
                                "fullWidth": 28,
                                "width": 20,
                                "varKeyword": {
                                    "kind": "VarKeyword",
                                    "fullStart": 616,
                                    "fullEnd": 628,
                                    "start": 624,
                                    "end": 627,
                                    "fullWidth": 12,
                                    "width": 3,
                                    "text": "var",
                                    "value": "var",
                                    "valueText": "var",
                                    "hasLeadingTrivia": true,
                                    "hasTrailingTrivia": true,
                                    "leadingTrivia": [
                                        {
                                            "kind": "WhitespaceTrivia",
                                            "text": "        "
                                        }
                                    ],
                                    "trailingTrivia": [
                                        {
                                            "kind": "WhitespaceTrivia",
                                            "text": " "
                                        }
                                    ]
                                },
                                "variableDeclarators": [
                                    {
                                        "kind": "VariableDeclarator",
                                        "fullStart": 628,
                                        "fullEnd": 644,
                                        "start": 628,
                                        "end": 644,
                                        "fullWidth": 16,
<<<<<<< HEAD
                                        "width": 16,
                                        "identifier": {
=======
                                        "propertyName": {
>>>>>>> 85e84683
                                            "kind": "IdentifierName",
                                            "fullStart": 628,
                                            "fullEnd": 641,
                                            "start": 628,
                                            "end": 640,
                                            "fullWidth": 13,
                                            "width": 12,
                                            "text": "initialValue",
                                            "value": "initialValue",
                                            "valueText": "initialValue",
                                            "hasTrailingTrivia": true,
                                            "trailingTrivia": [
                                                {
                                                    "kind": "WhitespaceTrivia",
                                                    "text": " "
                                                }
                                            ]
                                        },
                                        "equalsValueClause": {
                                            "kind": "EqualsValueClause",
                                            "fullStart": 641,
                                            "fullEnd": 644,
                                            "start": 641,
                                            "end": 644,
                                            "fullWidth": 3,
                                            "width": 3,
                                            "equalsToken": {
                                                "kind": "EqualsToken",
                                                "fullStart": 641,
                                                "fullEnd": 643,
                                                "start": 641,
                                                "end": 642,
                                                "fullWidth": 2,
                                                "width": 1,
                                                "text": "=",
                                                "value": "=",
                                                "valueText": "=",
                                                "hasTrailingTrivia": true,
                                                "trailingTrivia": [
                                                    {
                                                        "kind": "WhitespaceTrivia",
                                                        "text": " "
                                                    }
                                                ]
                                            },
                                            "value": {
                                                "kind": "NumericLiteral",
                                                "fullStart": 643,
                                                "fullEnd": 644,
                                                "start": 643,
                                                "end": 644,
                                                "fullWidth": 1,
                                                "width": 1,
                                                "text": "0",
                                                "value": 0,
                                                "valueText": "0"
                                            }
                                        }
                                    }
                                ]
                            },
                            "semicolonToken": {
                                "kind": "SemicolonToken",
                                "fullStart": 644,
                                "fullEnd": 647,
                                "start": 644,
                                "end": 645,
                                "fullWidth": 3,
                                "width": 1,
                                "text": ";",
                                "value": ";",
                                "valueText": ";",
                                "hasTrailingTrivia": true,
                                "hasTrailingNewLine": true,
                                "trailingTrivia": [
                                    {
                                        "kind": "NewLineTrivia",
                                        "text": "\r\n"
                                    }
                                ]
                            }
                        },
                        {
                            "kind": "FunctionDeclaration",
                            "fullStart": 647,
                            "fullEnd": 807,
                            "start": 655,
                            "end": 805,
                            "fullWidth": 160,
                            "width": 150,
                            "modifiers": [],
                            "functionKeyword": {
                                "kind": "FunctionKeyword",
                                "fullStart": 647,
                                "fullEnd": 664,
                                "start": 655,
                                "end": 663,
                                "fullWidth": 17,
                                "width": 8,
                                "text": "function",
                                "value": "function",
                                "valueText": "function",
                                "hasLeadingTrivia": true,
                                "hasTrailingTrivia": true,
                                "leadingTrivia": [
                                    {
                                        "kind": "WhitespaceTrivia",
                                        "text": "        "
                                    }
                                ],
                                "trailingTrivia": [
                                    {
                                        "kind": "WhitespaceTrivia",
                                        "text": " "
                                    }
                                ]
                            },
                            "identifier": {
                                "kind": "IdentifierName",
                                "fullStart": 664,
                                "fullEnd": 674,
                                "start": 664,
                                "end": 674,
                                "fullWidth": 10,
                                "width": 10,
                                "text": "callbackfn",
                                "value": "callbackfn",
                                "valueText": "callbackfn"
                            },
                            "callSignature": {
                                "kind": "CallSignature",
                                "fullStart": 674,
                                "fullEnd": 702,
                                "start": 674,
                                "end": 701,
                                "fullWidth": 28,
                                "width": 27,
                                "parameterList": {
                                    "kind": "ParameterList",
                                    "fullStart": 674,
                                    "fullEnd": 702,
                                    "start": 674,
                                    "end": 701,
                                    "fullWidth": 28,
                                    "width": 27,
                                    "openParenToken": {
                                        "kind": "OpenParenToken",
                                        "fullStart": 674,
                                        "fullEnd": 675,
                                        "start": 674,
                                        "end": 675,
                                        "fullWidth": 1,
                                        "width": 1,
                                        "text": "(",
                                        "value": "(",
                                        "valueText": "("
                                    },
                                    "parameters": [
                                        {
                                            "kind": "Parameter",
                                            "fullStart": 675,
                                            "fullEnd": 682,
                                            "start": 675,
                                            "end": 682,
                                            "fullWidth": 7,
                                            "width": 7,
                                            "modifiers": [],
                                            "identifier": {
                                                "kind": "IdentifierName",
                                                "fullStart": 675,
                                                "fullEnd": 682,
                                                "start": 675,
                                                "end": 682,
                                                "fullWidth": 7,
                                                "width": 7,
                                                "text": "prevVal",
                                                "value": "prevVal",
                                                "valueText": "prevVal"
                                            }
                                        },
                                        {
                                            "kind": "CommaToken",
                                            "fullStart": 682,
                                            "fullEnd": 684,
                                            "start": 682,
                                            "end": 683,
                                            "fullWidth": 2,
                                            "width": 1,
                                            "text": ",",
                                            "value": ",",
                                            "valueText": ",",
                                            "hasTrailingTrivia": true,
                                            "trailingTrivia": [
                                                {
                                                    "kind": "WhitespaceTrivia",
                                                    "text": " "
                                                }
                                            ]
                                        },
                                        {
                                            "kind": "Parameter",
                                            "fullStart": 684,
                                            "fullEnd": 690,
                                            "start": 684,
                                            "end": 690,
                                            "fullWidth": 6,
                                            "width": 6,
                                            "modifiers": [],
                                            "identifier": {
                                                "kind": "IdentifierName",
                                                "fullStart": 684,
                                                "fullEnd": 690,
                                                "start": 684,
                                                "end": 690,
                                                "fullWidth": 6,
                                                "width": 6,
                                                "text": "curVal",
                                                "value": "curVal",
                                                "valueText": "curVal"
                                            }
                                        },
                                        {
                                            "kind": "CommaToken",
                                            "fullStart": 690,
                                            "fullEnd": 692,
                                            "start": 690,
                                            "end": 691,
                                            "fullWidth": 2,
                                            "width": 1,
                                            "text": ",",
                                            "value": ",",
                                            "valueText": ",",
                                            "hasTrailingTrivia": true,
                                            "trailingTrivia": [
                                                {
                                                    "kind": "WhitespaceTrivia",
                                                    "text": " "
                                                }
                                            ]
                                        },
                                        {
                                            "kind": "Parameter",
                                            "fullStart": 692,
                                            "fullEnd": 695,
                                            "start": 692,
                                            "end": 695,
                                            "fullWidth": 3,
                                            "width": 3,
                                            "modifiers": [],
                                            "identifier": {
                                                "kind": "IdentifierName",
                                                "fullStart": 692,
                                                "fullEnd": 695,
                                                "start": 692,
                                                "end": 695,
                                                "fullWidth": 3,
                                                "width": 3,
                                                "text": "idx",
                                                "value": "idx",
                                                "valueText": "idx"
                                            }
                                        },
                                        {
                                            "kind": "CommaToken",
                                            "fullStart": 695,
                                            "fullEnd": 697,
                                            "start": 695,
                                            "end": 696,
                                            "fullWidth": 2,
                                            "width": 1,
                                            "text": ",",
                                            "value": ",",
                                            "valueText": ",",
                                            "hasTrailingTrivia": true,
                                            "trailingTrivia": [
                                                {
                                                    "kind": "WhitespaceTrivia",
                                                    "text": " "
                                                }
                                            ]
                                        },
                                        {
                                            "kind": "Parameter",
                                            "fullStart": 697,
                                            "fullEnd": 700,
                                            "start": 697,
                                            "end": 700,
                                            "fullWidth": 3,
                                            "width": 3,
                                            "modifiers": [],
                                            "identifier": {
                                                "kind": "IdentifierName",
                                                "fullStart": 697,
                                                "fullEnd": 700,
                                                "start": 697,
                                                "end": 700,
                                                "fullWidth": 3,
                                                "width": 3,
                                                "text": "obj",
                                                "value": "obj",
                                                "valueText": "obj"
                                            }
                                        }
                                    ],
                                    "closeParenToken": {
                                        "kind": "CloseParenToken",
                                        "fullStart": 700,
                                        "fullEnd": 702,
                                        "start": 700,
                                        "end": 701,
                                        "fullWidth": 2,
                                        "width": 1,
                                        "text": ")",
                                        "value": ")",
                                        "valueText": ")",
                                        "hasTrailingTrivia": true,
                                        "trailingTrivia": [
                                            {
                                                "kind": "WhitespaceTrivia",
                                                "text": " "
                                            }
                                        ]
                                    }
                                }
                            },
                            "block": {
                                "kind": "Block",
                                "fullStart": 702,
                                "fullEnd": 807,
                                "start": 702,
                                "end": 805,
                                "fullWidth": 105,
                                "width": 103,
                                "openBraceToken": {
                                    "kind": "OpenBraceToken",
                                    "fullStart": 702,
                                    "fullEnd": 705,
                                    "start": 702,
                                    "end": 703,
                                    "fullWidth": 3,
                                    "width": 1,
                                    "text": "{",
                                    "value": "{",
                                    "valueText": "{",
                                    "hasTrailingTrivia": true,
                                    "hasTrailingNewLine": true,
                                    "trailingTrivia": [
                                        {
                                            "kind": "NewLineTrivia",
                                            "text": "\r\n"
                                        }
                                    ]
                                },
                                "statements": [
                                    {
                                        "kind": "IfStatement",
                                        "fullStart": 705,
                                        "fullEnd": 796,
                                        "start": 717,
                                        "end": 794,
                                        "fullWidth": 91,
                                        "width": 77,
                                        "ifKeyword": {
                                            "kind": "IfKeyword",
                                            "fullStart": 705,
                                            "fullEnd": 720,
                                            "start": 717,
                                            "end": 719,
                                            "fullWidth": 15,
                                            "width": 2,
                                            "text": "if",
                                            "value": "if",
                                            "valueText": "if",
                                            "hasLeadingTrivia": true,
                                            "hasTrailingTrivia": true,
                                            "leadingTrivia": [
                                                {
                                                    "kind": "WhitespaceTrivia",
                                                    "text": "            "
                                                }
                                            ],
                                            "trailingTrivia": [
                                                {
                                                    "kind": "WhitespaceTrivia",
                                                    "text": " "
                                                }
                                            ]
                                        },
                                        "openParenToken": {
                                            "kind": "OpenParenToken",
                                            "fullStart": 720,
                                            "fullEnd": 721,
                                            "start": 720,
                                            "end": 721,
                                            "fullWidth": 1,
                                            "width": 1,
                                            "text": "(",
                                            "value": "(",
                                            "valueText": "("
                                        },
                                        "condition": {
                                            "kind": "EqualsExpression",
                                            "fullStart": 721,
                                            "fullEnd": 730,
                                            "start": 721,
                                            "end": 730,
                                            "fullWidth": 9,
                                            "width": 9,
                                            "left": {
                                                "kind": "IdentifierName",
                                                "fullStart": 721,
                                                "fullEnd": 725,
                                                "start": 721,
                                                "end": 724,
                                                "fullWidth": 4,
                                                "width": 3,
                                                "text": "idx",
                                                "value": "idx",
                                                "valueText": "idx",
                                                "hasTrailingTrivia": true,
                                                "trailingTrivia": [
                                                    {
                                                        "kind": "WhitespaceTrivia",
                                                        "text": " "
                                                    }
                                                ]
                                            },
                                            "operatorToken": {
                                                "kind": "EqualsEqualsEqualsToken",
                                                "fullStart": 725,
                                                "fullEnd": 729,
                                                "start": 725,
                                                "end": 728,
                                                "fullWidth": 4,
                                                "width": 3,
                                                "text": "===",
                                                "value": "===",
                                                "valueText": "===",
                                                "hasTrailingTrivia": true,
                                                "trailingTrivia": [
                                                    {
                                                        "kind": "WhitespaceTrivia",
                                                        "text": " "
                                                    }
                                                ]
                                            },
                                            "right": {
                                                "kind": "NumericLiteral",
                                                "fullStart": 729,
                                                "fullEnd": 730,
                                                "start": 729,
                                                "end": 730,
                                                "fullWidth": 1,
                                                "width": 1,
                                                "text": "1",
                                                "value": 1,
                                                "valueText": "1"
                                            }
                                        },
                                        "closeParenToken": {
                                            "kind": "CloseParenToken",
                                            "fullStart": 730,
                                            "fullEnd": 732,
                                            "start": 730,
                                            "end": 731,
                                            "fullWidth": 2,
                                            "width": 1,
                                            "text": ")",
                                            "value": ")",
                                            "valueText": ")",
                                            "hasTrailingTrivia": true,
                                            "trailingTrivia": [
                                                {
                                                    "kind": "WhitespaceTrivia",
                                                    "text": " "
                                                }
                                            ]
                                        },
                                        "statement": {
                                            "kind": "Block",
                                            "fullStart": 732,
                                            "fullEnd": 796,
                                            "start": 732,
                                            "end": 794,
                                            "fullWidth": 64,
                                            "width": 62,
                                            "openBraceToken": {
                                                "kind": "OpenBraceToken",
                                                "fullStart": 732,
                                                "fullEnd": 735,
                                                "start": 732,
                                                "end": 733,
                                                "fullWidth": 3,
                                                "width": 1,
                                                "text": "{",
                                                "value": "{",
                                                "valueText": "{",
                                                "hasTrailingTrivia": true,
                                                "hasTrailingNewLine": true,
                                                "trailingTrivia": [
                                                    {
                                                        "kind": "NewLineTrivia",
                                                        "text": "\r\n"
                                                    }
                                                ]
                                            },
                                            "statements": [
                                                {
                                                    "kind": "ExpressionStatement",
                                                    "fullStart": 735,
                                                    "fullEnd": 781,
                                                    "start": 751,
                                                    "end": 779,
                                                    "fullWidth": 46,
                                                    "width": 28,
                                                    "expression": {
                                                        "kind": "AssignmentExpression",
                                                        "fullStart": 735,
                                                        "fullEnd": 778,
                                                        "start": 751,
                                                        "end": 778,
                                                        "fullWidth": 43,
                                                        "width": 27,
                                                        "left": {
                                                            "kind": "IdentifierName",
                                                            "fullStart": 735,
                                                            "fullEnd": 762,
                                                            "start": 751,
                                                            "end": 761,
                                                            "fullWidth": 27,
                                                            "width": 10,
                                                            "text": "testResult",
                                                            "value": "testResult",
                                                            "valueText": "testResult",
                                                            "hasLeadingTrivia": true,
                                                            "hasTrailingTrivia": true,
                                                            "leadingTrivia": [
                                                                {
                                                                    "kind": "WhitespaceTrivia",
                                                                    "text": "                "
                                                                }
                                                            ],
                                                            "trailingTrivia": [
                                                                {
                                                                    "kind": "WhitespaceTrivia",
                                                                    "text": " "
                                                                }
                                                            ]
                                                        },
                                                        "operatorToken": {
                                                            "kind": "EqualsToken",
                                                            "fullStart": 762,
                                                            "fullEnd": 764,
                                                            "start": 762,
                                                            "end": 763,
                                                            "fullWidth": 2,
                                                            "width": 1,
                                                            "text": "=",
                                                            "value": "=",
                                                            "valueText": "=",
                                                            "hasTrailingTrivia": true,
                                                            "trailingTrivia": [
                                                                {
                                                                    "kind": "WhitespaceTrivia",
                                                                    "text": " "
                                                                }
                                                            ]
                                                        },
                                                        "right": {
                                                            "kind": "ParenthesizedExpression",
                                                            "fullStart": 764,
                                                            "fullEnd": 778,
                                                            "start": 764,
                                                            "end": 778,
                                                            "fullWidth": 14,
                                                            "width": 14,
                                                            "openParenToken": {
                                                                "kind": "OpenParenToken",
                                                                "fullStart": 764,
                                                                "fullEnd": 765,
                                                                "start": 764,
                                                                "end": 765,
                                                                "fullWidth": 1,
                                                                "width": 1,
                                                                "text": "(",
                                                                "value": "(",
                                                                "valueText": "("
                                                            },
                                                            "expression": {
                                                                "kind": "EqualsExpression",
                                                                "fullStart": 765,
                                                                "fullEnd": 777,
                                                                "start": 765,
                                                                "end": 777,
                                                                "fullWidth": 12,
                                                                "width": 12,
                                                                "left": {
                                                                    "kind": "IdentifierName",
                                                                    "fullStart": 765,
                                                                    "fullEnd": 772,
                                                                    "start": 765,
                                                                    "end": 771,
                                                                    "fullWidth": 7,
                                                                    "width": 6,
                                                                    "text": "curVal",
                                                                    "value": "curVal",
                                                                    "valueText": "curVal",
                                                                    "hasTrailingTrivia": true,
                                                                    "trailingTrivia": [
                                                                        {
                                                                            "kind": "WhitespaceTrivia",
                                                                            "text": " "
                                                                        }
                                                                    ]
                                                                },
                                                                "operatorToken": {
                                                                    "kind": "EqualsEqualsEqualsToken",
                                                                    "fullStart": 772,
                                                                    "fullEnd": 776,
                                                                    "start": 772,
                                                                    "end": 775,
                                                                    "fullWidth": 4,
                                                                    "width": 3,
                                                                    "text": "===",
                                                                    "value": "===",
                                                                    "valueText": "===",
                                                                    "hasTrailingTrivia": true,
                                                                    "trailingTrivia": [
                                                                        {
                                                                            "kind": "WhitespaceTrivia",
                                                                            "text": " "
                                                                        }
                                                                    ]
                                                                },
                                                                "right": {
                                                                    "kind": "NumericLiteral",
                                                                    "fullStart": 776,
                                                                    "fullEnd": 777,
                                                                    "start": 776,
                                                                    "end": 777,
                                                                    "fullWidth": 1,
                                                                    "width": 1,
                                                                    "text": "1",
                                                                    "value": 1,
                                                                    "valueText": "1"
                                                                }
                                                            },
                                                            "closeParenToken": {
                                                                "kind": "CloseParenToken",
                                                                "fullStart": 777,
                                                                "fullEnd": 778,
                                                                "start": 777,
                                                                "end": 778,
                                                                "fullWidth": 1,
                                                                "width": 1,
                                                                "text": ")",
                                                                "value": ")",
                                                                "valueText": ")"
                                                            }
                                                        }
                                                    },
                                                    "semicolonToken": {
                                                        "kind": "SemicolonToken",
                                                        "fullStart": 778,
                                                        "fullEnd": 781,
                                                        "start": 778,
                                                        "end": 779,
                                                        "fullWidth": 3,
                                                        "width": 1,
                                                        "text": ";",
                                                        "value": ";",
                                                        "valueText": ";",
                                                        "hasTrailingTrivia": true,
                                                        "hasTrailingNewLine": true,
                                                        "trailingTrivia": [
                                                            {
                                                                "kind": "NewLineTrivia",
                                                                "text": "\r\n"
                                                            }
                                                        ]
                                                    }
                                                }
                                            ],
                                            "closeBraceToken": {
                                                "kind": "CloseBraceToken",
                                                "fullStart": 781,
                                                "fullEnd": 796,
                                                "start": 793,
                                                "end": 794,
                                                "fullWidth": 15,
                                                "width": 1,
                                                "text": "}",
                                                "value": "}",
                                                "valueText": "}",
                                                "hasLeadingTrivia": true,
                                                "hasTrailingTrivia": true,
                                                "hasTrailingNewLine": true,
                                                "leadingTrivia": [
                                                    {
                                                        "kind": "WhitespaceTrivia",
                                                        "text": "            "
                                                    }
                                                ],
                                                "trailingTrivia": [
                                                    {
                                                        "kind": "NewLineTrivia",
                                                        "text": "\r\n"
                                                    }
                                                ]
                                            }
                                        }
                                    }
                                ],
                                "closeBraceToken": {
                                    "kind": "CloseBraceToken",
                                    "fullStart": 796,
                                    "fullEnd": 807,
                                    "start": 804,
                                    "end": 805,
                                    "fullWidth": 11,
                                    "width": 1,
                                    "text": "}",
                                    "value": "}",
                                    "valueText": "}",
                                    "hasLeadingTrivia": true,
                                    "hasTrailingTrivia": true,
                                    "hasTrailingNewLine": true,
                                    "leadingTrivia": [
                                        {
                                            "kind": "WhitespaceTrivia",
                                            "text": "        "
                                        }
                                    ],
                                    "trailingTrivia": [
                                        {
                                            "kind": "NewLineTrivia",
                                            "text": "\r\n"
                                        }
                                    ]
                                }
                            }
                        },
                        {
                            "kind": "TryStatement",
                            "fullStart": 807,
                            "fullEnd": 1276,
                            "start": 817,
                            "end": 1274,
                            "fullWidth": 469,
                            "width": 457,
                            "tryKeyword": {
                                "kind": "TryKeyword",
                                "fullStart": 807,
                                "fullEnd": 821,
                                "start": 817,
                                "end": 820,
                                "fullWidth": 14,
                                "width": 3,
                                "text": "try",
                                "value": "try",
                                "valueText": "try",
                                "hasLeadingTrivia": true,
                                "hasLeadingNewLine": true,
                                "hasTrailingTrivia": true,
                                "leadingTrivia": [
                                    {
                                        "kind": "NewLineTrivia",
                                        "text": "\r\n"
                                    },
                                    {
                                        "kind": "WhitespaceTrivia",
                                        "text": "        "
                                    }
                                ],
                                "trailingTrivia": [
                                    {
                                        "kind": "WhitespaceTrivia",
                                        "text": " "
                                    }
                                ]
                            },
                            "block": {
                                "kind": "Block",
                                "fullStart": 821,
                                "fullEnd": 1125,
                                "start": 821,
                                "end": 1124,
                                "fullWidth": 304,
                                "width": 303,
                                "openBraceToken": {
                                    "kind": "OpenBraceToken",
                                    "fullStart": 821,
                                    "fullEnd": 824,
                                    "start": 821,
                                    "end": 822,
                                    "fullWidth": 3,
                                    "width": 1,
                                    "text": "{",
                                    "value": "{",
                                    "valueText": "{",
                                    "hasTrailingTrivia": true,
                                    "hasTrailingNewLine": true,
                                    "trailingTrivia": [
                                        {
                                            "kind": "NewLineTrivia",
                                            "text": "\r\n"
                                        }
                                    ]
                                },
                                "statements": [
                                    {
                                        "kind": "VariableStatement",
                                        "fullStart": 824,
                                        "fullEnd": 875,
                                        "start": 836,
                                        "end": 873,
                                        "fullWidth": 51,
                                        "width": 37,
                                        "modifiers": [],
                                        "variableDeclaration": {
                                            "kind": "VariableDeclaration",
                                            "fullStart": 824,
                                            "fullEnd": 872,
                                            "start": 836,
                                            "end": 872,
                                            "fullWidth": 48,
                                            "width": 36,
                                            "varKeyword": {
                                                "kind": "VarKeyword",
                                                "fullStart": 824,
                                                "fullEnd": 840,
                                                "start": 836,
                                                "end": 839,
                                                "fullWidth": 16,
                                                "width": 3,
                                                "text": "var",
                                                "value": "var",
                                                "valueText": "var",
                                                "hasLeadingTrivia": true,
                                                "hasTrailingTrivia": true,
                                                "leadingTrivia": [
                                                    {
                                                        "kind": "WhitespaceTrivia",
                                                        "text": "            "
                                                    }
                                                ],
                                                "trailingTrivia": [
                                                    {
                                                        "kind": "WhitespaceTrivia",
                                                        "text": " "
                                                    }
                                                ]
                                            },
                                            "variableDeclarators": [
                                                {
                                                    "kind": "VariableDeclarator",
                                                    "fullStart": 840,
                                                    "fullEnd": 872,
                                                    "start": 840,
                                                    "end": 872,
                                                    "fullWidth": 32,
<<<<<<< HEAD
                                                    "width": 32,
                                                    "identifier": {
=======
                                                    "propertyName": {
>>>>>>> 85e84683
                                                        "kind": "IdentifierName",
                                                        "fullStart": 840,
                                                        "fullEnd": 847,
                                                        "start": 840,
                                                        "end": 846,
                                                        "fullWidth": 7,
                                                        "width": 6,
                                                        "text": "oldLen",
                                                        "value": "oldLen",
                                                        "valueText": "oldLen",
                                                        "hasTrailingTrivia": true,
                                                        "trailingTrivia": [
                                                            {
                                                                "kind": "WhitespaceTrivia",
                                                                "text": " "
                                                            }
                                                        ]
                                                    },
                                                    "equalsValueClause": {
                                                        "kind": "EqualsValueClause",
                                                        "fullStart": 847,
                                                        "fullEnd": 872,
                                                        "start": 847,
                                                        "end": 872,
                                                        "fullWidth": 25,
                                                        "width": 25,
                                                        "equalsToken": {
                                                            "kind": "EqualsToken",
                                                            "fullStart": 847,
                                                            "fullEnd": 849,
                                                            "start": 847,
                                                            "end": 848,
                                                            "fullWidth": 2,
                                                            "width": 1,
                                                            "text": "=",
                                                            "value": "=",
                                                            "valueText": "=",
                                                            "hasTrailingTrivia": true,
                                                            "trailingTrivia": [
                                                                {
                                                                    "kind": "WhitespaceTrivia",
                                                                    "text": " "
                                                                }
                                                            ]
                                                        },
                                                        "value": {
                                                            "kind": "MemberAccessExpression",
                                                            "fullStart": 849,
                                                            "fullEnd": 872,
                                                            "start": 849,
                                                            "end": 872,
                                                            "fullWidth": 23,
                                                            "width": 23,
                                                            "expression": {
                                                                "kind": "InvocationExpression",
                                                                "fullStart": 849,
                                                                "fullEnd": 865,
                                                                "start": 849,
                                                                "end": 865,
                                                                "fullWidth": 16,
                                                                "width": 16,
                                                                "expression": {
                                                                    "kind": "IdentifierName",
                                                                    "fullStart": 849,
                                                                    "fullEnd": 863,
                                                                    "start": 849,
                                                                    "end": 863,
                                                                    "fullWidth": 14,
                                                                    "width": 14,
                                                                    "text": "fnGlobalObject",
                                                                    "value": "fnGlobalObject",
                                                                    "valueText": "fnGlobalObject"
                                                                },
                                                                "argumentList": {
                                                                    "kind": "ArgumentList",
                                                                    "fullStart": 863,
                                                                    "fullEnd": 865,
                                                                    "start": 863,
                                                                    "end": 865,
                                                                    "fullWidth": 2,
                                                                    "width": 2,
                                                                    "openParenToken": {
                                                                        "kind": "OpenParenToken",
                                                                        "fullStart": 863,
                                                                        "fullEnd": 864,
                                                                        "start": 863,
                                                                        "end": 864,
                                                                        "fullWidth": 1,
                                                                        "width": 1,
                                                                        "text": "(",
                                                                        "value": "(",
                                                                        "valueText": "("
                                                                    },
                                                                    "arguments": [],
                                                                    "closeParenToken": {
                                                                        "kind": "CloseParenToken",
                                                                        "fullStart": 864,
                                                                        "fullEnd": 865,
                                                                        "start": 864,
                                                                        "end": 865,
                                                                        "fullWidth": 1,
                                                                        "width": 1,
                                                                        "text": ")",
                                                                        "value": ")",
                                                                        "valueText": ")"
                                                                    }
                                                                }
                                                            },
                                                            "dotToken": {
                                                                "kind": "DotToken",
                                                                "fullStart": 865,
                                                                "fullEnd": 866,
                                                                "start": 865,
                                                                "end": 866,
                                                                "fullWidth": 1,
                                                                "width": 1,
                                                                "text": ".",
                                                                "value": ".",
                                                                "valueText": "."
                                                            },
                                                            "name": {
                                                                "kind": "IdentifierName",
                                                                "fullStart": 866,
                                                                "fullEnd": 872,
                                                                "start": 866,
                                                                "end": 872,
                                                                "fullWidth": 6,
                                                                "width": 6,
                                                                "text": "length",
                                                                "value": "length",
                                                                "valueText": "length"
                                                            }
                                                        }
                                                    }
                                                }
                                            ]
                                        },
                                        "semicolonToken": {
                                            "kind": "SemicolonToken",
                                            "fullStart": 872,
                                            "fullEnd": 875,
                                            "start": 872,
                                            "end": 873,
                                            "fullWidth": 3,
                                            "width": 1,
                                            "text": ";",
                                            "value": ";",
                                            "valueText": ";",
                                            "hasTrailingTrivia": true,
                                            "hasTrailingNewLine": true,
                                            "trailingTrivia": [
                                                {
                                                    "kind": "NewLineTrivia",
                                                    "text": "\r\n"
                                                }
                                            ]
                                        }
                                    },
                                    {
                                        "kind": "ExpressionStatement",
                                        "fullStart": 875,
                                        "fullEnd": 913,
                                        "start": 887,
                                        "end": 911,
                                        "fullWidth": 38,
                                        "width": 24,
                                        "expression": {
                                            "kind": "AssignmentExpression",
                                            "fullStart": 875,
                                            "fullEnd": 910,
                                            "start": 887,
                                            "end": 910,
                                            "fullWidth": 35,
                                            "width": 23,
                                            "left": {
                                                "kind": "ElementAccessExpression",
                                                "fullStart": 875,
                                                "fullEnd": 907,
                                                "start": 887,
                                                "end": 906,
                                                "fullWidth": 32,
                                                "width": 19,
                                                "expression": {
                                                    "kind": "InvocationExpression",
                                                    "fullStart": 875,
                                                    "fullEnd": 903,
                                                    "start": 887,
                                                    "end": 903,
                                                    "fullWidth": 28,
                                                    "width": 16,
                                                    "expression": {
                                                        "kind": "IdentifierName",
                                                        "fullStart": 875,
                                                        "fullEnd": 901,
                                                        "start": 887,
                                                        "end": 901,
                                                        "fullWidth": 26,
                                                        "width": 14,
                                                        "text": "fnGlobalObject",
                                                        "value": "fnGlobalObject",
                                                        "valueText": "fnGlobalObject",
                                                        "hasLeadingTrivia": true,
                                                        "leadingTrivia": [
                                                            {
                                                                "kind": "WhitespaceTrivia",
                                                                "text": "            "
                                                            }
                                                        ]
                                                    },
                                                    "argumentList": {
                                                        "kind": "ArgumentList",
                                                        "fullStart": 901,
                                                        "fullEnd": 903,
                                                        "start": 901,
                                                        "end": 903,
                                                        "fullWidth": 2,
                                                        "width": 2,
                                                        "openParenToken": {
                                                            "kind": "OpenParenToken",
                                                            "fullStart": 901,
                                                            "fullEnd": 902,
                                                            "start": 901,
                                                            "end": 902,
                                                            "fullWidth": 1,
                                                            "width": 1,
                                                            "text": "(",
                                                            "value": "(",
                                                            "valueText": "("
                                                        },
                                                        "arguments": [],
                                                        "closeParenToken": {
                                                            "kind": "CloseParenToken",
                                                            "fullStart": 902,
                                                            "fullEnd": 903,
                                                            "start": 902,
                                                            "end": 903,
                                                            "fullWidth": 1,
                                                            "width": 1,
                                                            "text": ")",
                                                            "value": ")",
                                                            "valueText": ")"
                                                        }
                                                    }
                                                },
                                                "openBracketToken": {
                                                    "kind": "OpenBracketToken",
                                                    "fullStart": 903,
                                                    "fullEnd": 904,
                                                    "start": 903,
                                                    "end": 904,
                                                    "fullWidth": 1,
                                                    "width": 1,
                                                    "text": "[",
                                                    "value": "[",
                                                    "valueText": "["
                                                },
                                                "argumentExpression": {
                                                    "kind": "NumericLiteral",
                                                    "fullStart": 904,
                                                    "fullEnd": 905,
                                                    "start": 904,
                                                    "end": 905,
                                                    "fullWidth": 1,
                                                    "width": 1,
                                                    "text": "0",
                                                    "value": 0,
                                                    "valueText": "0"
                                                },
                                                "closeBracketToken": {
                                                    "kind": "CloseBracketToken",
                                                    "fullStart": 905,
                                                    "fullEnd": 907,
                                                    "start": 905,
                                                    "end": 906,
                                                    "fullWidth": 2,
                                                    "width": 1,
                                                    "text": "]",
                                                    "value": "]",
                                                    "valueText": "]",
                                                    "hasTrailingTrivia": true,
                                                    "trailingTrivia": [
                                                        {
                                                            "kind": "WhitespaceTrivia",
                                                            "text": " "
                                                        }
                                                    ]
                                                }
                                            },
                                            "operatorToken": {
                                                "kind": "EqualsToken",
                                                "fullStart": 907,
                                                "fullEnd": 909,
                                                "start": 907,
                                                "end": 908,
                                                "fullWidth": 2,
                                                "width": 1,
                                                "text": "=",
                                                "value": "=",
                                                "valueText": "=",
                                                "hasTrailingTrivia": true,
                                                "trailingTrivia": [
                                                    {
                                                        "kind": "WhitespaceTrivia",
                                                        "text": " "
                                                    }
                                                ]
                                            },
                                            "right": {
                                                "kind": "NumericLiteral",
                                                "fullStart": 909,
                                                "fullEnd": 910,
                                                "start": 909,
                                                "end": 910,
                                                "fullWidth": 1,
                                                "width": 1,
                                                "text": "0",
                                                "value": 0,
                                                "valueText": "0"
                                            }
                                        },
                                        "semicolonToken": {
                                            "kind": "SemicolonToken",
                                            "fullStart": 910,
                                            "fullEnd": 913,
                                            "start": 910,
                                            "end": 911,
                                            "fullWidth": 3,
                                            "width": 1,
                                            "text": ";",
                                            "value": ";",
                                            "valueText": ";",
                                            "hasTrailingTrivia": true,
                                            "hasTrailingNewLine": true,
                                            "trailingTrivia": [
                                                {
                                                    "kind": "NewLineTrivia",
                                                    "text": "\r\n"
                                                }
                                            ]
                                        }
                                    },
                                    {
                                        "kind": "ExpressionStatement",
                                        "fullStart": 913,
                                        "fullEnd": 951,
                                        "start": 925,
                                        "end": 949,
                                        "fullWidth": 38,
                                        "width": 24,
                                        "expression": {
                                            "kind": "AssignmentExpression",
                                            "fullStart": 913,
                                            "fullEnd": 948,
                                            "start": 925,
                                            "end": 948,
                                            "fullWidth": 35,
                                            "width": 23,
                                            "left": {
                                                "kind": "ElementAccessExpression",
                                                "fullStart": 913,
                                                "fullEnd": 945,
                                                "start": 925,
                                                "end": 944,
                                                "fullWidth": 32,
                                                "width": 19,
                                                "expression": {
                                                    "kind": "InvocationExpression",
                                                    "fullStart": 913,
                                                    "fullEnd": 941,
                                                    "start": 925,
                                                    "end": 941,
                                                    "fullWidth": 28,
                                                    "width": 16,
                                                    "expression": {
                                                        "kind": "IdentifierName",
                                                        "fullStart": 913,
                                                        "fullEnd": 939,
                                                        "start": 925,
                                                        "end": 939,
                                                        "fullWidth": 26,
                                                        "width": 14,
                                                        "text": "fnGlobalObject",
                                                        "value": "fnGlobalObject",
                                                        "valueText": "fnGlobalObject",
                                                        "hasLeadingTrivia": true,
                                                        "leadingTrivia": [
                                                            {
                                                                "kind": "WhitespaceTrivia",
                                                                "text": "            "
                                                            }
                                                        ]
                                                    },
                                                    "argumentList": {
                                                        "kind": "ArgumentList",
                                                        "fullStart": 939,
                                                        "fullEnd": 941,
                                                        "start": 939,
                                                        "end": 941,
                                                        "fullWidth": 2,
                                                        "width": 2,
                                                        "openParenToken": {
                                                            "kind": "OpenParenToken",
                                                            "fullStart": 939,
                                                            "fullEnd": 940,
                                                            "start": 939,
                                                            "end": 940,
                                                            "fullWidth": 1,
                                                            "width": 1,
                                                            "text": "(",
                                                            "value": "(",
                                                            "valueText": "("
                                                        },
                                                        "arguments": [],
                                                        "closeParenToken": {
                                                            "kind": "CloseParenToken",
                                                            "fullStart": 940,
                                                            "fullEnd": 941,
                                                            "start": 940,
                                                            "end": 941,
                                                            "fullWidth": 1,
                                                            "width": 1,
                                                            "text": ")",
                                                            "value": ")",
                                                            "valueText": ")"
                                                        }
                                                    }
                                                },
                                                "openBracketToken": {
                                                    "kind": "OpenBracketToken",
                                                    "fullStart": 941,
                                                    "fullEnd": 942,
                                                    "start": 941,
                                                    "end": 942,
                                                    "fullWidth": 1,
                                                    "width": 1,
                                                    "text": "[",
                                                    "value": "[",
                                                    "valueText": "["
                                                },
                                                "argumentExpression": {
                                                    "kind": "NumericLiteral",
                                                    "fullStart": 942,
                                                    "fullEnd": 943,
                                                    "start": 942,
                                                    "end": 943,
                                                    "fullWidth": 1,
                                                    "width": 1,
                                                    "text": "1",
                                                    "value": 1,
                                                    "valueText": "1"
                                                },
                                                "closeBracketToken": {
                                                    "kind": "CloseBracketToken",
                                                    "fullStart": 943,
                                                    "fullEnd": 945,
                                                    "start": 943,
                                                    "end": 944,
                                                    "fullWidth": 2,
                                                    "width": 1,
                                                    "text": "]",
                                                    "value": "]",
                                                    "valueText": "]",
                                                    "hasTrailingTrivia": true,
                                                    "trailingTrivia": [
                                                        {
                                                            "kind": "WhitespaceTrivia",
                                                            "text": " "
                                                        }
                                                    ]
                                                }
                                            },
                                            "operatorToken": {
                                                "kind": "EqualsToken",
                                                "fullStart": 945,
                                                "fullEnd": 947,
                                                "start": 945,
                                                "end": 946,
                                                "fullWidth": 2,
                                                "width": 1,
                                                "text": "=",
                                                "value": "=",
                                                "valueText": "=",
                                                "hasTrailingTrivia": true,
                                                "trailingTrivia": [
                                                    {
                                                        "kind": "WhitespaceTrivia",
                                                        "text": " "
                                                    }
                                                ]
                                            },
                                            "right": {
                                                "kind": "NumericLiteral",
                                                "fullStart": 947,
                                                "fullEnd": 948,
                                                "start": 947,
                                                "end": 948,
                                                "fullWidth": 1,
                                                "width": 1,
                                                "text": "1",
                                                "value": 1,
                                                "valueText": "1"
                                            }
                                        },
                                        "semicolonToken": {
                                            "kind": "SemicolonToken",
                                            "fullStart": 948,
                                            "fullEnd": 951,
                                            "start": 948,
                                            "end": 949,
                                            "fullWidth": 3,
                                            "width": 1,
                                            "text": ";",
                                            "value": ";",
                                            "valueText": ";",
                                            "hasTrailingTrivia": true,
                                            "hasTrailingNewLine": true,
                                            "trailingTrivia": [
                                                {
                                                    "kind": "NewLineTrivia",
                                                    "text": "\r\n"
                                                }
                                            ]
                                        }
                                    },
                                    {
                                        "kind": "ExpressionStatement",
                                        "fullStart": 951,
                                        "fullEnd": 993,
                                        "start": 963,
                                        "end": 991,
                                        "fullWidth": 42,
                                        "width": 28,
                                        "expression": {
                                            "kind": "AssignmentExpression",
                                            "fullStart": 951,
                                            "fullEnd": 990,
                                            "start": 963,
                                            "end": 990,
                                            "fullWidth": 39,
                                            "width": 27,
                                            "left": {
                                                "kind": "MemberAccessExpression",
                                                "fullStart": 951,
                                                "fullEnd": 987,
                                                "start": 963,
                                                "end": 986,
                                                "fullWidth": 36,
                                                "width": 23,
                                                "expression": {
                                                    "kind": "InvocationExpression",
                                                    "fullStart": 951,
                                                    "fullEnd": 979,
                                                    "start": 963,
                                                    "end": 979,
                                                    "fullWidth": 28,
                                                    "width": 16,
                                                    "expression": {
                                                        "kind": "IdentifierName",
                                                        "fullStart": 951,
                                                        "fullEnd": 977,
                                                        "start": 963,
                                                        "end": 977,
                                                        "fullWidth": 26,
                                                        "width": 14,
                                                        "text": "fnGlobalObject",
                                                        "value": "fnGlobalObject",
                                                        "valueText": "fnGlobalObject",
                                                        "hasLeadingTrivia": true,
                                                        "leadingTrivia": [
                                                            {
                                                                "kind": "WhitespaceTrivia",
                                                                "text": "            "
                                                            }
                                                        ]
                                                    },
                                                    "argumentList": {
                                                        "kind": "ArgumentList",
                                                        "fullStart": 977,
                                                        "fullEnd": 979,
                                                        "start": 977,
                                                        "end": 979,
                                                        "fullWidth": 2,
                                                        "width": 2,
                                                        "openParenToken": {
                                                            "kind": "OpenParenToken",
                                                            "fullStart": 977,
                                                            "fullEnd": 978,
                                                            "start": 977,
                                                            "end": 978,
                                                            "fullWidth": 1,
                                                            "width": 1,
                                                            "text": "(",
                                                            "value": "(",
                                                            "valueText": "("
                                                        },
                                                        "arguments": [],
                                                        "closeParenToken": {
                                                            "kind": "CloseParenToken",
                                                            "fullStart": 978,
                                                            "fullEnd": 979,
                                                            "start": 978,
                                                            "end": 979,
                                                            "fullWidth": 1,
                                                            "width": 1,
                                                            "text": ")",
                                                            "value": ")",
                                                            "valueText": ")"
                                                        }
                                                    }
                                                },
                                                "dotToken": {
                                                    "kind": "DotToken",
                                                    "fullStart": 979,
                                                    "fullEnd": 980,
                                                    "start": 979,
                                                    "end": 980,
                                                    "fullWidth": 1,
                                                    "width": 1,
                                                    "text": ".",
                                                    "value": ".",
                                                    "valueText": "."
                                                },
                                                "name": {
                                                    "kind": "IdentifierName",
                                                    "fullStart": 980,
                                                    "fullEnd": 987,
                                                    "start": 980,
                                                    "end": 986,
                                                    "fullWidth": 7,
                                                    "width": 6,
                                                    "text": "length",
                                                    "value": "length",
                                                    "valueText": "length",
                                                    "hasTrailingTrivia": true,
                                                    "trailingTrivia": [
                                                        {
                                                            "kind": "WhitespaceTrivia",
                                                            "text": " "
                                                        }
                                                    ]
                                                }
                                            },
                                            "operatorToken": {
                                                "kind": "EqualsToken",
                                                "fullStart": 987,
                                                "fullEnd": 989,
                                                "start": 987,
                                                "end": 988,
                                                "fullWidth": 2,
                                                "width": 1,
                                                "text": "=",
                                                "value": "=",
                                                "valueText": "=",
                                                "hasTrailingTrivia": true,
                                                "trailingTrivia": [
                                                    {
                                                        "kind": "WhitespaceTrivia",
                                                        "text": " "
                                                    }
                                                ]
                                            },
                                            "right": {
                                                "kind": "NumericLiteral",
                                                "fullStart": 989,
                                                "fullEnd": 990,
                                                "start": 989,
                                                "end": 990,
                                                "fullWidth": 1,
                                                "width": 1,
                                                "text": "2",
                                                "value": 2,
                                                "valueText": "2"
                                            }
                                        },
                                        "semicolonToken": {
                                            "kind": "SemicolonToken",
                                            "fullStart": 990,
                                            "fullEnd": 993,
                                            "start": 990,
                                            "end": 991,
                                            "fullWidth": 3,
                                            "width": 1,
                                            "text": ";",
                                            "value": ";",
                                            "valueText": ";",
                                            "hasTrailingTrivia": true,
                                            "hasTrailingNewLine": true,
                                            "trailingTrivia": [
                                                {
                                                    "kind": "NewLineTrivia",
                                                    "text": "\r\n"
                                                }
                                            ]
                                        }
                                    },
                                    {
                                        "kind": "ExpressionStatement",
                                        "fullStart": 993,
                                        "fullEnd": 1081,
                                        "start": 1007,
                                        "end": 1079,
                                        "fullWidth": 88,
                                        "width": 72,
                                        "expression": {
                                            "kind": "InvocationExpression",
                                            "fullStart": 993,
                                            "fullEnd": 1078,
                                            "start": 1007,
                                            "end": 1078,
                                            "fullWidth": 85,
                                            "width": 71,
                                            "expression": {
                                                "kind": "MemberAccessExpression",
                                                "fullStart": 993,
                                                "fullEnd": 1034,
                                                "start": 1007,
                                                "end": 1034,
                                                "fullWidth": 41,
                                                "width": 27,
                                                "expression": {
                                                    "kind": "MemberAccessExpression",
                                                    "fullStart": 993,
                                                    "fullEnd": 1029,
                                                    "start": 1007,
                                                    "end": 1029,
                                                    "fullWidth": 36,
                                                    "width": 22,
                                                    "expression": {
                                                        "kind": "MemberAccessExpression",
                                                        "fullStart": 993,
                                                        "fullEnd": 1022,
                                                        "start": 1007,
                                                        "end": 1022,
                                                        "fullWidth": 29,
                                                        "width": 15,
                                                        "expression": {
                                                            "kind": "IdentifierName",
                                                            "fullStart": 993,
                                                            "fullEnd": 1012,
                                                            "start": 1007,
                                                            "end": 1012,
                                                            "fullWidth": 19,
                                                            "width": 5,
                                                            "text": "Array",
                                                            "value": "Array",
                                                            "valueText": "Array",
                                                            "hasLeadingTrivia": true,
                                                            "hasLeadingNewLine": true,
                                                            "leadingTrivia": [
                                                                {
                                                                    "kind": "NewLineTrivia",
                                                                    "text": "\r\n"
                                                                },
                                                                {
                                                                    "kind": "WhitespaceTrivia",
                                                                    "text": "            "
                                                                }
                                                            ]
                                                        },
                                                        "dotToken": {
                                                            "kind": "DotToken",
                                                            "fullStart": 1012,
                                                            "fullEnd": 1013,
                                                            "start": 1012,
                                                            "end": 1013,
                                                            "fullWidth": 1,
                                                            "width": 1,
                                                            "text": ".",
                                                            "value": ".",
                                                            "valueText": "."
                                                        },
                                                        "name": {
                                                            "kind": "IdentifierName",
                                                            "fullStart": 1013,
                                                            "fullEnd": 1022,
                                                            "start": 1013,
                                                            "end": 1022,
                                                            "fullWidth": 9,
                                                            "width": 9,
                                                            "text": "prototype",
                                                            "value": "prototype",
                                                            "valueText": "prototype"
                                                        }
                                                    },
                                                    "dotToken": {
                                                        "kind": "DotToken",
                                                        "fullStart": 1022,
                                                        "fullEnd": 1023,
                                                        "start": 1022,
                                                        "end": 1023,
                                                        "fullWidth": 1,
                                                        "width": 1,
                                                        "text": ".",
                                                        "value": ".",
                                                        "valueText": "."
                                                    },
                                                    "name": {
                                                        "kind": "IdentifierName",
                                                        "fullStart": 1023,
                                                        "fullEnd": 1029,
                                                        "start": 1023,
                                                        "end": 1029,
                                                        "fullWidth": 6,
                                                        "width": 6,
                                                        "text": "reduce",
                                                        "value": "reduce",
                                                        "valueText": "reduce"
                                                    }
                                                },
                                                "dotToken": {
                                                    "kind": "DotToken",
                                                    "fullStart": 1029,
                                                    "fullEnd": 1030,
                                                    "start": 1029,
                                                    "end": 1030,
                                                    "fullWidth": 1,
                                                    "width": 1,
                                                    "text": ".",
                                                    "value": ".",
                                                    "valueText": "."
                                                },
                                                "name": {
                                                    "kind": "IdentifierName",
                                                    "fullStart": 1030,
                                                    "fullEnd": 1034,
                                                    "start": 1030,
                                                    "end": 1034,
                                                    "fullWidth": 4,
                                                    "width": 4,
                                                    "text": "call",
                                                    "value": "call",
                                                    "valueText": "call"
                                                }
                                            },
                                            "argumentList": {
                                                "kind": "ArgumentList",
                                                "fullStart": 1034,
                                                "fullEnd": 1078,
                                                "start": 1034,
                                                "end": 1078,
                                                "fullWidth": 44,
                                                "width": 44,
                                                "openParenToken": {
                                                    "kind": "OpenParenToken",
                                                    "fullStart": 1034,
                                                    "fullEnd": 1035,
                                                    "start": 1034,
                                                    "end": 1035,
                                                    "fullWidth": 1,
                                                    "width": 1,
                                                    "text": "(",
                                                    "value": "(",
                                                    "valueText": "("
                                                },
                                                "arguments": [
                                                    {
                                                        "kind": "InvocationExpression",
                                                        "fullStart": 1035,
                                                        "fullEnd": 1051,
                                                        "start": 1035,
                                                        "end": 1051,
                                                        "fullWidth": 16,
                                                        "width": 16,
                                                        "expression": {
                                                            "kind": "IdentifierName",
                                                            "fullStart": 1035,
                                                            "fullEnd": 1049,
                                                            "start": 1035,
                                                            "end": 1049,
                                                            "fullWidth": 14,
                                                            "width": 14,
                                                            "text": "fnGlobalObject",
                                                            "value": "fnGlobalObject",
                                                            "valueText": "fnGlobalObject"
                                                        },
                                                        "argumentList": {
                                                            "kind": "ArgumentList",
                                                            "fullStart": 1049,
                                                            "fullEnd": 1051,
                                                            "start": 1049,
                                                            "end": 1051,
                                                            "fullWidth": 2,
                                                            "width": 2,
                                                            "openParenToken": {
                                                                "kind": "OpenParenToken",
                                                                "fullStart": 1049,
                                                                "fullEnd": 1050,
                                                                "start": 1049,
                                                                "end": 1050,
                                                                "fullWidth": 1,
                                                                "width": 1,
                                                                "text": "(",
                                                                "value": "(",
                                                                "valueText": "("
                                                            },
                                                            "arguments": [],
                                                            "closeParenToken": {
                                                                "kind": "CloseParenToken",
                                                                "fullStart": 1050,
                                                                "fullEnd": 1051,
                                                                "start": 1050,
                                                                "end": 1051,
                                                                "fullWidth": 1,
                                                                "width": 1,
                                                                "text": ")",
                                                                "value": ")",
                                                                "valueText": ")"
                                                            }
                                                        }
                                                    },
                                                    {
                                                        "kind": "CommaToken",
                                                        "fullStart": 1051,
                                                        "fullEnd": 1053,
                                                        "start": 1051,
                                                        "end": 1052,
                                                        "fullWidth": 2,
                                                        "width": 1,
                                                        "text": ",",
                                                        "value": ",",
                                                        "valueText": ",",
                                                        "hasTrailingTrivia": true,
                                                        "trailingTrivia": [
                                                            {
                                                                "kind": "WhitespaceTrivia",
                                                                "text": " "
                                                            }
                                                        ]
                                                    },
                                                    {
                                                        "kind": "IdentifierName",
                                                        "fullStart": 1053,
                                                        "fullEnd": 1063,
                                                        "start": 1053,
                                                        "end": 1063,
                                                        "fullWidth": 10,
                                                        "width": 10,
                                                        "text": "callbackfn",
                                                        "value": "callbackfn",
                                                        "valueText": "callbackfn"
                                                    },
                                                    {
                                                        "kind": "CommaToken",
                                                        "fullStart": 1063,
                                                        "fullEnd": 1065,
                                                        "start": 1063,
                                                        "end": 1064,
                                                        "fullWidth": 2,
                                                        "width": 1,
                                                        "text": ",",
                                                        "value": ",",
                                                        "valueText": ",",
                                                        "hasTrailingTrivia": true,
                                                        "trailingTrivia": [
                                                            {
                                                                "kind": "WhitespaceTrivia",
                                                                "text": " "
                                                            }
                                                        ]
                                                    },
                                                    {
                                                        "kind": "IdentifierName",
                                                        "fullStart": 1065,
                                                        "fullEnd": 1077,
                                                        "start": 1065,
                                                        "end": 1077,
                                                        "fullWidth": 12,
                                                        "width": 12,
                                                        "text": "initialValue",
                                                        "value": "initialValue",
                                                        "valueText": "initialValue"
                                                    }
                                                ],
                                                "closeParenToken": {
                                                    "kind": "CloseParenToken",
                                                    "fullStart": 1077,
                                                    "fullEnd": 1078,
                                                    "start": 1077,
                                                    "end": 1078,
                                                    "fullWidth": 1,
                                                    "width": 1,
                                                    "text": ")",
                                                    "value": ")",
                                                    "valueText": ")"
                                                }
                                            }
                                        },
                                        "semicolonToken": {
                                            "kind": "SemicolonToken",
                                            "fullStart": 1078,
                                            "fullEnd": 1081,
                                            "start": 1078,
                                            "end": 1079,
                                            "fullWidth": 3,
                                            "width": 1,
                                            "text": ";",
                                            "value": ";",
                                            "valueText": ";",
                                            "hasTrailingTrivia": true,
                                            "hasTrailingNewLine": true,
                                            "trailingTrivia": [
                                                {
                                                    "kind": "NewLineTrivia",
                                                    "text": "\r\n"
                                                }
                                            ]
                                        }
                                    },
                                    {
                                        "kind": "ReturnStatement",
                                        "fullStart": 1081,
                                        "fullEnd": 1113,
                                        "start": 1093,
                                        "end": 1111,
                                        "fullWidth": 32,
                                        "width": 18,
                                        "returnKeyword": {
                                            "kind": "ReturnKeyword",
                                            "fullStart": 1081,
                                            "fullEnd": 1100,
                                            "start": 1093,
                                            "end": 1099,
                                            "fullWidth": 19,
                                            "width": 6,
                                            "text": "return",
                                            "value": "return",
                                            "valueText": "return",
                                            "hasLeadingTrivia": true,
                                            "hasTrailingTrivia": true,
                                            "leadingTrivia": [
                                                {
                                                    "kind": "WhitespaceTrivia",
                                                    "text": "            "
                                                }
                                            ],
                                            "trailingTrivia": [
                                                {
                                                    "kind": "WhitespaceTrivia",
                                                    "text": " "
                                                }
                                            ]
                                        },
                                        "expression": {
                                            "kind": "IdentifierName",
                                            "fullStart": 1100,
                                            "fullEnd": 1110,
                                            "start": 1100,
                                            "end": 1110,
                                            "fullWidth": 10,
                                            "width": 10,
                                            "text": "testResult",
                                            "value": "testResult",
                                            "valueText": "testResult"
                                        },
                                        "semicolonToken": {
                                            "kind": "SemicolonToken",
                                            "fullStart": 1110,
                                            "fullEnd": 1113,
                                            "start": 1110,
                                            "end": 1111,
                                            "fullWidth": 3,
                                            "width": 1,
                                            "text": ";",
                                            "value": ";",
                                            "valueText": ";",
                                            "hasTrailingTrivia": true,
                                            "hasTrailingNewLine": true,
                                            "trailingTrivia": [
                                                {
                                                    "kind": "NewLineTrivia",
                                                    "text": "\r\n"
                                                }
                                            ]
                                        }
                                    }
                                ],
                                "closeBraceToken": {
                                    "kind": "CloseBraceToken",
                                    "fullStart": 1113,
                                    "fullEnd": 1125,
                                    "start": 1123,
                                    "end": 1124,
                                    "fullWidth": 12,
                                    "width": 1,
                                    "text": "}",
                                    "value": "}",
                                    "valueText": "}",
                                    "hasLeadingTrivia": true,
                                    "hasLeadingNewLine": true,
                                    "hasTrailingTrivia": true,
                                    "leadingTrivia": [
                                        {
                                            "kind": "NewLineTrivia",
                                            "text": "\r\n"
                                        },
                                        {
                                            "kind": "WhitespaceTrivia",
                                            "text": "        "
                                        }
                                    ],
                                    "trailingTrivia": [
                                        {
                                            "kind": "WhitespaceTrivia",
                                            "text": " "
                                        }
                                    ]
                                }
                            },
                            "finallyClause": {
                                "kind": "FinallyClause",
                                "fullStart": 1125,
                                "fullEnd": 1276,
                                "start": 1125,
                                "end": 1274,
                                "fullWidth": 151,
                                "width": 149,
                                "finallyKeyword": {
                                    "kind": "FinallyKeyword",
                                    "fullStart": 1125,
                                    "fullEnd": 1133,
                                    "start": 1125,
                                    "end": 1132,
                                    "fullWidth": 8,
                                    "width": 7,
                                    "text": "finally",
                                    "value": "finally",
                                    "valueText": "finally",
                                    "hasTrailingTrivia": true,
                                    "trailingTrivia": [
                                        {
                                            "kind": "WhitespaceTrivia",
                                            "text": " "
                                        }
                                    ]
                                },
                                "block": {
                                    "kind": "Block",
                                    "fullStart": 1133,
                                    "fullEnd": 1276,
                                    "start": 1133,
                                    "end": 1274,
                                    "fullWidth": 143,
                                    "width": 141,
                                    "openBraceToken": {
                                        "kind": "OpenBraceToken",
                                        "fullStart": 1133,
                                        "fullEnd": 1136,
                                        "start": 1133,
                                        "end": 1134,
                                        "fullWidth": 3,
                                        "width": 1,
                                        "text": "{",
                                        "value": "{",
                                        "valueText": "{",
                                        "hasTrailingTrivia": true,
                                        "hasTrailingNewLine": true,
                                        "trailingTrivia": [
                                            {
                                                "kind": "NewLineTrivia",
                                                "text": "\r\n"
                                            }
                                        ]
                                    },
                                    "statements": [
                                        {
                                            "kind": "ExpressionStatement",
                                            "fullStart": 1136,
                                            "fullEnd": 1177,
                                            "start": 1148,
                                            "end": 1175,
                                            "fullWidth": 41,
                                            "width": 27,
                                            "expression": {
                                                "kind": "DeleteExpression",
                                                "fullStart": 1136,
                                                "fullEnd": 1174,
                                                "start": 1148,
                                                "end": 1174,
                                                "fullWidth": 38,
                                                "width": 26,
                                                "deleteKeyword": {
                                                    "kind": "DeleteKeyword",
                                                    "fullStart": 1136,
                                                    "fullEnd": 1155,
                                                    "start": 1148,
                                                    "end": 1154,
                                                    "fullWidth": 19,
                                                    "width": 6,
                                                    "text": "delete",
                                                    "value": "delete",
                                                    "valueText": "delete",
                                                    "hasLeadingTrivia": true,
                                                    "hasTrailingTrivia": true,
                                                    "leadingTrivia": [
                                                        {
                                                            "kind": "WhitespaceTrivia",
                                                            "text": "            "
                                                        }
                                                    ],
                                                    "trailingTrivia": [
                                                        {
                                                            "kind": "WhitespaceTrivia",
                                                            "text": " "
                                                        }
                                                    ]
                                                },
                                                "expression": {
                                                    "kind": "ElementAccessExpression",
                                                    "fullStart": 1155,
                                                    "fullEnd": 1174,
                                                    "start": 1155,
                                                    "end": 1174,
                                                    "fullWidth": 19,
                                                    "width": 19,
                                                    "expression": {
                                                        "kind": "InvocationExpression",
                                                        "fullStart": 1155,
                                                        "fullEnd": 1171,
                                                        "start": 1155,
                                                        "end": 1171,
                                                        "fullWidth": 16,
                                                        "width": 16,
                                                        "expression": {
                                                            "kind": "IdentifierName",
                                                            "fullStart": 1155,
                                                            "fullEnd": 1169,
                                                            "start": 1155,
                                                            "end": 1169,
                                                            "fullWidth": 14,
                                                            "width": 14,
                                                            "text": "fnGlobalObject",
                                                            "value": "fnGlobalObject",
                                                            "valueText": "fnGlobalObject"
                                                        },
                                                        "argumentList": {
                                                            "kind": "ArgumentList",
                                                            "fullStart": 1169,
                                                            "fullEnd": 1171,
                                                            "start": 1169,
                                                            "end": 1171,
                                                            "fullWidth": 2,
                                                            "width": 2,
                                                            "openParenToken": {
                                                                "kind": "OpenParenToken",
                                                                "fullStart": 1169,
                                                                "fullEnd": 1170,
                                                                "start": 1169,
                                                                "end": 1170,
                                                                "fullWidth": 1,
                                                                "width": 1,
                                                                "text": "(",
                                                                "value": "(",
                                                                "valueText": "("
                                                            },
                                                            "arguments": [],
                                                            "closeParenToken": {
                                                                "kind": "CloseParenToken",
                                                                "fullStart": 1170,
                                                                "fullEnd": 1171,
                                                                "start": 1170,
                                                                "end": 1171,
                                                                "fullWidth": 1,
                                                                "width": 1,
                                                                "text": ")",
                                                                "value": ")",
                                                                "valueText": ")"
                                                            }
                                                        }
                                                    },
                                                    "openBracketToken": {
                                                        "kind": "OpenBracketToken",
                                                        "fullStart": 1171,
                                                        "fullEnd": 1172,
                                                        "start": 1171,
                                                        "end": 1172,
                                                        "fullWidth": 1,
                                                        "width": 1,
                                                        "text": "[",
                                                        "value": "[",
                                                        "valueText": "["
                                                    },
                                                    "argumentExpression": {
                                                        "kind": "NumericLiteral",
                                                        "fullStart": 1172,
                                                        "fullEnd": 1173,
                                                        "start": 1172,
                                                        "end": 1173,
                                                        "fullWidth": 1,
                                                        "width": 1,
                                                        "text": "0",
                                                        "value": 0,
                                                        "valueText": "0"
                                                    },
                                                    "closeBracketToken": {
                                                        "kind": "CloseBracketToken",
                                                        "fullStart": 1173,
                                                        "fullEnd": 1174,
                                                        "start": 1173,
                                                        "end": 1174,
                                                        "fullWidth": 1,
                                                        "width": 1,
                                                        "text": "]",
                                                        "value": "]",
                                                        "valueText": "]"
                                                    }
                                                }
                                            },
                                            "semicolonToken": {
                                                "kind": "SemicolonToken",
                                                "fullStart": 1174,
                                                "fullEnd": 1177,
                                                "start": 1174,
                                                "end": 1175,
                                                "fullWidth": 3,
                                                "width": 1,
                                                "text": ";",
                                                "value": ";",
                                                "valueText": ";",
                                                "hasTrailingTrivia": true,
                                                "hasTrailingNewLine": true,
                                                "trailingTrivia": [
                                                    {
                                                        "kind": "NewLineTrivia",
                                                        "text": "\r\n"
                                                    }
                                                ]
                                            }
                                        },
                                        {
                                            "kind": "ExpressionStatement",
                                            "fullStart": 1177,
                                            "fullEnd": 1218,
                                            "start": 1189,
                                            "end": 1216,
                                            "fullWidth": 41,
                                            "width": 27,
                                            "expression": {
                                                "kind": "DeleteExpression",
                                                "fullStart": 1177,
                                                "fullEnd": 1215,
                                                "start": 1189,
                                                "end": 1215,
                                                "fullWidth": 38,
                                                "width": 26,
                                                "deleteKeyword": {
                                                    "kind": "DeleteKeyword",
                                                    "fullStart": 1177,
                                                    "fullEnd": 1196,
                                                    "start": 1189,
                                                    "end": 1195,
                                                    "fullWidth": 19,
                                                    "width": 6,
                                                    "text": "delete",
                                                    "value": "delete",
                                                    "valueText": "delete",
                                                    "hasLeadingTrivia": true,
                                                    "hasTrailingTrivia": true,
                                                    "leadingTrivia": [
                                                        {
                                                            "kind": "WhitespaceTrivia",
                                                            "text": "            "
                                                        }
                                                    ],
                                                    "trailingTrivia": [
                                                        {
                                                            "kind": "WhitespaceTrivia",
                                                            "text": " "
                                                        }
                                                    ]
                                                },
                                                "expression": {
                                                    "kind": "ElementAccessExpression",
                                                    "fullStart": 1196,
                                                    "fullEnd": 1215,
                                                    "start": 1196,
                                                    "end": 1215,
                                                    "fullWidth": 19,
                                                    "width": 19,
                                                    "expression": {
                                                        "kind": "InvocationExpression",
                                                        "fullStart": 1196,
                                                        "fullEnd": 1212,
                                                        "start": 1196,
                                                        "end": 1212,
                                                        "fullWidth": 16,
                                                        "width": 16,
                                                        "expression": {
                                                            "kind": "IdentifierName",
                                                            "fullStart": 1196,
                                                            "fullEnd": 1210,
                                                            "start": 1196,
                                                            "end": 1210,
                                                            "fullWidth": 14,
                                                            "width": 14,
                                                            "text": "fnGlobalObject",
                                                            "value": "fnGlobalObject",
                                                            "valueText": "fnGlobalObject"
                                                        },
                                                        "argumentList": {
                                                            "kind": "ArgumentList",
                                                            "fullStart": 1210,
                                                            "fullEnd": 1212,
                                                            "start": 1210,
                                                            "end": 1212,
                                                            "fullWidth": 2,
                                                            "width": 2,
                                                            "openParenToken": {
                                                                "kind": "OpenParenToken",
                                                                "fullStart": 1210,
                                                                "fullEnd": 1211,
                                                                "start": 1210,
                                                                "end": 1211,
                                                                "fullWidth": 1,
                                                                "width": 1,
                                                                "text": "(",
                                                                "value": "(",
                                                                "valueText": "("
                                                            },
                                                            "arguments": [],
                                                            "closeParenToken": {
                                                                "kind": "CloseParenToken",
                                                                "fullStart": 1211,
                                                                "fullEnd": 1212,
                                                                "start": 1211,
                                                                "end": 1212,
                                                                "fullWidth": 1,
                                                                "width": 1,
                                                                "text": ")",
                                                                "value": ")",
                                                                "valueText": ")"
                                                            }
                                                        }
                                                    },
                                                    "openBracketToken": {
                                                        "kind": "OpenBracketToken",
                                                        "fullStart": 1212,
                                                        "fullEnd": 1213,
                                                        "start": 1212,
                                                        "end": 1213,
                                                        "fullWidth": 1,
                                                        "width": 1,
                                                        "text": "[",
                                                        "value": "[",
                                                        "valueText": "["
                                                    },
                                                    "argumentExpression": {
                                                        "kind": "NumericLiteral",
                                                        "fullStart": 1213,
                                                        "fullEnd": 1214,
                                                        "start": 1213,
                                                        "end": 1214,
                                                        "fullWidth": 1,
                                                        "width": 1,
                                                        "text": "1",
                                                        "value": 1,
                                                        "valueText": "1"
                                                    },
                                                    "closeBracketToken": {
                                                        "kind": "CloseBracketToken",
                                                        "fullStart": 1214,
                                                        "fullEnd": 1215,
                                                        "start": 1214,
                                                        "end": 1215,
                                                        "fullWidth": 1,
                                                        "width": 1,
                                                        "text": "]",
                                                        "value": "]",
                                                        "valueText": "]"
                                                    }
                                                }
                                            },
                                            "semicolonToken": {
                                                "kind": "SemicolonToken",
                                                "fullStart": 1215,
                                                "fullEnd": 1218,
                                                "start": 1215,
                                                "end": 1216,
                                                "fullWidth": 3,
                                                "width": 1,
                                                "text": ";",
                                                "value": ";",
                                                "valueText": ";",
                                                "hasTrailingTrivia": true,
                                                "hasTrailingNewLine": true,
                                                "trailingTrivia": [
                                                    {
                                                        "kind": "NewLineTrivia",
                                                        "text": "\r\n"
                                                    }
                                                ]
                                            }
                                        },
                                        {
                                            "kind": "ExpressionStatement",
                                            "fullStart": 1218,
                                            "fullEnd": 1265,
                                            "start": 1230,
                                            "end": 1263,
                                            "fullWidth": 47,
                                            "width": 33,
                                            "expression": {
                                                "kind": "AssignmentExpression",
                                                "fullStart": 1218,
                                                "fullEnd": 1262,
                                                "start": 1230,
                                                "end": 1262,
                                                "fullWidth": 44,
                                                "width": 32,
                                                "left": {
                                                    "kind": "MemberAccessExpression",
                                                    "fullStart": 1218,
                                                    "fullEnd": 1254,
                                                    "start": 1230,
                                                    "end": 1253,
                                                    "fullWidth": 36,
                                                    "width": 23,
                                                    "expression": {
                                                        "kind": "InvocationExpression",
                                                        "fullStart": 1218,
                                                        "fullEnd": 1246,
                                                        "start": 1230,
                                                        "end": 1246,
                                                        "fullWidth": 28,
                                                        "width": 16,
                                                        "expression": {
                                                            "kind": "IdentifierName",
                                                            "fullStart": 1218,
                                                            "fullEnd": 1244,
                                                            "start": 1230,
                                                            "end": 1244,
                                                            "fullWidth": 26,
                                                            "width": 14,
                                                            "text": "fnGlobalObject",
                                                            "value": "fnGlobalObject",
                                                            "valueText": "fnGlobalObject",
                                                            "hasLeadingTrivia": true,
                                                            "leadingTrivia": [
                                                                {
                                                                    "kind": "WhitespaceTrivia",
                                                                    "text": "            "
                                                                }
                                                            ]
                                                        },
                                                        "argumentList": {
                                                            "kind": "ArgumentList",
                                                            "fullStart": 1244,
                                                            "fullEnd": 1246,
                                                            "start": 1244,
                                                            "end": 1246,
                                                            "fullWidth": 2,
                                                            "width": 2,
                                                            "openParenToken": {
                                                                "kind": "OpenParenToken",
                                                                "fullStart": 1244,
                                                                "fullEnd": 1245,
                                                                "start": 1244,
                                                                "end": 1245,
                                                                "fullWidth": 1,
                                                                "width": 1,
                                                                "text": "(",
                                                                "value": "(",
                                                                "valueText": "("
                                                            },
                                                            "arguments": [],
                                                            "closeParenToken": {
                                                                "kind": "CloseParenToken",
                                                                "fullStart": 1245,
                                                                "fullEnd": 1246,
                                                                "start": 1245,
                                                                "end": 1246,
                                                                "fullWidth": 1,
                                                                "width": 1,
                                                                "text": ")",
                                                                "value": ")",
                                                                "valueText": ")"
                                                            }
                                                        }
                                                    },
                                                    "dotToken": {
                                                        "kind": "DotToken",
                                                        "fullStart": 1246,
                                                        "fullEnd": 1247,
                                                        "start": 1246,
                                                        "end": 1247,
                                                        "fullWidth": 1,
                                                        "width": 1,
                                                        "text": ".",
                                                        "value": ".",
                                                        "valueText": "."
                                                    },
                                                    "name": {
                                                        "kind": "IdentifierName",
                                                        "fullStart": 1247,
                                                        "fullEnd": 1254,
                                                        "start": 1247,
                                                        "end": 1253,
                                                        "fullWidth": 7,
                                                        "width": 6,
                                                        "text": "length",
                                                        "value": "length",
                                                        "valueText": "length",
                                                        "hasTrailingTrivia": true,
                                                        "trailingTrivia": [
                                                            {
                                                                "kind": "WhitespaceTrivia",
                                                                "text": " "
                                                            }
                                                        ]
                                                    }
                                                },
                                                "operatorToken": {
                                                    "kind": "EqualsToken",
                                                    "fullStart": 1254,
                                                    "fullEnd": 1256,
                                                    "start": 1254,
                                                    "end": 1255,
                                                    "fullWidth": 2,
                                                    "width": 1,
                                                    "text": "=",
                                                    "value": "=",
                                                    "valueText": "=",
                                                    "hasTrailingTrivia": true,
                                                    "trailingTrivia": [
                                                        {
                                                            "kind": "WhitespaceTrivia",
                                                            "text": " "
                                                        }
                                                    ]
                                                },
                                                "right": {
                                                    "kind": "IdentifierName",
                                                    "fullStart": 1256,
                                                    "fullEnd": 1262,
                                                    "start": 1256,
                                                    "end": 1262,
                                                    "fullWidth": 6,
                                                    "width": 6,
                                                    "text": "oldLen",
                                                    "value": "oldLen",
                                                    "valueText": "oldLen"
                                                }
                                            },
                                            "semicolonToken": {
                                                "kind": "SemicolonToken",
                                                "fullStart": 1262,
                                                "fullEnd": 1265,
                                                "start": 1262,
                                                "end": 1263,
                                                "fullWidth": 3,
                                                "width": 1,
                                                "text": ";",
                                                "value": ";",
                                                "valueText": ";",
                                                "hasTrailingTrivia": true,
                                                "hasTrailingNewLine": true,
                                                "trailingTrivia": [
                                                    {
                                                        "kind": "NewLineTrivia",
                                                        "text": "\r\n"
                                                    }
                                                ]
                                            }
                                        }
                                    ],
                                    "closeBraceToken": {
                                        "kind": "CloseBraceToken",
                                        "fullStart": 1265,
                                        "fullEnd": 1276,
                                        "start": 1273,
                                        "end": 1274,
                                        "fullWidth": 11,
                                        "width": 1,
                                        "text": "}",
                                        "value": "}",
                                        "valueText": "}",
                                        "hasLeadingTrivia": true,
                                        "hasTrailingTrivia": true,
                                        "hasTrailingNewLine": true,
                                        "leadingTrivia": [
                                            {
                                                "kind": "WhitespaceTrivia",
                                                "text": "        "
                                            }
                                        ],
                                        "trailingTrivia": [
                                            {
                                                "kind": "NewLineTrivia",
                                                "text": "\r\n"
                                            }
                                        ]
                                    }
                                }
                            }
                        }
                    ],
                    "closeBraceToken": {
                        "kind": "CloseBraceToken",
                        "fullStart": 1276,
                        "fullEnd": 1283,
                        "start": 1280,
                        "end": 1281,
                        "fullWidth": 7,
                        "width": 1,
                        "text": "}",
                        "value": "}",
                        "valueText": "}",
                        "hasLeadingTrivia": true,
                        "hasTrailingTrivia": true,
                        "hasTrailingNewLine": true,
                        "leadingTrivia": [
                            {
                                "kind": "WhitespaceTrivia",
                                "text": "    "
                            }
                        ],
                        "trailingTrivia": [
                            {
                                "kind": "NewLineTrivia",
                                "text": "\r\n"
                            }
                        ]
                    }
                }
            },
            {
                "kind": "ExpressionStatement",
                "fullStart": 1283,
                "fullEnd": 1307,
                "start": 1283,
                "end": 1305,
                "fullWidth": 24,
                "width": 22,
                "expression": {
                    "kind": "InvocationExpression",
                    "fullStart": 1283,
                    "fullEnd": 1304,
                    "start": 1283,
                    "end": 1304,
                    "fullWidth": 21,
                    "width": 21,
                    "expression": {
                        "kind": "IdentifierName",
                        "fullStart": 1283,
                        "fullEnd": 1294,
                        "start": 1283,
                        "end": 1294,
                        "fullWidth": 11,
                        "width": 11,
                        "text": "runTestCase",
                        "value": "runTestCase",
                        "valueText": "runTestCase"
                    },
                    "argumentList": {
                        "kind": "ArgumentList",
                        "fullStart": 1294,
                        "fullEnd": 1304,
                        "start": 1294,
                        "end": 1304,
                        "fullWidth": 10,
                        "width": 10,
                        "openParenToken": {
                            "kind": "OpenParenToken",
                            "fullStart": 1294,
                            "fullEnd": 1295,
                            "start": 1294,
                            "end": 1295,
                            "fullWidth": 1,
                            "width": 1,
                            "text": "(",
                            "value": "(",
                            "valueText": "("
                        },
                        "arguments": [
                            {
                                "kind": "IdentifierName",
                                "fullStart": 1295,
                                "fullEnd": 1303,
                                "start": 1295,
                                "end": 1303,
                                "fullWidth": 8,
                                "width": 8,
                                "text": "testcase",
                                "value": "testcase",
                                "valueText": "testcase"
                            }
                        ],
                        "closeParenToken": {
                            "kind": "CloseParenToken",
                            "fullStart": 1303,
                            "fullEnd": 1304,
                            "start": 1303,
                            "end": 1304,
                            "fullWidth": 1,
                            "width": 1,
                            "text": ")",
                            "value": ")",
                            "valueText": ")"
                        }
                    }
                },
                "semicolonToken": {
                    "kind": "SemicolonToken",
                    "fullStart": 1304,
                    "fullEnd": 1307,
                    "start": 1304,
                    "end": 1305,
                    "fullWidth": 3,
                    "width": 1,
                    "text": ";",
                    "value": ";",
                    "valueText": ";",
                    "hasTrailingTrivia": true,
                    "hasTrailingNewLine": true,
                    "trailingTrivia": [
                        {
                            "kind": "NewLineTrivia",
                            "text": "\r\n"
                        }
                    ]
                }
            }
        ],
        "endOfFileToken": {
            "kind": "EndOfFileToken",
            "fullStart": 1307,
            "fullEnd": 1307,
            "start": 1307,
            "end": 1307,
            "fullWidth": 0,
            "width": 0,
            "text": ""
        }
    },
    "lineMap": {
        "lineStarts": [
            0,
            67,
            152,
            232,
            308,
            380,
            385,
            444,
            549,
            554,
            556,
            558,
            581,
            583,
            616,
            647,
            705,
            735,
            781,
            796,
            807,
            809,
            824,
            875,
            913,
            951,
            993,
            995,
            1081,
            1113,
            1115,
            1136,
            1177,
            1218,
            1265,
            1276,
            1283,
            1307
        ],
        "length": 1307
    }
}<|MERGE_RESOLUTION|>--- conflicted
+++ resolved
@@ -250,12 +250,8 @@
                                         "start": 595,
                                         "end": 613,
                                         "fullWidth": 18,
-<<<<<<< HEAD
                                         "width": 18,
-                                        "identifier": {
-=======
                                         "propertyName": {
->>>>>>> 85e84683
                                             "kind": "IdentifierName",
                                             "fullStart": 595,
                                             "fullEnd": 606,
@@ -389,12 +385,8 @@
                                         "start": 628,
                                         "end": 644,
                                         "fullWidth": 16,
-<<<<<<< HEAD
                                         "width": 16,
-                                        "identifier": {
-=======
                                         "propertyName": {
->>>>>>> 85e84683
                                             "kind": "IdentifierName",
                                             "fullStart": 628,
                                             "fullEnd": 641,
@@ -1256,12 +1248,8 @@
                                                     "start": 840,
                                                     "end": 872,
                                                     "fullWidth": 32,
-<<<<<<< HEAD
                                                     "width": 32,
-                                                    "identifier": {
-=======
                                                     "propertyName": {
->>>>>>> 85e84683
                                                         "kind": "IdentifierName",
                                                         "fullStart": 840,
                                                         "fullEnd": 847,
