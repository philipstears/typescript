--- conflicted
+++ resolved
@@ -250,12 +250,8 @@
                                         "start": 606,
                                         "end": 624,
                                         "fullWidth": 18,
-<<<<<<< HEAD
                                         "width": 18,
-                                        "identifier": {
-=======
                                         "propertyName": {
->>>>>>> 85e84683
                                             "kind": "IdentifierName",
                                             "fullStart": 606,
                                             "fullEnd": 617,
@@ -389,12 +385,8 @@
                                         "start": 639,
                                         "end": 655,
                                         "fullWidth": 16,
-<<<<<<< HEAD
                                         "width": 16,
-                                        "identifier": {
-=======
                                         "propertyName": {
->>>>>>> 85e84683
                                             "kind": "IdentifierName",
                                             "fullStart": 639,
                                             "fullEnd": 652,
@@ -1193,12 +1185,8 @@
                                         "start": 832,
                                         "end": 871,
                                         "fullWidth": 39,
-<<<<<<< HEAD
                                         "width": 39,
-                                        "identifier": {
-=======
                                         "propertyName": {
->>>>>>> 85e84683
                                             "kind": "IdentifierName",
                                             "fullStart": 832,
                                             "fullEnd": 838,
@@ -1634,12 +1622,8 @@
                                         "start": 886,
                                         "end": 907,
                                         "fullWidth": 21,
-<<<<<<< HEAD
                                         "width": 21,
-                                        "identifier": {
-=======
                                         "propertyName": {
->>>>>>> 85e84683
                                             "kind": "IdentifierName",
                                             "fullStart": 886,
                                             "fullEnd": 890,
@@ -2013,12 +1997,8 @@
                                         "start": 956,
                                         "end": 973,
                                         "fullWidth": 17,
-<<<<<<< HEAD
                                         "width": 17,
-                                        "identifier": {
-=======
                                         "propertyName": {
->>>>>>> 85e84683
                                             "kind": "IdentifierName",
                                             "fullStart": 956,
                                             "fullEnd": 962,
