--- conflicted
+++ resolved
@@ -252,12 +252,8 @@
                                         "start": 634,
                                         "end": 652,
                                         "fullWidth": 18,
-<<<<<<< HEAD
                                         "width": 18,
-                                        "identifier": {
-=======
                                         "propertyName": {
->>>>>>> 85e84683
                                             "kind": "IdentifierName",
                                             "fullStart": 634,
                                             "fullEnd": 645,
@@ -391,12 +387,8 @@
                                         "start": 667,
                                         "end": 683,
                                         "fullWidth": 16,
-<<<<<<< HEAD
                                         "width": 16,
-                                        "identifier": {
-=======
                                         "propertyName": {
->>>>>>> 85e84683
                                             "kind": "IdentifierName",
                                             "fullStart": 667,
                                             "fullEnd": 680,
@@ -1195,12 +1187,8 @@
                                         "start": 868,
                                         "end": 890,
                                         "fullWidth": 22,
-<<<<<<< HEAD
                                         "width": 22,
-                                        "identifier": {
-=======
                                         "propertyName": {
->>>>>>> 85e84683
                                             "kind": "IdentifierName",
                                             "fullStart": 868,
                                             "fullEnd": 874,
@@ -1999,12 +1987,8 @@
                                         "start": 1034,
                                         "end": 1055,
                                         "fullWidth": 21,
-<<<<<<< HEAD
                                         "width": 21,
-                                        "identifier": {
-=======
                                         "propertyName": {
->>>>>>> 85e84683
                                             "kind": "IdentifierName",
                                             "fullStart": 1034,
                                             "fullEnd": 1038,
@@ -2378,12 +2362,8 @@
                                         "start": 1104,
                                         "end": 1121,
                                         "fullWidth": 17,
-<<<<<<< HEAD
                                         "width": 17,
-                                        "identifier": {
-=======
                                         "propertyName": {
->>>>>>> 85e84683
                                             "kind": "IdentifierName",
                                             "fullStart": 1104,
                                             "fullEnd": 1110,
