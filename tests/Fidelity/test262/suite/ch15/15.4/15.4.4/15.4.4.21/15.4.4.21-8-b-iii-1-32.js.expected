--- conflicted
+++ resolved
@@ -555,11 +555,8 @@
                                             "start": 681,
                                             "end": 688,
                                             "fullWidth": 7,
-<<<<<<< HEAD
                                             "width": 7,
-=======
                                             "modifiers": [],
->>>>>>> e3c38734
                                             "identifier": {
                                                 "kind": "IdentifierName",
                                                 "fullStart": 681,
@@ -599,11 +596,8 @@
                                             "start": 690,
                                             "end": 696,
                                             "fullWidth": 6,
-<<<<<<< HEAD
                                             "width": 6,
-=======
                                             "modifiers": [],
->>>>>>> e3c38734
                                             "identifier": {
                                                 "kind": "IdentifierName",
                                                 "fullStart": 690,
@@ -643,11 +637,8 @@
                                             "start": 698,
                                             "end": 701,
                                             "fullWidth": 3,
-<<<<<<< HEAD
                                             "width": 3,
-=======
                                             "modifiers": [],
->>>>>>> e3c38734
                                             "identifier": {
                                                 "kind": "IdentifierName",
                                                 "fullStart": 698,
@@ -687,11 +678,8 @@
                                             "start": 703,
                                             "end": 706,
                                             "fullWidth": 3,
-<<<<<<< HEAD
                                             "width": 3,
-=======
                                             "modifiers": [],
->>>>>>> e3c38734
                                             "identifier": {
                                                 "kind": "IdentifierName",
                                                 "fullStart": 703,
