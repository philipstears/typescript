{
    "isDeclaration": false,
    "languageVersion": "EcmaScript5",
    "parseOptions": {
        "allowAutomaticSemicolonInsertion": true
    },
    "sourceUnit": {
        "kind": "SourceUnit",
        "fullStart": 0,
        "fullEnd": 821,
        "start": 559,
        "end": 821,
        "fullWidth": 821,
        "width": 262,
        "isIncrementallyUnusable": true,
        "moduleElements": [
            {
                "kind": "FunctionDeclaration",
                "fullStart": 0,
                "fullEnd": 797,
                "start": 559,
                "end": 795,
                "fullWidth": 797,
                "width": 236,
                "modifiers": [],
                "functionKeyword": {
                    "kind": "FunctionKeyword",
                    "fullStart": 0,
                    "fullEnd": 568,
                    "start": 559,
                    "end": 567,
                    "fullWidth": 568,
                    "width": 8,
                    "text": "function",
                    "value": "function",
                    "valueText": "function",
                    "hasLeadingTrivia": true,
                    "hasLeadingComment": true,
                    "hasLeadingNewLine": true,
                    "hasTrailingTrivia": true,
                    "leadingTrivia": [
                        {
                            "kind": "SingleLineCommentTrivia",
                            "text": "/// Copyright (c) 2012 Ecma International.  All rights reserved. "
                        },
                        {
                            "kind": "NewLineTrivia",
                            "text": "\r\n"
                        },
                        {
                            "kind": "SingleLineCommentTrivia",
                            "text": "/// Ecma International makes this code available under the terms and conditions set"
                        },
                        {
                            "kind": "NewLineTrivia",
                            "text": "\r\n"
                        },
                        {
                            "kind": "SingleLineCommentTrivia",
                            "text": "/// forth on http://hg.ecmascript.org/tests/test262/raw-file/tip/LICENSE (the "
                        },
                        {
                            "kind": "NewLineTrivia",
                            "text": "\r\n"
                        },
                        {
                            "kind": "SingleLineCommentTrivia",
                            "text": "/// \"Use Terms\").   Any redistribution of this code must retain the above "
                        },
                        {
                            "kind": "NewLineTrivia",
                            "text": "\r\n"
                        },
                        {
                            "kind": "SingleLineCommentTrivia",
                            "text": "/// copyright and this notice and otherwise comply with the Use Terms."
                        },
                        {
                            "kind": "NewLineTrivia",
                            "text": "\r\n"
                        },
                        {
                            "kind": "MultiLineCommentTrivia",
                            "text": "/**\r\n * @path ch15/15.4/15.4.4/15.4.4.21/15.4.4.21-8-c-1.js\r\n * @description Array.prototype.reduce throws TypeError when Array is empty and initialValue is not present\r\n */"
                        },
                        {
                            "kind": "NewLineTrivia",
                            "text": "\r\n"
                        },
                        {
                            "kind": "NewLineTrivia",
                            "text": "\r\n"
                        },
                        {
                            "kind": "NewLineTrivia",
                            "text": "\r\n"
                        }
                    ],
                    "trailingTrivia": [
                        {
                            "kind": "WhitespaceTrivia",
                            "text": " "
                        }
                    ]
                },
                "identifier": {
                    "kind": "IdentifierName",
                    "fullStart": 568,
                    "fullEnd": 576,
                    "start": 568,
                    "end": 576,
                    "fullWidth": 8,
                    "width": 8,
                    "text": "testcase",
                    "value": "testcase",
                    "valueText": "testcase"
                },
                "callSignature": {
                    "kind": "CallSignature",
                    "fullStart": 576,
                    "fullEnd": 579,
                    "start": 576,
                    "end": 578,
                    "fullWidth": 3,
                    "width": 2,
                    "parameterList": {
                        "kind": "ParameterList",
                        "fullStart": 576,
                        "fullEnd": 579,
                        "start": 576,
                        "end": 578,
                        "fullWidth": 3,
                        "width": 2,
                        "openParenToken": {
                            "kind": "OpenParenToken",
                            "fullStart": 576,
                            "fullEnd": 577,
                            "start": 576,
                            "end": 577,
                            "fullWidth": 1,
                            "width": 1,
                            "text": "(",
                            "value": "(",
                            "valueText": "("
                        },
                        "parameters": [],
                        "closeParenToken": {
                            "kind": "CloseParenToken",
                            "fullStart": 577,
                            "fullEnd": 579,
                            "start": 577,
                            "end": 578,
                            "fullWidth": 2,
                            "width": 1,
                            "text": ")",
                            "value": ")",
                            "valueText": ")",
                            "hasTrailingTrivia": true,
                            "trailingTrivia": [
                                {
                                    "kind": "WhitespaceTrivia",
                                    "text": " "
                                }
                            ]
                        }
                    }
                },
                "block": {
                    "kind": "Block",
                    "fullStart": 579,
                    "fullEnd": 797,
                    "start": 579,
                    "end": 795,
                    "fullWidth": 218,
                    "width": 216,
                    "openBraceToken": {
                        "kind": "OpenBraceToken",
                        "fullStart": 579,
                        "fullEnd": 583,
                        "start": 579,
                        "end": 580,
                        "fullWidth": 4,
                        "width": 1,
                        "text": "{",
                        "value": "{",
                        "valueText": "{",
                        "hasTrailingTrivia": true,
                        "hasTrailingNewLine": true,
                        "trailingTrivia": [
                            {
                                "kind": "WhitespaceTrivia",
                                "text": " "
                            },
                            {
                                "kind": "NewLineTrivia",
                                "text": "\r\n"
                            }
                        ]
                    },
                    "statements": [
                        {
                            "kind": "FunctionDeclaration",
                            "fullStart": 583,
                            "fullEnd": 646,
                            "start": 588,
                            "end": 644,
                            "fullWidth": 63,
                            "width": 56,
                            "modifiers": [],
                            "functionKeyword": {
                                "kind": "FunctionKeyword",
                                "fullStart": 583,
                                "fullEnd": 597,
                                "start": 588,
                                "end": 596,
                                "fullWidth": 14,
                                "width": 8,
                                "text": "function",
                                "value": "function",
                                "valueText": "function",
                                "hasLeadingTrivia": true,
                                "hasLeadingNewLine": true,
                                "hasTrailingTrivia": true,
                                "leadingTrivia": [
                                    {
                                        "kind": "WhitespaceTrivia",
                                        "text": " "
                                    },
                                    {
                                        "kind": "NewLineTrivia",
                                        "text": "\r\n"
                                    },
                                    {
                                        "kind": "WhitespaceTrivia",
                                        "text": "  "
                                    }
                                ],
                                "trailingTrivia": [
                                    {
                                        "kind": "WhitespaceTrivia",
                                        "text": " "
                                    }
                                ]
                            },
                            "identifier": {
                                "kind": "IdentifierName",
                                "fullStart": 597,
                                "fullEnd": 607,
                                "start": 597,
                                "end": 607,
                                "fullWidth": 10,
                                "width": 10,
                                "text": "callbackfn",
                                "value": "callbackfn",
                                "valueText": "callbackfn"
                            },
                            "callSignature": {
                                "kind": "CallSignature",
                                "fullStart": 607,
                                "fullEnd": 636,
                                "start": 607,
                                "end": 634,
                                "fullWidth": 29,
                                "width": 27,
                                "parameterList": {
                                    "kind": "ParameterList",
                                    "fullStart": 607,
                                    "fullEnd": 636,
                                    "start": 607,
                                    "end": 634,
                                    "fullWidth": 29,
                                    "width": 27,
                                    "openParenToken": {
                                        "kind": "OpenParenToken",
                                        "fullStart": 607,
                                        "fullEnd": 608,
                                        "start": 607,
                                        "end": 608,
                                        "fullWidth": 1,
                                        "width": 1,
                                        "text": "(",
                                        "value": "(",
                                        "valueText": "("
                                    },
                                    "parameters": [
                                        {
                                            "kind": "Parameter",
                                            "fullStart": 608,
                                            "fullEnd": 615,
                                            "start": 608,
                                            "end": 615,
                                            "fullWidth": 7,
                                            "width": 7,
                                            "modifiers": [],
                                            "identifier": {
                                                "kind": "IdentifierName",
                                                "fullStart": 608,
                                                "fullEnd": 615,
                                                "start": 608,
                                                "end": 615,
                                                "fullWidth": 7,
                                                "width": 7,
                                                "text": "prevVal",
                                                "value": "prevVal",
                                                "valueText": "prevVal"
                                            }
                                        },
                                        {
                                            "kind": "CommaToken",
                                            "fullStart": 615,
                                            "fullEnd": 617,
                                            "start": 615,
                                            "end": 616,
                                            "fullWidth": 2,
                                            "width": 1,
                                            "text": ",",
                                            "value": ",",
                                            "valueText": ",",
                                            "hasTrailingTrivia": true,
                                            "trailingTrivia": [
                                                {
                                                    "kind": "WhitespaceTrivia",
                                                    "text": " "
                                                }
                                            ]
                                        },
                                        {
                                            "kind": "Parameter",
                                            "fullStart": 617,
                                            "fullEnd": 623,
                                            "start": 617,
                                            "end": 623,
                                            "fullWidth": 6,
                                            "width": 6,
                                            "modifiers": [],
                                            "identifier": {
                                                "kind": "IdentifierName",
                                                "fullStart": 617,
                                                "fullEnd": 623,
                                                "start": 617,
                                                "end": 623,
                                                "fullWidth": 6,
                                                "width": 6,
                                                "text": "curVal",
                                                "value": "curVal",
                                                "valueText": "curVal"
                                            }
                                        },
                                        {
                                            "kind": "CommaToken",
                                            "fullStart": 623,
                                            "fullEnd": 625,
                                            "start": 623,
                                            "end": 624,
                                            "fullWidth": 2,
                                            "width": 1,
                                            "text": ",",
                                            "value": ",",
                                            "valueText": ",",
                                            "hasTrailingTrivia": true,
                                            "trailingTrivia": [
                                                {
                                                    "kind": "WhitespaceTrivia",
                                                    "text": " "
                                                }
                                            ]
                                        },
                                        {
                                            "kind": "Parameter",
                                            "fullStart": 625,
                                            "fullEnd": 628,
                                            "start": 625,
                                            "end": 628,
                                            "fullWidth": 3,
                                            "width": 3,
                                            "modifiers": [],
                                            "identifier": {
                                                "kind": "IdentifierName",
                                                "fullStart": 625,
                                                "fullEnd": 628,
                                                "start": 625,
                                                "end": 628,
                                                "fullWidth": 3,
                                                "width": 3,
                                                "text": "idx",
                                                "value": "idx",
                                                "valueText": "idx"
                                            }
                                        },
                                        {
                                            "kind": "CommaToken",
                                            "fullStart": 628,
                                            "fullEnd": 630,
                                            "start": 628,
                                            "end": 629,
                                            "fullWidth": 2,
                                            "width": 1,
                                            "text": ",",
                                            "value": ",",
                                            "valueText": ",",
                                            "hasTrailingTrivia": true,
                                            "trailingTrivia": [
                                                {
                                                    "kind": "WhitespaceTrivia",
                                                    "text": " "
                                                }
                                            ]
                                        },
                                        {
                                            "kind": "Parameter",
                                            "fullStart": 630,
                                            "fullEnd": 633,
                                            "start": 630,
                                            "end": 633,
                                            "fullWidth": 3,
                                            "width": 3,
                                            "modifiers": [],
                                            "identifier": {
                                                "kind": "IdentifierName",
                                                "fullStart": 630,
                                                "fullEnd": 633,
                                                "start": 630,
                                                "end": 633,
                                                "fullWidth": 3,
                                                "width": 3,
                                                "text": "obj",
                                                "value": "obj",
                                                "valueText": "obj"
                                            }
                                        }
                                    ],
                                    "closeParenToken": {
                                        "kind": "CloseParenToken",
                                        "fullStart": 633,
                                        "fullEnd": 636,
                                        "start": 633,
                                        "end": 634,
                                        "fullWidth": 3,
                                        "width": 1,
                                        "text": ")",
                                        "value": ")",
                                        "valueText": ")",
                                        "hasTrailingTrivia": true,
                                        "hasTrailingNewLine": true,
                                        "trailingTrivia": [
                                            {
                                                "kind": "NewLineTrivia",
                                                "text": "\r\n"
                                            }
                                        ]
                                    }
                                }
                            },
                            "block": {
                                "kind": "Block",
                                "fullStart": 636,
                                "fullEnd": 646,
                                "start": 638,
                                "end": 644,
                                "fullWidth": 10,
                                "width": 6,
                                "openBraceToken": {
                                    "kind": "OpenBraceToken",
                                    "fullStart": 636,
                                    "fullEnd": 641,
                                    "start": 638,
                                    "end": 639,
                                    "fullWidth": 5,
                                    "width": 1,
                                    "text": "{",
                                    "value": "{",
                                    "valueText": "{",
                                    "hasLeadingTrivia": true,
                                    "hasTrailingTrivia": true,
                                    "hasTrailingNewLine": true,
                                    "leadingTrivia": [
                                        {
                                            "kind": "WhitespaceTrivia",
                                            "text": "  "
                                        }
                                    ],
                                    "trailingTrivia": [
                                        {
                                            "kind": "NewLineTrivia",
                                            "text": "\r\n"
                                        }
                                    ]
                                },
                                "statements": [],
                                "closeBraceToken": {
                                    "kind": "CloseBraceToken",
                                    "fullStart": 641,
                                    "fullEnd": 646,
                                    "start": 643,
                                    "end": 644,
                                    "fullWidth": 5,
                                    "width": 1,
                                    "text": "}",
                                    "value": "}",
                                    "valueText": "}",
                                    "hasLeadingTrivia": true,
                                    "hasTrailingTrivia": true,
                                    "hasTrailingNewLine": true,
                                    "leadingTrivia": [
                                        {
                                            "kind": "WhitespaceTrivia",
                                            "text": "  "
                                        }
                                    ],
                                    "trailingTrivia": [
                                        {
                                            "kind": "NewLineTrivia",
                                            "text": "\r\n"
                                        }
                                    ]
                                }
                            }
                        },
                        {
                            "kind": "VariableStatement",
                            "fullStart": 646,
                            "fullEnd": 676,
                            "start": 650,
                            "end": 674,
                            "fullWidth": 30,
                            "width": 24,
                            "modifiers": [],
                            "variableDeclaration": {
                                "kind": "VariableDeclaration",
                                "fullStart": 646,
                                "fullEnd": 673,
                                "start": 650,
                                "end": 673,
                                "fullWidth": 27,
                                "width": 23,
                                "varKeyword": {
                                    "kind": "VarKeyword",
                                    "fullStart": 646,
                                    "fullEnd": 654,
                                    "start": 650,
                                    "end": 653,
                                    "fullWidth": 8,
                                    "width": 3,
                                    "text": "var",
                                    "value": "var",
                                    "valueText": "var",
                                    "hasLeadingTrivia": true,
                                    "hasLeadingNewLine": true,
                                    "hasTrailingTrivia": true,
                                    "leadingTrivia": [
                                        {
                                            "kind": "NewLineTrivia",
                                            "text": "\r\n"
                                        },
                                        {
                                            "kind": "WhitespaceTrivia",
                                            "text": "  "
                                        }
                                    ],
                                    "trailingTrivia": [
                                        {
                                            "kind": "WhitespaceTrivia",
                                            "text": " "
                                        }
                                    ]
                                },
                                "variableDeclarators": [
                                    {
                                        "kind": "VariableDeclarator",
                                        "fullStart": 654,
                                        "fullEnd": 673,
                                        "start": 654,
                                        "end": 673,
                                        "fullWidth": 19,
<<<<<<< HEAD
                                        "width": 19,
                                        "identifier": {
=======
                                        "propertyName": {
>>>>>>> 85e84683
                                            "kind": "IdentifierName",
                                            "fullStart": 654,
                                            "fullEnd": 658,
                                            "start": 654,
                                            "end": 657,
                                            "fullWidth": 4,
                                            "width": 3,
                                            "text": "arr",
                                            "value": "arr",
                                            "valueText": "arr",
                                            "hasTrailingTrivia": true,
                                            "trailingTrivia": [
                                                {
                                                    "kind": "WhitespaceTrivia",
                                                    "text": " "
                                                }
                                            ]
                                        },
                                        "equalsValueClause": {
                                            "kind": "EqualsValueClause",
                                            "fullStart": 658,
                                            "fullEnd": 673,
                                            "start": 658,
                                            "end": 673,
                                            "fullWidth": 15,
                                            "width": 15,
                                            "equalsToken": {
                                                "kind": "EqualsToken",
                                                "fullStart": 658,
                                                "fullEnd": 660,
                                                "start": 658,
                                                "end": 659,
                                                "fullWidth": 2,
                                                "width": 1,
                                                "text": "=",
                                                "value": "=",
                                                "valueText": "=",
                                                "hasTrailingTrivia": true,
                                                "trailingTrivia": [
                                                    {
                                                        "kind": "WhitespaceTrivia",
                                                        "text": " "
                                                    }
                                                ]
                                            },
                                            "value": {
                                                "kind": "ObjectCreationExpression",
                                                "fullStart": 660,
                                                "fullEnd": 673,
                                                "start": 660,
                                                "end": 673,
                                                "fullWidth": 13,
                                                "width": 13,
                                                "newKeyword": {
                                                    "kind": "NewKeyword",
                                                    "fullStart": 660,
                                                    "fullEnd": 664,
                                                    "start": 660,
                                                    "end": 663,
                                                    "fullWidth": 4,
                                                    "width": 3,
                                                    "text": "new",
                                                    "value": "new",
                                                    "valueText": "new",
                                                    "hasTrailingTrivia": true,
                                                    "trailingTrivia": [
                                                        {
                                                            "kind": "WhitespaceTrivia",
                                                            "text": " "
                                                        }
                                                    ]
                                                },
                                                "expression": {
                                                    "kind": "IdentifierName",
                                                    "fullStart": 664,
                                                    "fullEnd": 669,
                                                    "start": 664,
                                                    "end": 669,
                                                    "fullWidth": 5,
                                                    "width": 5,
                                                    "text": "Array",
                                                    "value": "Array",
                                                    "valueText": "Array"
                                                },
                                                "argumentList": {
                                                    "kind": "ArgumentList",
                                                    "fullStart": 669,
                                                    "fullEnd": 673,
                                                    "start": 669,
                                                    "end": 673,
                                                    "fullWidth": 4,
                                                    "width": 4,
                                                    "openParenToken": {
                                                        "kind": "OpenParenToken",
                                                        "fullStart": 669,
                                                        "fullEnd": 670,
                                                        "start": 669,
                                                        "end": 670,
                                                        "fullWidth": 1,
                                                        "width": 1,
                                                        "text": "(",
                                                        "value": "(",
                                                        "valueText": "("
                                                    },
                                                    "arguments": [
                                                        {
                                                            "kind": "NumericLiteral",
                                                            "fullStart": 670,
                                                            "fullEnd": 672,
                                                            "start": 670,
                                                            "end": 672,
                                                            "fullWidth": 2,
                                                            "width": 2,
                                                            "text": "10",
                                                            "value": 10,
                                                            "valueText": "10"
                                                        }
                                                    ],
                                                    "closeParenToken": {
                                                        "kind": "CloseParenToken",
                                                        "fullStart": 672,
                                                        "fullEnd": 673,
                                                        "start": 672,
                                                        "end": 673,
                                                        "fullWidth": 1,
                                                        "width": 1,
                                                        "text": ")",
                                                        "value": ")",
                                                        "valueText": ")"
                                                    }
                                                }
                                            }
                                        }
                                    }
                                ]
                            },
                            "semicolonToken": {
                                "kind": "SemicolonToken",
                                "fullStart": 673,
                                "fullEnd": 676,
                                "start": 673,
                                "end": 674,
                                "fullWidth": 3,
                                "width": 1,
                                "text": ";",
                                "value": ";",
                                "valueText": ";",
                                "hasTrailingTrivia": true,
                                "hasTrailingNewLine": true,
                                "trailingTrivia": [
                                    {
                                        "kind": "NewLineTrivia",
                                        "text": "\r\n"
                                    }
                                ]
                            }
                        },
                        {
                            "kind": "TryStatement",
                            "fullStart": 676,
                            "fullEnd": 793,
                            "start": 678,
                            "end": 791,
                            "fullWidth": 117,
                            "width": 113,
                            "tryKeyword": {
                                "kind": "TryKeyword",
                                "fullStart": 676,
                                "fullEnd": 682,
                                "start": 678,
                                "end": 681,
                                "fullWidth": 6,
                                "width": 3,
                                "text": "try",
                                "value": "try",
                                "valueText": "try",
                                "hasLeadingTrivia": true,
                                "hasTrailingTrivia": true,
                                "leadingTrivia": [
                                    {
                                        "kind": "WhitespaceTrivia",
                                        "text": "  "
                                    }
                                ],
                                "trailingTrivia": [
                                    {
                                        "kind": "WhitespaceTrivia",
                                        "text": " "
                                    }
                                ]
                            },
                            "block": {
                                "kind": "Block",
                                "fullStart": 682,
                                "fullEnd": 720,
                                "start": 682,
                                "end": 717,
                                "fullWidth": 38,
                                "width": 35,
                                "openBraceToken": {
                                    "kind": "OpenBraceToken",
                                    "fullStart": 682,
                                    "fullEnd": 685,
                                    "start": 682,
                                    "end": 683,
                                    "fullWidth": 3,
                                    "width": 1,
                                    "text": "{",
                                    "value": "{",
                                    "valueText": "{",
                                    "hasTrailingTrivia": true,
                                    "hasTrailingNewLine": true,
                                    "trailingTrivia": [
                                        {
                                            "kind": "NewLineTrivia",
                                            "text": "\r\n"
                                        }
                                    ]
                                },
                                "statements": [
                                    {
                                        "kind": "ExpressionStatement",
                                        "fullStart": 685,
                                        "fullEnd": 714,
                                        "start": 689,
                                        "end": 712,
                                        "fullWidth": 29,
                                        "width": 23,
                                        "expression": {
                                            "kind": "InvocationExpression",
                                            "fullStart": 685,
                                            "fullEnd": 711,
                                            "start": 689,
                                            "end": 711,
                                            "fullWidth": 26,
                                            "width": 22,
                                            "expression": {
                                                "kind": "MemberAccessExpression",
                                                "fullStart": 685,
                                                "fullEnd": 699,
                                                "start": 689,
                                                "end": 699,
                                                "fullWidth": 14,
                                                "width": 10,
                                                "expression": {
                                                    "kind": "IdentifierName",
                                                    "fullStart": 685,
                                                    "fullEnd": 692,
                                                    "start": 689,
                                                    "end": 692,
                                                    "fullWidth": 7,
                                                    "width": 3,
                                                    "text": "arr",
                                                    "value": "arr",
                                                    "valueText": "arr",
                                                    "hasLeadingTrivia": true,
                                                    "leadingTrivia": [
                                                        {
                                                            "kind": "WhitespaceTrivia",
                                                            "text": "    "
                                                        }
                                                    ]
                                                },
                                                "dotToken": {
                                                    "kind": "DotToken",
                                                    "fullStart": 692,
                                                    "fullEnd": 693,
                                                    "start": 692,
                                                    "end": 693,
                                                    "fullWidth": 1,
                                                    "width": 1,
                                                    "text": ".",
                                                    "value": ".",
                                                    "valueText": "."
                                                },
                                                "name": {
                                                    "kind": "IdentifierName",
                                                    "fullStart": 693,
                                                    "fullEnd": 699,
                                                    "start": 693,
                                                    "end": 699,
                                                    "fullWidth": 6,
                                                    "width": 6,
                                                    "text": "reduce",
                                                    "value": "reduce",
                                                    "valueText": "reduce"
                                                }
                                            },
                                            "argumentList": {
                                                "kind": "ArgumentList",
                                                "fullStart": 699,
                                                "fullEnd": 711,
                                                "start": 699,
                                                "end": 711,
                                                "fullWidth": 12,
                                                "width": 12,
                                                "openParenToken": {
                                                    "kind": "OpenParenToken",
                                                    "fullStart": 699,
                                                    "fullEnd": 700,
                                                    "start": 699,
                                                    "end": 700,
                                                    "fullWidth": 1,
                                                    "width": 1,
                                                    "text": "(",
                                                    "value": "(",
                                                    "valueText": "("
                                                },
                                                "arguments": [
                                                    {
                                                        "kind": "IdentifierName",
                                                        "fullStart": 700,
                                                        "fullEnd": 710,
                                                        "start": 700,
                                                        "end": 710,
                                                        "fullWidth": 10,
                                                        "width": 10,
                                                        "text": "callbackfn",
                                                        "value": "callbackfn",
                                                        "valueText": "callbackfn"
                                                    }
                                                ],
                                                "closeParenToken": {
                                                    "kind": "CloseParenToken",
                                                    "fullStart": 710,
                                                    "fullEnd": 711,
                                                    "start": 710,
                                                    "end": 711,
                                                    "fullWidth": 1,
                                                    "width": 1,
                                                    "text": ")",
                                                    "value": ")",
                                                    "valueText": ")"
                                                }
                                            }
                                        },
                                        "semicolonToken": {
                                            "kind": "SemicolonToken",
                                            "fullStart": 711,
                                            "fullEnd": 714,
                                            "start": 711,
                                            "end": 712,
                                            "fullWidth": 3,
                                            "width": 1,
                                            "text": ";",
                                            "value": ";",
                                            "valueText": ";",
                                            "hasTrailingTrivia": true,
                                            "hasTrailingNewLine": true,
                                            "trailingTrivia": [
                                                {
                                                    "kind": "NewLineTrivia",
                                                    "text": "\r\n"
                                                }
                                            ]
                                        }
                                    }
                                ],
                                "closeBraceToken": {
                                    "kind": "CloseBraceToken",
                                    "fullStart": 714,
                                    "fullEnd": 720,
                                    "start": 716,
                                    "end": 717,
                                    "fullWidth": 6,
                                    "width": 1,
                                    "text": "}",
                                    "value": "}",
                                    "valueText": "}",
                                    "hasLeadingTrivia": true,
                                    "hasTrailingTrivia": true,
                                    "hasTrailingNewLine": true,
                                    "leadingTrivia": [
                                        {
                                            "kind": "WhitespaceTrivia",
                                            "text": "  "
                                        }
                                    ],
                                    "trailingTrivia": [
                                        {
                                            "kind": "WhitespaceTrivia",
                                            "text": " "
                                        },
                                        {
                                            "kind": "NewLineTrivia",
                                            "text": "\r\n"
                                        }
                                    ]
                                }
                            },
                            "catchClause": {
                                "kind": "CatchClause",
                                "fullStart": 720,
                                "fullEnd": 793,
                                "start": 722,
                                "end": 791,
                                "fullWidth": 73,
                                "width": 69,
                                "catchKeyword": {
                                    "kind": "CatchKeyword",
                                    "fullStart": 720,
                                    "fullEnd": 727,
                                    "start": 722,
                                    "end": 727,
                                    "fullWidth": 7,
                                    "width": 5,
                                    "text": "catch",
                                    "value": "catch",
                                    "valueText": "catch",
                                    "hasLeadingTrivia": true,
                                    "leadingTrivia": [
                                        {
                                            "kind": "WhitespaceTrivia",
                                            "text": "  "
                                        }
                                    ]
                                },
                                "openParenToken": {
                                    "kind": "OpenParenToken",
                                    "fullStart": 727,
                                    "fullEnd": 728,
                                    "start": 727,
                                    "end": 728,
                                    "fullWidth": 1,
                                    "width": 1,
                                    "text": "(",
                                    "value": "(",
                                    "valueText": "("
                                },
                                "identifier": {
                                    "kind": "IdentifierName",
                                    "fullStart": 728,
                                    "fullEnd": 729,
                                    "start": 728,
                                    "end": 729,
                                    "fullWidth": 1,
                                    "width": 1,
                                    "text": "e",
                                    "value": "e",
                                    "valueText": "e"
                                },
                                "closeParenToken": {
                                    "kind": "CloseParenToken",
                                    "fullStart": 729,
                                    "fullEnd": 731,
                                    "start": 729,
                                    "end": 730,
                                    "fullWidth": 2,
                                    "width": 1,
                                    "text": ")",
                                    "value": ")",
                                    "valueText": ")",
                                    "hasTrailingTrivia": true,
                                    "trailingTrivia": [
                                        {
                                            "kind": "WhitespaceTrivia",
                                            "text": " "
                                        }
                                    ]
                                },
                                "block": {
                                    "kind": "Block",
                                    "fullStart": 731,
                                    "fullEnd": 793,
                                    "start": 731,
                                    "end": 791,
                                    "fullWidth": 62,
                                    "width": 60,
                                    "openBraceToken": {
                                        "kind": "OpenBraceToken",
                                        "fullStart": 731,
                                        "fullEnd": 734,
                                        "start": 731,
                                        "end": 732,
                                        "fullWidth": 3,
                                        "width": 1,
                                        "text": "{",
                                        "value": "{",
                                        "valueText": "{",
                                        "hasTrailingTrivia": true,
                                        "hasTrailingNewLine": true,
                                        "trailingTrivia": [
                                            {
                                                "kind": "NewLineTrivia",
                                                "text": "\r\n"
                                            }
                                        ]
                                    },
                                    "statements": [
                                        {
                                            "kind": "IfStatement",
                                            "fullStart": 734,
                                            "fullEnd": 788,
                                            "start": 738,
                                            "end": 784,
                                            "fullWidth": 54,
                                            "width": 46,
                                            "ifKeyword": {
                                                "kind": "IfKeyword",
                                                "fullStart": 734,
                                                "fullEnd": 740,
                                                "start": 738,
                                                "end": 740,
                                                "fullWidth": 6,
                                                "width": 2,
                                                "text": "if",
                                                "value": "if",
                                                "valueText": "if",
                                                "hasLeadingTrivia": true,
                                                "leadingTrivia": [
                                                    {
                                                        "kind": "WhitespaceTrivia",
                                                        "text": "    "
                                                    }
                                                ]
                                            },
                                            "openParenToken": {
                                                "kind": "OpenParenToken",
                                                "fullStart": 740,
                                                "fullEnd": 741,
                                                "start": 740,
                                                "end": 741,
                                                "fullWidth": 1,
                                                "width": 1,
                                                "text": "(",
                                                "value": "(",
                                                "valueText": "("
                                            },
                                            "condition": {
                                                "kind": "InstanceOfExpression",
                                                "fullStart": 741,
                                                "fullEnd": 763,
                                                "start": 741,
                                                "end": 763,
                                                "fullWidth": 22,
                                                "width": 22,
                                                "left": {
                                                    "kind": "IdentifierName",
                                                    "fullStart": 741,
                                                    "fullEnd": 743,
                                                    "start": 741,
                                                    "end": 742,
                                                    "fullWidth": 2,
                                                    "width": 1,
                                                    "text": "e",
                                                    "value": "e",
                                                    "valueText": "e",
                                                    "hasTrailingTrivia": true,
                                                    "trailingTrivia": [
                                                        {
                                                            "kind": "WhitespaceTrivia",
                                                            "text": " "
                                                        }
                                                    ]
                                                },
                                                "operatorToken": {
                                                    "kind": "InstanceOfKeyword",
                                                    "fullStart": 743,
                                                    "fullEnd": 754,
                                                    "start": 743,
                                                    "end": 753,
                                                    "fullWidth": 11,
                                                    "width": 10,
                                                    "text": "instanceof",
                                                    "value": "instanceof",
                                                    "valueText": "instanceof",
                                                    "hasTrailingTrivia": true,
                                                    "trailingTrivia": [
                                                        {
                                                            "kind": "WhitespaceTrivia",
                                                            "text": " "
                                                        }
                                                    ]
                                                },
                                                "right": {
                                                    "kind": "IdentifierName",
                                                    "fullStart": 754,
                                                    "fullEnd": 763,
                                                    "start": 754,
                                                    "end": 763,
                                                    "fullWidth": 9,
                                                    "width": 9,
                                                    "text": "TypeError",
                                                    "value": "TypeError",
                                                    "valueText": "TypeError"
                                                }
                                            },
                                            "closeParenToken": {
                                                "kind": "CloseParenToken",
                                                "fullStart": 763,
                                                "fullEnd": 766,
                                                "start": 763,
                                                "end": 764,
                                                "fullWidth": 3,
                                                "width": 1,
                                                "text": ")",
                                                "value": ")",
                                                "valueText": ")",
                                                "hasTrailingTrivia": true,
                                                "hasTrailingNewLine": true,
                                                "trailingTrivia": [
                                                    {
                                                        "kind": "NewLineTrivia",
                                                        "text": "\r\n"
                                                    }
                                                ]
                                            },
                                            "statement": {
                                                "kind": "ReturnStatement",
                                                "fullStart": 766,
                                                "fullEnd": 788,
                                                "start": 772,
                                                "end": 784,
                                                "fullWidth": 22,
                                                "width": 12,
                                                "returnKeyword": {
                                                    "kind": "ReturnKeyword",
                                                    "fullStart": 766,
                                                    "fullEnd": 779,
                                                    "start": 772,
                                                    "end": 778,
                                                    "fullWidth": 13,
                                                    "width": 6,
                                                    "text": "return",
                                                    "value": "return",
                                                    "valueText": "return",
                                                    "hasLeadingTrivia": true,
                                                    "hasTrailingTrivia": true,
                                                    "leadingTrivia": [
                                                        {
                                                            "kind": "WhitespaceTrivia",
                                                            "text": "      "
                                                        }
                                                    ],
                                                    "trailingTrivia": [
                                                        {
                                                            "kind": "WhitespaceTrivia",
                                                            "text": " "
                                                        }
                                                    ]
                                                },
                                                "expression": {
                                                    "kind": "TrueKeyword",
                                                    "fullStart": 779,
                                                    "fullEnd": 783,
                                                    "start": 779,
                                                    "end": 783,
                                                    "fullWidth": 4,
                                                    "width": 4,
                                                    "text": "true",
                                                    "value": true,
                                                    "valueText": "true"
                                                },
                                                "semicolonToken": {
                                                    "kind": "SemicolonToken",
                                                    "fullStart": 783,
                                                    "fullEnd": 788,
                                                    "start": 783,
                                                    "end": 784,
                                                    "fullWidth": 5,
                                                    "width": 1,
                                                    "text": ";",
                                                    "value": ";",
                                                    "valueText": ";",
                                                    "hasTrailingTrivia": true,
                                                    "hasTrailingNewLine": true,
                                                    "trailingTrivia": [
                                                        {
                                                            "kind": "WhitespaceTrivia",
                                                            "text": "  "
                                                        },
                                                        {
                                                            "kind": "NewLineTrivia",
                                                            "text": "\r\n"
                                                        }
                                                    ]
                                                }
                                            }
                                        }
                                    ],
                                    "closeBraceToken": {
                                        "kind": "CloseBraceToken",
                                        "fullStart": 788,
                                        "fullEnd": 793,
                                        "start": 790,
                                        "end": 791,
                                        "fullWidth": 5,
                                        "width": 1,
                                        "text": "}",
                                        "value": "}",
                                        "valueText": "}",
                                        "hasLeadingTrivia": true,
                                        "hasTrailingTrivia": true,
                                        "hasTrailingNewLine": true,
                                        "leadingTrivia": [
                                            {
                                                "kind": "WhitespaceTrivia",
                                                "text": "  "
                                            }
                                        ],
                                        "trailingTrivia": [
                                            {
                                                "kind": "NewLineTrivia",
                                                "text": "\r\n"
                                            }
                                        ]
                                    }
                                }
                            }
                        }
                    ],
                    "closeBraceToken": {
                        "kind": "CloseBraceToken",
                        "fullStart": 793,
                        "fullEnd": 797,
                        "start": 794,
                        "end": 795,
                        "fullWidth": 4,
                        "width": 1,
                        "text": "}",
                        "value": "}",
                        "valueText": "}",
                        "hasLeadingTrivia": true,
                        "hasTrailingTrivia": true,
                        "hasTrailingNewLine": true,
                        "leadingTrivia": [
                            {
                                "kind": "WhitespaceTrivia",
                                "text": " "
                            }
                        ],
                        "trailingTrivia": [
                            {
                                "kind": "NewLineTrivia",
                                "text": "\r\n"
                            }
                        ]
                    }
                }
            },
            {
                "kind": "ExpressionStatement",
                "fullStart": 797,
                "fullEnd": 821,
                "start": 797,
                "end": 819,
                "fullWidth": 24,
                "width": 22,
                "expression": {
                    "kind": "InvocationExpression",
                    "fullStart": 797,
                    "fullEnd": 818,
                    "start": 797,
                    "end": 818,
                    "fullWidth": 21,
                    "width": 21,
                    "expression": {
                        "kind": "IdentifierName",
                        "fullStart": 797,
                        "fullEnd": 808,
                        "start": 797,
                        "end": 808,
                        "fullWidth": 11,
                        "width": 11,
                        "text": "runTestCase",
                        "value": "runTestCase",
                        "valueText": "runTestCase"
                    },
                    "argumentList": {
                        "kind": "ArgumentList",
                        "fullStart": 808,
                        "fullEnd": 818,
                        "start": 808,
                        "end": 818,
                        "fullWidth": 10,
                        "width": 10,
                        "openParenToken": {
                            "kind": "OpenParenToken",
                            "fullStart": 808,
                            "fullEnd": 809,
                            "start": 808,
                            "end": 809,
                            "fullWidth": 1,
                            "width": 1,
                            "text": "(",
                            "value": "(",
                            "valueText": "("
                        },
                        "arguments": [
                            {
                                "kind": "IdentifierName",
                                "fullStart": 809,
                                "fullEnd": 817,
                                "start": 809,
                                "end": 817,
                                "fullWidth": 8,
                                "width": 8,
                                "text": "testcase",
                                "value": "testcase",
                                "valueText": "testcase"
                            }
                        ],
                        "closeParenToken": {
                            "kind": "CloseParenToken",
                            "fullStart": 817,
                            "fullEnd": 818,
                            "start": 817,
                            "end": 818,
                            "fullWidth": 1,
                            "width": 1,
                            "text": ")",
                            "value": ")",
                            "valueText": ")"
                        }
                    }
                },
                "semicolonToken": {
                    "kind": "SemicolonToken",
                    "fullStart": 818,
                    "fullEnd": 821,
                    "start": 818,
                    "end": 819,
                    "fullWidth": 3,
                    "width": 1,
                    "text": ";",
                    "value": ";",
                    "valueText": ";",
                    "hasTrailingTrivia": true,
                    "hasTrailingNewLine": true,
                    "trailingTrivia": [
                        {
                            "kind": "NewLineTrivia",
                            "text": "\r\n"
                        }
                    ]
                }
            }
        ],
        "endOfFileToken": {
            "kind": "EndOfFileToken",
            "fullStart": 821,
            "fullEnd": 821,
            "start": 821,
            "end": 821,
            "fullWidth": 0,
            "width": 0,
            "text": ""
        }
    },
    "lineMap": {
        "lineStarts": [
            0,
            67,
            152,
            232,
            308,
            380,
            385,
            441,
            550,
            555,
            557,
            559,
            583,
            586,
            636,
            641,
            646,
            648,
            676,
            685,
            714,
            720,
            734,
            766,
            788,
            793,
            797,
            821
        ],
        "length": 821
    }
}<|MERGE_RESOLUTION|>--- conflicted
+++ resolved
@@ -572,12 +572,8 @@
                                         "start": 654,
                                         "end": 673,
                                         "fullWidth": 19,
-<<<<<<< HEAD
                                         "width": 19,
-                                        "identifier": {
-=======
                                         "propertyName": {
->>>>>>> 85e84683
                                             "kind": "IdentifierName",
                                             "fullStart": 654,
                                             "fullEnd": 658,
