--- conflicted
+++ resolved
@@ -282,11 +282,8 @@
                                             "start": 610,
                                             "end": 617,
                                             "fullWidth": 7,
-<<<<<<< HEAD
                                             "width": 7,
-=======
                                             "modifiers": [],
->>>>>>> e3c38734
                                             "identifier": {
                                                 "kind": "IdentifierName",
                                                 "fullStart": 610,
@@ -326,11 +323,8 @@
                                             "start": 619,
                                             "end": 625,
                                             "fullWidth": 6,
-<<<<<<< HEAD
                                             "width": 6,
-=======
                                             "modifiers": [],
->>>>>>> e3c38734
                                             "identifier": {
                                                 "kind": "IdentifierName",
                                                 "fullStart": 619,
@@ -370,11 +364,8 @@
                                             "start": 627,
                                             "end": 630,
                                             "fullWidth": 3,
-<<<<<<< HEAD
                                             "width": 3,
-=======
                                             "modifiers": [],
->>>>>>> e3c38734
                                             "identifier": {
                                                 "kind": "IdentifierName",
                                                 "fullStart": 627,
@@ -414,11 +405,8 @@
                                             "start": 632,
                                             "end": 635,
                                             "fullWidth": 3,
-<<<<<<< HEAD
                                             "width": 3,
-=======
                                             "modifiers": [],
->>>>>>> e3c38734
                                             "identifier": {
                                                 "kind": "IdentifierName",
                                                 "fullStart": 632,
