--- conflicted
+++ resolved
@@ -250,12 +250,8 @@
                                         "start": 630,
                                         "end": 648,
                                         "fullWidth": 18,
-<<<<<<< HEAD
                                         "width": 18,
-                                        "identifier": {
-=======
                                         "propertyName": {
->>>>>>> 85e84683
                                             "kind": "IdentifierName",
                                             "fullStart": 630,
                                             "fullEnd": 641,
@@ -389,12 +385,8 @@
                                         "start": 663,
                                         "end": 679,
                                         "fullWidth": 16,
-<<<<<<< HEAD
                                         "width": 16,
-                                        "identifier": {
-=======
                                         "propertyName": {
->>>>>>> 85e84683
                                             "kind": "IdentifierName",
                                             "fullStart": 663,
                                             "fullEnd": 676,
