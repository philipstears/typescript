{
    "isDeclaration": false,
    "languageVersion": "EcmaScript5",
    "parseOptions": {
        "allowAutomaticSemicolonInsertion": true
    },
    "sourceUnit": {
        "kind": "SourceUnit",
        "fullStart": 0,
        "fullEnd": 946,
        "start": 562,
        "end": 946,
        "fullWidth": 946,
        "width": 384,
        "isIncrementallyUnusable": true,
        "moduleElements": [
            {
                "kind": "FunctionDeclaration",
                "fullStart": 0,
                "fullEnd": 922,
                "start": 562,
                "end": 920,
                "fullWidth": 922,
                "width": 358,
                "modifiers": [],
                "functionKeyword": {
                    "kind": "FunctionKeyword",
                    "fullStart": 0,
                    "fullEnd": 571,
                    "start": 562,
                    "end": 570,
                    "fullWidth": 571,
                    "width": 8,
                    "text": "function",
                    "value": "function",
                    "valueText": "function",
                    "hasLeadingTrivia": true,
                    "hasLeadingComment": true,
                    "hasLeadingNewLine": true,
                    "hasTrailingTrivia": true,
                    "leadingTrivia": [
                        {
                            "kind": "SingleLineCommentTrivia",
                            "text": "/// Copyright (c) 2012 Ecma International.  All rights reserved. "
                        },
                        {
                            "kind": "NewLineTrivia",
                            "text": "\r\n"
                        },
                        {
                            "kind": "SingleLineCommentTrivia",
                            "text": "/// Ecma International makes this code available under the terms and conditions set"
                        },
                        {
                            "kind": "NewLineTrivia",
                            "text": "\r\n"
                        },
                        {
                            "kind": "SingleLineCommentTrivia",
                            "text": "/// forth on http://hg.ecmascript.org/tests/test262/raw-file/tip/LICENSE (the "
                        },
                        {
                            "kind": "NewLineTrivia",
                            "text": "\r\n"
                        },
                        {
                            "kind": "SingleLineCommentTrivia",
                            "text": "/// \"Use Terms\").   Any redistribution of this code must retain the above "
                        },
                        {
                            "kind": "NewLineTrivia",
                            "text": "\r\n"
                        },
                        {
                            "kind": "SingleLineCommentTrivia",
                            "text": "/// copyright and this notice and otherwise comply with the Use Terms."
                        },
                        {
                            "kind": "NewLineTrivia",
                            "text": "\r\n"
                        },
                        {
                            "kind": "MultiLineCommentTrivia",
                            "text": "/**\r\n * @path ch15/15.4/15.4.4/15.4.4.21/15.4.4.21-2-19.js\r\n * @description Array.prototype.reduce applied to Function object, which implements its own property get method\r\n */"
                        },
                        {
                            "kind": "NewLineTrivia",
                            "text": "\r\n"
                        },
                        {
                            "kind": "NewLineTrivia",
                            "text": "\r\n"
                        },
                        {
                            "kind": "NewLineTrivia",
                            "text": "\r\n"
                        }
                    ],
                    "trailingTrivia": [
                        {
                            "kind": "WhitespaceTrivia",
                            "text": " "
                        }
                    ]
                },
                "identifier": {
                    "kind": "IdentifierName",
                    "fullStart": 571,
                    "fullEnd": 579,
                    "start": 571,
                    "end": 579,
                    "fullWidth": 8,
                    "width": 8,
                    "text": "testcase",
                    "value": "testcase",
                    "valueText": "testcase"
                },
                "callSignature": {
                    "kind": "CallSignature",
                    "fullStart": 579,
                    "fullEnd": 582,
                    "start": 579,
                    "end": 581,
                    "fullWidth": 3,
                    "width": 2,
                    "parameterList": {
                        "kind": "ParameterList",
                        "fullStart": 579,
                        "fullEnd": 582,
                        "start": 579,
                        "end": 581,
                        "fullWidth": 3,
                        "width": 2,
                        "openParenToken": {
                            "kind": "OpenParenToken",
                            "fullStart": 579,
                            "fullEnd": 580,
                            "start": 579,
                            "end": 580,
                            "fullWidth": 1,
                            "width": 1,
                            "text": "(",
                            "value": "(",
                            "valueText": "("
                        },
                        "parameters": [],
                        "closeParenToken": {
                            "kind": "CloseParenToken",
                            "fullStart": 580,
                            "fullEnd": 582,
                            "start": 580,
                            "end": 581,
                            "fullWidth": 2,
                            "width": 1,
                            "text": ")",
                            "value": ")",
                            "valueText": ")",
                            "hasTrailingTrivia": true,
                            "trailingTrivia": [
                                {
                                    "kind": "WhitespaceTrivia",
                                    "text": " "
                                }
                            ]
                        }
                    }
                },
                "block": {
                    "kind": "Block",
                    "fullStart": 582,
                    "fullEnd": 922,
                    "start": 582,
                    "end": 920,
                    "fullWidth": 340,
                    "width": 338,
                    "openBraceToken": {
                        "kind": "OpenBraceToken",
                        "fullStart": 582,
                        "fullEnd": 585,
                        "start": 582,
                        "end": 583,
                        "fullWidth": 3,
                        "width": 1,
                        "text": "{",
                        "value": "{",
                        "valueText": "{",
                        "hasTrailingTrivia": true,
                        "hasTrailingNewLine": true,
                        "trailingTrivia": [
                            {
                                "kind": "NewLineTrivia",
                                "text": "\r\n"
                            }
                        ]
                    },
                    "statements": [
                        {
                            "kind": "FunctionDeclaration",
                            "fullStart": 585,
                            "fullEnd": 696,
                            "start": 595,
                            "end": 694,
                            "fullWidth": 111,
                            "width": 99,
                            "modifiers": [],
                            "functionKeyword": {
                                "kind": "FunctionKeyword",
                                "fullStart": 585,
                                "fullEnd": 604,
                                "start": 595,
                                "end": 603,
                                "fullWidth": 19,
                                "width": 8,
                                "text": "function",
                                "value": "function",
                                "valueText": "function",
                                "hasLeadingTrivia": true,
                                "hasLeadingNewLine": true,
                                "hasTrailingTrivia": true,
                                "leadingTrivia": [
                                    {
                                        "kind": "NewLineTrivia",
                                        "text": "\r\n"
                                    },
                                    {
                                        "kind": "WhitespaceTrivia",
                                        "text": "        "
                                    }
                                ],
                                "trailingTrivia": [
                                    {
                                        "kind": "WhitespaceTrivia",
                                        "text": " "
                                    }
                                ]
                            },
                            "identifier": {
                                "kind": "IdentifierName",
                                "fullStart": 604,
                                "fullEnd": 614,
                                "start": 604,
                                "end": 614,
                                "fullWidth": 10,
                                "width": 10,
                                "text": "callbackfn",
                                "value": "callbackfn",
                                "valueText": "callbackfn"
                            },
                            "callSignature": {
                                "kind": "CallSignature",
                                "fullStart": 614,
                                "fullEnd": 642,
                                "start": 614,
                                "end": 641,
                                "fullWidth": 28,
                                "width": 27,
                                "parameterList": {
                                    "kind": "ParameterList",
                                    "fullStart": 614,
                                    "fullEnd": 642,
                                    "start": 614,
                                    "end": 641,
                                    "fullWidth": 28,
                                    "width": 27,
                                    "openParenToken": {
                                        "kind": "OpenParenToken",
                                        "fullStart": 614,
                                        "fullEnd": 615,
                                        "start": 614,
                                        "end": 615,
                                        "fullWidth": 1,
                                        "width": 1,
                                        "text": "(",
                                        "value": "(",
                                        "valueText": "("
                                    },
                                    "parameters": [
                                        {
                                            "kind": "Parameter",
                                            "fullStart": 615,
                                            "fullEnd": 622,
                                            "start": 615,
                                            "end": 622,
                                            "fullWidth": 7,
<<<<<<< HEAD
                                            "width": 7,
=======
                                            "modifiers": [],
>>>>>>> e3c38734
                                            "identifier": {
                                                "kind": "IdentifierName",
                                                "fullStart": 615,
                                                "fullEnd": 622,
                                                "start": 615,
                                                "end": 622,
                                                "fullWidth": 7,
                                                "width": 7,
                                                "text": "prevVal",
                                                "value": "prevVal",
                                                "valueText": "prevVal"
                                            }
                                        },
                                        {
                                            "kind": "CommaToken",
                                            "fullStart": 622,
                                            "fullEnd": 624,
                                            "start": 622,
                                            "end": 623,
                                            "fullWidth": 2,
                                            "width": 1,
                                            "text": ",",
                                            "value": ",",
                                            "valueText": ",",
                                            "hasTrailingTrivia": true,
                                            "trailingTrivia": [
                                                {
                                                    "kind": "WhitespaceTrivia",
                                                    "text": " "
                                                }
                                            ]
                                        },
                                        {
                                            "kind": "Parameter",
                                            "fullStart": 624,
                                            "fullEnd": 630,
                                            "start": 624,
                                            "end": 630,
                                            "fullWidth": 6,
<<<<<<< HEAD
                                            "width": 6,
=======
                                            "modifiers": [],
>>>>>>> e3c38734
                                            "identifier": {
                                                "kind": "IdentifierName",
                                                "fullStart": 624,
                                                "fullEnd": 630,
                                                "start": 624,
                                                "end": 630,
                                                "fullWidth": 6,
                                                "width": 6,
                                                "text": "curVal",
                                                "value": "curVal",
                                                "valueText": "curVal"
                                            }
                                        },
                                        {
                                            "kind": "CommaToken",
                                            "fullStart": 630,
                                            "fullEnd": 632,
                                            "start": 630,
                                            "end": 631,
                                            "fullWidth": 2,
                                            "width": 1,
                                            "text": ",",
                                            "value": ",",
                                            "valueText": ",",
                                            "hasTrailingTrivia": true,
                                            "trailingTrivia": [
                                                {
                                                    "kind": "WhitespaceTrivia",
                                                    "text": " "
                                                }
                                            ]
                                        },
                                        {
                                            "kind": "Parameter",
                                            "fullStart": 632,
                                            "fullEnd": 635,
                                            "start": 632,
                                            "end": 635,
                                            "fullWidth": 3,
<<<<<<< HEAD
                                            "width": 3,
=======
                                            "modifiers": [],
>>>>>>> e3c38734
                                            "identifier": {
                                                "kind": "IdentifierName",
                                                "fullStart": 632,
                                                "fullEnd": 635,
                                                "start": 632,
                                                "end": 635,
                                                "fullWidth": 3,
                                                "width": 3,
                                                "text": "idx",
                                                "value": "idx",
                                                "valueText": "idx"
                                            }
                                        },
                                        {
                                            "kind": "CommaToken",
                                            "fullStart": 635,
                                            "fullEnd": 637,
                                            "start": 635,
                                            "end": 636,
                                            "fullWidth": 2,
                                            "width": 1,
                                            "text": ",",
                                            "value": ",",
                                            "valueText": ",",
                                            "hasTrailingTrivia": true,
                                            "trailingTrivia": [
                                                {
                                                    "kind": "WhitespaceTrivia",
                                                    "text": " "
                                                }
                                            ]
                                        },
                                        {
                                            "kind": "Parameter",
                                            "fullStart": 637,
                                            "fullEnd": 640,
                                            "start": 637,
                                            "end": 640,
                                            "fullWidth": 3,
<<<<<<< HEAD
                                            "width": 3,
=======
                                            "modifiers": [],
>>>>>>> e3c38734
                                            "identifier": {
                                                "kind": "IdentifierName",
                                                "fullStart": 637,
                                                "fullEnd": 640,
                                                "start": 637,
                                                "end": 640,
                                                "fullWidth": 3,
                                                "width": 3,
                                                "text": "obj",
                                                "value": "obj",
                                                "valueText": "obj"
                                            }
                                        }
                                    ],
                                    "closeParenToken": {
                                        "kind": "CloseParenToken",
                                        "fullStart": 640,
                                        "fullEnd": 642,
                                        "start": 640,
                                        "end": 641,
                                        "fullWidth": 2,
                                        "width": 1,
                                        "text": ")",
                                        "value": ")",
                                        "valueText": ")",
                                        "hasTrailingTrivia": true,
                                        "trailingTrivia": [
                                            {
                                                "kind": "WhitespaceTrivia",
                                                "text": " "
                                            }
                                        ]
                                    }
                                }
                            },
                            "block": {
                                "kind": "Block",
                                "fullStart": 642,
                                "fullEnd": 696,
                                "start": 642,
                                "end": 694,
                                "fullWidth": 54,
                                "width": 52,
                                "openBraceToken": {
                                    "kind": "OpenBraceToken",
                                    "fullStart": 642,
                                    "fullEnd": 645,
                                    "start": 642,
                                    "end": 643,
                                    "fullWidth": 3,
                                    "width": 1,
                                    "text": "{",
                                    "value": "{",
                                    "valueText": "{",
                                    "hasTrailingTrivia": true,
                                    "hasTrailingNewLine": true,
                                    "trailingTrivia": [
                                        {
                                            "kind": "NewLineTrivia",
                                            "text": "\r\n"
                                        }
                                    ]
                                },
                                "statements": [
                                    {
                                        "kind": "ReturnStatement",
                                        "fullStart": 645,
                                        "fullEnd": 685,
                                        "start": 657,
                                        "end": 683,
                                        "fullWidth": 40,
                                        "width": 26,
                                        "returnKeyword": {
                                            "kind": "ReturnKeyword",
                                            "fullStart": 645,
                                            "fullEnd": 664,
                                            "start": 657,
                                            "end": 663,
                                            "fullWidth": 19,
                                            "width": 6,
                                            "text": "return",
                                            "value": "return",
                                            "valueText": "return",
                                            "hasLeadingTrivia": true,
                                            "hasTrailingTrivia": true,
                                            "leadingTrivia": [
                                                {
                                                    "kind": "WhitespaceTrivia",
                                                    "text": "            "
                                                }
                                            ],
                                            "trailingTrivia": [
                                                {
                                                    "kind": "WhitespaceTrivia",
                                                    "text": " "
                                                }
                                            ]
                                        },
                                        "expression": {
                                            "kind": "ParenthesizedExpression",
                                            "fullStart": 664,
                                            "fullEnd": 682,
                                            "start": 664,
                                            "end": 682,
                                            "fullWidth": 18,
                                            "width": 18,
                                            "openParenToken": {
                                                "kind": "OpenParenToken",
                                                "fullStart": 664,
                                                "fullEnd": 665,
                                                "start": 664,
                                                "end": 665,
                                                "fullWidth": 1,
                                                "width": 1,
                                                "text": "(",
                                                "value": "(",
                                                "valueText": "("
                                            },
                                            "expression": {
                                                "kind": "EqualsExpression",
                                                "fullStart": 665,
                                                "fullEnd": 681,
                                                "start": 665,
                                                "end": 681,
                                                "fullWidth": 16,
                                                "width": 16,
                                                "left": {
                                                    "kind": "MemberAccessExpression",
                                                    "fullStart": 665,
                                                    "fullEnd": 676,
                                                    "start": 665,
                                                    "end": 675,
                                                    "fullWidth": 11,
                                                    "width": 10,
                                                    "expression": {
                                                        "kind": "IdentifierName",
                                                        "fullStart": 665,
                                                        "fullEnd": 668,
                                                        "start": 665,
                                                        "end": 668,
                                                        "fullWidth": 3,
                                                        "width": 3,
                                                        "text": "obj",
                                                        "value": "obj",
                                                        "valueText": "obj"
                                                    },
                                                    "dotToken": {
                                                        "kind": "DotToken",
                                                        "fullStart": 668,
                                                        "fullEnd": 669,
                                                        "start": 668,
                                                        "end": 669,
                                                        "fullWidth": 1,
                                                        "width": 1,
                                                        "text": ".",
                                                        "value": ".",
                                                        "valueText": "."
                                                    },
                                                    "name": {
                                                        "kind": "IdentifierName",
                                                        "fullStart": 669,
                                                        "fullEnd": 676,
                                                        "start": 669,
                                                        "end": 675,
                                                        "fullWidth": 7,
                                                        "width": 6,
                                                        "text": "length",
                                                        "value": "length",
                                                        "valueText": "length",
                                                        "hasTrailingTrivia": true,
                                                        "trailingTrivia": [
                                                            {
                                                                "kind": "WhitespaceTrivia",
                                                                "text": " "
                                                            }
                                                        ]
                                                    }
                                                },
                                                "operatorToken": {
                                                    "kind": "EqualsEqualsEqualsToken",
                                                    "fullStart": 676,
                                                    "fullEnd": 680,
                                                    "start": 676,
                                                    "end": 679,
                                                    "fullWidth": 4,
                                                    "width": 3,
                                                    "text": "===",
                                                    "value": "===",
                                                    "valueText": "===",
                                                    "hasTrailingTrivia": true,
                                                    "trailingTrivia": [
                                                        {
                                                            "kind": "WhitespaceTrivia",
                                                            "text": " "
                                                        }
                                                    ]
                                                },
                                                "right": {
                                                    "kind": "NumericLiteral",
                                                    "fullStart": 680,
                                                    "fullEnd": 681,
                                                    "start": 680,
                                                    "end": 681,
                                                    "fullWidth": 1,
                                                    "width": 1,
                                                    "text": "2",
                                                    "value": 2,
                                                    "valueText": "2"
                                                }
                                            },
                                            "closeParenToken": {
                                                "kind": "CloseParenToken",
                                                "fullStart": 681,
                                                "fullEnd": 682,
                                                "start": 681,
                                                "end": 682,
                                                "fullWidth": 1,
                                                "width": 1,
                                                "text": ")",
                                                "value": ")",
                                                "valueText": ")"
                                            }
                                        },
                                        "semicolonToken": {
                                            "kind": "SemicolonToken",
                                            "fullStart": 682,
                                            "fullEnd": 685,
                                            "start": 682,
                                            "end": 683,
                                            "fullWidth": 3,
                                            "width": 1,
                                            "text": ";",
                                            "value": ";",
                                            "valueText": ";",
                                            "hasTrailingTrivia": true,
                                            "hasTrailingNewLine": true,
                                            "trailingTrivia": [
                                                {
                                                    "kind": "NewLineTrivia",
                                                    "text": "\r\n"
                                                }
                                            ]
                                        }
                                    }
                                ],
                                "closeBraceToken": {
                                    "kind": "CloseBraceToken",
                                    "fullStart": 685,
                                    "fullEnd": 696,
                                    "start": 693,
                                    "end": 694,
                                    "fullWidth": 11,
                                    "width": 1,
                                    "text": "}",
                                    "value": "}",
                                    "valueText": "}",
                                    "hasLeadingTrivia": true,
                                    "hasTrailingTrivia": true,
                                    "hasTrailingNewLine": true,
                                    "leadingTrivia": [
                                        {
                                            "kind": "WhitespaceTrivia",
                                            "text": "        "
                                        }
                                    ],
                                    "trailingTrivia": [
                                        {
                                            "kind": "NewLineTrivia",
                                            "text": "\r\n"
                                        }
                                    ]
                                }
                            }
                        },
                        {
                            "kind": "VariableStatement",
                            "fullStart": 696,
                            "fullEnd": 774,
                            "start": 706,
                            "end": 772,
                            "fullWidth": 78,
                            "width": 66,
                            "modifiers": [],
                            "variableDeclaration": {
                                "kind": "VariableDeclaration",
                                "fullStart": 696,
                                "fullEnd": 771,
                                "start": 706,
                                "end": 771,
                                "fullWidth": 75,
                                "width": 65,
                                "varKeyword": {
                                    "kind": "VarKeyword",
                                    "fullStart": 696,
                                    "fullEnd": 710,
                                    "start": 706,
                                    "end": 709,
                                    "fullWidth": 14,
                                    "width": 3,
                                    "text": "var",
                                    "value": "var",
                                    "valueText": "var",
                                    "hasLeadingTrivia": true,
                                    "hasLeadingNewLine": true,
                                    "hasTrailingTrivia": true,
                                    "leadingTrivia": [
                                        {
                                            "kind": "NewLineTrivia",
                                            "text": "\r\n"
                                        },
                                        {
                                            "kind": "WhitespaceTrivia",
                                            "text": "        "
                                        }
                                    ],
                                    "trailingTrivia": [
                                        {
                                            "kind": "WhitespaceTrivia",
                                            "text": " "
                                        }
                                    ]
                                },
                                "variableDeclarators": [
                                    {
                                        "kind": "VariableDeclarator",
                                        "fullStart": 710,
                                        "fullEnd": 771,
                                        "start": 710,
                                        "end": 771,
                                        "fullWidth": 61,
                                        "width": 61,
                                        "identifier": {
                                            "kind": "IdentifierName",
                                            "fullStart": 710,
                                            "fullEnd": 714,
                                            "start": 710,
                                            "end": 713,
                                            "fullWidth": 4,
                                            "width": 3,
                                            "text": "fun",
                                            "value": "fun",
                                            "valueText": "fun",
                                            "hasTrailingTrivia": true,
                                            "trailingTrivia": [
                                                {
                                                    "kind": "WhitespaceTrivia",
                                                    "text": " "
                                                }
                                            ]
                                        },
                                        "equalsValueClause": {
                                            "kind": "EqualsValueClause",
                                            "fullStart": 714,
                                            "fullEnd": 771,
                                            "start": 714,
                                            "end": 771,
                                            "fullWidth": 57,
                                            "width": 57,
                                            "equalsToken": {
                                                "kind": "EqualsToken",
                                                "fullStart": 714,
                                                "fullEnd": 716,
                                                "start": 714,
                                                "end": 715,
                                                "fullWidth": 2,
                                                "width": 1,
                                                "text": "=",
                                                "value": "=",
                                                "valueText": "=",
                                                "hasTrailingTrivia": true,
                                                "trailingTrivia": [
                                                    {
                                                        "kind": "WhitespaceTrivia",
                                                        "text": " "
                                                    }
                                                ]
                                            },
                                            "value": {
                                                "kind": "FunctionExpression",
                                                "fullStart": 716,
                                                "fullEnd": 771,
                                                "start": 716,
                                                "end": 771,
                                                "fullWidth": 55,
                                                "width": 55,
                                                "functionKeyword": {
                                                    "kind": "FunctionKeyword",
                                                    "fullStart": 716,
                                                    "fullEnd": 725,
                                                    "start": 716,
                                                    "end": 724,
                                                    "fullWidth": 9,
                                                    "width": 8,
                                                    "text": "function",
                                                    "value": "function",
                                                    "valueText": "function",
                                                    "hasTrailingTrivia": true,
                                                    "trailingTrivia": [
                                                        {
                                                            "kind": "WhitespaceTrivia",
                                                            "text": " "
                                                        }
                                                    ]
                                                },
                                                "callSignature": {
                                                    "kind": "CallSignature",
                                                    "fullStart": 725,
                                                    "fullEnd": 732,
                                                    "start": 725,
                                                    "end": 731,
                                                    "fullWidth": 7,
                                                    "width": 6,
                                                    "parameterList": {
                                                        "kind": "ParameterList",
                                                        "fullStart": 725,
                                                        "fullEnd": 732,
                                                        "start": 725,
                                                        "end": 731,
                                                        "fullWidth": 7,
                                                        "width": 6,
                                                        "openParenToken": {
                                                            "kind": "OpenParenToken",
                                                            "fullStart": 725,
                                                            "fullEnd": 726,
                                                            "start": 725,
                                                            "end": 726,
                                                            "fullWidth": 1,
                                                            "width": 1,
                                                            "text": "(",
                                                            "value": "(",
                                                            "valueText": "("
                                                        },
                                                        "parameters": [
                                                            {
                                                                "kind": "Parameter",
                                                                "fullStart": 726,
                                                                "fullEnd": 727,
                                                                "start": 726,
                                                                "end": 727,
                                                                "fullWidth": 1,
<<<<<<< HEAD
                                                                "width": 1,
=======
                                                                "modifiers": [],
>>>>>>> e3c38734
                                                                "identifier": {
                                                                    "kind": "IdentifierName",
                                                                    "fullStart": 726,
                                                                    "fullEnd": 727,
                                                                    "start": 726,
                                                                    "end": 727,
                                                                    "fullWidth": 1,
                                                                    "width": 1,
                                                                    "text": "a",
                                                                    "value": "a",
                                                                    "valueText": "a"
                                                                }
                                                            },
                                                            {
                                                                "kind": "CommaToken",
                                                                "fullStart": 727,
                                                                "fullEnd": 729,
                                                                "start": 727,
                                                                "end": 728,
                                                                "fullWidth": 2,
                                                                "width": 1,
                                                                "text": ",",
                                                                "value": ",",
                                                                "valueText": ",",
                                                                "hasTrailingTrivia": true,
                                                                "trailingTrivia": [
                                                                    {
                                                                        "kind": "WhitespaceTrivia",
                                                                        "text": " "
                                                                    }
                                                                ]
                                                            },
                                                            {
                                                                "kind": "Parameter",
                                                                "fullStart": 729,
                                                                "fullEnd": 730,
                                                                "start": 729,
                                                                "end": 730,
                                                                "fullWidth": 1,
<<<<<<< HEAD
                                                                "width": 1,
=======
                                                                "modifiers": [],
>>>>>>> e3c38734
                                                                "identifier": {
                                                                    "kind": "IdentifierName",
                                                                    "fullStart": 729,
                                                                    "fullEnd": 730,
                                                                    "start": 729,
                                                                    "end": 730,
                                                                    "fullWidth": 1,
                                                                    "width": 1,
                                                                    "text": "b",
                                                                    "value": "b",
                                                                    "valueText": "b"
                                                                }
                                                            }
                                                        ],
                                                        "closeParenToken": {
                                                            "kind": "CloseParenToken",
                                                            "fullStart": 730,
                                                            "fullEnd": 732,
                                                            "start": 730,
                                                            "end": 731,
                                                            "fullWidth": 2,
                                                            "width": 1,
                                                            "text": ")",
                                                            "value": ")",
                                                            "valueText": ")",
                                                            "hasTrailingTrivia": true,
                                                            "trailingTrivia": [
                                                                {
                                                                    "kind": "WhitespaceTrivia",
                                                                    "text": " "
                                                                }
                                                            ]
                                                        }
                                                    }
                                                },
                                                "block": {
                                                    "kind": "Block",
                                                    "fullStart": 732,
                                                    "fullEnd": 771,
                                                    "start": 732,
                                                    "end": 771,
                                                    "fullWidth": 39,
                                                    "width": 39,
                                                    "openBraceToken": {
                                                        "kind": "OpenBraceToken",
                                                        "fullStart": 732,
                                                        "fullEnd": 735,
                                                        "start": 732,
                                                        "end": 733,
                                                        "fullWidth": 3,
                                                        "width": 1,
                                                        "text": "{",
                                                        "value": "{",
                                                        "valueText": "{",
                                                        "hasTrailingTrivia": true,
                                                        "hasTrailingNewLine": true,
                                                        "trailingTrivia": [
                                                            {
                                                                "kind": "NewLineTrivia",
                                                                "text": "\r\n"
                                                            }
                                                        ]
                                                    },
                                                    "statements": [
                                                        {
                                                            "kind": "ReturnStatement",
                                                            "fullStart": 735,
                                                            "fullEnd": 762,
                                                            "start": 747,
                                                            "end": 760,
                                                            "fullWidth": 27,
                                                            "width": 13,
                                                            "returnKeyword": {
                                                                "kind": "ReturnKeyword",
                                                                "fullStart": 735,
                                                                "fullEnd": 754,
                                                                "start": 747,
                                                                "end": 753,
                                                                "fullWidth": 19,
                                                                "width": 6,
                                                                "text": "return",
                                                                "value": "return",
                                                                "valueText": "return",
                                                                "hasLeadingTrivia": true,
                                                                "hasTrailingTrivia": true,
                                                                "leadingTrivia": [
                                                                    {
                                                                        "kind": "WhitespaceTrivia",
                                                                        "text": "            "
                                                                    }
                                                                ],
                                                                "trailingTrivia": [
                                                                    {
                                                                        "kind": "WhitespaceTrivia",
                                                                        "text": " "
                                                                    }
                                                                ]
                                                            },
                                                            "expression": {
                                                                "kind": "AddExpression",
                                                                "fullStart": 754,
                                                                "fullEnd": 759,
                                                                "start": 754,
                                                                "end": 759,
                                                                "fullWidth": 5,
                                                                "width": 5,
                                                                "left": {
                                                                    "kind": "IdentifierName",
                                                                    "fullStart": 754,
                                                                    "fullEnd": 756,
                                                                    "start": 754,
                                                                    "end": 755,
                                                                    "fullWidth": 2,
                                                                    "width": 1,
                                                                    "text": "a",
                                                                    "value": "a",
                                                                    "valueText": "a",
                                                                    "hasTrailingTrivia": true,
                                                                    "trailingTrivia": [
                                                                        {
                                                                            "kind": "WhitespaceTrivia",
                                                                            "text": " "
                                                                        }
                                                                    ]
                                                                },
                                                                "operatorToken": {
                                                                    "kind": "PlusToken",
                                                                    "fullStart": 756,
                                                                    "fullEnd": 758,
                                                                    "start": 756,
                                                                    "end": 757,
                                                                    "fullWidth": 2,
                                                                    "width": 1,
                                                                    "text": "+",
                                                                    "value": "+",
                                                                    "valueText": "+",
                                                                    "hasTrailingTrivia": true,
                                                                    "trailingTrivia": [
                                                                        {
                                                                            "kind": "WhitespaceTrivia",
                                                                            "text": " "
                                                                        }
                                                                    ]
                                                                },
                                                                "right": {
                                                                    "kind": "IdentifierName",
                                                                    "fullStart": 758,
                                                                    "fullEnd": 759,
                                                                    "start": 758,
                                                                    "end": 759,
                                                                    "fullWidth": 1,
                                                                    "width": 1,
                                                                    "text": "b",
                                                                    "value": "b",
                                                                    "valueText": "b"
                                                                }
                                                            },
                                                            "semicolonToken": {
                                                                "kind": "SemicolonToken",
                                                                "fullStart": 759,
                                                                "fullEnd": 762,
                                                                "start": 759,
                                                                "end": 760,
                                                                "fullWidth": 3,
                                                                "width": 1,
                                                                "text": ";",
                                                                "value": ";",
                                                                "valueText": ";",
                                                                "hasTrailingTrivia": true,
                                                                "hasTrailingNewLine": true,
                                                                "trailingTrivia": [
                                                                    {
                                                                        "kind": "NewLineTrivia",
                                                                        "text": "\r\n"
                                                                    }
                                                                ]
                                                            }
                                                        }
                                                    ],
                                                    "closeBraceToken": {
                                                        "kind": "CloseBraceToken",
                                                        "fullStart": 762,
                                                        "fullEnd": 771,
                                                        "start": 770,
                                                        "end": 771,
                                                        "fullWidth": 9,
                                                        "width": 1,
                                                        "text": "}",
                                                        "value": "}",
                                                        "valueText": "}",
                                                        "hasLeadingTrivia": true,
                                                        "leadingTrivia": [
                                                            {
                                                                "kind": "WhitespaceTrivia",
                                                                "text": "        "
                                                            }
                                                        ]
                                                    }
                                                }
                                            }
                                        }
                                    }
                                ]
                            },
                            "semicolonToken": {
                                "kind": "SemicolonToken",
                                "fullStart": 771,
                                "fullEnd": 774,
                                "start": 771,
                                "end": 772,
                                "fullWidth": 3,
                                "width": 1,
                                "text": ";",
                                "value": ";",
                                "valueText": ";",
                                "hasTrailingTrivia": true,
                                "hasTrailingNewLine": true,
                                "trailingTrivia": [
                                    {
                                        "kind": "NewLineTrivia",
                                        "text": "\r\n"
                                    }
                                ]
                            }
                        },
                        {
                            "kind": "ExpressionStatement",
                            "fullStart": 774,
                            "fullEnd": 796,
                            "start": 782,
                            "end": 794,
                            "fullWidth": 22,
                            "width": 12,
                            "expression": {
                                "kind": "AssignmentExpression",
                                "fullStart": 774,
                                "fullEnd": 793,
                                "start": 782,
                                "end": 793,
                                "fullWidth": 19,
                                "width": 11,
                                "left": {
                                    "kind": "ElementAccessExpression",
                                    "fullStart": 774,
                                    "fullEnd": 789,
                                    "start": 782,
                                    "end": 788,
                                    "fullWidth": 15,
                                    "width": 6,
                                    "expression": {
                                        "kind": "IdentifierName",
                                        "fullStart": 774,
                                        "fullEnd": 785,
                                        "start": 782,
                                        "end": 785,
                                        "fullWidth": 11,
                                        "width": 3,
                                        "text": "fun",
                                        "value": "fun",
                                        "valueText": "fun",
                                        "hasLeadingTrivia": true,
                                        "leadingTrivia": [
                                            {
                                                "kind": "WhitespaceTrivia",
                                                "text": "        "
                                            }
                                        ]
                                    },
                                    "openBracketToken": {
                                        "kind": "OpenBracketToken",
                                        "fullStart": 785,
                                        "fullEnd": 786,
                                        "start": 785,
                                        "end": 786,
                                        "fullWidth": 1,
                                        "width": 1,
                                        "text": "[",
                                        "value": "[",
                                        "valueText": "["
                                    },
                                    "argumentExpression": {
                                        "kind": "NumericLiteral",
                                        "fullStart": 786,
                                        "fullEnd": 787,
                                        "start": 786,
                                        "end": 787,
                                        "fullWidth": 1,
                                        "width": 1,
                                        "text": "0",
                                        "value": 0,
                                        "valueText": "0"
                                    },
                                    "closeBracketToken": {
                                        "kind": "CloseBracketToken",
                                        "fullStart": 787,
                                        "fullEnd": 789,
                                        "start": 787,
                                        "end": 788,
                                        "fullWidth": 2,
                                        "width": 1,
                                        "text": "]",
                                        "value": "]",
                                        "valueText": "]",
                                        "hasTrailingTrivia": true,
                                        "trailingTrivia": [
                                            {
                                                "kind": "WhitespaceTrivia",
                                                "text": " "
                                            }
                                        ]
                                    }
                                },
                                "operatorToken": {
                                    "kind": "EqualsToken",
                                    "fullStart": 789,
                                    "fullEnd": 791,
                                    "start": 789,
                                    "end": 790,
                                    "fullWidth": 2,
                                    "width": 1,
                                    "text": "=",
                                    "value": "=",
                                    "valueText": "=",
                                    "hasTrailingTrivia": true,
                                    "trailingTrivia": [
                                        {
                                            "kind": "WhitespaceTrivia",
                                            "text": " "
                                        }
                                    ]
                                },
                                "right": {
                                    "kind": "NumericLiteral",
                                    "fullStart": 791,
                                    "fullEnd": 793,
                                    "start": 791,
                                    "end": 793,
                                    "fullWidth": 2,
                                    "width": 2,
                                    "text": "12",
                                    "value": 12,
                                    "valueText": "12"
                                }
                            },
                            "semicolonToken": {
                                "kind": "SemicolonToken",
                                "fullStart": 793,
                                "fullEnd": 796,
                                "start": 793,
                                "end": 794,
                                "fullWidth": 3,
                                "width": 1,
                                "text": ";",
                                "value": ";",
                                "valueText": ";",
                                "hasTrailingTrivia": true,
                                "hasTrailingNewLine": true,
                                "trailingTrivia": [
                                    {
                                        "kind": "NewLineTrivia",
                                        "text": "\r\n"
                                    }
                                ]
                            }
                        },
                        {
                            "kind": "ExpressionStatement",
                            "fullStart": 796,
                            "fullEnd": 818,
                            "start": 804,
                            "end": 816,
                            "fullWidth": 22,
                            "width": 12,
                            "expression": {
                                "kind": "AssignmentExpression",
                                "fullStart": 796,
                                "fullEnd": 815,
                                "start": 804,
                                "end": 815,
                                "fullWidth": 19,
                                "width": 11,
                                "left": {
                                    "kind": "ElementAccessExpression",
                                    "fullStart": 796,
                                    "fullEnd": 811,
                                    "start": 804,
                                    "end": 810,
                                    "fullWidth": 15,
                                    "width": 6,
                                    "expression": {
                                        "kind": "IdentifierName",
                                        "fullStart": 796,
                                        "fullEnd": 807,
                                        "start": 804,
                                        "end": 807,
                                        "fullWidth": 11,
                                        "width": 3,
                                        "text": "fun",
                                        "value": "fun",
                                        "valueText": "fun",
                                        "hasLeadingTrivia": true,
                                        "leadingTrivia": [
                                            {
                                                "kind": "WhitespaceTrivia",
                                                "text": "        "
                                            }
                                        ]
                                    },
                                    "openBracketToken": {
                                        "kind": "OpenBracketToken",
                                        "fullStart": 807,
                                        "fullEnd": 808,
                                        "start": 807,
                                        "end": 808,
                                        "fullWidth": 1,
                                        "width": 1,
                                        "text": "[",
                                        "value": "[",
                                        "valueText": "["
                                    },
                                    "argumentExpression": {
                                        "kind": "NumericLiteral",
                                        "fullStart": 808,
                                        "fullEnd": 809,
                                        "start": 808,
                                        "end": 809,
                                        "fullWidth": 1,
                                        "width": 1,
                                        "text": "1",
                                        "value": 1,
                                        "valueText": "1"
                                    },
                                    "closeBracketToken": {
                                        "kind": "CloseBracketToken",
                                        "fullStart": 809,
                                        "fullEnd": 811,
                                        "start": 809,
                                        "end": 810,
                                        "fullWidth": 2,
                                        "width": 1,
                                        "text": "]",
                                        "value": "]",
                                        "valueText": "]",
                                        "hasTrailingTrivia": true,
                                        "trailingTrivia": [
                                            {
                                                "kind": "WhitespaceTrivia",
                                                "text": " "
                                            }
                                        ]
                                    }
                                },
                                "operatorToken": {
                                    "kind": "EqualsToken",
                                    "fullStart": 811,
                                    "fullEnd": 813,
                                    "start": 811,
                                    "end": 812,
                                    "fullWidth": 2,
                                    "width": 1,
                                    "text": "=",
                                    "value": "=",
                                    "valueText": "=",
                                    "hasTrailingTrivia": true,
                                    "trailingTrivia": [
                                        {
                                            "kind": "WhitespaceTrivia",
                                            "text": " "
                                        }
                                    ]
                                },
                                "right": {
                                    "kind": "NumericLiteral",
                                    "fullStart": 813,
                                    "fullEnd": 815,
                                    "start": 813,
                                    "end": 815,
                                    "fullWidth": 2,
                                    "width": 2,
                                    "text": "11",
                                    "value": 11,
                                    "valueText": "11"
                                }
                            },
                            "semicolonToken": {
                                "kind": "SemicolonToken",
                                "fullStart": 815,
                                "fullEnd": 818,
                                "start": 815,
                                "end": 816,
                                "fullWidth": 3,
                                "width": 1,
                                "text": ";",
                                "value": ";",
                                "valueText": ";",
                                "hasTrailingTrivia": true,
                                "hasTrailingNewLine": true,
                                "trailingTrivia": [
                                    {
                                        "kind": "NewLineTrivia",
                                        "text": "\r\n"
                                    }
                                ]
                            }
                        },
                        {
                            "kind": "ExpressionStatement",
                            "fullStart": 818,
                            "fullEnd": 839,
                            "start": 826,
                            "end": 837,
                            "fullWidth": 21,
                            "width": 11,
                            "expression": {
                                "kind": "AssignmentExpression",
                                "fullStart": 818,
                                "fullEnd": 836,
                                "start": 826,
                                "end": 836,
                                "fullWidth": 18,
                                "width": 10,
                                "left": {
                                    "kind": "ElementAccessExpression",
                                    "fullStart": 818,
                                    "fullEnd": 833,
                                    "start": 826,
                                    "end": 832,
                                    "fullWidth": 15,
                                    "width": 6,
                                    "expression": {
                                        "kind": "IdentifierName",
                                        "fullStart": 818,
                                        "fullEnd": 829,
                                        "start": 826,
                                        "end": 829,
                                        "fullWidth": 11,
                                        "width": 3,
                                        "text": "fun",
                                        "value": "fun",
                                        "valueText": "fun",
                                        "hasLeadingTrivia": true,
                                        "leadingTrivia": [
                                            {
                                                "kind": "WhitespaceTrivia",
                                                "text": "        "
                                            }
                                        ]
                                    },
                                    "openBracketToken": {
                                        "kind": "OpenBracketToken",
                                        "fullStart": 829,
                                        "fullEnd": 830,
                                        "start": 829,
                                        "end": 830,
                                        "fullWidth": 1,
                                        "width": 1,
                                        "text": "[",
                                        "value": "[",
                                        "valueText": "["
                                    },
                                    "argumentExpression": {
                                        "kind": "NumericLiteral",
                                        "fullStart": 830,
                                        "fullEnd": 831,
                                        "start": 830,
                                        "end": 831,
                                        "fullWidth": 1,
                                        "width": 1,
                                        "text": "2",
                                        "value": 2,
                                        "valueText": "2"
                                    },
                                    "closeBracketToken": {
                                        "kind": "CloseBracketToken",
                                        "fullStart": 831,
                                        "fullEnd": 833,
                                        "start": 831,
                                        "end": 832,
                                        "fullWidth": 2,
                                        "width": 1,
                                        "text": "]",
                                        "value": "]",
                                        "valueText": "]",
                                        "hasTrailingTrivia": true,
                                        "trailingTrivia": [
                                            {
                                                "kind": "WhitespaceTrivia",
                                                "text": " "
                                            }
                                        ]
                                    }
                                },
                                "operatorToken": {
                                    "kind": "EqualsToken",
                                    "fullStart": 833,
                                    "fullEnd": 835,
                                    "start": 833,
                                    "end": 834,
                                    "fullWidth": 2,
                                    "width": 1,
                                    "text": "=",
                                    "value": "=",
                                    "valueText": "=",
                                    "hasTrailingTrivia": true,
                                    "trailingTrivia": [
                                        {
                                            "kind": "WhitespaceTrivia",
                                            "text": " "
                                        }
                                    ]
                                },
                                "right": {
                                    "kind": "NumericLiteral",
                                    "fullStart": 835,
                                    "fullEnd": 836,
                                    "start": 835,
                                    "end": 836,
                                    "fullWidth": 1,
                                    "width": 1,
                                    "text": "9",
                                    "value": 9,
                                    "valueText": "9"
                                }
                            },
                            "semicolonToken": {
                                "kind": "SemicolonToken",
                                "fullStart": 836,
                                "fullEnd": 839,
                                "start": 836,
                                "end": 837,
                                "fullWidth": 3,
                                "width": 1,
                                "text": ";",
                                "value": ";",
                                "valueText": ";",
                                "hasTrailingTrivia": true,
                                "hasTrailingNewLine": true,
                                "trailingTrivia": [
                                    {
                                        "kind": "NewLineTrivia",
                                        "text": "\r\n"
                                    }
                                ]
                            }
                        },
                        {
                            "kind": "ReturnStatement",
                            "fullStart": 839,
                            "fullEnd": 915,
                            "start": 849,
                            "end": 913,
                            "fullWidth": 76,
                            "width": 64,
                            "returnKeyword": {
                                "kind": "ReturnKeyword",
                                "fullStart": 839,
                                "fullEnd": 856,
                                "start": 849,
                                "end": 855,
                                "fullWidth": 17,
                                "width": 6,
                                "text": "return",
                                "value": "return",
                                "valueText": "return",
                                "hasLeadingTrivia": true,
                                "hasLeadingNewLine": true,
                                "hasTrailingTrivia": true,
                                "leadingTrivia": [
                                    {
                                        "kind": "NewLineTrivia",
                                        "text": "\r\n"
                                    },
                                    {
                                        "kind": "WhitespaceTrivia",
                                        "text": "        "
                                    }
                                ],
                                "trailingTrivia": [
                                    {
                                        "kind": "WhitespaceTrivia",
                                        "text": " "
                                    }
                                ]
                            },
                            "expression": {
                                "kind": "EqualsExpression",
                                "fullStart": 856,
                                "fullEnd": 912,
                                "start": 856,
                                "end": 912,
                                "fullWidth": 56,
                                "width": 56,
                                "left": {
                                    "kind": "InvocationExpression",
                                    "fullStart": 856,
                                    "fullEnd": 904,
                                    "start": 856,
                                    "end": 903,
                                    "fullWidth": 48,
                                    "width": 47,
                                    "expression": {
                                        "kind": "MemberAccessExpression",
                                        "fullStart": 856,
                                        "fullEnd": 883,
                                        "start": 856,
                                        "end": 883,
                                        "fullWidth": 27,
                                        "width": 27,
                                        "expression": {
                                            "kind": "MemberAccessExpression",
                                            "fullStart": 856,
                                            "fullEnd": 878,
                                            "start": 856,
                                            "end": 878,
                                            "fullWidth": 22,
                                            "width": 22,
                                            "expression": {
                                                "kind": "MemberAccessExpression",
                                                "fullStart": 856,
                                                "fullEnd": 871,
                                                "start": 856,
                                                "end": 871,
                                                "fullWidth": 15,
                                                "width": 15,
                                                "expression": {
                                                    "kind": "IdentifierName",
                                                    "fullStart": 856,
                                                    "fullEnd": 861,
                                                    "start": 856,
                                                    "end": 861,
                                                    "fullWidth": 5,
                                                    "width": 5,
                                                    "text": "Array",
                                                    "value": "Array",
                                                    "valueText": "Array"
                                                },
                                                "dotToken": {
                                                    "kind": "DotToken",
                                                    "fullStart": 861,
                                                    "fullEnd": 862,
                                                    "start": 861,
                                                    "end": 862,
                                                    "fullWidth": 1,
                                                    "width": 1,
                                                    "text": ".",
                                                    "value": ".",
                                                    "valueText": "."
                                                },
                                                "name": {
                                                    "kind": "IdentifierName",
                                                    "fullStart": 862,
                                                    "fullEnd": 871,
                                                    "start": 862,
                                                    "end": 871,
                                                    "fullWidth": 9,
                                                    "width": 9,
                                                    "text": "prototype",
                                                    "value": "prototype",
                                                    "valueText": "prototype"
                                                }
                                            },
                                            "dotToken": {
                                                "kind": "DotToken",
                                                "fullStart": 871,
                                                "fullEnd": 872,
                                                "start": 871,
                                                "end": 872,
                                                "fullWidth": 1,
                                                "width": 1,
                                                "text": ".",
                                                "value": ".",
                                                "valueText": "."
                                            },
                                            "name": {
                                                "kind": "IdentifierName",
                                                "fullStart": 872,
                                                "fullEnd": 878,
                                                "start": 872,
                                                "end": 878,
                                                "fullWidth": 6,
                                                "width": 6,
                                                "text": "reduce",
                                                "value": "reduce",
                                                "valueText": "reduce"
                                            }
                                        },
                                        "dotToken": {
                                            "kind": "DotToken",
                                            "fullStart": 878,
                                            "fullEnd": 879,
                                            "start": 878,
                                            "end": 879,
                                            "fullWidth": 1,
                                            "width": 1,
                                            "text": ".",
                                            "value": ".",
                                            "valueText": "."
                                        },
                                        "name": {
                                            "kind": "IdentifierName",
                                            "fullStart": 879,
                                            "fullEnd": 883,
                                            "start": 879,
                                            "end": 883,
                                            "fullWidth": 4,
                                            "width": 4,
                                            "text": "call",
                                            "value": "call",
                                            "valueText": "call"
                                        }
                                    },
                                    "argumentList": {
                                        "kind": "ArgumentList",
                                        "fullStart": 883,
                                        "fullEnd": 904,
                                        "start": 883,
                                        "end": 903,
                                        "fullWidth": 21,
                                        "width": 20,
                                        "openParenToken": {
                                            "kind": "OpenParenToken",
                                            "fullStart": 883,
                                            "fullEnd": 884,
                                            "start": 883,
                                            "end": 884,
                                            "fullWidth": 1,
                                            "width": 1,
                                            "text": "(",
                                            "value": "(",
                                            "valueText": "("
                                        },
                                        "arguments": [
                                            {
                                                "kind": "IdentifierName",
                                                "fullStart": 884,
                                                "fullEnd": 887,
                                                "start": 884,
                                                "end": 887,
                                                "fullWidth": 3,
                                                "width": 3,
                                                "text": "fun",
                                                "value": "fun",
                                                "valueText": "fun"
                                            },
                                            {
                                                "kind": "CommaToken",
                                                "fullStart": 887,
                                                "fullEnd": 889,
                                                "start": 887,
                                                "end": 888,
                                                "fullWidth": 2,
                                                "width": 1,
                                                "text": ",",
                                                "value": ",",
                                                "valueText": ",",
                                                "hasTrailingTrivia": true,
                                                "trailingTrivia": [
                                                    {
                                                        "kind": "WhitespaceTrivia",
                                                        "text": " "
                                                    }
                                                ]
                                            },
                                            {
                                                "kind": "IdentifierName",
                                                "fullStart": 889,
                                                "fullEnd": 899,
                                                "start": 889,
                                                "end": 899,
                                                "fullWidth": 10,
                                                "width": 10,
                                                "text": "callbackfn",
                                                "value": "callbackfn",
                                                "valueText": "callbackfn"
                                            },
                                            {
                                                "kind": "CommaToken",
                                                "fullStart": 899,
                                                "fullEnd": 901,
                                                "start": 899,
                                                "end": 900,
                                                "fullWidth": 2,
                                                "width": 1,
                                                "text": ",",
                                                "value": ",",
                                                "valueText": ",",
                                                "hasTrailingTrivia": true,
                                                "trailingTrivia": [
                                                    {
                                                        "kind": "WhitespaceTrivia",
                                                        "text": " "
                                                    }
                                                ]
                                            },
                                            {
                                                "kind": "NumericLiteral",
                                                "fullStart": 901,
                                                "fullEnd": 902,
                                                "start": 901,
                                                "end": 902,
                                                "fullWidth": 1,
                                                "width": 1,
                                                "text": "1",
                                                "value": 1,
                                                "valueText": "1"
                                            }
                                        ],
                                        "closeParenToken": {
                                            "kind": "CloseParenToken",
                                            "fullStart": 902,
                                            "fullEnd": 904,
                                            "start": 902,
                                            "end": 903,
                                            "fullWidth": 2,
                                            "width": 1,
                                            "text": ")",
                                            "value": ")",
                                            "valueText": ")",
                                            "hasTrailingTrivia": true,
                                            "trailingTrivia": [
                                                {
                                                    "kind": "WhitespaceTrivia",
                                                    "text": " "
                                                }
                                            ]
                                        }
                                    }
                                },
                                "operatorToken": {
                                    "kind": "EqualsEqualsEqualsToken",
                                    "fullStart": 904,
                                    "fullEnd": 908,
                                    "start": 904,
                                    "end": 907,
                                    "fullWidth": 4,
                                    "width": 3,
                                    "text": "===",
                                    "value": "===",
                                    "valueText": "===",
                                    "hasTrailingTrivia": true,
                                    "trailingTrivia": [
                                        {
                                            "kind": "WhitespaceTrivia",
                                            "text": " "
                                        }
                                    ]
                                },
                                "right": {
                                    "kind": "TrueKeyword",
                                    "fullStart": 908,
                                    "fullEnd": 912,
                                    "start": 908,
                                    "end": 912,
                                    "fullWidth": 4,
                                    "width": 4,
                                    "text": "true",
                                    "value": true,
                                    "valueText": "true"
                                }
                            },
                            "semicolonToken": {
                                "kind": "SemicolonToken",
                                "fullStart": 912,
                                "fullEnd": 915,
                                "start": 912,
                                "end": 913,
                                "fullWidth": 3,
                                "width": 1,
                                "text": ";",
                                "value": ";",
                                "valueText": ";",
                                "hasTrailingTrivia": true,
                                "hasTrailingNewLine": true,
                                "trailingTrivia": [
                                    {
                                        "kind": "NewLineTrivia",
                                        "text": "\r\n"
                                    }
                                ]
                            }
                        }
                    ],
                    "closeBraceToken": {
                        "kind": "CloseBraceToken",
                        "fullStart": 915,
                        "fullEnd": 922,
                        "start": 919,
                        "end": 920,
                        "fullWidth": 7,
                        "width": 1,
                        "text": "}",
                        "value": "}",
                        "valueText": "}",
                        "hasLeadingTrivia": true,
                        "hasTrailingTrivia": true,
                        "hasTrailingNewLine": true,
                        "leadingTrivia": [
                            {
                                "kind": "WhitespaceTrivia",
                                "text": "    "
                            }
                        ],
                        "trailingTrivia": [
                            {
                                "kind": "NewLineTrivia",
                                "text": "\r\n"
                            }
                        ]
                    }
                }
            },
            {
                "kind": "ExpressionStatement",
                "fullStart": 922,
                "fullEnd": 946,
                "start": 922,
                "end": 944,
                "fullWidth": 24,
                "width": 22,
                "expression": {
                    "kind": "InvocationExpression",
                    "fullStart": 922,
                    "fullEnd": 943,
                    "start": 922,
                    "end": 943,
                    "fullWidth": 21,
                    "width": 21,
                    "expression": {
                        "kind": "IdentifierName",
                        "fullStart": 922,
                        "fullEnd": 933,
                        "start": 922,
                        "end": 933,
                        "fullWidth": 11,
                        "width": 11,
                        "text": "runTestCase",
                        "value": "runTestCase",
                        "valueText": "runTestCase"
                    },
                    "argumentList": {
                        "kind": "ArgumentList",
                        "fullStart": 933,
                        "fullEnd": 943,
                        "start": 933,
                        "end": 943,
                        "fullWidth": 10,
                        "width": 10,
                        "openParenToken": {
                            "kind": "OpenParenToken",
                            "fullStart": 933,
                            "fullEnd": 934,
                            "start": 933,
                            "end": 934,
                            "fullWidth": 1,
                            "width": 1,
                            "text": "(",
                            "value": "(",
                            "valueText": "("
                        },
                        "arguments": [
                            {
                                "kind": "IdentifierName",
                                "fullStart": 934,
                                "fullEnd": 942,
                                "start": 934,
                                "end": 942,
                                "fullWidth": 8,
                                "width": 8,
                                "text": "testcase",
                                "value": "testcase",
                                "valueText": "testcase"
                            }
                        ],
                        "closeParenToken": {
                            "kind": "CloseParenToken",
                            "fullStart": 942,
                            "fullEnd": 943,
                            "start": 942,
                            "end": 943,
                            "fullWidth": 1,
                            "width": 1,
                            "text": ")",
                            "value": ")",
                            "valueText": ")"
                        }
                    }
                },
                "semicolonToken": {
                    "kind": "SemicolonToken",
                    "fullStart": 943,
                    "fullEnd": 946,
                    "start": 943,
                    "end": 944,
                    "fullWidth": 3,
                    "width": 1,
                    "text": ";",
                    "value": ";",
                    "valueText": ";",
                    "hasTrailingTrivia": true,
                    "hasTrailingNewLine": true,
                    "trailingTrivia": [
                        {
                            "kind": "NewLineTrivia",
                            "text": "\r\n"
                        }
                    ]
                }
            }
        ],
        "endOfFileToken": {
            "kind": "EndOfFileToken",
            "fullStart": 946,
            "fullEnd": 946,
            "start": 946,
            "end": 946,
            "fullWidth": 0,
            "width": 0,
            "text": ""
        }
    },
    "lineMap": {
        "lineStarts": [
            0,
            67,
            152,
            232,
            308,
            380,
            385,
            440,
            553,
            558,
            560,
            562,
            585,
            587,
            645,
            685,
            696,
            698,
            735,
            762,
            774,
            796,
            818,
            839,
            841,
            915,
            922,
            946
        ],
        "length": 946
    }
}<|MERGE_RESOLUTION|>--- conflicted
+++ resolved
@@ -282,11 +282,8 @@
                                             "start": 615,
                                             "end": 622,
                                             "fullWidth": 7,
-<<<<<<< HEAD
                                             "width": 7,
-=======
                                             "modifiers": [],
->>>>>>> e3c38734
                                             "identifier": {
                                                 "kind": "IdentifierName",
                                                 "fullStart": 615,
@@ -326,11 +323,8 @@
                                             "start": 624,
                                             "end": 630,
                                             "fullWidth": 6,
-<<<<<<< HEAD
                                             "width": 6,
-=======
                                             "modifiers": [],
->>>>>>> e3c38734
                                             "identifier": {
                                                 "kind": "IdentifierName",
                                                 "fullStart": 624,
@@ -370,11 +364,8 @@
                                             "start": 632,
                                             "end": 635,
                                             "fullWidth": 3,
-<<<<<<< HEAD
                                             "width": 3,
-=======
                                             "modifiers": [],
->>>>>>> e3c38734
                                             "identifier": {
                                                 "kind": "IdentifierName",
                                                 "fullStart": 632,
@@ -414,11 +405,8 @@
                                             "start": 637,
                                             "end": 640,
                                             "fullWidth": 3,
-<<<<<<< HEAD
                                             "width": 3,
-=======
                                             "modifiers": [],
->>>>>>> e3c38734
                                             "identifier": {
                                                 "kind": "IdentifierName",
                                                 "fullStart": 637,
@@ -859,11 +847,8 @@
                                                                 "start": 726,
                                                                 "end": 727,
                                                                 "fullWidth": 1,
-<<<<<<< HEAD
                                                                 "width": 1,
-=======
                                                                 "modifiers": [],
->>>>>>> e3c38734
                                                                 "identifier": {
                                                                     "kind": "IdentifierName",
                                                                     "fullStart": 726,
@@ -903,11 +888,8 @@
                                                                 "start": 729,
                                                                 "end": 730,
                                                                 "fullWidth": 1,
-<<<<<<< HEAD
                                                                 "width": 1,
-=======
                                                                 "modifiers": [],
->>>>>>> e3c38734
                                                                 "identifier": {
                                                                     "kind": "IdentifierName",
                                                                     "fullStart": 729,
