{
    "isDeclaration": false,
    "languageVersion": "EcmaScript5",
    "parseOptions": {
        "allowAutomaticSemicolonInsertion": true
    },
    "sourceUnit": {
        "kind": "SourceUnit",
        "fullStart": 0,
        "fullEnd": 1532,
        "start": 580,
        "end": 1532,
        "fullWidth": 1532,
        "width": 952,
        "isIncrementallyUnusable": true,
        "moduleElements": [
            {
                "kind": "FunctionDeclaration",
                "fullStart": 0,
                "fullEnd": 1508,
                "start": 580,
                "end": 1506,
                "fullWidth": 1508,
                "width": 926,
                "isIncrementallyUnusable": true,
                "modifiers": [],
                "functionKeyword": {
                    "kind": "FunctionKeyword",
                    "fullStart": 0,
                    "fullEnd": 589,
                    "start": 580,
                    "end": 588,
                    "fullWidth": 589,
                    "width": 8,
                    "text": "function",
                    "value": "function",
                    "valueText": "function",
                    "hasLeadingTrivia": true,
                    "hasLeadingComment": true,
                    "hasLeadingNewLine": true,
                    "hasTrailingTrivia": true,
                    "leadingTrivia": [
                        {
                            "kind": "SingleLineCommentTrivia",
                            "text": "/// Copyright (c) 2012 Ecma International.  All rights reserved. "
                        },
                        {
                            "kind": "NewLineTrivia",
                            "text": "\r\n"
                        },
                        {
                            "kind": "SingleLineCommentTrivia",
                            "text": "/// Ecma International makes this code available under the terms and conditions set"
                        },
                        {
                            "kind": "NewLineTrivia",
                            "text": "\r\n"
                        },
                        {
                            "kind": "SingleLineCommentTrivia",
                            "text": "/// forth on http://hg.ecmascript.org/tests/test262/raw-file/tip/LICENSE (the "
                        },
                        {
                            "kind": "NewLineTrivia",
                            "text": "\r\n"
                        },
                        {
                            "kind": "SingleLineCommentTrivia",
                            "text": "/// \"Use Terms\").   Any redistribution of this code must retain the above "
                        },
                        {
                            "kind": "NewLineTrivia",
                            "text": "\r\n"
                        },
                        {
                            "kind": "SingleLineCommentTrivia",
                            "text": "/// copyright and this notice and otherwise comply with the Use Terms."
                        },
                        {
                            "kind": "NewLineTrivia",
                            "text": "\r\n"
                        },
                        {
                            "kind": "MultiLineCommentTrivia",
                            "text": "/**\r\n * @path ch15/15.4/15.4.4/15.4.4.21/15.4.4.21-9-c-i-31.js\r\n * @description Array.prototype.reduce - element changed by getter on previous iterations is observed on an Array-like object\r\n */"
                        },
                        {
                            "kind": "NewLineTrivia",
                            "text": "\r\n"
                        },
                        {
                            "kind": "NewLineTrivia",
                            "text": "\r\n"
                        },
                        {
                            "kind": "NewLineTrivia",
                            "text": "\r\n"
                        }
                    ],
                    "trailingTrivia": [
                        {
                            "kind": "WhitespaceTrivia",
                            "text": " "
                        }
                    ]
                },
                "identifier": {
                    "kind": "IdentifierName",
                    "fullStart": 589,
                    "fullEnd": 597,
                    "start": 589,
                    "end": 597,
                    "fullWidth": 8,
                    "width": 8,
                    "text": "testcase",
                    "value": "testcase",
                    "valueText": "testcase"
                },
                "callSignature": {
                    "kind": "CallSignature",
                    "fullStart": 597,
                    "fullEnd": 600,
                    "start": 597,
                    "end": 599,
                    "fullWidth": 3,
                    "width": 2,
                    "parameterList": {
                        "kind": "ParameterList",
                        "fullStart": 597,
                        "fullEnd": 600,
                        "start": 597,
                        "end": 599,
                        "fullWidth": 3,
                        "width": 2,
                        "openParenToken": {
                            "kind": "OpenParenToken",
                            "fullStart": 597,
                            "fullEnd": 598,
                            "start": 597,
                            "end": 598,
                            "fullWidth": 1,
                            "width": 1,
                            "text": "(",
                            "value": "(",
                            "valueText": "("
                        },
                        "parameters": [],
                        "closeParenToken": {
                            "kind": "CloseParenToken",
                            "fullStart": 598,
                            "fullEnd": 600,
                            "start": 598,
                            "end": 599,
                            "fullWidth": 2,
                            "width": 1,
                            "text": ")",
                            "value": ")",
                            "valueText": ")",
                            "hasTrailingTrivia": true,
                            "trailingTrivia": [
                                {
                                    "kind": "WhitespaceTrivia",
                                    "text": " "
                                }
                            ]
                        }
                    }
                },
                "block": {
                    "kind": "Block",
                    "fullStart": 600,
                    "fullEnd": 1508,
                    "start": 600,
                    "end": 1506,
                    "fullWidth": 908,
                    "width": 906,
                    "isIncrementallyUnusable": true,
                    "openBraceToken": {
                        "kind": "OpenBraceToken",
                        "fullStart": 600,
                        "fullEnd": 603,
                        "start": 600,
                        "end": 601,
                        "fullWidth": 3,
                        "width": 1,
                        "text": "{",
                        "value": "{",
                        "valueText": "{",
                        "hasTrailingTrivia": true,
                        "hasTrailingNewLine": true,
                        "trailingTrivia": [
                            {
                                "kind": "NewLineTrivia",
                                "text": "\r\n"
                            }
                        ]
                    },
                    "statements": [
                        {
                            "kind": "VariableStatement",
                            "fullStart": 603,
                            "fullEnd": 638,
                            "start": 613,
                            "end": 636,
                            "fullWidth": 35,
                            "width": 23,
                            "modifiers": [],
                            "variableDeclaration": {
                                "kind": "VariableDeclaration",
                                "fullStart": 603,
                                "fullEnd": 635,
                                "start": 613,
                                "end": 635,
                                "fullWidth": 32,
                                "width": 22,
                                "varKeyword": {
                                    "kind": "VarKeyword",
                                    "fullStart": 603,
                                    "fullEnd": 617,
                                    "start": 613,
                                    "end": 616,
                                    "fullWidth": 14,
                                    "width": 3,
                                    "text": "var",
                                    "value": "var",
                                    "valueText": "var",
                                    "hasLeadingTrivia": true,
                                    "hasLeadingNewLine": true,
                                    "hasTrailingTrivia": true,
                                    "leadingTrivia": [
                                        {
                                            "kind": "NewLineTrivia",
                                            "text": "\r\n"
                                        },
                                        {
                                            "kind": "WhitespaceTrivia",
                                            "text": "        "
                                        }
                                    ],
                                    "trailingTrivia": [
                                        {
                                            "kind": "WhitespaceTrivia",
                                            "text": " "
                                        }
                                    ]
                                },
                                "variableDeclarators": [
                                    {
                                        "kind": "VariableDeclarator",
                                        "fullStart": 617,
                                        "fullEnd": 635,
                                        "start": 617,
                                        "end": 635,
                                        "fullWidth": 18,
<<<<<<< HEAD
                                        "width": 18,
                                        "identifier": {
=======
                                        "propertyName": {
>>>>>>> 85e84683
                                            "kind": "IdentifierName",
                                            "fullStart": 617,
                                            "fullEnd": 628,
                                            "start": 617,
                                            "end": 627,
                                            "fullWidth": 11,
                                            "width": 10,
                                            "text": "testResult",
                                            "value": "testResult",
                                            "valueText": "testResult",
                                            "hasTrailingTrivia": true,
                                            "trailingTrivia": [
                                                {
                                                    "kind": "WhitespaceTrivia",
                                                    "text": " "
                                                }
                                            ]
                                        },
                                        "equalsValueClause": {
                                            "kind": "EqualsValueClause",
                                            "fullStart": 628,
                                            "fullEnd": 635,
                                            "start": 628,
                                            "end": 635,
                                            "fullWidth": 7,
                                            "width": 7,
                                            "equalsToken": {
                                                "kind": "EqualsToken",
                                                "fullStart": 628,
                                                "fullEnd": 630,
                                                "start": 628,
                                                "end": 629,
                                                "fullWidth": 2,
                                                "width": 1,
                                                "text": "=",
                                                "value": "=",
                                                "valueText": "=",
                                                "hasTrailingTrivia": true,
                                                "trailingTrivia": [
                                                    {
                                                        "kind": "WhitespaceTrivia",
                                                        "text": " "
                                                    }
                                                ]
                                            },
                                            "value": {
                                                "kind": "FalseKeyword",
                                                "fullStart": 630,
                                                "fullEnd": 635,
                                                "start": 630,
                                                "end": 635,
                                                "fullWidth": 5,
                                                "width": 5,
                                                "text": "false",
                                                "value": false,
                                                "valueText": "false"
                                            }
                                        }
                                    }
                                ]
                            },
                            "semicolonToken": {
                                "kind": "SemicolonToken",
                                "fullStart": 635,
                                "fullEnd": 638,
                                "start": 635,
                                "end": 636,
                                "fullWidth": 3,
                                "width": 1,
                                "text": ";",
                                "value": ";",
                                "valueText": ";",
                                "hasTrailingTrivia": true,
                                "hasTrailingNewLine": true,
                                "trailingTrivia": [
                                    {
                                        "kind": "NewLineTrivia",
                                        "text": "\r\n"
                                    }
                                ]
                            }
                        },
                        {
                            "kind": "VariableStatement",
                            "fullStart": 638,
                            "fullEnd": 669,
                            "start": 646,
                            "end": 667,
                            "fullWidth": 31,
                            "width": 21,
                            "modifiers": [],
                            "variableDeclaration": {
                                "kind": "VariableDeclaration",
                                "fullStart": 638,
                                "fullEnd": 666,
                                "start": 646,
                                "end": 666,
                                "fullWidth": 28,
                                "width": 20,
                                "varKeyword": {
                                    "kind": "VarKeyword",
                                    "fullStart": 638,
                                    "fullEnd": 650,
                                    "start": 646,
                                    "end": 649,
                                    "fullWidth": 12,
                                    "width": 3,
                                    "text": "var",
                                    "value": "var",
                                    "valueText": "var",
                                    "hasLeadingTrivia": true,
                                    "hasTrailingTrivia": true,
                                    "leadingTrivia": [
                                        {
                                            "kind": "WhitespaceTrivia",
                                            "text": "        "
                                        }
                                    ],
                                    "trailingTrivia": [
                                        {
                                            "kind": "WhitespaceTrivia",
                                            "text": " "
                                        }
                                    ]
                                },
                                "variableDeclarators": [
                                    {
                                        "kind": "VariableDeclarator",
                                        "fullStart": 650,
                                        "fullEnd": 666,
                                        "start": 650,
                                        "end": 666,
                                        "fullWidth": 16,
<<<<<<< HEAD
                                        "width": 16,
                                        "identifier": {
=======
                                        "propertyName": {
>>>>>>> 85e84683
                                            "kind": "IdentifierName",
                                            "fullStart": 650,
                                            "fullEnd": 663,
                                            "start": 650,
                                            "end": 662,
                                            "fullWidth": 13,
                                            "width": 12,
                                            "text": "initialValue",
                                            "value": "initialValue",
                                            "valueText": "initialValue",
                                            "hasTrailingTrivia": true,
                                            "trailingTrivia": [
                                                {
                                                    "kind": "WhitespaceTrivia",
                                                    "text": " "
                                                }
                                            ]
                                        },
                                        "equalsValueClause": {
                                            "kind": "EqualsValueClause",
                                            "fullStart": 663,
                                            "fullEnd": 666,
                                            "start": 663,
                                            "end": 666,
                                            "fullWidth": 3,
                                            "width": 3,
                                            "equalsToken": {
                                                "kind": "EqualsToken",
                                                "fullStart": 663,
                                                "fullEnd": 665,
                                                "start": 663,
                                                "end": 664,
                                                "fullWidth": 2,
                                                "width": 1,
                                                "text": "=",
                                                "value": "=",
                                                "valueText": "=",
                                                "hasTrailingTrivia": true,
                                                "trailingTrivia": [
                                                    {
                                                        "kind": "WhitespaceTrivia",
                                                        "text": " "
                                                    }
                                                ]
                                            },
                                            "value": {
                                                "kind": "NumericLiteral",
                                                "fullStart": 665,
                                                "fullEnd": 666,
                                                "start": 665,
                                                "end": 666,
                                                "fullWidth": 1,
                                                "width": 1,
                                                "text": "0",
                                                "value": 0,
                                                "valueText": "0"
                                            }
                                        }
                                    }
                                ]
                            },
                            "semicolonToken": {
                                "kind": "SemicolonToken",
                                "fullStart": 666,
                                "fullEnd": 669,
                                "start": 666,
                                "end": 667,
                                "fullWidth": 3,
                                "width": 1,
                                "text": ";",
                                "value": ";",
                                "valueText": ";",
                                "hasTrailingTrivia": true,
                                "hasTrailingNewLine": true,
                                "trailingTrivia": [
                                    {
                                        "kind": "NewLineTrivia",
                                        "text": "\r\n"
                                    }
                                ]
                            }
                        },
                        {
                            "kind": "FunctionDeclaration",
                            "fullStart": 669,
                            "fullEnd": 829,
                            "start": 677,
                            "end": 827,
                            "fullWidth": 160,
                            "width": 150,
                            "modifiers": [],
                            "functionKeyword": {
                                "kind": "FunctionKeyword",
                                "fullStart": 669,
                                "fullEnd": 686,
                                "start": 677,
                                "end": 685,
                                "fullWidth": 17,
                                "width": 8,
                                "text": "function",
                                "value": "function",
                                "valueText": "function",
                                "hasLeadingTrivia": true,
                                "hasTrailingTrivia": true,
                                "leadingTrivia": [
                                    {
                                        "kind": "WhitespaceTrivia",
                                        "text": "        "
                                    }
                                ],
                                "trailingTrivia": [
                                    {
                                        "kind": "WhitespaceTrivia",
                                        "text": " "
                                    }
                                ]
                            },
                            "identifier": {
                                "kind": "IdentifierName",
                                "fullStart": 686,
                                "fullEnd": 696,
                                "start": 686,
                                "end": 696,
                                "fullWidth": 10,
                                "width": 10,
                                "text": "callbackfn",
                                "value": "callbackfn",
                                "valueText": "callbackfn"
                            },
                            "callSignature": {
                                "kind": "CallSignature",
                                "fullStart": 696,
                                "fullEnd": 724,
                                "start": 696,
                                "end": 723,
                                "fullWidth": 28,
                                "width": 27,
                                "parameterList": {
                                    "kind": "ParameterList",
                                    "fullStart": 696,
                                    "fullEnd": 724,
                                    "start": 696,
                                    "end": 723,
                                    "fullWidth": 28,
                                    "width": 27,
                                    "openParenToken": {
                                        "kind": "OpenParenToken",
                                        "fullStart": 696,
                                        "fullEnd": 697,
                                        "start": 696,
                                        "end": 697,
                                        "fullWidth": 1,
                                        "width": 1,
                                        "text": "(",
                                        "value": "(",
                                        "valueText": "("
                                    },
                                    "parameters": [
                                        {
                                            "kind": "Parameter",
                                            "fullStart": 697,
                                            "fullEnd": 704,
                                            "start": 697,
                                            "end": 704,
                                            "fullWidth": 7,
                                            "width": 7,
                                            "modifiers": [],
                                            "identifier": {
                                                "kind": "IdentifierName",
                                                "fullStart": 697,
                                                "fullEnd": 704,
                                                "start": 697,
                                                "end": 704,
                                                "fullWidth": 7,
                                                "width": 7,
                                                "text": "prevVal",
                                                "value": "prevVal",
                                                "valueText": "prevVal"
                                            }
                                        },
                                        {
                                            "kind": "CommaToken",
                                            "fullStart": 704,
                                            "fullEnd": 706,
                                            "start": 704,
                                            "end": 705,
                                            "fullWidth": 2,
                                            "width": 1,
                                            "text": ",",
                                            "value": ",",
                                            "valueText": ",",
                                            "hasTrailingTrivia": true,
                                            "trailingTrivia": [
                                                {
                                                    "kind": "WhitespaceTrivia",
                                                    "text": " "
                                                }
                                            ]
                                        },
                                        {
                                            "kind": "Parameter",
                                            "fullStart": 706,
                                            "fullEnd": 712,
                                            "start": 706,
                                            "end": 712,
                                            "fullWidth": 6,
                                            "width": 6,
                                            "modifiers": [],
                                            "identifier": {
                                                "kind": "IdentifierName",
                                                "fullStart": 706,
                                                "fullEnd": 712,
                                                "start": 706,
                                                "end": 712,
                                                "fullWidth": 6,
                                                "width": 6,
                                                "text": "curVal",
                                                "value": "curVal",
                                                "valueText": "curVal"
                                            }
                                        },
                                        {
                                            "kind": "CommaToken",
                                            "fullStart": 712,
                                            "fullEnd": 714,
                                            "start": 712,
                                            "end": 713,
                                            "fullWidth": 2,
                                            "width": 1,
                                            "text": ",",
                                            "value": ",",
                                            "valueText": ",",
                                            "hasTrailingTrivia": true,
                                            "trailingTrivia": [
                                                {
                                                    "kind": "WhitespaceTrivia",
                                                    "text": " "
                                                }
                                            ]
                                        },
                                        {
                                            "kind": "Parameter",
                                            "fullStart": 714,
                                            "fullEnd": 717,
                                            "start": 714,
                                            "end": 717,
                                            "fullWidth": 3,
                                            "width": 3,
                                            "modifiers": [],
                                            "identifier": {
                                                "kind": "IdentifierName",
                                                "fullStart": 714,
                                                "fullEnd": 717,
                                                "start": 714,
                                                "end": 717,
                                                "fullWidth": 3,
                                                "width": 3,
                                                "text": "idx",
                                                "value": "idx",
                                                "valueText": "idx"
                                            }
                                        },
                                        {
                                            "kind": "CommaToken",
                                            "fullStart": 717,
                                            "fullEnd": 719,
                                            "start": 717,
                                            "end": 718,
                                            "fullWidth": 2,
                                            "width": 1,
                                            "text": ",",
                                            "value": ",",
                                            "valueText": ",",
                                            "hasTrailingTrivia": true,
                                            "trailingTrivia": [
                                                {
                                                    "kind": "WhitespaceTrivia",
                                                    "text": " "
                                                }
                                            ]
                                        },
                                        {
                                            "kind": "Parameter",
                                            "fullStart": 719,
                                            "fullEnd": 722,
                                            "start": 719,
                                            "end": 722,
                                            "fullWidth": 3,
                                            "width": 3,
                                            "modifiers": [],
                                            "identifier": {
                                                "kind": "IdentifierName",
                                                "fullStart": 719,
                                                "fullEnd": 722,
                                                "start": 719,
                                                "end": 722,
                                                "fullWidth": 3,
                                                "width": 3,
                                                "text": "obj",
                                                "value": "obj",
                                                "valueText": "obj"
                                            }
                                        }
                                    ],
                                    "closeParenToken": {
                                        "kind": "CloseParenToken",
                                        "fullStart": 722,
                                        "fullEnd": 724,
                                        "start": 722,
                                        "end": 723,
                                        "fullWidth": 2,
                                        "width": 1,
                                        "text": ")",
                                        "value": ")",
                                        "valueText": ")",
                                        "hasTrailingTrivia": true,
                                        "trailingTrivia": [
                                            {
                                                "kind": "WhitespaceTrivia",
                                                "text": " "
                                            }
                                        ]
                                    }
                                }
                            },
                            "block": {
                                "kind": "Block",
                                "fullStart": 724,
                                "fullEnd": 829,
                                "start": 724,
                                "end": 827,
                                "fullWidth": 105,
                                "width": 103,
                                "openBraceToken": {
                                    "kind": "OpenBraceToken",
                                    "fullStart": 724,
                                    "fullEnd": 727,
                                    "start": 724,
                                    "end": 725,
                                    "fullWidth": 3,
                                    "width": 1,
                                    "text": "{",
                                    "value": "{",
                                    "valueText": "{",
                                    "hasTrailingTrivia": true,
                                    "hasTrailingNewLine": true,
                                    "trailingTrivia": [
                                        {
                                            "kind": "NewLineTrivia",
                                            "text": "\r\n"
                                        }
                                    ]
                                },
                                "statements": [
                                    {
                                        "kind": "IfStatement",
                                        "fullStart": 727,
                                        "fullEnd": 818,
                                        "start": 739,
                                        "end": 816,
                                        "fullWidth": 91,
                                        "width": 77,
                                        "ifKeyword": {
                                            "kind": "IfKeyword",
                                            "fullStart": 727,
                                            "fullEnd": 742,
                                            "start": 739,
                                            "end": 741,
                                            "fullWidth": 15,
                                            "width": 2,
                                            "text": "if",
                                            "value": "if",
                                            "valueText": "if",
                                            "hasLeadingTrivia": true,
                                            "hasTrailingTrivia": true,
                                            "leadingTrivia": [
                                                {
                                                    "kind": "WhitespaceTrivia",
                                                    "text": "            "
                                                }
                                            ],
                                            "trailingTrivia": [
                                                {
                                                    "kind": "WhitespaceTrivia",
                                                    "text": " "
                                                }
                                            ]
                                        },
                                        "openParenToken": {
                                            "kind": "OpenParenToken",
                                            "fullStart": 742,
                                            "fullEnd": 743,
                                            "start": 742,
                                            "end": 743,
                                            "fullWidth": 1,
                                            "width": 1,
                                            "text": "(",
                                            "value": "(",
                                            "valueText": "("
                                        },
                                        "condition": {
                                            "kind": "EqualsExpression",
                                            "fullStart": 743,
                                            "fullEnd": 752,
                                            "start": 743,
                                            "end": 752,
                                            "fullWidth": 9,
                                            "width": 9,
                                            "left": {
                                                "kind": "IdentifierName",
                                                "fullStart": 743,
                                                "fullEnd": 747,
                                                "start": 743,
                                                "end": 746,
                                                "fullWidth": 4,
                                                "width": 3,
                                                "text": "idx",
                                                "value": "idx",
                                                "valueText": "idx",
                                                "hasTrailingTrivia": true,
                                                "trailingTrivia": [
                                                    {
                                                        "kind": "WhitespaceTrivia",
                                                        "text": " "
                                                    }
                                                ]
                                            },
                                            "operatorToken": {
                                                "kind": "EqualsEqualsEqualsToken",
                                                "fullStart": 747,
                                                "fullEnd": 751,
                                                "start": 747,
                                                "end": 750,
                                                "fullWidth": 4,
                                                "width": 3,
                                                "text": "===",
                                                "value": "===",
                                                "valueText": "===",
                                                "hasTrailingTrivia": true,
                                                "trailingTrivia": [
                                                    {
                                                        "kind": "WhitespaceTrivia",
                                                        "text": " "
                                                    }
                                                ]
                                            },
                                            "right": {
                                                "kind": "NumericLiteral",
                                                "fullStart": 751,
                                                "fullEnd": 752,
                                                "start": 751,
                                                "end": 752,
                                                "fullWidth": 1,
                                                "width": 1,
                                                "text": "1",
                                                "value": 1,
                                                "valueText": "1"
                                            }
                                        },
                                        "closeParenToken": {
                                            "kind": "CloseParenToken",
                                            "fullStart": 752,
                                            "fullEnd": 754,
                                            "start": 752,
                                            "end": 753,
                                            "fullWidth": 2,
                                            "width": 1,
                                            "text": ")",
                                            "value": ")",
                                            "valueText": ")",
                                            "hasTrailingTrivia": true,
                                            "trailingTrivia": [
                                                {
                                                    "kind": "WhitespaceTrivia",
                                                    "text": " "
                                                }
                                            ]
                                        },
                                        "statement": {
                                            "kind": "Block",
                                            "fullStart": 754,
                                            "fullEnd": 818,
                                            "start": 754,
                                            "end": 816,
                                            "fullWidth": 64,
                                            "width": 62,
                                            "openBraceToken": {
                                                "kind": "OpenBraceToken",
                                                "fullStart": 754,
                                                "fullEnd": 757,
                                                "start": 754,
                                                "end": 755,
                                                "fullWidth": 3,
                                                "width": 1,
                                                "text": "{",
                                                "value": "{",
                                                "valueText": "{",
                                                "hasTrailingTrivia": true,
                                                "hasTrailingNewLine": true,
                                                "trailingTrivia": [
                                                    {
                                                        "kind": "NewLineTrivia",
                                                        "text": "\r\n"
                                                    }
                                                ]
                                            },
                                            "statements": [
                                                {
                                                    "kind": "ExpressionStatement",
                                                    "fullStart": 757,
                                                    "fullEnd": 803,
                                                    "start": 773,
                                                    "end": 801,
                                                    "fullWidth": 46,
                                                    "width": 28,
                                                    "expression": {
                                                        "kind": "AssignmentExpression",
                                                        "fullStart": 757,
                                                        "fullEnd": 800,
                                                        "start": 773,
                                                        "end": 800,
                                                        "fullWidth": 43,
                                                        "width": 27,
                                                        "left": {
                                                            "kind": "IdentifierName",
                                                            "fullStart": 757,
                                                            "fullEnd": 784,
                                                            "start": 773,
                                                            "end": 783,
                                                            "fullWidth": 27,
                                                            "width": 10,
                                                            "text": "testResult",
                                                            "value": "testResult",
                                                            "valueText": "testResult",
                                                            "hasLeadingTrivia": true,
                                                            "hasTrailingTrivia": true,
                                                            "leadingTrivia": [
                                                                {
                                                                    "kind": "WhitespaceTrivia",
                                                                    "text": "                "
                                                                }
                                                            ],
                                                            "trailingTrivia": [
                                                                {
                                                                    "kind": "WhitespaceTrivia",
                                                                    "text": " "
                                                                }
                                                            ]
                                                        },
                                                        "operatorToken": {
                                                            "kind": "EqualsToken",
                                                            "fullStart": 784,
                                                            "fullEnd": 786,
                                                            "start": 784,
                                                            "end": 785,
                                                            "fullWidth": 2,
                                                            "width": 1,
                                                            "text": "=",
                                                            "value": "=",
                                                            "valueText": "=",
                                                            "hasTrailingTrivia": true,
                                                            "trailingTrivia": [
                                                                {
                                                                    "kind": "WhitespaceTrivia",
                                                                    "text": " "
                                                                }
                                                            ]
                                                        },
                                                        "right": {
                                                            "kind": "ParenthesizedExpression",
                                                            "fullStart": 786,
                                                            "fullEnd": 800,
                                                            "start": 786,
                                                            "end": 800,
                                                            "fullWidth": 14,
                                                            "width": 14,
                                                            "openParenToken": {
                                                                "kind": "OpenParenToken",
                                                                "fullStart": 786,
                                                                "fullEnd": 787,
                                                                "start": 786,
                                                                "end": 787,
                                                                "fullWidth": 1,
                                                                "width": 1,
                                                                "text": "(",
                                                                "value": "(",
                                                                "valueText": "("
                                                            },
                                                            "expression": {
                                                                "kind": "EqualsExpression",
                                                                "fullStart": 787,
                                                                "fullEnd": 799,
                                                                "start": 787,
                                                                "end": 799,
                                                                "fullWidth": 12,
                                                                "width": 12,
                                                                "left": {
                                                                    "kind": "IdentifierName",
                                                                    "fullStart": 787,
                                                                    "fullEnd": 794,
                                                                    "start": 787,
                                                                    "end": 793,
                                                                    "fullWidth": 7,
                                                                    "width": 6,
                                                                    "text": "curVal",
                                                                    "value": "curVal",
                                                                    "valueText": "curVal",
                                                                    "hasTrailingTrivia": true,
                                                                    "trailingTrivia": [
                                                                        {
                                                                            "kind": "WhitespaceTrivia",
                                                                            "text": " "
                                                                        }
                                                                    ]
                                                                },
                                                                "operatorToken": {
                                                                    "kind": "EqualsEqualsEqualsToken",
                                                                    "fullStart": 794,
                                                                    "fullEnd": 798,
                                                                    "start": 794,
                                                                    "end": 797,
                                                                    "fullWidth": 4,
                                                                    "width": 3,
                                                                    "text": "===",
                                                                    "value": "===",
                                                                    "valueText": "===",
                                                                    "hasTrailingTrivia": true,
                                                                    "trailingTrivia": [
                                                                        {
                                                                            "kind": "WhitespaceTrivia",
                                                                            "text": " "
                                                                        }
                                                                    ]
                                                                },
                                                                "right": {
                                                                    "kind": "NumericLiteral",
                                                                    "fullStart": 798,
                                                                    "fullEnd": 799,
                                                                    "start": 798,
                                                                    "end": 799,
                                                                    "fullWidth": 1,
                                                                    "width": 1,
                                                                    "text": "1",
                                                                    "value": 1,
                                                                    "valueText": "1"
                                                                }
                                                            },
                                                            "closeParenToken": {
                                                                "kind": "CloseParenToken",
                                                                "fullStart": 799,
                                                                "fullEnd": 800,
                                                                "start": 799,
                                                                "end": 800,
                                                                "fullWidth": 1,
                                                                "width": 1,
                                                                "text": ")",
                                                                "value": ")",
                                                                "valueText": ")"
                                                            }
                                                        }
                                                    },
                                                    "semicolonToken": {
                                                        "kind": "SemicolonToken",
                                                        "fullStart": 800,
                                                        "fullEnd": 803,
                                                        "start": 800,
                                                        "end": 801,
                                                        "fullWidth": 3,
                                                        "width": 1,
                                                        "text": ";",
                                                        "value": ";",
                                                        "valueText": ";",
                                                        "hasTrailingTrivia": true,
                                                        "hasTrailingNewLine": true,
                                                        "trailingTrivia": [
                                                            {
                                                                "kind": "NewLineTrivia",
                                                                "text": "\r\n"
                                                            }
                                                        ]
                                                    }
                                                }
                                            ],
                                            "closeBraceToken": {
                                                "kind": "CloseBraceToken",
                                                "fullStart": 803,
                                                "fullEnd": 818,
                                                "start": 815,
                                                "end": 816,
                                                "fullWidth": 15,
                                                "width": 1,
                                                "text": "}",
                                                "value": "}",
                                                "valueText": "}",
                                                "hasLeadingTrivia": true,
                                                "hasTrailingTrivia": true,
                                                "hasTrailingNewLine": true,
                                                "leadingTrivia": [
                                                    {
                                                        "kind": "WhitespaceTrivia",
                                                        "text": "            "
                                                    }
                                                ],
                                                "trailingTrivia": [
                                                    {
                                                        "kind": "NewLineTrivia",
                                                        "text": "\r\n"
                                                    }
                                                ]
                                            }
                                        }
                                    }
                                ],
                                "closeBraceToken": {
                                    "kind": "CloseBraceToken",
                                    "fullStart": 818,
                                    "fullEnd": 829,
                                    "start": 826,
                                    "end": 827,
                                    "fullWidth": 11,
                                    "width": 1,
                                    "text": "}",
                                    "value": "}",
                                    "valueText": "}",
                                    "hasLeadingTrivia": true,
                                    "hasTrailingTrivia": true,
                                    "hasTrailingNewLine": true,
                                    "leadingTrivia": [
                                        {
                                            "kind": "WhitespaceTrivia",
                                            "text": "        "
                                        }
                                    ],
                                    "trailingTrivia": [
                                        {
                                            "kind": "NewLineTrivia",
                                            "text": "\r\n"
                                        }
                                    ]
                                }
                            }
                        },
                        {
                            "kind": "VariableStatement",
                            "fullStart": 829,
                            "fullEnd": 871,
                            "start": 839,
                            "end": 869,
                            "fullWidth": 42,
                            "width": 30,
                            "modifiers": [],
                            "variableDeclaration": {
                                "kind": "VariableDeclaration",
                                "fullStart": 829,
                                "fullEnd": 868,
                                "start": 839,
                                "end": 868,
                                "fullWidth": 39,
                                "width": 29,
                                "varKeyword": {
                                    "kind": "VarKeyword",
                                    "fullStart": 829,
                                    "fullEnd": 843,
                                    "start": 839,
                                    "end": 842,
                                    "fullWidth": 14,
                                    "width": 3,
                                    "text": "var",
                                    "value": "var",
                                    "valueText": "var",
                                    "hasLeadingTrivia": true,
                                    "hasLeadingNewLine": true,
                                    "hasTrailingTrivia": true,
                                    "leadingTrivia": [
                                        {
                                            "kind": "NewLineTrivia",
                                            "text": "\r\n"
                                        },
                                        {
                                            "kind": "WhitespaceTrivia",
                                            "text": "        "
                                        }
                                    ],
                                    "trailingTrivia": [
                                        {
                                            "kind": "WhitespaceTrivia",
                                            "text": " "
                                        }
                                    ]
                                },
                                "variableDeclarators": [
                                    {
                                        "kind": "VariableDeclarator",
                                        "fullStart": 843,
                                        "fullEnd": 868,
                                        "start": 843,
                                        "end": 868,
                                        "fullWidth": 25,
<<<<<<< HEAD
                                        "width": 25,
                                        "identifier": {
=======
                                        "propertyName": {
>>>>>>> 85e84683
                                            "kind": "IdentifierName",
                                            "fullStart": 843,
                                            "fullEnd": 847,
                                            "start": 843,
                                            "end": 846,
                                            "fullWidth": 4,
                                            "width": 3,
                                            "text": "obj",
                                            "value": "obj",
                                            "valueText": "obj",
                                            "hasTrailingTrivia": true,
                                            "trailingTrivia": [
                                                {
                                                    "kind": "WhitespaceTrivia",
                                                    "text": " "
                                                }
                                            ]
                                        },
                                        "equalsValueClause": {
                                            "kind": "EqualsValueClause",
                                            "fullStart": 847,
                                            "fullEnd": 868,
                                            "start": 847,
                                            "end": 868,
                                            "fullWidth": 21,
                                            "width": 21,
                                            "equalsToken": {
                                                "kind": "EqualsToken",
                                                "fullStart": 847,
                                                "fullEnd": 849,
                                                "start": 847,
                                                "end": 848,
                                                "fullWidth": 2,
                                                "width": 1,
                                                "text": "=",
                                                "value": "=",
                                                "valueText": "=",
                                                "hasTrailingTrivia": true,
                                                "trailingTrivia": [
                                                    {
                                                        "kind": "WhitespaceTrivia",
                                                        "text": " "
                                                    }
                                                ]
                                            },
                                            "value": {
                                                "kind": "ObjectLiteralExpression",
                                                "fullStart": 849,
                                                "fullEnd": 868,
                                                "start": 849,
                                                "end": 868,
                                                "fullWidth": 19,
                                                "width": 19,
                                                "openBraceToken": {
                                                    "kind": "OpenBraceToken",
                                                    "fullStart": 849,
                                                    "fullEnd": 851,
                                                    "start": 849,
                                                    "end": 850,
                                                    "fullWidth": 2,
                                                    "width": 1,
                                                    "text": "{",
                                                    "value": "{",
                                                    "valueText": "{",
                                                    "hasTrailingTrivia": true,
                                                    "trailingTrivia": [
                                                        {
                                                            "kind": "WhitespaceTrivia",
                                                            "text": " "
                                                        }
                                                    ]
                                                },
                                                "propertyAssignments": [
                                                    {
                                                        "kind": "SimplePropertyAssignment",
                                                        "fullStart": 851,
                                                        "fullEnd": 855,
                                                        "start": 851,
                                                        "end": 855,
                                                        "fullWidth": 4,
                                                        "width": 4,
                                                        "propertyName": {
                                                            "kind": "NumericLiteral",
                                                            "fullStart": 851,
                                                            "fullEnd": 852,
                                                            "start": 851,
                                                            "end": 852,
                                                            "fullWidth": 1,
                                                            "width": 1,
                                                            "text": "2",
                                                            "value": 2,
                                                            "valueText": "2"
                                                        },
                                                        "colonToken": {
                                                            "kind": "ColonToken",
                                                            "fullStart": 852,
                                                            "fullEnd": 854,
                                                            "start": 852,
                                                            "end": 853,
                                                            "fullWidth": 2,
                                                            "width": 1,
                                                            "text": ":",
                                                            "value": ":",
                                                            "valueText": ":",
                                                            "hasTrailingTrivia": true,
                                                            "trailingTrivia": [
                                                                {
                                                                    "kind": "WhitespaceTrivia",
                                                                    "text": " "
                                                                }
                                                            ]
                                                        },
                                                        "expression": {
                                                            "kind": "NumericLiteral",
                                                            "fullStart": 854,
                                                            "fullEnd": 855,
                                                            "start": 854,
                                                            "end": 855,
                                                            "fullWidth": 1,
                                                            "width": 1,
                                                            "text": "2",
                                                            "value": 2,
                                                            "valueText": "2"
                                                        }
                                                    },
                                                    {
                                                        "kind": "CommaToken",
                                                        "fullStart": 855,
                                                        "fullEnd": 857,
                                                        "start": 855,
                                                        "end": 856,
                                                        "fullWidth": 2,
                                                        "width": 1,
                                                        "text": ",",
                                                        "value": ",",
                                                        "valueText": ",",
                                                        "hasTrailingTrivia": true,
                                                        "trailingTrivia": [
                                                            {
                                                                "kind": "WhitespaceTrivia",
                                                                "text": " "
                                                            }
                                                        ]
                                                    },
                                                    {
                                                        "kind": "SimplePropertyAssignment",
                                                        "fullStart": 857,
                                                        "fullEnd": 867,
                                                        "start": 857,
                                                        "end": 866,
                                                        "fullWidth": 10,
                                                        "width": 9,
                                                        "propertyName": {
                                                            "kind": "IdentifierName",
                                                            "fullStart": 857,
                                                            "fullEnd": 863,
                                                            "start": 857,
                                                            "end": 863,
                                                            "fullWidth": 6,
                                                            "width": 6,
                                                            "text": "length",
                                                            "value": "length",
                                                            "valueText": "length"
                                                        },
                                                        "colonToken": {
                                                            "kind": "ColonToken",
                                                            "fullStart": 863,
                                                            "fullEnd": 865,
                                                            "start": 863,
                                                            "end": 864,
                                                            "fullWidth": 2,
                                                            "width": 1,
                                                            "text": ":",
                                                            "value": ":",
                                                            "valueText": ":",
                                                            "hasTrailingTrivia": true,
                                                            "trailingTrivia": [
                                                                {
                                                                    "kind": "WhitespaceTrivia",
                                                                    "text": " "
                                                                }
                                                            ]
                                                        },
                                                        "expression": {
                                                            "kind": "NumericLiteral",
                                                            "fullStart": 865,
                                                            "fullEnd": 867,
                                                            "start": 865,
                                                            "end": 866,
                                                            "fullWidth": 2,
                                                            "width": 1,
                                                            "text": "3",
                                                            "value": 3,
                                                            "valueText": "3",
                                                            "hasTrailingTrivia": true,
                                                            "trailingTrivia": [
                                                                {
                                                                    "kind": "WhitespaceTrivia",
                                                                    "text": " "
                                                                }
                                                            ]
                                                        }
                                                    }
                                                ],
                                                "closeBraceToken": {
                                                    "kind": "CloseBraceToken",
                                                    "fullStart": 867,
                                                    "fullEnd": 868,
                                                    "start": 867,
                                                    "end": 868,
                                                    "fullWidth": 1,
                                                    "width": 1,
                                                    "text": "}",
                                                    "value": "}",
                                                    "valueText": "}"
                                                }
                                            }
                                        }
                                    }
                                ]
                            },
                            "semicolonToken": {
                                "kind": "SemicolonToken",
                                "fullStart": 868,
                                "fullEnd": 871,
                                "start": 868,
                                "end": 869,
                                "fullWidth": 3,
                                "width": 1,
                                "text": ";",
                                "value": ";",
                                "valueText": ";",
                                "hasTrailingTrivia": true,
                                "hasTrailingNewLine": true,
                                "trailingTrivia": [
                                    {
                                        "kind": "NewLineTrivia",
                                        "text": "\r\n"
                                    }
                                ]
                            }
                        },
                        {
                            "kind": "VariableStatement",
                            "fullStart": 871,
                            "fullEnd": 908,
                            "start": 879,
                            "end": 906,
                            "fullWidth": 37,
                            "width": 27,
                            "modifiers": [],
                            "variableDeclaration": {
                                "kind": "VariableDeclaration",
                                "fullStart": 871,
                                "fullEnd": 905,
                                "start": 879,
                                "end": 905,
                                "fullWidth": 34,
                                "width": 26,
                                "varKeyword": {
                                    "kind": "VarKeyword",
                                    "fullStart": 871,
                                    "fullEnd": 883,
                                    "start": 879,
                                    "end": 882,
                                    "fullWidth": 12,
                                    "width": 3,
                                    "text": "var",
                                    "value": "var",
                                    "valueText": "var",
                                    "hasLeadingTrivia": true,
                                    "hasTrailingTrivia": true,
                                    "leadingTrivia": [
                                        {
                                            "kind": "WhitespaceTrivia",
                                            "text": "        "
                                        }
                                    ],
                                    "trailingTrivia": [
                                        {
                                            "kind": "WhitespaceTrivia",
                                            "text": " "
                                        }
                                    ]
                                },
                                "variableDeclarators": [
                                    {
                                        "kind": "VariableDeclarator",
                                        "fullStart": 883,
                                        "fullEnd": 905,
                                        "start": 883,
                                        "end": 905,
                                        "fullWidth": 22,
<<<<<<< HEAD
                                        "width": 22,
                                        "identifier": {
=======
                                        "propertyName": {
>>>>>>> 85e84683
                                            "kind": "IdentifierName",
                                            "fullStart": 883,
                                            "fullEnd": 898,
                                            "start": 883,
                                            "end": 897,
                                            "fullWidth": 15,
                                            "width": 14,
                                            "text": "preIterVisible",
                                            "value": "preIterVisible",
                                            "valueText": "preIterVisible",
                                            "hasTrailingTrivia": true,
                                            "trailingTrivia": [
                                                {
                                                    "kind": "WhitespaceTrivia",
                                                    "text": " "
                                                }
                                            ]
                                        },
                                        "equalsValueClause": {
                                            "kind": "EqualsValueClause",
                                            "fullStart": 898,
                                            "fullEnd": 905,
                                            "start": 898,
                                            "end": 905,
                                            "fullWidth": 7,
                                            "width": 7,
                                            "equalsToken": {
                                                "kind": "EqualsToken",
                                                "fullStart": 898,
                                                "fullEnd": 900,
                                                "start": 898,
                                                "end": 899,
                                                "fullWidth": 2,
                                                "width": 1,
                                                "text": "=",
                                                "value": "=",
                                                "valueText": "=",
                                                "hasTrailingTrivia": true,
                                                "trailingTrivia": [
                                                    {
                                                        "kind": "WhitespaceTrivia",
                                                        "text": " "
                                                    }
                                                ]
                                            },
                                            "value": {
                                                "kind": "FalseKeyword",
                                                "fullStart": 900,
                                                "fullEnd": 905,
                                                "start": 900,
                                                "end": 905,
                                                "fullWidth": 5,
                                                "width": 5,
                                                "text": "false",
                                                "value": false,
                                                "valueText": "false"
                                            }
                                        }
                                    }
                                ]
                            },
                            "semicolonToken": {
                                "kind": "SemicolonToken",
                                "fullStart": 905,
                                "fullEnd": 908,
                                "start": 905,
                                "end": 906,
                                "fullWidth": 3,
                                "width": 1,
                                "text": ";",
                                "value": ";",
                                "valueText": ";",
                                "hasTrailingTrivia": true,
                                "hasTrailingNewLine": true,
                                "trailingTrivia": [
                                    {
                                        "kind": "NewLineTrivia",
                                        "text": "\r\n"
                                    }
                                ]
                            }
                        },
                        {
                            "kind": "ExpressionStatement",
                            "fullStart": 908,
                            "fullEnd": 1113,
                            "start": 918,
                            "end": 1111,
                            "fullWidth": 205,
                            "width": 193,
                            "isIncrementallyUnusable": true,
                            "expression": {
                                "kind": "InvocationExpression",
                                "fullStart": 908,
                                "fullEnd": 1110,
                                "start": 918,
                                "end": 1110,
                                "fullWidth": 202,
                                "width": 192,
                                "isIncrementallyUnusable": true,
                                "expression": {
                                    "kind": "MemberAccessExpression",
                                    "fullStart": 908,
                                    "fullEnd": 939,
                                    "start": 918,
                                    "end": 939,
                                    "fullWidth": 31,
                                    "width": 21,
                                    "expression": {
                                        "kind": "IdentifierName",
                                        "fullStart": 908,
                                        "fullEnd": 924,
                                        "start": 918,
                                        "end": 924,
                                        "fullWidth": 16,
                                        "width": 6,
                                        "text": "Object",
                                        "value": "Object",
                                        "valueText": "Object",
                                        "hasLeadingTrivia": true,
                                        "hasLeadingNewLine": true,
                                        "leadingTrivia": [
                                            {
                                                "kind": "NewLineTrivia",
                                                "text": "\r\n"
                                            },
                                            {
                                                "kind": "WhitespaceTrivia",
                                                "text": "        "
                                            }
                                        ]
                                    },
                                    "dotToken": {
                                        "kind": "DotToken",
                                        "fullStart": 924,
                                        "fullEnd": 925,
                                        "start": 924,
                                        "end": 925,
                                        "fullWidth": 1,
                                        "width": 1,
                                        "text": ".",
                                        "value": ".",
                                        "valueText": "."
                                    },
                                    "name": {
                                        "kind": "IdentifierName",
                                        "fullStart": 925,
                                        "fullEnd": 939,
                                        "start": 925,
                                        "end": 939,
                                        "fullWidth": 14,
                                        "width": 14,
                                        "text": "defineProperty",
                                        "value": "defineProperty",
                                        "valueText": "defineProperty"
                                    }
                                },
                                "argumentList": {
                                    "kind": "ArgumentList",
                                    "fullStart": 939,
                                    "fullEnd": 1110,
                                    "start": 939,
                                    "end": 1110,
                                    "fullWidth": 171,
                                    "width": 171,
                                    "isIncrementallyUnusable": true,
                                    "openParenToken": {
                                        "kind": "OpenParenToken",
                                        "fullStart": 939,
                                        "fullEnd": 940,
                                        "start": 939,
                                        "end": 940,
                                        "fullWidth": 1,
                                        "width": 1,
                                        "text": "(",
                                        "value": "(",
                                        "valueText": "("
                                    },
                                    "arguments": [
                                        {
                                            "kind": "IdentifierName",
                                            "fullStart": 940,
                                            "fullEnd": 943,
                                            "start": 940,
                                            "end": 943,
                                            "fullWidth": 3,
                                            "width": 3,
                                            "text": "obj",
                                            "value": "obj",
                                            "valueText": "obj"
                                        },
                                        {
                                            "kind": "CommaToken",
                                            "fullStart": 943,
                                            "fullEnd": 945,
                                            "start": 943,
                                            "end": 944,
                                            "fullWidth": 2,
                                            "width": 1,
                                            "text": ",",
                                            "value": ",",
                                            "valueText": ",",
                                            "hasTrailingTrivia": true,
                                            "trailingTrivia": [
                                                {
                                                    "kind": "WhitespaceTrivia",
                                                    "text": " "
                                                }
                                            ]
                                        },
                                        {
                                            "kind": "StringLiteral",
                                            "fullStart": 945,
                                            "fullEnd": 948,
                                            "start": 945,
                                            "end": 948,
                                            "fullWidth": 3,
                                            "width": 3,
                                            "text": "\"0\"",
                                            "value": "0",
                                            "valueText": "0"
                                        },
                                        {
                                            "kind": "CommaToken",
                                            "fullStart": 948,
                                            "fullEnd": 950,
                                            "start": 948,
                                            "end": 949,
                                            "fullWidth": 2,
                                            "width": 1,
                                            "text": ",",
                                            "value": ",",
                                            "valueText": ",",
                                            "hasTrailingTrivia": true,
                                            "trailingTrivia": [
                                                {
                                                    "kind": "WhitespaceTrivia",
                                                    "text": " "
                                                }
                                            ]
                                        },
                                        {
                                            "kind": "ObjectLiteralExpression",
                                            "fullStart": 950,
                                            "fullEnd": 1109,
                                            "start": 950,
                                            "end": 1109,
                                            "fullWidth": 159,
                                            "width": 159,
                                            "isIncrementallyUnusable": true,
                                            "openBraceToken": {
                                                "kind": "OpenBraceToken",
                                                "fullStart": 950,
                                                "fullEnd": 953,
                                                "start": 950,
                                                "end": 951,
                                                "fullWidth": 3,
                                                "width": 1,
                                                "text": "{",
                                                "value": "{",
                                                "valueText": "{",
                                                "hasTrailingTrivia": true,
                                                "hasTrailingNewLine": true,
                                                "trailingTrivia": [
                                                    {
                                                        "kind": "NewLineTrivia",
                                                        "text": "\r\n"
                                                    }
                                                ]
                                            },
                                            "propertyAssignments": [
                                                {
                                                    "kind": "SimplePropertyAssignment",
                                                    "fullStart": 953,
                                                    "fullEnd": 1065,
                                                    "start": 965,
                                                    "end": 1065,
                                                    "fullWidth": 112,
                                                    "width": 100,
                                                    "isIncrementallyUnusable": true,
                                                    "propertyName": {
                                                        "kind": "IdentifierName",
                                                        "fullStart": 953,
                                                        "fullEnd": 968,
                                                        "start": 965,
                                                        "end": 968,
                                                        "fullWidth": 15,
                                                        "width": 3,
                                                        "text": "get",
                                                        "value": "get",
                                                        "valueText": "get",
                                                        "hasLeadingTrivia": true,
                                                        "leadingTrivia": [
                                                            {
                                                                "kind": "WhitespaceTrivia",
                                                                "text": "            "
                                                            }
                                                        ]
                                                    },
                                                    "colonToken": {
                                                        "kind": "ColonToken",
                                                        "fullStart": 968,
                                                        "fullEnd": 970,
                                                        "start": 968,
                                                        "end": 969,
                                                        "fullWidth": 2,
                                                        "width": 1,
                                                        "text": ":",
                                                        "value": ":",
                                                        "valueText": ":",
                                                        "hasTrailingTrivia": true,
                                                        "trailingTrivia": [
                                                            {
                                                                "kind": "WhitespaceTrivia",
                                                                "text": " "
                                                            }
                                                        ]
                                                    },
                                                    "expression": {
                                                        "kind": "FunctionExpression",
                                                        "fullStart": 970,
                                                        "fullEnd": 1065,
                                                        "start": 970,
                                                        "end": 1065,
                                                        "fullWidth": 95,
                                                        "width": 95,
                                                        "functionKeyword": {
                                                            "kind": "FunctionKeyword",
                                                            "fullStart": 970,
                                                            "fullEnd": 979,
                                                            "start": 970,
                                                            "end": 978,
                                                            "fullWidth": 9,
                                                            "width": 8,
                                                            "text": "function",
                                                            "value": "function",
                                                            "valueText": "function",
                                                            "hasTrailingTrivia": true,
                                                            "trailingTrivia": [
                                                                {
                                                                    "kind": "WhitespaceTrivia",
                                                                    "text": " "
                                                                }
                                                            ]
                                                        },
                                                        "callSignature": {
                                                            "kind": "CallSignature",
                                                            "fullStart": 979,
                                                            "fullEnd": 982,
                                                            "start": 979,
                                                            "end": 981,
                                                            "fullWidth": 3,
                                                            "width": 2,
                                                            "parameterList": {
                                                                "kind": "ParameterList",
                                                                "fullStart": 979,
                                                                "fullEnd": 982,
                                                                "start": 979,
                                                                "end": 981,
                                                                "fullWidth": 3,
                                                                "width": 2,
                                                                "openParenToken": {
                                                                    "kind": "OpenParenToken",
                                                                    "fullStart": 979,
                                                                    "fullEnd": 980,
                                                                    "start": 979,
                                                                    "end": 980,
                                                                    "fullWidth": 1,
                                                                    "width": 1,
                                                                    "text": "(",
                                                                    "value": "(",
                                                                    "valueText": "("
                                                                },
                                                                "parameters": [],
                                                                "closeParenToken": {
                                                                    "kind": "CloseParenToken",
                                                                    "fullStart": 980,
                                                                    "fullEnd": 982,
                                                                    "start": 980,
                                                                    "end": 981,
                                                                    "fullWidth": 2,
                                                                    "width": 1,
                                                                    "text": ")",
                                                                    "value": ")",
                                                                    "valueText": ")",
                                                                    "hasTrailingTrivia": true,
                                                                    "trailingTrivia": [
                                                                        {
                                                                            "kind": "WhitespaceTrivia",
                                                                            "text": " "
                                                                        }
                                                                    ]
                                                                }
                                                            }
                                                        },
                                                        "block": {
                                                            "kind": "Block",
                                                            "fullStart": 982,
                                                            "fullEnd": 1065,
                                                            "start": 982,
                                                            "end": 1065,
                                                            "fullWidth": 83,
                                                            "width": 83,
                                                            "openBraceToken": {
                                                                "kind": "OpenBraceToken",
                                                                "fullStart": 982,
                                                                "fullEnd": 985,
                                                                "start": 982,
                                                                "end": 983,
                                                                "fullWidth": 3,
                                                                "width": 1,
                                                                "text": "{",
                                                                "value": "{",
                                                                "valueText": "{",
                                                                "hasTrailingTrivia": true,
                                                                "hasTrailingNewLine": true,
                                                                "trailingTrivia": [
                                                                    {
                                                                        "kind": "NewLineTrivia",
                                                                        "text": "\r\n"
                                                                    }
                                                                ]
                                                            },
                                                            "statements": [
                                                                {
                                                                    "kind": "ExpressionStatement",
                                                                    "fullStart": 985,
                                                                    "fullEnd": 1025,
                                                                    "start": 1001,
                                                                    "end": 1023,
                                                                    "fullWidth": 40,
                                                                    "width": 22,
                                                                    "expression": {
                                                                        "kind": "AssignmentExpression",
                                                                        "fullStart": 985,
                                                                        "fullEnd": 1022,
                                                                        "start": 1001,
                                                                        "end": 1022,
                                                                        "fullWidth": 37,
                                                                        "width": 21,
                                                                        "left": {
                                                                            "kind": "IdentifierName",
                                                                            "fullStart": 985,
                                                                            "fullEnd": 1016,
                                                                            "start": 1001,
                                                                            "end": 1015,
                                                                            "fullWidth": 31,
                                                                            "width": 14,
                                                                            "text": "preIterVisible",
                                                                            "value": "preIterVisible",
                                                                            "valueText": "preIterVisible",
                                                                            "hasLeadingTrivia": true,
                                                                            "hasTrailingTrivia": true,
                                                                            "leadingTrivia": [
                                                                                {
                                                                                    "kind": "WhitespaceTrivia",
                                                                                    "text": "                "
                                                                                }
                                                                            ],
                                                                            "trailingTrivia": [
                                                                                {
                                                                                    "kind": "WhitespaceTrivia",
                                                                                    "text": " "
                                                                                }
                                                                            ]
                                                                        },
                                                                        "operatorToken": {
                                                                            "kind": "EqualsToken",
                                                                            "fullStart": 1016,
                                                                            "fullEnd": 1018,
                                                                            "start": 1016,
                                                                            "end": 1017,
                                                                            "fullWidth": 2,
                                                                            "width": 1,
                                                                            "text": "=",
                                                                            "value": "=",
                                                                            "valueText": "=",
                                                                            "hasTrailingTrivia": true,
                                                                            "trailingTrivia": [
                                                                                {
                                                                                    "kind": "WhitespaceTrivia",
                                                                                    "text": " "
                                                                                }
                                                                            ]
                                                                        },
                                                                        "right": {
                                                                            "kind": "TrueKeyword",
                                                                            "fullStart": 1018,
                                                                            "fullEnd": 1022,
                                                                            "start": 1018,
                                                                            "end": 1022,
                                                                            "fullWidth": 4,
                                                                            "width": 4,
                                                                            "text": "true",
                                                                            "value": true,
                                                                            "valueText": "true"
                                                                        }
                                                                    },
                                                                    "semicolonToken": {
                                                                        "kind": "SemicolonToken",
                                                                        "fullStart": 1022,
                                                                        "fullEnd": 1025,
                                                                        "start": 1022,
                                                                        "end": 1023,
                                                                        "fullWidth": 3,
                                                                        "width": 1,
                                                                        "text": ";",
                                                                        "value": ";",
                                                                        "valueText": ";",
                                                                        "hasTrailingTrivia": true,
                                                                        "hasTrailingNewLine": true,
                                                                        "trailingTrivia": [
                                                                            {
                                                                                "kind": "NewLineTrivia",
                                                                                "text": "\r\n"
                                                                            }
                                                                        ]
                                                                    }
                                                                },
                                                                {
                                                                    "kind": "ReturnStatement",
                                                                    "fullStart": 1025,
                                                                    "fullEnd": 1052,
                                                                    "start": 1041,
                                                                    "end": 1050,
                                                                    "fullWidth": 27,
                                                                    "width": 9,
                                                                    "returnKeyword": {
                                                                        "kind": "ReturnKeyword",
                                                                        "fullStart": 1025,
                                                                        "fullEnd": 1048,
                                                                        "start": 1041,
                                                                        "end": 1047,
                                                                        "fullWidth": 23,
                                                                        "width": 6,
                                                                        "text": "return",
                                                                        "value": "return",
                                                                        "valueText": "return",
                                                                        "hasLeadingTrivia": true,
                                                                        "hasTrailingTrivia": true,
                                                                        "leadingTrivia": [
                                                                            {
                                                                                "kind": "WhitespaceTrivia",
                                                                                "text": "                "
                                                                            }
                                                                        ],
                                                                        "trailingTrivia": [
                                                                            {
                                                                                "kind": "WhitespaceTrivia",
                                                                                "text": " "
                                                                            }
                                                                        ]
                                                                    },
                                                                    "expression": {
                                                                        "kind": "NumericLiteral",
                                                                        "fullStart": 1048,
                                                                        "fullEnd": 1049,
                                                                        "start": 1048,
                                                                        "end": 1049,
                                                                        "fullWidth": 1,
                                                                        "width": 1,
                                                                        "text": "0",
                                                                        "value": 0,
                                                                        "valueText": "0"
                                                                    },
                                                                    "semicolonToken": {
                                                                        "kind": "SemicolonToken",
                                                                        "fullStart": 1049,
                                                                        "fullEnd": 1052,
                                                                        "start": 1049,
                                                                        "end": 1050,
                                                                        "fullWidth": 3,
                                                                        "width": 1,
                                                                        "text": ";",
                                                                        "value": ";",
                                                                        "valueText": ";",
                                                                        "hasTrailingTrivia": true,
                                                                        "hasTrailingNewLine": true,
                                                                        "trailingTrivia": [
                                                                            {
                                                                                "kind": "NewLineTrivia",
                                                                                "text": "\r\n"
                                                                            }
                                                                        ]
                                                                    }
                                                                }
                                                            ],
                                                            "closeBraceToken": {
                                                                "kind": "CloseBraceToken",
                                                                "fullStart": 1052,
                                                                "fullEnd": 1065,
                                                                "start": 1064,
                                                                "end": 1065,
                                                                "fullWidth": 13,
                                                                "width": 1,
                                                                "text": "}",
                                                                "value": "}",
                                                                "valueText": "}",
                                                                "hasLeadingTrivia": true,
                                                                "leadingTrivia": [
                                                                    {
                                                                        "kind": "WhitespaceTrivia",
                                                                        "text": "            "
                                                                    }
                                                                ]
                                                            }
                                                        }
                                                    }
                                                },
                                                {
                                                    "kind": "CommaToken",
                                                    "fullStart": 1065,
                                                    "fullEnd": 1068,
                                                    "start": 1065,
                                                    "end": 1066,
                                                    "fullWidth": 3,
                                                    "width": 1,
                                                    "text": ",",
                                                    "value": ",",
                                                    "valueText": ",",
                                                    "hasTrailingTrivia": true,
                                                    "hasTrailingNewLine": true,
                                                    "trailingTrivia": [
                                                        {
                                                            "kind": "NewLineTrivia",
                                                            "text": "\r\n"
                                                        }
                                                    ]
                                                },
                                                {
                                                    "kind": "SimplePropertyAssignment",
                                                    "fullStart": 1068,
                                                    "fullEnd": 1100,
                                                    "start": 1080,
                                                    "end": 1098,
                                                    "fullWidth": 32,
                                                    "width": 18,
                                                    "propertyName": {
                                                        "kind": "IdentifierName",
                                                        "fullStart": 1068,
                                                        "fullEnd": 1092,
                                                        "start": 1080,
                                                        "end": 1092,
                                                        "fullWidth": 24,
                                                        "width": 12,
                                                        "text": "configurable",
                                                        "value": "configurable",
                                                        "valueText": "configurable",
                                                        "hasLeadingTrivia": true,
                                                        "leadingTrivia": [
                                                            {
                                                                "kind": "WhitespaceTrivia",
                                                                "text": "            "
                                                            }
                                                        ]
                                                    },
                                                    "colonToken": {
                                                        "kind": "ColonToken",
                                                        "fullStart": 1092,
                                                        "fullEnd": 1094,
                                                        "start": 1092,
                                                        "end": 1093,
                                                        "fullWidth": 2,
                                                        "width": 1,
                                                        "text": ":",
                                                        "value": ":",
                                                        "valueText": ":",
                                                        "hasTrailingTrivia": true,
                                                        "trailingTrivia": [
                                                            {
                                                                "kind": "WhitespaceTrivia",
                                                                "text": " "
                                                            }
                                                        ]
                                                    },
                                                    "expression": {
                                                        "kind": "TrueKeyword",
                                                        "fullStart": 1094,
                                                        "fullEnd": 1100,
                                                        "start": 1094,
                                                        "end": 1098,
                                                        "fullWidth": 6,
                                                        "width": 4,
                                                        "text": "true",
                                                        "value": true,
                                                        "valueText": "true",
                                                        "hasTrailingTrivia": true,
                                                        "hasTrailingNewLine": true,
                                                        "trailingTrivia": [
                                                            {
                                                                "kind": "NewLineTrivia",
                                                                "text": "\r\n"
                                                            }
                                                        ]
                                                    }
                                                }
                                            ],
                                            "closeBraceToken": {
                                                "kind": "CloseBraceToken",
                                                "fullStart": 1100,
                                                "fullEnd": 1109,
                                                "start": 1108,
                                                "end": 1109,
                                                "fullWidth": 9,
                                                "width": 1,
                                                "text": "}",
                                                "value": "}",
                                                "valueText": "}",
                                                "hasLeadingTrivia": true,
                                                "leadingTrivia": [
                                                    {
                                                        "kind": "WhitespaceTrivia",
                                                        "text": "        "
                                                    }
                                                ]
                                            }
                                        }
                                    ],
                                    "closeParenToken": {
                                        "kind": "CloseParenToken",
                                        "fullStart": 1109,
                                        "fullEnd": 1110,
                                        "start": 1109,
                                        "end": 1110,
                                        "fullWidth": 1,
                                        "width": 1,
                                        "text": ")",
                                        "value": ")",
                                        "valueText": ")"
                                    }
                                }
                            },
                            "semicolonToken": {
                                "kind": "SemicolonToken",
                                "fullStart": 1110,
                                "fullEnd": 1113,
                                "start": 1110,
                                "end": 1111,
                                "fullWidth": 3,
                                "width": 1,
                                "text": ";",
                                "value": ";",
                                "valueText": ";",
                                "hasTrailingTrivia": true,
                                "hasTrailingNewLine": true,
                                "trailingTrivia": [
                                    {
                                        "kind": "NewLineTrivia",
                                        "text": "\r\n"
                                    }
                                ]
                            }
                        },
                        {
                            "kind": "ExpressionStatement",
                            "fullStart": 1113,
                            "fullEnd": 1400,
                            "start": 1123,
                            "end": 1398,
                            "fullWidth": 287,
                            "width": 275,
                            "isIncrementallyUnusable": true,
                            "expression": {
                                "kind": "InvocationExpression",
                                "fullStart": 1113,
                                "fullEnd": 1397,
                                "start": 1123,
                                "end": 1397,
                                "fullWidth": 284,
                                "width": 274,
                                "isIncrementallyUnusable": true,
                                "expression": {
                                    "kind": "MemberAccessExpression",
                                    "fullStart": 1113,
                                    "fullEnd": 1144,
                                    "start": 1123,
                                    "end": 1144,
                                    "fullWidth": 31,
                                    "width": 21,
                                    "expression": {
                                        "kind": "IdentifierName",
                                        "fullStart": 1113,
                                        "fullEnd": 1129,
                                        "start": 1123,
                                        "end": 1129,
                                        "fullWidth": 16,
                                        "width": 6,
                                        "text": "Object",
                                        "value": "Object",
                                        "valueText": "Object",
                                        "hasLeadingTrivia": true,
                                        "hasLeadingNewLine": true,
                                        "leadingTrivia": [
                                            {
                                                "kind": "NewLineTrivia",
                                                "text": "\r\n"
                                            },
                                            {
                                                "kind": "WhitespaceTrivia",
                                                "text": "        "
                                            }
                                        ]
                                    },
                                    "dotToken": {
                                        "kind": "DotToken",
                                        "fullStart": 1129,
                                        "fullEnd": 1130,
                                        "start": 1129,
                                        "end": 1130,
                                        "fullWidth": 1,
                                        "width": 1,
                                        "text": ".",
                                        "value": ".",
                                        "valueText": "."
                                    },
                                    "name": {
                                        "kind": "IdentifierName",
                                        "fullStart": 1130,
                                        "fullEnd": 1144,
                                        "start": 1130,
                                        "end": 1144,
                                        "fullWidth": 14,
                                        "width": 14,
                                        "text": "defineProperty",
                                        "value": "defineProperty",
                                        "valueText": "defineProperty"
                                    }
                                },
                                "argumentList": {
                                    "kind": "ArgumentList",
                                    "fullStart": 1144,
                                    "fullEnd": 1397,
                                    "start": 1144,
                                    "end": 1397,
                                    "fullWidth": 253,
                                    "width": 253,
                                    "isIncrementallyUnusable": true,
                                    "openParenToken": {
                                        "kind": "OpenParenToken",
                                        "fullStart": 1144,
                                        "fullEnd": 1145,
                                        "start": 1144,
                                        "end": 1145,
                                        "fullWidth": 1,
                                        "width": 1,
                                        "text": "(",
                                        "value": "(",
                                        "valueText": "("
                                    },
                                    "arguments": [
                                        {
                                            "kind": "IdentifierName",
                                            "fullStart": 1145,
                                            "fullEnd": 1148,
                                            "start": 1145,
                                            "end": 1148,
                                            "fullWidth": 3,
                                            "width": 3,
                                            "text": "obj",
                                            "value": "obj",
                                            "valueText": "obj"
                                        },
                                        {
                                            "kind": "CommaToken",
                                            "fullStart": 1148,
                                            "fullEnd": 1150,
                                            "start": 1148,
                                            "end": 1149,
                                            "fullWidth": 2,
                                            "width": 1,
                                            "text": ",",
                                            "value": ",",
                                            "valueText": ",",
                                            "hasTrailingTrivia": true,
                                            "trailingTrivia": [
                                                {
                                                    "kind": "WhitespaceTrivia",
                                                    "text": " "
                                                }
                                            ]
                                        },
                                        {
                                            "kind": "StringLiteral",
                                            "fullStart": 1150,
                                            "fullEnd": 1153,
                                            "start": 1150,
                                            "end": 1153,
                                            "fullWidth": 3,
                                            "width": 3,
                                            "text": "\"1\"",
                                            "value": "1",
                                            "valueText": "1"
                                        },
                                        {
                                            "kind": "CommaToken",
                                            "fullStart": 1153,
                                            "fullEnd": 1155,
                                            "start": 1153,
                                            "end": 1154,
                                            "fullWidth": 2,
                                            "width": 1,
                                            "text": ",",
                                            "value": ",",
                                            "valueText": ",",
                                            "hasTrailingTrivia": true,
                                            "trailingTrivia": [
                                                {
                                                    "kind": "WhitespaceTrivia",
                                                    "text": " "
                                                }
                                            ]
                                        },
                                        {
                                            "kind": "ObjectLiteralExpression",
                                            "fullStart": 1155,
                                            "fullEnd": 1396,
                                            "start": 1155,
                                            "end": 1396,
                                            "fullWidth": 241,
                                            "width": 241,
                                            "isIncrementallyUnusable": true,
                                            "openBraceToken": {
                                                "kind": "OpenBraceToken",
                                                "fullStart": 1155,
                                                "fullEnd": 1158,
                                                "start": 1155,
                                                "end": 1156,
                                                "fullWidth": 3,
                                                "width": 1,
                                                "text": "{",
                                                "value": "{",
                                                "valueText": "{",
                                                "hasTrailingTrivia": true,
                                                "hasTrailingNewLine": true,
                                                "trailingTrivia": [
                                                    {
                                                        "kind": "NewLineTrivia",
                                                        "text": "\r\n"
                                                    }
                                                ]
                                            },
                                            "propertyAssignments": [
                                                {
                                                    "kind": "SimplePropertyAssignment",
                                                    "fullStart": 1158,
                                                    "fullEnd": 1352,
                                                    "start": 1170,
                                                    "end": 1352,
                                                    "fullWidth": 194,
                                                    "width": 182,
                                                    "isIncrementallyUnusable": true,
                                                    "propertyName": {
                                                        "kind": "IdentifierName",
                                                        "fullStart": 1158,
                                                        "fullEnd": 1173,
                                                        "start": 1170,
                                                        "end": 1173,
                                                        "fullWidth": 15,
                                                        "width": 3,
                                                        "text": "get",
                                                        "value": "get",
                                                        "valueText": "get",
                                                        "hasLeadingTrivia": true,
                                                        "leadingTrivia": [
                                                            {
                                                                "kind": "WhitespaceTrivia",
                                                                "text": "            "
                                                            }
                                                        ]
                                                    },
                                                    "colonToken": {
                                                        "kind": "ColonToken",
                                                        "fullStart": 1173,
                                                        "fullEnd": 1175,
                                                        "start": 1173,
                                                        "end": 1174,
                                                        "fullWidth": 2,
                                                        "width": 1,
                                                        "text": ":",
                                                        "value": ":",
                                                        "valueText": ":",
                                                        "hasTrailingTrivia": true,
                                                        "trailingTrivia": [
                                                            {
                                                                "kind": "WhitespaceTrivia",
                                                                "text": " "
                                                            }
                                                        ]
                                                    },
                                                    "expression": {
                                                        "kind": "FunctionExpression",
                                                        "fullStart": 1175,
                                                        "fullEnd": 1352,
                                                        "start": 1175,
                                                        "end": 1352,
                                                        "fullWidth": 177,
                                                        "width": 177,
                                                        "functionKeyword": {
                                                            "kind": "FunctionKeyword",
                                                            "fullStart": 1175,
                                                            "fullEnd": 1184,
                                                            "start": 1175,
                                                            "end": 1183,
                                                            "fullWidth": 9,
                                                            "width": 8,
                                                            "text": "function",
                                                            "value": "function",
                                                            "valueText": "function",
                                                            "hasTrailingTrivia": true,
                                                            "trailingTrivia": [
                                                                {
                                                                    "kind": "WhitespaceTrivia",
                                                                    "text": " "
                                                                }
                                                            ]
                                                        },
                                                        "callSignature": {
                                                            "kind": "CallSignature",
                                                            "fullStart": 1184,
                                                            "fullEnd": 1187,
                                                            "start": 1184,
                                                            "end": 1186,
                                                            "fullWidth": 3,
                                                            "width": 2,
                                                            "parameterList": {
                                                                "kind": "ParameterList",
                                                                "fullStart": 1184,
                                                                "fullEnd": 1187,
                                                                "start": 1184,
                                                                "end": 1186,
                                                                "fullWidth": 3,
                                                                "width": 2,
                                                                "openParenToken": {
                                                                    "kind": "OpenParenToken",
                                                                    "fullStart": 1184,
                                                                    "fullEnd": 1185,
                                                                    "start": 1184,
                                                                    "end": 1185,
                                                                    "fullWidth": 1,
                                                                    "width": 1,
                                                                    "text": "(",
                                                                    "value": "(",
                                                                    "valueText": "("
                                                                },
                                                                "parameters": [],
                                                                "closeParenToken": {
                                                                    "kind": "CloseParenToken",
                                                                    "fullStart": 1185,
                                                                    "fullEnd": 1187,
                                                                    "start": 1185,
                                                                    "end": 1186,
                                                                    "fullWidth": 2,
                                                                    "width": 1,
                                                                    "text": ")",
                                                                    "value": ")",
                                                                    "valueText": ")",
                                                                    "hasTrailingTrivia": true,
                                                                    "trailingTrivia": [
                                                                        {
                                                                            "kind": "WhitespaceTrivia",
                                                                            "text": " "
                                                                        }
                                                                    ]
                                                                }
                                                            }
                                                        },
                                                        "block": {
                                                            "kind": "Block",
                                                            "fullStart": 1187,
                                                            "fullEnd": 1352,
                                                            "start": 1187,
                                                            "end": 1352,
                                                            "fullWidth": 165,
                                                            "width": 165,
                                                            "openBraceToken": {
                                                                "kind": "OpenBraceToken",
                                                                "fullStart": 1187,
                                                                "fullEnd": 1190,
                                                                "start": 1187,
                                                                "end": 1188,
                                                                "fullWidth": 3,
                                                                "width": 1,
                                                                "text": "{",
                                                                "value": "{",
                                                                "valueText": "{",
                                                                "hasTrailingTrivia": true,
                                                                "hasTrailingNewLine": true,
                                                                "trailingTrivia": [
                                                                    {
                                                                        "kind": "NewLineTrivia",
                                                                        "text": "\r\n"
                                                                    }
                                                                ]
                                                            },
                                                            "statements": [
                                                                {
                                                                    "kind": "IfStatement",
                                                                    "fullStart": 1190,
                                                                    "fullEnd": 1339,
                                                                    "start": 1206,
                                                                    "end": 1337,
                                                                    "fullWidth": 149,
                                                                    "width": 131,
                                                                    "ifKeyword": {
                                                                        "kind": "IfKeyword",
                                                                        "fullStart": 1190,
                                                                        "fullEnd": 1209,
                                                                        "start": 1206,
                                                                        "end": 1208,
                                                                        "fullWidth": 19,
                                                                        "width": 2,
                                                                        "text": "if",
                                                                        "value": "if",
                                                                        "valueText": "if",
                                                                        "hasLeadingTrivia": true,
                                                                        "hasTrailingTrivia": true,
                                                                        "leadingTrivia": [
                                                                            {
                                                                                "kind": "WhitespaceTrivia",
                                                                                "text": "                "
                                                                            }
                                                                        ],
                                                                        "trailingTrivia": [
                                                                            {
                                                                                "kind": "WhitespaceTrivia",
                                                                                "text": " "
                                                                            }
                                                                        ]
                                                                    },
                                                                    "openParenToken": {
                                                                        "kind": "OpenParenToken",
                                                                        "fullStart": 1209,
                                                                        "fullEnd": 1210,
                                                                        "start": 1209,
                                                                        "end": 1210,
                                                                        "fullWidth": 1,
                                                                        "width": 1,
                                                                        "text": "(",
                                                                        "value": "(",
                                                                        "valueText": "("
                                                                    },
                                                                    "condition": {
                                                                        "kind": "IdentifierName",
                                                                        "fullStart": 1210,
                                                                        "fullEnd": 1224,
                                                                        "start": 1210,
                                                                        "end": 1224,
                                                                        "fullWidth": 14,
                                                                        "width": 14,
                                                                        "text": "preIterVisible",
                                                                        "value": "preIterVisible",
                                                                        "valueText": "preIterVisible"
                                                                    },
                                                                    "closeParenToken": {
                                                                        "kind": "CloseParenToken",
                                                                        "fullStart": 1224,
                                                                        "fullEnd": 1226,
                                                                        "start": 1224,
                                                                        "end": 1225,
                                                                        "fullWidth": 2,
                                                                        "width": 1,
                                                                        "text": ")",
                                                                        "value": ")",
                                                                        "valueText": ")",
                                                                        "hasTrailingTrivia": true,
                                                                        "trailingTrivia": [
                                                                            {
                                                                                "kind": "WhitespaceTrivia",
                                                                                "text": " "
                                                                            }
                                                                        ]
                                                                    },
                                                                    "statement": {
                                                                        "kind": "Block",
                                                                        "fullStart": 1226,
                                                                        "fullEnd": 1278,
                                                                        "start": 1226,
                                                                        "end": 1277,
                                                                        "fullWidth": 52,
                                                                        "width": 51,
                                                                        "openBraceToken": {
                                                                            "kind": "OpenBraceToken",
                                                                            "fullStart": 1226,
                                                                            "fullEnd": 1229,
                                                                            "start": 1226,
                                                                            "end": 1227,
                                                                            "fullWidth": 3,
                                                                            "width": 1,
                                                                            "text": "{",
                                                                            "value": "{",
                                                                            "valueText": "{",
                                                                            "hasTrailingTrivia": true,
                                                                            "hasTrailingNewLine": true,
                                                                            "trailingTrivia": [
                                                                                {
                                                                                    "kind": "NewLineTrivia",
                                                                                    "text": "\r\n"
                                                                                }
                                                                            ]
                                                                        },
                                                                        "statements": [
                                                                            {
                                                                                "kind": "ReturnStatement",
                                                                                "fullStart": 1229,
                                                                                "fullEnd": 1260,
                                                                                "start": 1249,
                                                                                "end": 1258,
                                                                                "fullWidth": 31,
                                                                                "width": 9,
                                                                                "returnKeyword": {
                                                                                    "kind": "ReturnKeyword",
                                                                                    "fullStart": 1229,
                                                                                    "fullEnd": 1256,
                                                                                    "start": 1249,
                                                                                    "end": 1255,
                                                                                    "fullWidth": 27,
                                                                                    "width": 6,
                                                                                    "text": "return",
                                                                                    "value": "return",
                                                                                    "valueText": "return",
                                                                                    "hasLeadingTrivia": true,
                                                                                    "hasTrailingTrivia": true,
                                                                                    "leadingTrivia": [
                                                                                        {
                                                                                            "kind": "WhitespaceTrivia",
                                                                                            "text": "                    "
                                                                                        }
                                                                                    ],
                                                                                    "trailingTrivia": [
                                                                                        {
                                                                                            "kind": "WhitespaceTrivia",
                                                                                            "text": " "
                                                                                        }
                                                                                    ]
                                                                                },
                                                                                "expression": {
                                                                                    "kind": "NumericLiteral",
                                                                                    "fullStart": 1256,
                                                                                    "fullEnd": 1257,
                                                                                    "start": 1256,
                                                                                    "end": 1257,
                                                                                    "fullWidth": 1,
                                                                                    "width": 1,
                                                                                    "text": "1",
                                                                                    "value": 1,
                                                                                    "valueText": "1"
                                                                                },
                                                                                "semicolonToken": {
                                                                                    "kind": "SemicolonToken",
                                                                                    "fullStart": 1257,
                                                                                    "fullEnd": 1260,
                                                                                    "start": 1257,
                                                                                    "end": 1258,
                                                                                    "fullWidth": 3,
                                                                                    "width": 1,
                                                                                    "text": ";",
                                                                                    "value": ";",
                                                                                    "valueText": ";",
                                                                                    "hasTrailingTrivia": true,
                                                                                    "hasTrailingNewLine": true,
                                                                                    "trailingTrivia": [
                                                                                        {
                                                                                            "kind": "NewLineTrivia",
                                                                                            "text": "\r\n"
                                                                                        }
                                                                                    ]
                                                                                }
                                                                            }
                                                                        ],
                                                                        "closeBraceToken": {
                                                                            "kind": "CloseBraceToken",
                                                                            "fullStart": 1260,
                                                                            "fullEnd": 1278,
                                                                            "start": 1276,
                                                                            "end": 1277,
                                                                            "fullWidth": 18,
                                                                            "width": 1,
                                                                            "text": "}",
                                                                            "value": "}",
                                                                            "valueText": "}",
                                                                            "hasLeadingTrivia": true,
                                                                            "hasTrailingTrivia": true,
                                                                            "leadingTrivia": [
                                                                                {
                                                                                    "kind": "WhitespaceTrivia",
                                                                                    "text": "                "
                                                                                }
                                                                            ],
                                                                            "trailingTrivia": [
                                                                                {
                                                                                    "kind": "WhitespaceTrivia",
                                                                                    "text": " "
                                                                                }
                                                                            ]
                                                                        }
                                                                    },
                                                                    "elseClause": {
                                                                        "kind": "ElseClause",
                                                                        "fullStart": 1278,
                                                                        "fullEnd": 1339,
                                                                        "start": 1278,
                                                                        "end": 1337,
                                                                        "fullWidth": 61,
                                                                        "width": 59,
                                                                        "elseKeyword": {
                                                                            "kind": "ElseKeyword",
                                                                            "fullStart": 1278,
                                                                            "fullEnd": 1283,
                                                                            "start": 1278,
                                                                            "end": 1282,
                                                                            "fullWidth": 5,
                                                                            "width": 4,
                                                                            "text": "else",
                                                                            "value": "else",
                                                                            "valueText": "else",
                                                                            "hasTrailingTrivia": true,
                                                                            "trailingTrivia": [
                                                                                {
                                                                                    "kind": "WhitespaceTrivia",
                                                                                    "text": " "
                                                                                }
                                                                            ]
                                                                        },
                                                                        "statement": {
                                                                            "kind": "Block",
                                                                            "fullStart": 1283,
                                                                            "fullEnd": 1339,
                                                                            "start": 1283,
                                                                            "end": 1337,
                                                                            "fullWidth": 56,
                                                                            "width": 54,
                                                                            "openBraceToken": {
                                                                                "kind": "OpenBraceToken",
                                                                                "fullStart": 1283,
                                                                                "fullEnd": 1286,
                                                                                "start": 1283,
                                                                                "end": 1284,
                                                                                "fullWidth": 3,
                                                                                "width": 1,
                                                                                "text": "{",
                                                                                "value": "{",
                                                                                "valueText": "{",
                                                                                "hasTrailingTrivia": true,
                                                                                "hasTrailingNewLine": true,
                                                                                "trailingTrivia": [
                                                                                    {
                                                                                        "kind": "NewLineTrivia",
                                                                                        "text": "\r\n"
                                                                                    }
                                                                                ]
                                                                            },
                                                                            "statements": [
                                                                                {
                                                                                    "kind": "ReturnStatement",
                                                                                    "fullStart": 1286,
                                                                                    "fullEnd": 1320,
                                                                                    "start": 1306,
                                                                                    "end": 1318,
                                                                                    "fullWidth": 34,
                                                                                    "width": 12,
                                                                                    "returnKeyword": {
                                                                                        "kind": "ReturnKeyword",
                                                                                        "fullStart": 1286,
                                                                                        "fullEnd": 1313,
                                                                                        "start": 1306,
                                                                                        "end": 1312,
                                                                                        "fullWidth": 27,
                                                                                        "width": 6,
                                                                                        "text": "return",
                                                                                        "value": "return",
                                                                                        "valueText": "return",
                                                                                        "hasLeadingTrivia": true,
                                                                                        "hasTrailingTrivia": true,
                                                                                        "leadingTrivia": [
                                                                                            {
                                                                                                "kind": "WhitespaceTrivia",
                                                                                                "text": "                    "
                                                                                            }
                                                                                        ],
                                                                                        "trailingTrivia": [
                                                                                            {
                                                                                                "kind": "WhitespaceTrivia",
                                                                                                "text": " "
                                                                                            }
                                                                                        ]
                                                                                    },
                                                                                    "expression": {
                                                                                        "kind": "StringLiteral",
                                                                                        "fullStart": 1313,
                                                                                        "fullEnd": 1317,
                                                                                        "start": 1313,
                                                                                        "end": 1317,
                                                                                        "fullWidth": 4,
                                                                                        "width": 4,
                                                                                        "text": "\"11\"",
                                                                                        "value": "11",
                                                                                        "valueText": "11"
                                                                                    },
                                                                                    "semicolonToken": {
                                                                                        "kind": "SemicolonToken",
                                                                                        "fullStart": 1317,
                                                                                        "fullEnd": 1320,
                                                                                        "start": 1317,
                                                                                        "end": 1318,
                                                                                        "fullWidth": 3,
                                                                                        "width": 1,
                                                                                        "text": ";",
                                                                                        "value": ";",
                                                                                        "valueText": ";",
                                                                                        "hasTrailingTrivia": true,
                                                                                        "hasTrailingNewLine": true,
                                                                                        "trailingTrivia": [
                                                                                            {
                                                                                                "kind": "NewLineTrivia",
                                                                                                "text": "\r\n"
                                                                                            }
                                                                                        ]
                                                                                    }
                                                                                }
                                                                            ],
                                                                            "closeBraceToken": {
                                                                                "kind": "CloseBraceToken",
                                                                                "fullStart": 1320,
                                                                                "fullEnd": 1339,
                                                                                "start": 1336,
                                                                                "end": 1337,
                                                                                "fullWidth": 19,
                                                                                "width": 1,
                                                                                "text": "}",
                                                                                "value": "}",
                                                                                "valueText": "}",
                                                                                "hasLeadingTrivia": true,
                                                                                "hasTrailingTrivia": true,
                                                                                "hasTrailingNewLine": true,
                                                                                "leadingTrivia": [
                                                                                    {
                                                                                        "kind": "WhitespaceTrivia",
                                                                                        "text": "                "
                                                                                    }
                                                                                ],
                                                                                "trailingTrivia": [
                                                                                    {
                                                                                        "kind": "NewLineTrivia",
                                                                                        "text": "\r\n"
                                                                                    }
                                                                                ]
                                                                            }
                                                                        }
                                                                    }
                                                                }
                                                            ],
                                                            "closeBraceToken": {
                                                                "kind": "CloseBraceToken",
                                                                "fullStart": 1339,
                                                                "fullEnd": 1352,
                                                                "start": 1351,
                                                                "end": 1352,
                                                                "fullWidth": 13,
                                                                "width": 1,
                                                                "text": "}",
                                                                "value": "}",
                                                                "valueText": "}",
                                                                "hasLeadingTrivia": true,
                                                                "leadingTrivia": [
                                                                    {
                                                                        "kind": "WhitespaceTrivia",
                                                                        "text": "            "
                                                                    }
                                                                ]
                                                            }
                                                        }
                                                    }
                                                },
                                                {
                                                    "kind": "CommaToken",
                                                    "fullStart": 1352,
                                                    "fullEnd": 1355,
                                                    "start": 1352,
                                                    "end": 1353,
                                                    "fullWidth": 3,
                                                    "width": 1,
                                                    "text": ",",
                                                    "value": ",",
                                                    "valueText": ",",
                                                    "hasTrailingTrivia": true,
                                                    "hasTrailingNewLine": true,
                                                    "trailingTrivia": [
                                                        {
                                                            "kind": "NewLineTrivia",
                                                            "text": "\r\n"
                                                        }
                                                    ]
                                                },
                                                {
                                                    "kind": "SimplePropertyAssignment",
                                                    "fullStart": 1355,
                                                    "fullEnd": 1387,
                                                    "start": 1367,
                                                    "end": 1385,
                                                    "fullWidth": 32,
                                                    "width": 18,
                                                    "propertyName": {
                                                        "kind": "IdentifierName",
                                                        "fullStart": 1355,
                                                        "fullEnd": 1379,
                                                        "start": 1367,
                                                        "end": 1379,
                                                        "fullWidth": 24,
                                                        "width": 12,
                                                        "text": "configurable",
                                                        "value": "configurable",
                                                        "valueText": "configurable",
                                                        "hasLeadingTrivia": true,
                                                        "leadingTrivia": [
                                                            {
                                                                "kind": "WhitespaceTrivia",
                                                                "text": "            "
                                                            }
                                                        ]
                                                    },
                                                    "colonToken": {
                                                        "kind": "ColonToken",
                                                        "fullStart": 1379,
                                                        "fullEnd": 1381,
                                                        "start": 1379,
                                                        "end": 1380,
                                                        "fullWidth": 2,
                                                        "width": 1,
                                                        "text": ":",
                                                        "value": ":",
                                                        "valueText": ":",
                                                        "hasTrailingTrivia": true,
                                                        "trailingTrivia": [
                                                            {
                                                                "kind": "WhitespaceTrivia",
                                                                "text": " "
                                                            }
                                                        ]
                                                    },
                                                    "expression": {
                                                        "kind": "TrueKeyword",
                                                        "fullStart": 1381,
                                                        "fullEnd": 1387,
                                                        "start": 1381,
                                                        "end": 1385,
                                                        "fullWidth": 6,
                                                        "width": 4,
                                                        "text": "true",
                                                        "value": true,
                                                        "valueText": "true",
                                                        "hasTrailingTrivia": true,
                                                        "hasTrailingNewLine": true,
                                                        "trailingTrivia": [
                                                            {
                                                                "kind": "NewLineTrivia",
                                                                "text": "\r\n"
                                                            }
                                                        ]
                                                    }
                                                }
                                            ],
                                            "closeBraceToken": {
                                                "kind": "CloseBraceToken",
                                                "fullStart": 1387,
                                                "fullEnd": 1396,
                                                "start": 1395,
                                                "end": 1396,
                                                "fullWidth": 9,
                                                "width": 1,
                                                "text": "}",
                                                "value": "}",
                                                "valueText": "}",
                                                "hasLeadingTrivia": true,
                                                "leadingTrivia": [
                                                    {
                                                        "kind": "WhitespaceTrivia",
                                                        "text": "        "
                                                    }
                                                ]
                                            }
                                        }
                                    ],
                                    "closeParenToken": {
                                        "kind": "CloseParenToken",
                                        "fullStart": 1396,
                                        "fullEnd": 1397,
                                        "start": 1396,
                                        "end": 1397,
                                        "fullWidth": 1,
                                        "width": 1,
                                        "text": ")",
                                        "value": ")",
                                        "valueText": ")"
                                    }
                                }
                            },
                            "semicolonToken": {
                                "kind": "SemicolonToken",
                                "fullStart": 1397,
                                "fullEnd": 1400,
                                "start": 1397,
                                "end": 1398,
                                "fullWidth": 3,
                                "width": 1,
                                "text": ";",
                                "value": ";",
                                "valueText": ";",
                                "hasTrailingTrivia": true,
                                "hasTrailingNewLine": true,
                                "trailingTrivia": [
                                    {
                                        "kind": "NewLineTrivia",
                                        "text": "\r\n"
                                    }
                                ]
                            }
                        },
                        {
                            "kind": "ExpressionStatement",
                            "fullStart": 1400,
                            "fullEnd": 1471,
                            "start": 1410,
                            "end": 1469,
                            "fullWidth": 71,
                            "width": 59,
                            "expression": {
                                "kind": "InvocationExpression",
                                "fullStart": 1400,
                                "fullEnd": 1468,
                                "start": 1410,
                                "end": 1468,
                                "fullWidth": 68,
                                "width": 58,
                                "expression": {
                                    "kind": "MemberAccessExpression",
                                    "fullStart": 1400,
                                    "fullEnd": 1437,
                                    "start": 1410,
                                    "end": 1437,
                                    "fullWidth": 37,
                                    "width": 27,
                                    "expression": {
                                        "kind": "MemberAccessExpression",
                                        "fullStart": 1400,
                                        "fullEnd": 1432,
                                        "start": 1410,
                                        "end": 1432,
                                        "fullWidth": 32,
                                        "width": 22,
                                        "expression": {
                                            "kind": "MemberAccessExpression",
                                            "fullStart": 1400,
                                            "fullEnd": 1425,
                                            "start": 1410,
                                            "end": 1425,
                                            "fullWidth": 25,
                                            "width": 15,
                                            "expression": {
                                                "kind": "IdentifierName",
                                                "fullStart": 1400,
                                                "fullEnd": 1415,
                                                "start": 1410,
                                                "end": 1415,
                                                "fullWidth": 15,
                                                "width": 5,
                                                "text": "Array",
                                                "value": "Array",
                                                "valueText": "Array",
                                                "hasLeadingTrivia": true,
                                                "hasLeadingNewLine": true,
                                                "leadingTrivia": [
                                                    {
                                                        "kind": "NewLineTrivia",
                                                        "text": "\r\n"
                                                    },
                                                    {
                                                        "kind": "WhitespaceTrivia",
                                                        "text": "        "
                                                    }
                                                ]
                                            },
                                            "dotToken": {
                                                "kind": "DotToken",
                                                "fullStart": 1415,
                                                "fullEnd": 1416,
                                                "start": 1415,
                                                "end": 1416,
                                                "fullWidth": 1,
                                                "width": 1,
                                                "text": ".",
                                                "value": ".",
                                                "valueText": "."
                                            },
                                            "name": {
                                                "kind": "IdentifierName",
                                                "fullStart": 1416,
                                                "fullEnd": 1425,
                                                "start": 1416,
                                                "end": 1425,
                                                "fullWidth": 9,
                                                "width": 9,
                                                "text": "prototype",
                                                "value": "prototype",
                                                "valueText": "prototype"
                                            }
                                        },
                                        "dotToken": {
                                            "kind": "DotToken",
                                            "fullStart": 1425,
                                            "fullEnd": 1426,
                                            "start": 1425,
                                            "end": 1426,
                                            "fullWidth": 1,
                                            "width": 1,
                                            "text": ".",
                                            "value": ".",
                                            "valueText": "."
                                        },
                                        "name": {
                                            "kind": "IdentifierName",
                                            "fullStart": 1426,
                                            "fullEnd": 1432,
                                            "start": 1426,
                                            "end": 1432,
                                            "fullWidth": 6,
                                            "width": 6,
                                            "text": "reduce",
                                            "value": "reduce",
                                            "valueText": "reduce"
                                        }
                                    },
                                    "dotToken": {
                                        "kind": "DotToken",
                                        "fullStart": 1432,
                                        "fullEnd": 1433,
                                        "start": 1432,
                                        "end": 1433,
                                        "fullWidth": 1,
                                        "width": 1,
                                        "text": ".",
                                        "value": ".",
                                        "valueText": "."
                                    },
                                    "name": {
                                        "kind": "IdentifierName",
                                        "fullStart": 1433,
                                        "fullEnd": 1437,
                                        "start": 1433,
                                        "end": 1437,
                                        "fullWidth": 4,
                                        "width": 4,
                                        "text": "call",
                                        "value": "call",
                                        "valueText": "call"
                                    }
                                },
                                "argumentList": {
                                    "kind": "ArgumentList",
                                    "fullStart": 1437,
                                    "fullEnd": 1468,
                                    "start": 1437,
                                    "end": 1468,
                                    "fullWidth": 31,
                                    "width": 31,
                                    "openParenToken": {
                                        "kind": "OpenParenToken",
                                        "fullStart": 1437,
                                        "fullEnd": 1438,
                                        "start": 1437,
                                        "end": 1438,
                                        "fullWidth": 1,
                                        "width": 1,
                                        "text": "(",
                                        "value": "(",
                                        "valueText": "("
                                    },
                                    "arguments": [
                                        {
                                            "kind": "IdentifierName",
                                            "fullStart": 1438,
                                            "fullEnd": 1441,
                                            "start": 1438,
                                            "end": 1441,
                                            "fullWidth": 3,
                                            "width": 3,
                                            "text": "obj",
                                            "value": "obj",
                                            "valueText": "obj"
                                        },
                                        {
                                            "kind": "CommaToken",
                                            "fullStart": 1441,
                                            "fullEnd": 1443,
                                            "start": 1441,
                                            "end": 1442,
                                            "fullWidth": 2,
                                            "width": 1,
                                            "text": ",",
                                            "value": ",",
                                            "valueText": ",",
                                            "hasTrailingTrivia": true,
                                            "trailingTrivia": [
                                                {
                                                    "kind": "WhitespaceTrivia",
                                                    "text": " "
                                                }
                                            ]
                                        },
                                        {
                                            "kind": "IdentifierName",
                                            "fullStart": 1443,
                                            "fullEnd": 1453,
                                            "start": 1443,
                                            "end": 1453,
                                            "fullWidth": 10,
                                            "width": 10,
                                            "text": "callbackfn",
                                            "value": "callbackfn",
                                            "valueText": "callbackfn"
                                        },
                                        {
                                            "kind": "CommaToken",
                                            "fullStart": 1453,
                                            "fullEnd": 1455,
                                            "start": 1453,
                                            "end": 1454,
                                            "fullWidth": 2,
                                            "width": 1,
                                            "text": ",",
                                            "value": ",",
                                            "valueText": ",",
                                            "hasTrailingTrivia": true,
                                            "trailingTrivia": [
                                                {
                                                    "kind": "WhitespaceTrivia",
                                                    "text": " "
                                                }
                                            ]
                                        },
                                        {
                                            "kind": "IdentifierName",
                                            "fullStart": 1455,
                                            "fullEnd": 1467,
                                            "start": 1455,
                                            "end": 1467,
                                            "fullWidth": 12,
                                            "width": 12,
                                            "text": "initialValue",
                                            "value": "initialValue",
                                            "valueText": "initialValue"
                                        }
                                    ],
                                    "closeParenToken": {
                                        "kind": "CloseParenToken",
                                        "fullStart": 1467,
                                        "fullEnd": 1468,
                                        "start": 1467,
                                        "end": 1468,
                                        "fullWidth": 1,
                                        "width": 1,
                                        "text": ")",
                                        "value": ")",
                                        "valueText": ")"
                                    }
                                }
                            },
                            "semicolonToken": {
                                "kind": "SemicolonToken",
                                "fullStart": 1468,
                                "fullEnd": 1471,
                                "start": 1468,
                                "end": 1469,
                                "fullWidth": 3,
                                "width": 1,
                                "text": ";",
                                "value": ";",
                                "valueText": ";",
                                "hasTrailingTrivia": true,
                                "hasTrailingNewLine": true,
                                "trailingTrivia": [
                                    {
                                        "kind": "NewLineTrivia",
                                        "text": "\r\n"
                                    }
                                ]
                            }
                        },
                        {
                            "kind": "ReturnStatement",
                            "fullStart": 1471,
                            "fullEnd": 1499,
                            "start": 1479,
                            "end": 1497,
                            "fullWidth": 28,
                            "width": 18,
                            "returnKeyword": {
                                "kind": "ReturnKeyword",
                                "fullStart": 1471,
                                "fullEnd": 1486,
                                "start": 1479,
                                "end": 1485,
                                "fullWidth": 15,
                                "width": 6,
                                "text": "return",
                                "value": "return",
                                "valueText": "return",
                                "hasLeadingTrivia": true,
                                "hasTrailingTrivia": true,
                                "leadingTrivia": [
                                    {
                                        "kind": "WhitespaceTrivia",
                                        "text": "        "
                                    }
                                ],
                                "trailingTrivia": [
                                    {
                                        "kind": "WhitespaceTrivia",
                                        "text": " "
                                    }
                                ]
                            },
                            "expression": {
                                "kind": "IdentifierName",
                                "fullStart": 1486,
                                "fullEnd": 1496,
                                "start": 1486,
                                "end": 1496,
                                "fullWidth": 10,
                                "width": 10,
                                "text": "testResult",
                                "value": "testResult",
                                "valueText": "testResult"
                            },
                            "semicolonToken": {
                                "kind": "SemicolonToken",
                                "fullStart": 1496,
                                "fullEnd": 1499,
                                "start": 1496,
                                "end": 1497,
                                "fullWidth": 3,
                                "width": 1,
                                "text": ";",
                                "value": ";",
                                "valueText": ";",
                                "hasTrailingTrivia": true,
                                "hasTrailingNewLine": true,
                                "trailingTrivia": [
                                    {
                                        "kind": "NewLineTrivia",
                                        "text": "\r\n"
                                    }
                                ]
                            }
                        }
                    ],
                    "closeBraceToken": {
                        "kind": "CloseBraceToken",
                        "fullStart": 1499,
                        "fullEnd": 1508,
                        "start": 1505,
                        "end": 1506,
                        "fullWidth": 9,
                        "width": 1,
                        "text": "}",
                        "value": "}",
                        "valueText": "}",
                        "hasLeadingTrivia": true,
                        "hasLeadingNewLine": true,
                        "hasTrailingTrivia": true,
                        "hasTrailingNewLine": true,
                        "leadingTrivia": [
                            {
                                "kind": "NewLineTrivia",
                                "text": "\r\n"
                            },
                            {
                                "kind": "WhitespaceTrivia",
                                "text": "    "
                            }
                        ],
                        "trailingTrivia": [
                            {
                                "kind": "NewLineTrivia",
                                "text": "\r\n"
                            }
                        ]
                    }
                }
            },
            {
                "kind": "ExpressionStatement",
                "fullStart": 1508,
                "fullEnd": 1532,
                "start": 1508,
                "end": 1530,
                "fullWidth": 24,
                "width": 22,
                "expression": {
                    "kind": "InvocationExpression",
                    "fullStart": 1508,
                    "fullEnd": 1529,
                    "start": 1508,
                    "end": 1529,
                    "fullWidth": 21,
                    "width": 21,
                    "expression": {
                        "kind": "IdentifierName",
                        "fullStart": 1508,
                        "fullEnd": 1519,
                        "start": 1508,
                        "end": 1519,
                        "fullWidth": 11,
                        "width": 11,
                        "text": "runTestCase",
                        "value": "runTestCase",
                        "valueText": "runTestCase"
                    },
                    "argumentList": {
                        "kind": "ArgumentList",
                        "fullStart": 1519,
                        "fullEnd": 1529,
                        "start": 1519,
                        "end": 1529,
                        "fullWidth": 10,
                        "width": 10,
                        "openParenToken": {
                            "kind": "OpenParenToken",
                            "fullStart": 1519,
                            "fullEnd": 1520,
                            "start": 1519,
                            "end": 1520,
                            "fullWidth": 1,
                            "width": 1,
                            "text": "(",
                            "value": "(",
                            "valueText": "("
                        },
                        "arguments": [
                            {
                                "kind": "IdentifierName",
                                "fullStart": 1520,
                                "fullEnd": 1528,
                                "start": 1520,
                                "end": 1528,
                                "fullWidth": 8,
                                "width": 8,
                                "text": "testcase",
                                "value": "testcase",
                                "valueText": "testcase"
                            }
                        ],
                        "closeParenToken": {
                            "kind": "CloseParenToken",
                            "fullStart": 1528,
                            "fullEnd": 1529,
                            "start": 1528,
                            "end": 1529,
                            "fullWidth": 1,
                            "width": 1,
                            "text": ")",
                            "value": ")",
                            "valueText": ")"
                        }
                    }
                },
                "semicolonToken": {
                    "kind": "SemicolonToken",
                    "fullStart": 1529,
                    "fullEnd": 1532,
                    "start": 1529,
                    "end": 1530,
                    "fullWidth": 3,
                    "width": 1,
                    "text": ";",
                    "value": ";",
                    "valueText": ";",
                    "hasTrailingTrivia": true,
                    "hasTrailingNewLine": true,
                    "trailingTrivia": [
                        {
                            "kind": "NewLineTrivia",
                            "text": "\r\n"
                        }
                    ]
                }
            }
        ],
        "endOfFileToken": {
            "kind": "EndOfFileToken",
            "fullStart": 1532,
            "fullEnd": 1532,
            "start": 1532,
            "end": 1532,
            "fullWidth": 0,
            "width": 0,
            "text": ""
        }
    },
    "lineMap": {
        "lineStarts": [
            0,
            67,
            152,
            232,
            308,
            380,
            385,
            444,
            571,
            576,
            578,
            580,
            603,
            605,
            638,
            669,
            727,
            757,
            803,
            818,
            829,
            831,
            871,
            908,
            910,
            953,
            985,
            1025,
            1052,
            1068,
            1100,
            1113,
            1115,
            1158,
            1190,
            1229,
            1260,
            1286,
            1320,
            1339,
            1355,
            1387,
            1400,
            1402,
            1471,
            1499,
            1501,
            1508,
            1532
        ],
        "length": 1532
    }
}<|MERGE_RESOLUTION|>--- conflicted
+++ resolved
@@ -252,12 +252,8 @@
                                         "start": 617,
                                         "end": 635,
                                         "fullWidth": 18,
-<<<<<<< HEAD
                                         "width": 18,
-                                        "identifier": {
-=======
                                         "propertyName": {
->>>>>>> 85e84683
                                             "kind": "IdentifierName",
                                             "fullStart": 617,
                                             "fullEnd": 628,
@@ -391,12 +387,8 @@
                                         "start": 650,
                                         "end": 666,
                                         "fullWidth": 16,
-<<<<<<< HEAD
                                         "width": 16,
-                                        "identifier": {
-=======
                                         "propertyName": {
->>>>>>> 85e84683
                                             "kind": "IdentifierName",
                                             "fullStart": 650,
                                             "fullEnd": 663,
@@ -1195,12 +1187,8 @@
                                         "start": 843,
                                         "end": 868,
                                         "fullWidth": 25,
-<<<<<<< HEAD
                                         "width": 25,
-                                        "identifier": {
-=======
                                         "propertyName": {
->>>>>>> 85e84683
                                             "kind": "IdentifierName",
                                             "fullStart": 843,
                                             "fullEnd": 847,
@@ -1494,12 +1482,8 @@
                                         "start": 883,
                                         "end": 905,
                                         "fullWidth": 22,
-<<<<<<< HEAD
                                         "width": 22,
-                                        "identifier": {
-=======
                                         "propertyName": {
->>>>>>> 85e84683
                                             "kind": "IdentifierName",
                                             "fullStart": 883,
                                             "fullEnd": 898,
