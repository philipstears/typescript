{
    "isDeclaration": false,
    "languageVersion": "EcmaScript5",
    "parseOptions": {
        "allowAutomaticSemicolonInsertion": true
    },
    "sourceUnit": {
        "kind": "SourceUnit",
        "fullStart": 0,
        "fullEnd": 1508,
        "start": 608,
        "end": 1508,
        "fullWidth": 1508,
        "width": 900,
        "isIncrementallyUnusable": true,
        "moduleElements": [
            {
                "kind": "FunctionDeclaration",
                "fullStart": 0,
                "fullEnd": 1484,
                "start": 608,
                "end": 1482,
                "fullWidth": 1484,
                "width": 874,
                "isIncrementallyUnusable": true,
                "modifiers": [],
                "functionKeyword": {
                    "kind": "FunctionKeyword",
                    "fullStart": 0,
                    "fullEnd": 617,
                    "start": 608,
                    "end": 616,
                    "fullWidth": 617,
                    "width": 8,
                    "text": "function",
                    "value": "function",
                    "valueText": "function",
                    "hasLeadingTrivia": true,
                    "hasLeadingComment": true,
                    "hasLeadingNewLine": true,
                    "hasTrailingTrivia": true,
                    "leadingTrivia": [
                        {
                            "kind": "SingleLineCommentTrivia",
                            "text": "/// Copyright (c) 2012 Ecma International.  All rights reserved. "
                        },
                        {
                            "kind": "NewLineTrivia",
                            "text": "\r\n"
                        },
                        {
                            "kind": "SingleLineCommentTrivia",
                            "text": "/// Ecma International makes this code available under the terms and conditions set"
                        },
                        {
                            "kind": "NewLineTrivia",
                            "text": "\r\n"
                        },
                        {
                            "kind": "SingleLineCommentTrivia",
                            "text": "/// forth on http://hg.ecmascript.org/tests/test262/raw-file/tip/LICENSE (the "
                        },
                        {
                            "kind": "NewLineTrivia",
                            "text": "\r\n"
                        },
                        {
                            "kind": "SingleLineCommentTrivia",
                            "text": "/// \"Use Terms\").   Any redistribution of this code must retain the above "
                        },
                        {
                            "kind": "NewLineTrivia",
                            "text": "\r\n"
                        },
                        {
                            "kind": "SingleLineCommentTrivia",
                            "text": "/// copyright and this notice and otherwise comply with the Use Terms."
                        },
                        {
                            "kind": "NewLineTrivia",
                            "text": "\r\n"
                        },
                        {
                            "kind": "MultiLineCommentTrivia",
                            "text": "/**\r\n * @path ch15/15.4/15.4.4/15.4.4.21/15.4.4.21-8-b-iii-1-31.js\r\n * @description Array.prototype.reduce - element changed by getter on current iterations is observed in subsequent iterations on an Array-like object\r\n */"
                        },
                        {
                            "kind": "NewLineTrivia",
                            "text": "\r\n"
                        },
                        {
                            "kind": "NewLineTrivia",
                            "text": "\r\n"
                        },
                        {
                            "kind": "NewLineTrivia",
                            "text": "\r\n"
                        }
                    ],
                    "trailingTrivia": [
                        {
                            "kind": "WhitespaceTrivia",
                            "text": " "
                        }
                    ]
                },
                "identifier": {
                    "kind": "IdentifierName",
                    "fullStart": 617,
                    "fullEnd": 625,
                    "start": 617,
                    "end": 625,
                    "fullWidth": 8,
                    "width": 8,
                    "text": "testcase",
                    "value": "testcase",
                    "valueText": "testcase"
                },
                "callSignature": {
                    "kind": "CallSignature",
                    "fullStart": 625,
                    "fullEnd": 628,
                    "start": 625,
                    "end": 627,
                    "fullWidth": 3,
                    "width": 2,
                    "parameterList": {
                        "kind": "ParameterList",
                        "fullStart": 625,
                        "fullEnd": 628,
                        "start": 625,
                        "end": 627,
                        "fullWidth": 3,
                        "width": 2,
                        "openParenToken": {
                            "kind": "OpenParenToken",
                            "fullStart": 625,
                            "fullEnd": 626,
                            "start": 625,
                            "end": 626,
                            "fullWidth": 1,
                            "width": 1,
                            "text": "(",
                            "value": "(",
                            "valueText": "("
                        },
                        "parameters": [],
                        "closeParenToken": {
                            "kind": "CloseParenToken",
                            "fullStart": 626,
                            "fullEnd": 628,
                            "start": 626,
                            "end": 627,
                            "fullWidth": 2,
                            "width": 1,
                            "text": ")",
                            "value": ")",
                            "valueText": ")",
                            "hasTrailingTrivia": true,
                            "trailingTrivia": [
                                {
                                    "kind": "WhitespaceTrivia",
                                    "text": " "
                                }
                            ]
                        }
                    }
                },
                "block": {
                    "kind": "Block",
                    "fullStart": 628,
                    "fullEnd": 1484,
                    "start": 628,
                    "end": 1482,
                    "fullWidth": 856,
                    "width": 854,
                    "isIncrementallyUnusable": true,
                    "openBraceToken": {
                        "kind": "OpenBraceToken",
                        "fullStart": 628,
                        "fullEnd": 631,
                        "start": 628,
                        "end": 629,
                        "fullWidth": 3,
                        "width": 1,
                        "text": "{",
                        "value": "{",
                        "valueText": "{",
                        "hasTrailingTrivia": true,
                        "hasTrailingNewLine": true,
                        "trailingTrivia": [
                            {
                                "kind": "NewLineTrivia",
                                "text": "\r\n"
                            }
                        ]
                    },
                    "statements": [
                        {
                            "kind": "VariableStatement",
                            "fullStart": 631,
                            "fullEnd": 666,
                            "start": 641,
                            "end": 664,
                            "fullWidth": 35,
                            "width": 23,
                            "modifiers": [],
                            "variableDeclaration": {
                                "kind": "VariableDeclaration",
                                "fullStart": 631,
                                "fullEnd": 663,
                                "start": 641,
                                "end": 663,
                                "fullWidth": 32,
                                "width": 22,
                                "varKeyword": {
                                    "kind": "VarKeyword",
                                    "fullStart": 631,
                                    "fullEnd": 645,
                                    "start": 641,
                                    "end": 644,
                                    "fullWidth": 14,
                                    "width": 3,
                                    "text": "var",
                                    "value": "var",
                                    "valueText": "var",
                                    "hasLeadingTrivia": true,
                                    "hasLeadingNewLine": true,
                                    "hasTrailingTrivia": true,
                                    "leadingTrivia": [
                                        {
                                            "kind": "NewLineTrivia",
                                            "text": "\r\n"
                                        },
                                        {
                                            "kind": "WhitespaceTrivia",
                                            "text": "        "
                                        }
                                    ],
                                    "trailingTrivia": [
                                        {
                                            "kind": "WhitespaceTrivia",
                                            "text": " "
                                        }
                                    ]
                                },
                                "variableDeclarators": [
                                    {
                                        "kind": "VariableDeclarator",
                                        "fullStart": 645,
                                        "fullEnd": 663,
                                        "start": 645,
                                        "end": 663,
                                        "fullWidth": 18,
<<<<<<< HEAD
                                        "width": 18,
                                        "identifier": {
=======
                                        "propertyName": {
>>>>>>> 85e84683
                                            "kind": "IdentifierName",
                                            "fullStart": 645,
                                            "fullEnd": 656,
                                            "start": 645,
                                            "end": 655,
                                            "fullWidth": 11,
                                            "width": 10,
                                            "text": "testResult",
                                            "value": "testResult",
                                            "valueText": "testResult",
                                            "hasTrailingTrivia": true,
                                            "trailingTrivia": [
                                                {
                                                    "kind": "WhitespaceTrivia",
                                                    "text": " "
                                                }
                                            ]
                                        },
                                        "equalsValueClause": {
                                            "kind": "EqualsValueClause",
                                            "fullStart": 656,
                                            "fullEnd": 663,
                                            "start": 656,
                                            "end": 663,
                                            "fullWidth": 7,
                                            "width": 7,
                                            "equalsToken": {
                                                "kind": "EqualsToken",
                                                "fullStart": 656,
                                                "fullEnd": 658,
                                                "start": 656,
                                                "end": 657,
                                                "fullWidth": 2,
                                                "width": 1,
                                                "text": "=",
                                                "value": "=",
                                                "valueText": "=",
                                                "hasTrailingTrivia": true,
                                                "trailingTrivia": [
                                                    {
                                                        "kind": "WhitespaceTrivia",
                                                        "text": " "
                                                    }
                                                ]
                                            },
                                            "value": {
                                                "kind": "FalseKeyword",
                                                "fullStart": 658,
                                                "fullEnd": 663,
                                                "start": 658,
                                                "end": 663,
                                                "fullWidth": 5,
                                                "width": 5,
                                                "text": "false",
                                                "value": false,
                                                "valueText": "false"
                                            }
                                        }
                                    }
                                ]
                            },
                            "semicolonToken": {
                                "kind": "SemicolonToken",
                                "fullStart": 663,
                                "fullEnd": 666,
                                "start": 663,
                                "end": 664,
                                "fullWidth": 3,
                                "width": 1,
                                "text": ";",
                                "value": ";",
                                "valueText": ";",
                                "hasTrailingTrivia": true,
                                "hasTrailingNewLine": true,
                                "trailingTrivia": [
                                    {
                                        "kind": "NewLineTrivia",
                                        "text": "\r\n"
                                    }
                                ]
                            }
                        },
                        {
                            "kind": "FunctionDeclaration",
                            "fullStart": 666,
                            "fullEnd": 826,
                            "start": 674,
                            "end": 824,
                            "fullWidth": 160,
                            "width": 150,
                            "modifiers": [],
                            "functionKeyword": {
                                "kind": "FunctionKeyword",
                                "fullStart": 666,
                                "fullEnd": 683,
                                "start": 674,
                                "end": 682,
                                "fullWidth": 17,
                                "width": 8,
                                "text": "function",
                                "value": "function",
                                "valueText": "function",
                                "hasLeadingTrivia": true,
                                "hasTrailingTrivia": true,
                                "leadingTrivia": [
                                    {
                                        "kind": "WhitespaceTrivia",
                                        "text": "        "
                                    }
                                ],
                                "trailingTrivia": [
                                    {
                                        "kind": "WhitespaceTrivia",
                                        "text": " "
                                    }
                                ]
                            },
                            "identifier": {
                                "kind": "IdentifierName",
                                "fullStart": 683,
                                "fullEnd": 693,
                                "start": 683,
                                "end": 693,
                                "fullWidth": 10,
                                "width": 10,
                                "text": "callbackfn",
                                "value": "callbackfn",
                                "valueText": "callbackfn"
                            },
                            "callSignature": {
                                "kind": "CallSignature",
                                "fullStart": 693,
                                "fullEnd": 721,
                                "start": 693,
                                "end": 720,
                                "fullWidth": 28,
                                "width": 27,
                                "parameterList": {
                                    "kind": "ParameterList",
                                    "fullStart": 693,
                                    "fullEnd": 721,
                                    "start": 693,
                                    "end": 720,
                                    "fullWidth": 28,
                                    "width": 27,
                                    "openParenToken": {
                                        "kind": "OpenParenToken",
                                        "fullStart": 693,
                                        "fullEnd": 694,
                                        "start": 693,
                                        "end": 694,
                                        "fullWidth": 1,
                                        "width": 1,
                                        "text": "(",
                                        "value": "(",
                                        "valueText": "("
                                    },
                                    "parameters": [
                                        {
                                            "kind": "Parameter",
                                            "fullStart": 694,
                                            "fullEnd": 701,
                                            "start": 694,
                                            "end": 701,
                                            "fullWidth": 7,
                                            "width": 7,
                                            "modifiers": [],
                                            "identifier": {
                                                "kind": "IdentifierName",
                                                "fullStart": 694,
                                                "fullEnd": 701,
                                                "start": 694,
                                                "end": 701,
                                                "fullWidth": 7,
                                                "width": 7,
                                                "text": "prevVal",
                                                "value": "prevVal",
                                                "valueText": "prevVal"
                                            }
                                        },
                                        {
                                            "kind": "CommaToken",
                                            "fullStart": 701,
                                            "fullEnd": 703,
                                            "start": 701,
                                            "end": 702,
                                            "fullWidth": 2,
                                            "width": 1,
                                            "text": ",",
                                            "value": ",",
                                            "valueText": ",",
                                            "hasTrailingTrivia": true,
                                            "trailingTrivia": [
                                                {
                                                    "kind": "WhitespaceTrivia",
                                                    "text": " "
                                                }
                                            ]
                                        },
                                        {
                                            "kind": "Parameter",
                                            "fullStart": 703,
                                            "fullEnd": 709,
                                            "start": 703,
                                            "end": 709,
                                            "fullWidth": 6,
                                            "width": 6,
                                            "modifiers": [],
                                            "identifier": {
                                                "kind": "IdentifierName",
                                                "fullStart": 703,
                                                "fullEnd": 709,
                                                "start": 703,
                                                "end": 709,
                                                "fullWidth": 6,
                                                "width": 6,
                                                "text": "curVal",
                                                "value": "curVal",
                                                "valueText": "curVal"
                                            }
                                        },
                                        {
                                            "kind": "CommaToken",
                                            "fullStart": 709,
                                            "fullEnd": 711,
                                            "start": 709,
                                            "end": 710,
                                            "fullWidth": 2,
                                            "width": 1,
                                            "text": ",",
                                            "value": ",",
                                            "valueText": ",",
                                            "hasTrailingTrivia": true,
                                            "trailingTrivia": [
                                                {
                                                    "kind": "WhitespaceTrivia",
                                                    "text": " "
                                                }
                                            ]
                                        },
                                        {
                                            "kind": "Parameter",
                                            "fullStart": 711,
                                            "fullEnd": 714,
                                            "start": 711,
                                            "end": 714,
                                            "fullWidth": 3,
                                            "width": 3,
                                            "modifiers": [],
                                            "identifier": {
                                                "kind": "IdentifierName",
                                                "fullStart": 711,
                                                "fullEnd": 714,
                                                "start": 711,
                                                "end": 714,
                                                "fullWidth": 3,
                                                "width": 3,
                                                "text": "idx",
                                                "value": "idx",
                                                "valueText": "idx"
                                            }
                                        },
                                        {
                                            "kind": "CommaToken",
                                            "fullStart": 714,
                                            "fullEnd": 716,
                                            "start": 714,
                                            "end": 715,
                                            "fullWidth": 2,
                                            "width": 1,
                                            "text": ",",
                                            "value": ",",
                                            "valueText": ",",
                                            "hasTrailingTrivia": true,
                                            "trailingTrivia": [
                                                {
                                                    "kind": "WhitespaceTrivia",
                                                    "text": " "
                                                }
                                            ]
                                        },
                                        {
                                            "kind": "Parameter",
                                            "fullStart": 716,
                                            "fullEnd": 719,
                                            "start": 716,
                                            "end": 719,
                                            "fullWidth": 3,
                                            "width": 3,
                                            "modifiers": [],
                                            "identifier": {
                                                "kind": "IdentifierName",
                                                "fullStart": 716,
                                                "fullEnd": 719,
                                                "start": 716,
                                                "end": 719,
                                                "fullWidth": 3,
                                                "width": 3,
                                                "text": "obj",
                                                "value": "obj",
                                                "valueText": "obj"
                                            }
                                        }
                                    ],
                                    "closeParenToken": {
                                        "kind": "CloseParenToken",
                                        "fullStart": 719,
                                        "fullEnd": 721,
                                        "start": 719,
                                        "end": 720,
                                        "fullWidth": 2,
                                        "width": 1,
                                        "text": ")",
                                        "value": ")",
                                        "valueText": ")",
                                        "hasTrailingTrivia": true,
                                        "trailingTrivia": [
                                            {
                                                "kind": "WhitespaceTrivia",
                                                "text": " "
                                            }
                                        ]
                                    }
                                }
                            },
                            "block": {
                                "kind": "Block",
                                "fullStart": 721,
                                "fullEnd": 826,
                                "start": 721,
                                "end": 824,
                                "fullWidth": 105,
                                "width": 103,
                                "openBraceToken": {
                                    "kind": "OpenBraceToken",
                                    "fullStart": 721,
                                    "fullEnd": 724,
                                    "start": 721,
                                    "end": 722,
                                    "fullWidth": 3,
                                    "width": 1,
                                    "text": "{",
                                    "value": "{",
                                    "valueText": "{",
                                    "hasTrailingTrivia": true,
                                    "hasTrailingNewLine": true,
                                    "trailingTrivia": [
                                        {
                                            "kind": "NewLineTrivia",
                                            "text": "\r\n"
                                        }
                                    ]
                                },
                                "statements": [
                                    {
                                        "kind": "IfStatement",
                                        "fullStart": 724,
                                        "fullEnd": 815,
                                        "start": 736,
                                        "end": 813,
                                        "fullWidth": 91,
                                        "width": 77,
                                        "ifKeyword": {
                                            "kind": "IfKeyword",
                                            "fullStart": 724,
                                            "fullEnd": 739,
                                            "start": 736,
                                            "end": 738,
                                            "fullWidth": 15,
                                            "width": 2,
                                            "text": "if",
                                            "value": "if",
                                            "valueText": "if",
                                            "hasLeadingTrivia": true,
                                            "hasTrailingTrivia": true,
                                            "leadingTrivia": [
                                                {
                                                    "kind": "WhitespaceTrivia",
                                                    "text": "            "
                                                }
                                            ],
                                            "trailingTrivia": [
                                                {
                                                    "kind": "WhitespaceTrivia",
                                                    "text": " "
                                                }
                                            ]
                                        },
                                        "openParenToken": {
                                            "kind": "OpenParenToken",
                                            "fullStart": 739,
                                            "fullEnd": 740,
                                            "start": 739,
                                            "end": 740,
                                            "fullWidth": 1,
                                            "width": 1,
                                            "text": "(",
                                            "value": "(",
                                            "valueText": "("
                                        },
                                        "condition": {
                                            "kind": "EqualsExpression",
                                            "fullStart": 740,
                                            "fullEnd": 749,
                                            "start": 740,
                                            "end": 749,
                                            "fullWidth": 9,
                                            "width": 9,
                                            "left": {
                                                "kind": "IdentifierName",
                                                "fullStart": 740,
                                                "fullEnd": 744,
                                                "start": 740,
                                                "end": 743,
                                                "fullWidth": 4,
                                                "width": 3,
                                                "text": "idx",
                                                "value": "idx",
                                                "valueText": "idx",
                                                "hasTrailingTrivia": true,
                                                "trailingTrivia": [
                                                    {
                                                        "kind": "WhitespaceTrivia",
                                                        "text": " "
                                                    }
                                                ]
                                            },
                                            "operatorToken": {
                                                "kind": "EqualsEqualsEqualsToken",
                                                "fullStart": 744,
                                                "fullEnd": 748,
                                                "start": 744,
                                                "end": 747,
                                                "fullWidth": 4,
                                                "width": 3,
                                                "text": "===",
                                                "value": "===",
                                                "valueText": "===",
                                                "hasTrailingTrivia": true,
                                                "trailingTrivia": [
                                                    {
                                                        "kind": "WhitespaceTrivia",
                                                        "text": " "
                                                    }
                                                ]
                                            },
                                            "right": {
                                                "kind": "NumericLiteral",
                                                "fullStart": 748,
                                                "fullEnd": 749,
                                                "start": 748,
                                                "end": 749,
                                                "fullWidth": 1,
                                                "width": 1,
                                                "text": "1",
                                                "value": 1,
                                                "valueText": "1"
                                            }
                                        },
                                        "closeParenToken": {
                                            "kind": "CloseParenToken",
                                            "fullStart": 749,
                                            "fullEnd": 751,
                                            "start": 749,
                                            "end": 750,
                                            "fullWidth": 2,
                                            "width": 1,
                                            "text": ")",
                                            "value": ")",
                                            "valueText": ")",
                                            "hasTrailingTrivia": true,
                                            "trailingTrivia": [
                                                {
                                                    "kind": "WhitespaceTrivia",
                                                    "text": " "
                                                }
                                            ]
                                        },
                                        "statement": {
                                            "kind": "Block",
                                            "fullStart": 751,
                                            "fullEnd": 815,
                                            "start": 751,
                                            "end": 813,
                                            "fullWidth": 64,
                                            "width": 62,
                                            "openBraceToken": {
                                                "kind": "OpenBraceToken",
                                                "fullStart": 751,
                                                "fullEnd": 754,
                                                "start": 751,
                                                "end": 752,
                                                "fullWidth": 3,
                                                "width": 1,
                                                "text": "{",
                                                "value": "{",
                                                "valueText": "{",
                                                "hasTrailingTrivia": true,
                                                "hasTrailingNewLine": true,
                                                "trailingTrivia": [
                                                    {
                                                        "kind": "NewLineTrivia",
                                                        "text": "\r\n"
                                                    }
                                                ]
                                            },
                                            "statements": [
                                                {
                                                    "kind": "ExpressionStatement",
                                                    "fullStart": 754,
                                                    "fullEnd": 800,
                                                    "start": 770,
                                                    "end": 798,
                                                    "fullWidth": 46,
                                                    "width": 28,
                                                    "expression": {
                                                        "kind": "AssignmentExpression",
                                                        "fullStart": 754,
                                                        "fullEnd": 797,
                                                        "start": 770,
                                                        "end": 797,
                                                        "fullWidth": 43,
                                                        "width": 27,
                                                        "left": {
                                                            "kind": "IdentifierName",
                                                            "fullStart": 754,
                                                            "fullEnd": 781,
                                                            "start": 770,
                                                            "end": 780,
                                                            "fullWidth": 27,
                                                            "width": 10,
                                                            "text": "testResult",
                                                            "value": "testResult",
                                                            "valueText": "testResult",
                                                            "hasLeadingTrivia": true,
                                                            "hasTrailingTrivia": true,
                                                            "leadingTrivia": [
                                                                {
                                                                    "kind": "WhitespaceTrivia",
                                                                    "text": "                "
                                                                }
                                                            ],
                                                            "trailingTrivia": [
                                                                {
                                                                    "kind": "WhitespaceTrivia",
                                                                    "text": " "
                                                                }
                                                            ]
                                                        },
                                                        "operatorToken": {
                                                            "kind": "EqualsToken",
                                                            "fullStart": 781,
                                                            "fullEnd": 783,
                                                            "start": 781,
                                                            "end": 782,
                                                            "fullWidth": 2,
                                                            "width": 1,
                                                            "text": "=",
                                                            "value": "=",
                                                            "valueText": "=",
                                                            "hasTrailingTrivia": true,
                                                            "trailingTrivia": [
                                                                {
                                                                    "kind": "WhitespaceTrivia",
                                                                    "text": " "
                                                                }
                                                            ]
                                                        },
                                                        "right": {
                                                            "kind": "ParenthesizedExpression",
                                                            "fullStart": 783,
                                                            "fullEnd": 797,
                                                            "start": 783,
                                                            "end": 797,
                                                            "fullWidth": 14,
                                                            "width": 14,
                                                            "openParenToken": {
                                                                "kind": "OpenParenToken",
                                                                "fullStart": 783,
                                                                "fullEnd": 784,
                                                                "start": 783,
                                                                "end": 784,
                                                                "fullWidth": 1,
                                                                "width": 1,
                                                                "text": "(",
                                                                "value": "(",
                                                                "valueText": "("
                                                            },
                                                            "expression": {
                                                                "kind": "EqualsExpression",
                                                                "fullStart": 784,
                                                                "fullEnd": 796,
                                                                "start": 784,
                                                                "end": 796,
                                                                "fullWidth": 12,
                                                                "width": 12,
                                                                "left": {
                                                                    "kind": "IdentifierName",
                                                                    "fullStart": 784,
                                                                    "fullEnd": 791,
                                                                    "start": 784,
                                                                    "end": 790,
                                                                    "fullWidth": 7,
                                                                    "width": 6,
                                                                    "text": "curVal",
                                                                    "value": "curVal",
                                                                    "valueText": "curVal",
                                                                    "hasTrailingTrivia": true,
                                                                    "trailingTrivia": [
                                                                        {
                                                                            "kind": "WhitespaceTrivia",
                                                                            "text": " "
                                                                        }
                                                                    ]
                                                                },
                                                                "operatorToken": {
                                                                    "kind": "EqualsEqualsEqualsToken",
                                                                    "fullStart": 791,
                                                                    "fullEnd": 795,
                                                                    "start": 791,
                                                                    "end": 794,
                                                                    "fullWidth": 4,
                                                                    "width": 3,
                                                                    "text": "===",
                                                                    "value": "===",
                                                                    "valueText": "===",
                                                                    "hasTrailingTrivia": true,
                                                                    "trailingTrivia": [
                                                                        {
                                                                            "kind": "WhitespaceTrivia",
                                                                            "text": " "
                                                                        }
                                                                    ]
                                                                },
                                                                "right": {
                                                                    "kind": "NumericLiteral",
                                                                    "fullStart": 795,
                                                                    "fullEnd": 796,
                                                                    "start": 795,
                                                                    "end": 796,
                                                                    "fullWidth": 1,
                                                                    "width": 1,
                                                                    "text": "1",
                                                                    "value": 1,
                                                                    "valueText": "1"
                                                                }
                                                            },
                                                            "closeParenToken": {
                                                                "kind": "CloseParenToken",
                                                                "fullStart": 796,
                                                                "fullEnd": 797,
                                                                "start": 796,
                                                                "end": 797,
                                                                "fullWidth": 1,
                                                                "width": 1,
                                                                "text": ")",
                                                                "value": ")",
                                                                "valueText": ")"
                                                            }
                                                        }
                                                    },
                                                    "semicolonToken": {
                                                        "kind": "SemicolonToken",
                                                        "fullStart": 797,
                                                        "fullEnd": 800,
                                                        "start": 797,
                                                        "end": 798,
                                                        "fullWidth": 3,
                                                        "width": 1,
                                                        "text": ";",
                                                        "value": ";",
                                                        "valueText": ";",
                                                        "hasTrailingTrivia": true,
                                                        "hasTrailingNewLine": true,
                                                        "trailingTrivia": [
                                                            {
                                                                "kind": "NewLineTrivia",
                                                                "text": "\r\n"
                                                            }
                                                        ]
                                                    }
                                                }
                                            ],
                                            "closeBraceToken": {
                                                "kind": "CloseBraceToken",
                                                "fullStart": 800,
                                                "fullEnd": 815,
                                                "start": 812,
                                                "end": 813,
                                                "fullWidth": 15,
                                                "width": 1,
                                                "text": "}",
                                                "value": "}",
                                                "valueText": "}",
                                                "hasLeadingTrivia": true,
                                                "hasTrailingTrivia": true,
                                                "hasTrailingNewLine": true,
                                                "leadingTrivia": [
                                                    {
                                                        "kind": "WhitespaceTrivia",
                                                        "text": "            "
                                                    }
                                                ],
                                                "trailingTrivia": [
                                                    {
                                                        "kind": "NewLineTrivia",
                                                        "text": "\r\n"
                                                    }
                                                ]
                                            }
                                        }
                                    }
                                ],
                                "closeBraceToken": {
                                    "kind": "CloseBraceToken",
                                    "fullStart": 815,
                                    "fullEnd": 826,
                                    "start": 823,
                                    "end": 824,
                                    "fullWidth": 11,
                                    "width": 1,
                                    "text": "}",
                                    "value": "}",
                                    "valueText": "}",
                                    "hasLeadingTrivia": true,
                                    "hasTrailingTrivia": true,
                                    "hasTrailingNewLine": true,
                                    "leadingTrivia": [
                                        {
                                            "kind": "WhitespaceTrivia",
                                            "text": "        "
                                        }
                                    ],
                                    "trailingTrivia": [
                                        {
                                            "kind": "NewLineTrivia",
                                            "text": "\r\n"
                                        }
                                    ]
                                }
                            }
                        },
                        {
                            "kind": "VariableStatement",
                            "fullStart": 826,
                            "fullEnd": 862,
                            "start": 836,
                            "end": 860,
                            "fullWidth": 36,
                            "width": 24,
                            "modifiers": [],
                            "variableDeclaration": {
                                "kind": "VariableDeclaration",
                                "fullStart": 826,
                                "fullEnd": 859,
                                "start": 836,
                                "end": 859,
                                "fullWidth": 33,
                                "width": 23,
                                "varKeyword": {
                                    "kind": "VarKeyword",
                                    "fullStart": 826,
                                    "fullEnd": 840,
                                    "start": 836,
                                    "end": 839,
                                    "fullWidth": 14,
                                    "width": 3,
                                    "text": "var",
                                    "value": "var",
                                    "valueText": "var",
                                    "hasLeadingTrivia": true,
                                    "hasLeadingNewLine": true,
                                    "hasTrailingTrivia": true,
                                    "leadingTrivia": [
                                        {
                                            "kind": "NewLineTrivia",
                                            "text": "\r\n"
                                        },
                                        {
                                            "kind": "WhitespaceTrivia",
                                            "text": "        "
                                        }
                                    ],
                                    "trailingTrivia": [
                                        {
                                            "kind": "WhitespaceTrivia",
                                            "text": " "
                                        }
                                    ]
                                },
                                "variableDeclarators": [
                                    {
                                        "kind": "VariableDeclarator",
                                        "fullStart": 840,
                                        "fullEnd": 859,
                                        "start": 840,
                                        "end": 859,
                                        "fullWidth": 19,
<<<<<<< HEAD
                                        "width": 19,
                                        "identifier": {
=======
                                        "propertyName": {
>>>>>>> 85e84683
                                            "kind": "IdentifierName",
                                            "fullStart": 840,
                                            "fullEnd": 844,
                                            "start": 840,
                                            "end": 843,
                                            "fullWidth": 4,
                                            "width": 3,
                                            "text": "obj",
                                            "value": "obj",
                                            "valueText": "obj",
                                            "hasTrailingTrivia": true,
                                            "trailingTrivia": [
                                                {
                                                    "kind": "WhitespaceTrivia",
                                                    "text": " "
                                                }
                                            ]
                                        },
                                        "equalsValueClause": {
                                            "kind": "EqualsValueClause",
                                            "fullStart": 844,
                                            "fullEnd": 859,
                                            "start": 844,
                                            "end": 859,
                                            "fullWidth": 15,
                                            "width": 15,
                                            "equalsToken": {
                                                "kind": "EqualsToken",
                                                "fullStart": 844,
                                                "fullEnd": 846,
                                                "start": 844,
                                                "end": 845,
                                                "fullWidth": 2,
                                                "width": 1,
                                                "text": "=",
                                                "value": "=",
                                                "valueText": "=",
                                                "hasTrailingTrivia": true,
                                                "trailingTrivia": [
                                                    {
                                                        "kind": "WhitespaceTrivia",
                                                        "text": " "
                                                    }
                                                ]
                                            },
                                            "value": {
                                                "kind": "ObjectLiteralExpression",
                                                "fullStart": 846,
                                                "fullEnd": 859,
                                                "start": 846,
                                                "end": 859,
                                                "fullWidth": 13,
                                                "width": 13,
                                                "openBraceToken": {
                                                    "kind": "OpenBraceToken",
                                                    "fullStart": 846,
                                                    "fullEnd": 848,
                                                    "start": 846,
                                                    "end": 847,
                                                    "fullWidth": 2,
                                                    "width": 1,
                                                    "text": "{",
                                                    "value": "{",
                                                    "valueText": "{",
                                                    "hasTrailingTrivia": true,
                                                    "trailingTrivia": [
                                                        {
                                                            "kind": "WhitespaceTrivia",
                                                            "text": " "
                                                        }
                                                    ]
                                                },
                                                "propertyAssignments": [
                                                    {
                                                        "kind": "SimplePropertyAssignment",
                                                        "fullStart": 848,
                                                        "fullEnd": 858,
                                                        "start": 848,
                                                        "end": 857,
                                                        "fullWidth": 10,
                                                        "width": 9,
                                                        "propertyName": {
                                                            "kind": "IdentifierName",
                                                            "fullStart": 848,
                                                            "fullEnd": 854,
                                                            "start": 848,
                                                            "end": 854,
                                                            "fullWidth": 6,
                                                            "width": 6,
                                                            "text": "length",
                                                            "value": "length",
                                                            "valueText": "length"
                                                        },
                                                        "colonToken": {
                                                            "kind": "ColonToken",
                                                            "fullStart": 854,
                                                            "fullEnd": 856,
                                                            "start": 854,
                                                            "end": 855,
                                                            "fullWidth": 2,
                                                            "width": 1,
                                                            "text": ":",
                                                            "value": ":",
                                                            "valueText": ":",
                                                            "hasTrailingTrivia": true,
                                                            "trailingTrivia": [
                                                                {
                                                                    "kind": "WhitespaceTrivia",
                                                                    "text": " "
                                                                }
                                                            ]
                                                        },
                                                        "expression": {
                                                            "kind": "NumericLiteral",
                                                            "fullStart": 856,
                                                            "fullEnd": 858,
                                                            "start": 856,
                                                            "end": 857,
                                                            "fullWidth": 2,
                                                            "width": 1,
                                                            "text": "2",
                                                            "value": 2,
                                                            "valueText": "2",
                                                            "hasTrailingTrivia": true,
                                                            "trailingTrivia": [
                                                                {
                                                                    "kind": "WhitespaceTrivia",
                                                                    "text": " "
                                                                }
                                                            ]
                                                        }
                                                    }
                                                ],
                                                "closeBraceToken": {
                                                    "kind": "CloseBraceToken",
                                                    "fullStart": 858,
                                                    "fullEnd": 859,
                                                    "start": 858,
                                                    "end": 859,
                                                    "fullWidth": 1,
                                                    "width": 1,
                                                    "text": "}",
                                                    "value": "}",
                                                    "valueText": "}"
                                                }
                                            }
                                        }
                                    }
                                ]
                            },
                            "semicolonToken": {
                                "kind": "SemicolonToken",
                                "fullStart": 859,
                                "fullEnd": 862,
                                "start": 859,
                                "end": 860,
                                "fullWidth": 3,
                                "width": 1,
                                "text": ";",
                                "value": ";",
                                "valueText": ";",
                                "hasTrailingTrivia": true,
                                "hasTrailingNewLine": true,
                                "trailingTrivia": [
                                    {
                                        "kind": "NewLineTrivia",
                                        "text": "\r\n"
                                    }
                                ]
                            }
                        },
                        {
                            "kind": "VariableStatement",
                            "fullStart": 862,
                            "fullEnd": 899,
                            "start": 870,
                            "end": 897,
                            "fullWidth": 37,
                            "width": 27,
                            "modifiers": [],
                            "variableDeclaration": {
                                "kind": "VariableDeclaration",
                                "fullStart": 862,
                                "fullEnd": 896,
                                "start": 870,
                                "end": 896,
                                "fullWidth": 34,
                                "width": 26,
                                "varKeyword": {
                                    "kind": "VarKeyword",
                                    "fullStart": 862,
                                    "fullEnd": 874,
                                    "start": 870,
                                    "end": 873,
                                    "fullWidth": 12,
                                    "width": 3,
                                    "text": "var",
                                    "value": "var",
                                    "valueText": "var",
                                    "hasLeadingTrivia": true,
                                    "hasTrailingTrivia": true,
                                    "leadingTrivia": [
                                        {
                                            "kind": "WhitespaceTrivia",
                                            "text": "        "
                                        }
                                    ],
                                    "trailingTrivia": [
                                        {
                                            "kind": "WhitespaceTrivia",
                                            "text": " "
                                        }
                                    ]
                                },
                                "variableDeclarators": [
                                    {
                                        "kind": "VariableDeclarator",
                                        "fullStart": 874,
                                        "fullEnd": 896,
                                        "start": 874,
                                        "end": 896,
                                        "fullWidth": 22,
<<<<<<< HEAD
                                        "width": 22,
                                        "identifier": {
=======
                                        "propertyName": {
>>>>>>> 85e84683
                                            "kind": "IdentifierName",
                                            "fullStart": 874,
                                            "fullEnd": 889,
                                            "start": 874,
                                            "end": 888,
                                            "fullWidth": 15,
                                            "width": 14,
                                            "text": "preIterVisible",
                                            "value": "preIterVisible",
                                            "valueText": "preIterVisible",
                                            "hasTrailingTrivia": true,
                                            "trailingTrivia": [
                                                {
                                                    "kind": "WhitespaceTrivia",
                                                    "text": " "
                                                }
                                            ]
                                        },
                                        "equalsValueClause": {
                                            "kind": "EqualsValueClause",
                                            "fullStart": 889,
                                            "fullEnd": 896,
                                            "start": 889,
                                            "end": 896,
                                            "fullWidth": 7,
                                            "width": 7,
                                            "equalsToken": {
                                                "kind": "EqualsToken",
                                                "fullStart": 889,
                                                "fullEnd": 891,
                                                "start": 889,
                                                "end": 890,
                                                "fullWidth": 2,
                                                "width": 1,
                                                "text": "=",
                                                "value": "=",
                                                "valueText": "=",
                                                "hasTrailingTrivia": true,
                                                "trailingTrivia": [
                                                    {
                                                        "kind": "WhitespaceTrivia",
                                                        "text": " "
                                                    }
                                                ]
                                            },
                                            "value": {
                                                "kind": "FalseKeyword",
                                                "fullStart": 891,
                                                "fullEnd": 896,
                                                "start": 891,
                                                "end": 896,
                                                "fullWidth": 5,
                                                "width": 5,
                                                "text": "false",
                                                "value": false,
                                                "valueText": "false"
                                            }
                                        }
                                    }
                                ]
                            },
                            "semicolonToken": {
                                "kind": "SemicolonToken",
                                "fullStart": 896,
                                "fullEnd": 899,
                                "start": 896,
                                "end": 897,
                                "fullWidth": 3,
                                "width": 1,
                                "text": ";",
                                "value": ";",
                                "valueText": ";",
                                "hasTrailingTrivia": true,
                                "hasTrailingNewLine": true,
                                "trailingTrivia": [
                                    {
                                        "kind": "NewLineTrivia",
                                        "text": "\r\n"
                                    }
                                ]
                            }
                        },
                        {
                            "kind": "ExpressionStatement",
                            "fullStart": 899,
                            "fullEnd": 1104,
                            "start": 909,
                            "end": 1102,
                            "fullWidth": 205,
                            "width": 193,
                            "isIncrementallyUnusable": true,
                            "expression": {
                                "kind": "InvocationExpression",
                                "fullStart": 899,
                                "fullEnd": 1101,
                                "start": 909,
                                "end": 1101,
                                "fullWidth": 202,
                                "width": 192,
                                "isIncrementallyUnusable": true,
                                "expression": {
                                    "kind": "MemberAccessExpression",
                                    "fullStart": 899,
                                    "fullEnd": 930,
                                    "start": 909,
                                    "end": 930,
                                    "fullWidth": 31,
                                    "width": 21,
                                    "expression": {
                                        "kind": "IdentifierName",
                                        "fullStart": 899,
                                        "fullEnd": 915,
                                        "start": 909,
                                        "end": 915,
                                        "fullWidth": 16,
                                        "width": 6,
                                        "text": "Object",
                                        "value": "Object",
                                        "valueText": "Object",
                                        "hasLeadingTrivia": true,
                                        "hasLeadingNewLine": true,
                                        "leadingTrivia": [
                                            {
                                                "kind": "NewLineTrivia",
                                                "text": "\r\n"
                                            },
                                            {
                                                "kind": "WhitespaceTrivia",
                                                "text": "        "
                                            }
                                        ]
                                    },
                                    "dotToken": {
                                        "kind": "DotToken",
                                        "fullStart": 915,
                                        "fullEnd": 916,
                                        "start": 915,
                                        "end": 916,
                                        "fullWidth": 1,
                                        "width": 1,
                                        "text": ".",
                                        "value": ".",
                                        "valueText": "."
                                    },
                                    "name": {
                                        "kind": "IdentifierName",
                                        "fullStart": 916,
                                        "fullEnd": 930,
                                        "start": 916,
                                        "end": 930,
                                        "fullWidth": 14,
                                        "width": 14,
                                        "text": "defineProperty",
                                        "value": "defineProperty",
                                        "valueText": "defineProperty"
                                    }
                                },
                                "argumentList": {
                                    "kind": "ArgumentList",
                                    "fullStart": 930,
                                    "fullEnd": 1101,
                                    "start": 930,
                                    "end": 1101,
                                    "fullWidth": 171,
                                    "width": 171,
                                    "isIncrementallyUnusable": true,
                                    "openParenToken": {
                                        "kind": "OpenParenToken",
                                        "fullStart": 930,
                                        "fullEnd": 931,
                                        "start": 930,
                                        "end": 931,
                                        "fullWidth": 1,
                                        "width": 1,
                                        "text": "(",
                                        "value": "(",
                                        "valueText": "("
                                    },
                                    "arguments": [
                                        {
                                            "kind": "IdentifierName",
                                            "fullStart": 931,
                                            "fullEnd": 934,
                                            "start": 931,
                                            "end": 934,
                                            "fullWidth": 3,
                                            "width": 3,
                                            "text": "obj",
                                            "value": "obj",
                                            "valueText": "obj"
                                        },
                                        {
                                            "kind": "CommaToken",
                                            "fullStart": 934,
                                            "fullEnd": 936,
                                            "start": 934,
                                            "end": 935,
                                            "fullWidth": 2,
                                            "width": 1,
                                            "text": ",",
                                            "value": ",",
                                            "valueText": ",",
                                            "hasTrailingTrivia": true,
                                            "trailingTrivia": [
                                                {
                                                    "kind": "WhitespaceTrivia",
                                                    "text": " "
                                                }
                                            ]
                                        },
                                        {
                                            "kind": "StringLiteral",
                                            "fullStart": 936,
                                            "fullEnd": 939,
                                            "start": 936,
                                            "end": 939,
                                            "fullWidth": 3,
                                            "width": 3,
                                            "text": "\"0\"",
                                            "value": "0",
                                            "valueText": "0"
                                        },
                                        {
                                            "kind": "CommaToken",
                                            "fullStart": 939,
                                            "fullEnd": 941,
                                            "start": 939,
                                            "end": 940,
                                            "fullWidth": 2,
                                            "width": 1,
                                            "text": ",",
                                            "value": ",",
                                            "valueText": ",",
                                            "hasTrailingTrivia": true,
                                            "trailingTrivia": [
                                                {
                                                    "kind": "WhitespaceTrivia",
                                                    "text": " "
                                                }
                                            ]
                                        },
                                        {
                                            "kind": "ObjectLiteralExpression",
                                            "fullStart": 941,
                                            "fullEnd": 1100,
                                            "start": 941,
                                            "end": 1100,
                                            "fullWidth": 159,
                                            "width": 159,
                                            "isIncrementallyUnusable": true,
                                            "openBraceToken": {
                                                "kind": "OpenBraceToken",
                                                "fullStart": 941,
                                                "fullEnd": 944,
                                                "start": 941,
                                                "end": 942,
                                                "fullWidth": 3,
                                                "width": 1,
                                                "text": "{",
                                                "value": "{",
                                                "valueText": "{",
                                                "hasTrailingTrivia": true,
                                                "hasTrailingNewLine": true,
                                                "trailingTrivia": [
                                                    {
                                                        "kind": "NewLineTrivia",
                                                        "text": "\r\n"
                                                    }
                                                ]
                                            },
                                            "propertyAssignments": [
                                                {
                                                    "kind": "SimplePropertyAssignment",
                                                    "fullStart": 944,
                                                    "fullEnd": 1056,
                                                    "start": 956,
                                                    "end": 1056,
                                                    "fullWidth": 112,
                                                    "width": 100,
                                                    "isIncrementallyUnusable": true,
                                                    "propertyName": {
                                                        "kind": "IdentifierName",
                                                        "fullStart": 944,
                                                        "fullEnd": 959,
                                                        "start": 956,
                                                        "end": 959,
                                                        "fullWidth": 15,
                                                        "width": 3,
                                                        "text": "get",
                                                        "value": "get",
                                                        "valueText": "get",
                                                        "hasLeadingTrivia": true,
                                                        "leadingTrivia": [
                                                            {
                                                                "kind": "WhitespaceTrivia",
                                                                "text": "            "
                                                            }
                                                        ]
                                                    },
                                                    "colonToken": {
                                                        "kind": "ColonToken",
                                                        "fullStart": 959,
                                                        "fullEnd": 961,
                                                        "start": 959,
                                                        "end": 960,
                                                        "fullWidth": 2,
                                                        "width": 1,
                                                        "text": ":",
                                                        "value": ":",
                                                        "valueText": ":",
                                                        "hasTrailingTrivia": true,
                                                        "trailingTrivia": [
                                                            {
                                                                "kind": "WhitespaceTrivia",
                                                                "text": " "
                                                            }
                                                        ]
                                                    },
                                                    "expression": {
                                                        "kind": "FunctionExpression",
                                                        "fullStart": 961,
                                                        "fullEnd": 1056,
                                                        "start": 961,
                                                        "end": 1056,
                                                        "fullWidth": 95,
                                                        "width": 95,
                                                        "functionKeyword": {
                                                            "kind": "FunctionKeyword",
                                                            "fullStart": 961,
                                                            "fullEnd": 970,
                                                            "start": 961,
                                                            "end": 969,
                                                            "fullWidth": 9,
                                                            "width": 8,
                                                            "text": "function",
                                                            "value": "function",
                                                            "valueText": "function",
                                                            "hasTrailingTrivia": true,
                                                            "trailingTrivia": [
                                                                {
                                                                    "kind": "WhitespaceTrivia",
                                                                    "text": " "
                                                                }
                                                            ]
                                                        },
                                                        "callSignature": {
                                                            "kind": "CallSignature",
                                                            "fullStart": 970,
                                                            "fullEnd": 973,
                                                            "start": 970,
                                                            "end": 972,
                                                            "fullWidth": 3,
                                                            "width": 2,
                                                            "parameterList": {
                                                                "kind": "ParameterList",
                                                                "fullStart": 970,
                                                                "fullEnd": 973,
                                                                "start": 970,
                                                                "end": 972,
                                                                "fullWidth": 3,
                                                                "width": 2,
                                                                "openParenToken": {
                                                                    "kind": "OpenParenToken",
                                                                    "fullStart": 970,
                                                                    "fullEnd": 971,
                                                                    "start": 970,
                                                                    "end": 971,
                                                                    "fullWidth": 1,
                                                                    "width": 1,
                                                                    "text": "(",
                                                                    "value": "(",
                                                                    "valueText": "("
                                                                },
                                                                "parameters": [],
                                                                "closeParenToken": {
                                                                    "kind": "CloseParenToken",
                                                                    "fullStart": 971,
                                                                    "fullEnd": 973,
                                                                    "start": 971,
                                                                    "end": 972,
                                                                    "fullWidth": 2,
                                                                    "width": 1,
                                                                    "text": ")",
                                                                    "value": ")",
                                                                    "valueText": ")",
                                                                    "hasTrailingTrivia": true,
                                                                    "trailingTrivia": [
                                                                        {
                                                                            "kind": "WhitespaceTrivia",
                                                                            "text": " "
                                                                        }
                                                                    ]
                                                                }
                                                            }
                                                        },
                                                        "block": {
                                                            "kind": "Block",
                                                            "fullStart": 973,
                                                            "fullEnd": 1056,
                                                            "start": 973,
                                                            "end": 1056,
                                                            "fullWidth": 83,
                                                            "width": 83,
                                                            "openBraceToken": {
                                                                "kind": "OpenBraceToken",
                                                                "fullStart": 973,
                                                                "fullEnd": 976,
                                                                "start": 973,
                                                                "end": 974,
                                                                "fullWidth": 3,
                                                                "width": 1,
                                                                "text": "{",
                                                                "value": "{",
                                                                "valueText": "{",
                                                                "hasTrailingTrivia": true,
                                                                "hasTrailingNewLine": true,
                                                                "trailingTrivia": [
                                                                    {
                                                                        "kind": "NewLineTrivia",
                                                                        "text": "\r\n"
                                                                    }
                                                                ]
                                                            },
                                                            "statements": [
                                                                {
                                                                    "kind": "ExpressionStatement",
                                                                    "fullStart": 976,
                                                                    "fullEnd": 1016,
                                                                    "start": 992,
                                                                    "end": 1014,
                                                                    "fullWidth": 40,
                                                                    "width": 22,
                                                                    "expression": {
                                                                        "kind": "AssignmentExpression",
                                                                        "fullStart": 976,
                                                                        "fullEnd": 1013,
                                                                        "start": 992,
                                                                        "end": 1013,
                                                                        "fullWidth": 37,
                                                                        "width": 21,
                                                                        "left": {
                                                                            "kind": "IdentifierName",
                                                                            "fullStart": 976,
                                                                            "fullEnd": 1007,
                                                                            "start": 992,
                                                                            "end": 1006,
                                                                            "fullWidth": 31,
                                                                            "width": 14,
                                                                            "text": "preIterVisible",
                                                                            "value": "preIterVisible",
                                                                            "valueText": "preIterVisible",
                                                                            "hasLeadingTrivia": true,
                                                                            "hasTrailingTrivia": true,
                                                                            "leadingTrivia": [
                                                                                {
                                                                                    "kind": "WhitespaceTrivia",
                                                                                    "text": "                "
                                                                                }
                                                                            ],
                                                                            "trailingTrivia": [
                                                                                {
                                                                                    "kind": "WhitespaceTrivia",
                                                                                    "text": " "
                                                                                }
                                                                            ]
                                                                        },
                                                                        "operatorToken": {
                                                                            "kind": "EqualsToken",
                                                                            "fullStart": 1007,
                                                                            "fullEnd": 1009,
                                                                            "start": 1007,
                                                                            "end": 1008,
                                                                            "fullWidth": 2,
                                                                            "width": 1,
                                                                            "text": "=",
                                                                            "value": "=",
                                                                            "valueText": "=",
                                                                            "hasTrailingTrivia": true,
                                                                            "trailingTrivia": [
                                                                                {
                                                                                    "kind": "WhitespaceTrivia",
                                                                                    "text": " "
                                                                                }
                                                                            ]
                                                                        },
                                                                        "right": {
                                                                            "kind": "TrueKeyword",
                                                                            "fullStart": 1009,
                                                                            "fullEnd": 1013,
                                                                            "start": 1009,
                                                                            "end": 1013,
                                                                            "fullWidth": 4,
                                                                            "width": 4,
                                                                            "text": "true",
                                                                            "value": true,
                                                                            "valueText": "true"
                                                                        }
                                                                    },
                                                                    "semicolonToken": {
                                                                        "kind": "SemicolonToken",
                                                                        "fullStart": 1013,
                                                                        "fullEnd": 1016,
                                                                        "start": 1013,
                                                                        "end": 1014,
                                                                        "fullWidth": 3,
                                                                        "width": 1,
                                                                        "text": ";",
                                                                        "value": ";",
                                                                        "valueText": ";",
                                                                        "hasTrailingTrivia": true,
                                                                        "hasTrailingNewLine": true,
                                                                        "trailingTrivia": [
                                                                            {
                                                                                "kind": "NewLineTrivia",
                                                                                "text": "\r\n"
                                                                            }
                                                                        ]
                                                                    }
                                                                },
                                                                {
                                                                    "kind": "ReturnStatement",
                                                                    "fullStart": 1016,
                                                                    "fullEnd": 1043,
                                                                    "start": 1032,
                                                                    "end": 1041,
                                                                    "fullWidth": 27,
                                                                    "width": 9,
                                                                    "returnKeyword": {
                                                                        "kind": "ReturnKeyword",
                                                                        "fullStart": 1016,
                                                                        "fullEnd": 1039,
                                                                        "start": 1032,
                                                                        "end": 1038,
                                                                        "fullWidth": 23,
                                                                        "width": 6,
                                                                        "text": "return",
                                                                        "value": "return",
                                                                        "valueText": "return",
                                                                        "hasLeadingTrivia": true,
                                                                        "hasTrailingTrivia": true,
                                                                        "leadingTrivia": [
                                                                            {
                                                                                "kind": "WhitespaceTrivia",
                                                                                "text": "                "
                                                                            }
                                                                        ],
                                                                        "trailingTrivia": [
                                                                            {
                                                                                "kind": "WhitespaceTrivia",
                                                                                "text": " "
                                                                            }
                                                                        ]
                                                                    },
                                                                    "expression": {
                                                                        "kind": "NumericLiteral",
                                                                        "fullStart": 1039,
                                                                        "fullEnd": 1040,
                                                                        "start": 1039,
                                                                        "end": 1040,
                                                                        "fullWidth": 1,
                                                                        "width": 1,
                                                                        "text": "0",
                                                                        "value": 0,
                                                                        "valueText": "0"
                                                                    },
                                                                    "semicolonToken": {
                                                                        "kind": "SemicolonToken",
                                                                        "fullStart": 1040,
                                                                        "fullEnd": 1043,
                                                                        "start": 1040,
                                                                        "end": 1041,
                                                                        "fullWidth": 3,
                                                                        "width": 1,
                                                                        "text": ";",
                                                                        "value": ";",
                                                                        "valueText": ";",
                                                                        "hasTrailingTrivia": true,
                                                                        "hasTrailingNewLine": true,
                                                                        "trailingTrivia": [
                                                                            {
                                                                                "kind": "NewLineTrivia",
                                                                                "text": "\r\n"
                                                                            }
                                                                        ]
                                                                    }
                                                                }
                                                            ],
                                                            "closeBraceToken": {
                                                                "kind": "CloseBraceToken",
                                                                "fullStart": 1043,
                                                                "fullEnd": 1056,
                                                                "start": 1055,
                                                                "end": 1056,
                                                                "fullWidth": 13,
                                                                "width": 1,
                                                                "text": "}",
                                                                "value": "}",
                                                                "valueText": "}",
                                                                "hasLeadingTrivia": true,
                                                                "leadingTrivia": [
                                                                    {
                                                                        "kind": "WhitespaceTrivia",
                                                                        "text": "            "
                                                                    }
                                                                ]
                                                            }
                                                        }
                                                    }
                                                },
                                                {
                                                    "kind": "CommaToken",
                                                    "fullStart": 1056,
                                                    "fullEnd": 1059,
                                                    "start": 1056,
                                                    "end": 1057,
                                                    "fullWidth": 3,
                                                    "width": 1,
                                                    "text": ",",
                                                    "value": ",",
                                                    "valueText": ",",
                                                    "hasTrailingTrivia": true,
                                                    "hasTrailingNewLine": true,
                                                    "trailingTrivia": [
                                                        {
                                                            "kind": "NewLineTrivia",
                                                            "text": "\r\n"
                                                        }
                                                    ]
                                                },
                                                {
                                                    "kind": "SimplePropertyAssignment",
                                                    "fullStart": 1059,
                                                    "fullEnd": 1091,
                                                    "start": 1071,
                                                    "end": 1089,
                                                    "fullWidth": 32,
                                                    "width": 18,
                                                    "propertyName": {
                                                        "kind": "IdentifierName",
                                                        "fullStart": 1059,
                                                        "fullEnd": 1083,
                                                        "start": 1071,
                                                        "end": 1083,
                                                        "fullWidth": 24,
                                                        "width": 12,
                                                        "text": "configurable",
                                                        "value": "configurable",
                                                        "valueText": "configurable",
                                                        "hasLeadingTrivia": true,
                                                        "leadingTrivia": [
                                                            {
                                                                "kind": "WhitespaceTrivia",
                                                                "text": "            "
                                                            }
                                                        ]
                                                    },
                                                    "colonToken": {
                                                        "kind": "ColonToken",
                                                        "fullStart": 1083,
                                                        "fullEnd": 1085,
                                                        "start": 1083,
                                                        "end": 1084,
                                                        "fullWidth": 2,
                                                        "width": 1,
                                                        "text": ":",
                                                        "value": ":",
                                                        "valueText": ":",
                                                        "hasTrailingTrivia": true,
                                                        "trailingTrivia": [
                                                            {
                                                                "kind": "WhitespaceTrivia",
                                                                "text": " "
                                                            }
                                                        ]
                                                    },
                                                    "expression": {
                                                        "kind": "TrueKeyword",
                                                        "fullStart": 1085,
                                                        "fullEnd": 1091,
                                                        "start": 1085,
                                                        "end": 1089,
                                                        "fullWidth": 6,
                                                        "width": 4,
                                                        "text": "true",
                                                        "value": true,
                                                        "valueText": "true",
                                                        "hasTrailingTrivia": true,
                                                        "hasTrailingNewLine": true,
                                                        "trailingTrivia": [
                                                            {
                                                                "kind": "NewLineTrivia",
                                                                "text": "\r\n"
                                                            }
                                                        ]
                                                    }
                                                }
                                            ],
                                            "closeBraceToken": {
                                                "kind": "CloseBraceToken",
                                                "fullStart": 1091,
                                                "fullEnd": 1100,
                                                "start": 1099,
                                                "end": 1100,
                                                "fullWidth": 9,
                                                "width": 1,
                                                "text": "}",
                                                "value": "}",
                                                "valueText": "}",
                                                "hasLeadingTrivia": true,
                                                "leadingTrivia": [
                                                    {
                                                        "kind": "WhitespaceTrivia",
                                                        "text": "        "
                                                    }
                                                ]
                                            }
                                        }
                                    ],
                                    "closeParenToken": {
                                        "kind": "CloseParenToken",
                                        "fullStart": 1100,
                                        "fullEnd": 1101,
                                        "start": 1100,
                                        "end": 1101,
                                        "fullWidth": 1,
                                        "width": 1,
                                        "text": ")",
                                        "value": ")",
                                        "valueText": ")"
                                    }
                                }
                            },
                            "semicolonToken": {
                                "kind": "SemicolonToken",
                                "fullStart": 1101,
                                "fullEnd": 1104,
                                "start": 1101,
                                "end": 1102,
                                "fullWidth": 3,
                                "width": 1,
                                "text": ";",
                                "value": ";",
                                "valueText": ";",
                                "hasTrailingTrivia": true,
                                "hasTrailingNewLine": true,
                                "trailingTrivia": [
                                    {
                                        "kind": "NewLineTrivia",
                                        "text": "\r\n"
                                    }
                                ]
                            }
                        },
                        {
                            "kind": "ExpressionStatement",
                            "fullStart": 1104,
                            "fullEnd": 1390,
                            "start": 1114,
                            "end": 1388,
                            "fullWidth": 286,
                            "width": 274,
                            "isIncrementallyUnusable": true,
                            "expression": {
                                "kind": "InvocationExpression",
                                "fullStart": 1104,
                                "fullEnd": 1387,
                                "start": 1114,
                                "end": 1387,
                                "fullWidth": 283,
                                "width": 273,
                                "isIncrementallyUnusable": true,
                                "expression": {
                                    "kind": "MemberAccessExpression",
                                    "fullStart": 1104,
                                    "fullEnd": 1135,
                                    "start": 1114,
                                    "end": 1135,
                                    "fullWidth": 31,
                                    "width": 21,
                                    "expression": {
                                        "kind": "IdentifierName",
                                        "fullStart": 1104,
                                        "fullEnd": 1120,
                                        "start": 1114,
                                        "end": 1120,
                                        "fullWidth": 16,
                                        "width": 6,
                                        "text": "Object",
                                        "value": "Object",
                                        "valueText": "Object",
                                        "hasLeadingTrivia": true,
                                        "hasLeadingNewLine": true,
                                        "leadingTrivia": [
                                            {
                                                "kind": "NewLineTrivia",
                                                "text": "\r\n"
                                            },
                                            {
                                                "kind": "WhitespaceTrivia",
                                                "text": "        "
                                            }
                                        ]
                                    },
                                    "dotToken": {
                                        "kind": "DotToken",
                                        "fullStart": 1120,
                                        "fullEnd": 1121,
                                        "start": 1120,
                                        "end": 1121,
                                        "fullWidth": 1,
                                        "width": 1,
                                        "text": ".",
                                        "value": ".",
                                        "valueText": "."
                                    },
                                    "name": {
                                        "kind": "IdentifierName",
                                        "fullStart": 1121,
                                        "fullEnd": 1135,
                                        "start": 1121,
                                        "end": 1135,
                                        "fullWidth": 14,
                                        "width": 14,
                                        "text": "defineProperty",
                                        "value": "defineProperty",
                                        "valueText": "defineProperty"
                                    }
                                },
                                "argumentList": {
                                    "kind": "ArgumentList",
                                    "fullStart": 1135,
                                    "fullEnd": 1387,
                                    "start": 1135,
                                    "end": 1387,
                                    "fullWidth": 252,
                                    "width": 252,
                                    "isIncrementallyUnusable": true,
                                    "openParenToken": {
                                        "kind": "OpenParenToken",
                                        "fullStart": 1135,
                                        "fullEnd": 1136,
                                        "start": 1135,
                                        "end": 1136,
                                        "fullWidth": 1,
                                        "width": 1,
                                        "text": "(",
                                        "value": "(",
                                        "valueText": "("
                                    },
                                    "arguments": [
                                        {
                                            "kind": "IdentifierName",
                                            "fullStart": 1136,
                                            "fullEnd": 1139,
                                            "start": 1136,
                                            "end": 1139,
                                            "fullWidth": 3,
                                            "width": 3,
                                            "text": "obj",
                                            "value": "obj",
                                            "valueText": "obj"
                                        },
                                        {
                                            "kind": "CommaToken",
                                            "fullStart": 1139,
                                            "fullEnd": 1141,
                                            "start": 1139,
                                            "end": 1140,
                                            "fullWidth": 2,
                                            "width": 1,
                                            "text": ",",
                                            "value": ",",
                                            "valueText": ",",
                                            "hasTrailingTrivia": true,
                                            "trailingTrivia": [
                                                {
                                                    "kind": "WhitespaceTrivia",
                                                    "text": " "
                                                }
                                            ]
                                        },
                                        {
                                            "kind": "StringLiteral",
                                            "fullStart": 1141,
                                            "fullEnd": 1144,
                                            "start": 1141,
                                            "end": 1144,
                                            "fullWidth": 3,
                                            "width": 3,
                                            "text": "\"1\"",
                                            "value": "1",
                                            "valueText": "1"
                                        },
                                        {
                                            "kind": "CommaToken",
                                            "fullStart": 1144,
                                            "fullEnd": 1146,
                                            "start": 1144,
                                            "end": 1145,
                                            "fullWidth": 2,
                                            "width": 1,
                                            "text": ",",
                                            "value": ",",
                                            "valueText": ",",
                                            "hasTrailingTrivia": true,
                                            "trailingTrivia": [
                                                {
                                                    "kind": "WhitespaceTrivia",
                                                    "text": " "
                                                }
                                            ]
                                        },
                                        {
                                            "kind": "ObjectLiteralExpression",
                                            "fullStart": 1146,
                                            "fullEnd": 1386,
                                            "start": 1146,
                                            "end": 1386,
                                            "fullWidth": 240,
                                            "width": 240,
                                            "isIncrementallyUnusable": true,
                                            "openBraceToken": {
                                                "kind": "OpenBraceToken",
                                                "fullStart": 1146,
                                                "fullEnd": 1149,
                                                "start": 1146,
                                                "end": 1147,
                                                "fullWidth": 3,
                                                "width": 1,
                                                "text": "{",
                                                "value": "{",
                                                "valueText": "{",
                                                "hasTrailingTrivia": true,
                                                "hasTrailingNewLine": true,
                                                "trailingTrivia": [
                                                    {
                                                        "kind": "NewLineTrivia",
                                                        "text": "\r\n"
                                                    }
                                                ]
                                            },
                                            "propertyAssignments": [
                                                {
                                                    "kind": "SimplePropertyAssignment",
                                                    "fullStart": 1149,
                                                    "fullEnd": 1342,
                                                    "start": 1161,
                                                    "end": 1342,
                                                    "fullWidth": 193,
                                                    "width": 181,
                                                    "isIncrementallyUnusable": true,
                                                    "propertyName": {
                                                        "kind": "IdentifierName",
                                                        "fullStart": 1149,
                                                        "fullEnd": 1164,
                                                        "start": 1161,
                                                        "end": 1164,
                                                        "fullWidth": 15,
                                                        "width": 3,
                                                        "text": "get",
                                                        "value": "get",
                                                        "valueText": "get",
                                                        "hasLeadingTrivia": true,
                                                        "leadingTrivia": [
                                                            {
                                                                "kind": "WhitespaceTrivia",
                                                                "text": "            "
                                                            }
                                                        ]
                                                    },
                                                    "colonToken": {
                                                        "kind": "ColonToken",
                                                        "fullStart": 1164,
                                                        "fullEnd": 1166,
                                                        "start": 1164,
                                                        "end": 1165,
                                                        "fullWidth": 2,
                                                        "width": 1,
                                                        "text": ":",
                                                        "value": ":",
                                                        "valueText": ":",
                                                        "hasTrailingTrivia": true,
                                                        "trailingTrivia": [
                                                            {
                                                                "kind": "WhitespaceTrivia",
                                                                "text": " "
                                                            }
                                                        ]
                                                    },
                                                    "expression": {
                                                        "kind": "FunctionExpression",
                                                        "fullStart": 1166,
                                                        "fullEnd": 1342,
                                                        "start": 1166,
                                                        "end": 1342,
                                                        "fullWidth": 176,
                                                        "width": 176,
                                                        "functionKeyword": {
                                                            "kind": "FunctionKeyword",
                                                            "fullStart": 1166,
                                                            "fullEnd": 1175,
                                                            "start": 1166,
                                                            "end": 1174,
                                                            "fullWidth": 9,
                                                            "width": 8,
                                                            "text": "function",
                                                            "value": "function",
                                                            "valueText": "function",
                                                            "hasTrailingTrivia": true,
                                                            "trailingTrivia": [
                                                                {
                                                                    "kind": "WhitespaceTrivia",
                                                                    "text": " "
                                                                }
                                                            ]
                                                        },
                                                        "callSignature": {
                                                            "kind": "CallSignature",
                                                            "fullStart": 1175,
                                                            "fullEnd": 1178,
                                                            "start": 1175,
                                                            "end": 1177,
                                                            "fullWidth": 3,
                                                            "width": 2,
                                                            "parameterList": {
                                                                "kind": "ParameterList",
                                                                "fullStart": 1175,
                                                                "fullEnd": 1178,
                                                                "start": 1175,
                                                                "end": 1177,
                                                                "fullWidth": 3,
                                                                "width": 2,
                                                                "openParenToken": {
                                                                    "kind": "OpenParenToken",
                                                                    "fullStart": 1175,
                                                                    "fullEnd": 1176,
                                                                    "start": 1175,
                                                                    "end": 1176,
                                                                    "fullWidth": 1,
                                                                    "width": 1,
                                                                    "text": "(",
                                                                    "value": "(",
                                                                    "valueText": "("
                                                                },
                                                                "parameters": [],
                                                                "closeParenToken": {
                                                                    "kind": "CloseParenToken",
                                                                    "fullStart": 1176,
                                                                    "fullEnd": 1178,
                                                                    "start": 1176,
                                                                    "end": 1177,
                                                                    "fullWidth": 2,
                                                                    "width": 1,
                                                                    "text": ")",
                                                                    "value": ")",
                                                                    "valueText": ")",
                                                                    "hasTrailingTrivia": true,
                                                                    "trailingTrivia": [
                                                                        {
                                                                            "kind": "WhitespaceTrivia",
                                                                            "text": " "
                                                                        }
                                                                    ]
                                                                }
                                                            }
                                                        },
                                                        "block": {
                                                            "kind": "Block",
                                                            "fullStart": 1178,
                                                            "fullEnd": 1342,
                                                            "start": 1178,
                                                            "end": 1342,
                                                            "fullWidth": 164,
                                                            "width": 164,
                                                            "openBraceToken": {
                                                                "kind": "OpenBraceToken",
                                                                "fullStart": 1178,
                                                                "fullEnd": 1181,
                                                                "start": 1178,
                                                                "end": 1179,
                                                                "fullWidth": 3,
                                                                "width": 1,
                                                                "text": "{",
                                                                "value": "{",
                                                                "valueText": "{",
                                                                "hasTrailingTrivia": true,
                                                                "hasTrailingNewLine": true,
                                                                "trailingTrivia": [
                                                                    {
                                                                        "kind": "NewLineTrivia",
                                                                        "text": "\r\n"
                                                                    }
                                                                ]
                                                            },
                                                            "statements": [
                                                                {
                                                                    "kind": "IfStatement",
                                                                    "fullStart": 1181,
                                                                    "fullEnd": 1329,
                                                                    "start": 1197,
                                                                    "end": 1327,
                                                                    "fullWidth": 148,
                                                                    "width": 130,
                                                                    "ifKeyword": {
                                                                        "kind": "IfKeyword",
                                                                        "fullStart": 1181,
                                                                        "fullEnd": 1200,
                                                                        "start": 1197,
                                                                        "end": 1199,
                                                                        "fullWidth": 19,
                                                                        "width": 2,
                                                                        "text": "if",
                                                                        "value": "if",
                                                                        "valueText": "if",
                                                                        "hasLeadingTrivia": true,
                                                                        "hasTrailingTrivia": true,
                                                                        "leadingTrivia": [
                                                                            {
                                                                                "kind": "WhitespaceTrivia",
                                                                                "text": "                "
                                                                            }
                                                                        ],
                                                                        "trailingTrivia": [
                                                                            {
                                                                                "kind": "WhitespaceTrivia",
                                                                                "text": " "
                                                                            }
                                                                        ]
                                                                    },
                                                                    "openParenToken": {
                                                                        "kind": "OpenParenToken",
                                                                        "fullStart": 1200,
                                                                        "fullEnd": 1201,
                                                                        "start": 1200,
                                                                        "end": 1201,
                                                                        "fullWidth": 1,
                                                                        "width": 1,
                                                                        "text": "(",
                                                                        "value": "(",
                                                                        "valueText": "("
                                                                    },
                                                                    "condition": {
                                                                        "kind": "IdentifierName",
                                                                        "fullStart": 1201,
                                                                        "fullEnd": 1215,
                                                                        "start": 1201,
                                                                        "end": 1215,
                                                                        "fullWidth": 14,
                                                                        "width": 14,
                                                                        "text": "preIterVisible",
                                                                        "value": "preIterVisible",
                                                                        "valueText": "preIterVisible"
                                                                    },
                                                                    "closeParenToken": {
                                                                        "kind": "CloseParenToken",
                                                                        "fullStart": 1215,
                                                                        "fullEnd": 1217,
                                                                        "start": 1215,
                                                                        "end": 1216,
                                                                        "fullWidth": 2,
                                                                        "width": 1,
                                                                        "text": ")",
                                                                        "value": ")",
                                                                        "valueText": ")",
                                                                        "hasTrailingTrivia": true,
                                                                        "trailingTrivia": [
                                                                            {
                                                                                "kind": "WhitespaceTrivia",
                                                                                "text": " "
                                                                            }
                                                                        ]
                                                                    },
                                                                    "statement": {
                                                                        "kind": "Block",
                                                                        "fullStart": 1217,
                                                                        "fullEnd": 1269,
                                                                        "start": 1217,
                                                                        "end": 1268,
                                                                        "fullWidth": 52,
                                                                        "width": 51,
                                                                        "openBraceToken": {
                                                                            "kind": "OpenBraceToken",
                                                                            "fullStart": 1217,
                                                                            "fullEnd": 1220,
                                                                            "start": 1217,
                                                                            "end": 1218,
                                                                            "fullWidth": 3,
                                                                            "width": 1,
                                                                            "text": "{",
                                                                            "value": "{",
                                                                            "valueText": "{",
                                                                            "hasTrailingTrivia": true,
                                                                            "hasTrailingNewLine": true,
                                                                            "trailingTrivia": [
                                                                                {
                                                                                    "kind": "NewLineTrivia",
                                                                                    "text": "\r\n"
                                                                                }
                                                                            ]
                                                                        },
                                                                        "statements": [
                                                                            {
                                                                                "kind": "ReturnStatement",
                                                                                "fullStart": 1220,
                                                                                "fullEnd": 1251,
                                                                                "start": 1240,
                                                                                "end": 1249,
                                                                                "fullWidth": 31,
                                                                                "width": 9,
                                                                                "returnKeyword": {
                                                                                    "kind": "ReturnKeyword",
                                                                                    "fullStart": 1220,
                                                                                    "fullEnd": 1247,
                                                                                    "start": 1240,
                                                                                    "end": 1246,
                                                                                    "fullWidth": 27,
                                                                                    "width": 6,
                                                                                    "text": "return",
                                                                                    "value": "return",
                                                                                    "valueText": "return",
                                                                                    "hasLeadingTrivia": true,
                                                                                    "hasTrailingTrivia": true,
                                                                                    "leadingTrivia": [
                                                                                        {
                                                                                            "kind": "WhitespaceTrivia",
                                                                                            "text": "                    "
                                                                                        }
                                                                                    ],
                                                                                    "trailingTrivia": [
                                                                                        {
                                                                                            "kind": "WhitespaceTrivia",
                                                                                            "text": " "
                                                                                        }
                                                                                    ]
                                                                                },
                                                                                "expression": {
                                                                                    "kind": "NumericLiteral",
                                                                                    "fullStart": 1247,
                                                                                    "fullEnd": 1248,
                                                                                    "start": 1247,
                                                                                    "end": 1248,
                                                                                    "fullWidth": 1,
                                                                                    "width": 1,
                                                                                    "text": "1",
                                                                                    "value": 1,
                                                                                    "valueText": "1"
                                                                                },
                                                                                "semicolonToken": {
                                                                                    "kind": "SemicolonToken",
                                                                                    "fullStart": 1248,
                                                                                    "fullEnd": 1251,
                                                                                    "start": 1248,
                                                                                    "end": 1249,
                                                                                    "fullWidth": 3,
                                                                                    "width": 1,
                                                                                    "text": ";",
                                                                                    "value": ";",
                                                                                    "valueText": ";",
                                                                                    "hasTrailingTrivia": true,
                                                                                    "hasTrailingNewLine": true,
                                                                                    "trailingTrivia": [
                                                                                        {
                                                                                            "kind": "NewLineTrivia",
                                                                                            "text": "\r\n"
                                                                                        }
                                                                                    ]
                                                                                }
                                                                            }
                                                                        ],
                                                                        "closeBraceToken": {
                                                                            "kind": "CloseBraceToken",
                                                                            "fullStart": 1251,
                                                                            "fullEnd": 1269,
                                                                            "start": 1267,
                                                                            "end": 1268,
                                                                            "fullWidth": 18,
                                                                            "width": 1,
                                                                            "text": "}",
                                                                            "value": "}",
                                                                            "valueText": "}",
                                                                            "hasLeadingTrivia": true,
                                                                            "hasTrailingTrivia": true,
                                                                            "leadingTrivia": [
                                                                                {
                                                                                    "kind": "WhitespaceTrivia",
                                                                                    "text": "                "
                                                                                }
                                                                            ],
                                                                            "trailingTrivia": [
                                                                                {
                                                                                    "kind": "WhitespaceTrivia",
                                                                                    "text": " "
                                                                                }
                                                                            ]
                                                                        }
                                                                    },
                                                                    "elseClause": {
                                                                        "kind": "ElseClause",
                                                                        "fullStart": 1269,
                                                                        "fullEnd": 1329,
                                                                        "start": 1269,
                                                                        "end": 1327,
                                                                        "fullWidth": 60,
                                                                        "width": 58,
                                                                        "elseKeyword": {
                                                                            "kind": "ElseKeyword",
                                                                            "fullStart": 1269,
                                                                            "fullEnd": 1274,
                                                                            "start": 1269,
                                                                            "end": 1273,
                                                                            "fullWidth": 5,
                                                                            "width": 4,
                                                                            "text": "else",
                                                                            "value": "else",
                                                                            "valueText": "else",
                                                                            "hasTrailingTrivia": true,
                                                                            "trailingTrivia": [
                                                                                {
                                                                                    "kind": "WhitespaceTrivia",
                                                                                    "text": " "
                                                                                }
                                                                            ]
                                                                        },
                                                                        "statement": {
                                                                            "kind": "Block",
                                                                            "fullStart": 1274,
                                                                            "fullEnd": 1329,
                                                                            "start": 1274,
                                                                            "end": 1327,
                                                                            "fullWidth": 55,
                                                                            "width": 53,
                                                                            "openBraceToken": {
                                                                                "kind": "OpenBraceToken",
                                                                                "fullStart": 1274,
                                                                                "fullEnd": 1277,
                                                                                "start": 1274,
                                                                                "end": 1275,
                                                                                "fullWidth": 3,
                                                                                "width": 1,
                                                                                "text": "{",
                                                                                "value": "{",
                                                                                "valueText": "{",
                                                                                "hasTrailingTrivia": true,
                                                                                "hasTrailingNewLine": true,
                                                                                "trailingTrivia": [
                                                                                    {
                                                                                        "kind": "NewLineTrivia",
                                                                                        "text": "\r\n"
                                                                                    }
                                                                                ]
                                                                            },
                                                                            "statements": [
                                                                                {
                                                                                    "kind": "ReturnStatement",
                                                                                    "fullStart": 1277,
                                                                                    "fullEnd": 1310,
                                                                                    "start": 1297,
                                                                                    "end": 1308,
                                                                                    "fullWidth": 33,
                                                                                    "width": 11,
                                                                                    "returnKeyword": {
                                                                                        "kind": "ReturnKeyword",
                                                                                        "fullStart": 1277,
                                                                                        "fullEnd": 1304,
                                                                                        "start": 1297,
                                                                                        "end": 1303,
                                                                                        "fullWidth": 27,
                                                                                        "width": 6,
                                                                                        "text": "return",
                                                                                        "value": "return",
                                                                                        "valueText": "return",
                                                                                        "hasLeadingTrivia": true,
                                                                                        "hasTrailingTrivia": true,
                                                                                        "leadingTrivia": [
                                                                                            {
                                                                                                "kind": "WhitespaceTrivia",
                                                                                                "text": "                    "
                                                                                            }
                                                                                        ],
                                                                                        "trailingTrivia": [
                                                                                            {
                                                                                                "kind": "WhitespaceTrivia",
                                                                                                "text": " "
                                                                                            }
                                                                                        ]
                                                                                    },
                                                                                    "expression": {
                                                                                        "kind": "NumericLiteral",
                                                                                        "fullStart": 1304,
                                                                                        "fullEnd": 1307,
                                                                                        "start": 1304,
                                                                                        "end": 1307,
                                                                                        "fullWidth": 3,
                                                                                        "width": 3,
                                                                                        "text": "100",
                                                                                        "value": 100,
                                                                                        "valueText": "100"
                                                                                    },
                                                                                    "semicolonToken": {
                                                                                        "kind": "SemicolonToken",
                                                                                        "fullStart": 1307,
                                                                                        "fullEnd": 1310,
                                                                                        "start": 1307,
                                                                                        "end": 1308,
                                                                                        "fullWidth": 3,
                                                                                        "width": 1,
                                                                                        "text": ";",
                                                                                        "value": ";",
                                                                                        "valueText": ";",
                                                                                        "hasTrailingTrivia": true,
                                                                                        "hasTrailingNewLine": true,
                                                                                        "trailingTrivia": [
                                                                                            {
                                                                                                "kind": "NewLineTrivia",
                                                                                                "text": "\r\n"
                                                                                            }
                                                                                        ]
                                                                                    }
                                                                                }
                                                                            ],
                                                                            "closeBraceToken": {
                                                                                "kind": "CloseBraceToken",
                                                                                "fullStart": 1310,
                                                                                "fullEnd": 1329,
                                                                                "start": 1326,
                                                                                "end": 1327,
                                                                                "fullWidth": 19,
                                                                                "width": 1,
                                                                                "text": "}",
                                                                                "value": "}",
                                                                                "valueText": "}",
                                                                                "hasLeadingTrivia": true,
                                                                                "hasTrailingTrivia": true,
                                                                                "hasTrailingNewLine": true,
                                                                                "leadingTrivia": [
                                                                                    {
                                                                                        "kind": "WhitespaceTrivia",
                                                                                        "text": "                "
                                                                                    }
                                                                                ],
                                                                                "trailingTrivia": [
                                                                                    {
                                                                                        "kind": "NewLineTrivia",
                                                                                        "text": "\r\n"
                                                                                    }
                                                                                ]
                                                                            }
                                                                        }
                                                                    }
                                                                }
                                                            ],
                                                            "closeBraceToken": {
                                                                "kind": "CloseBraceToken",
                                                                "fullStart": 1329,
                                                                "fullEnd": 1342,
                                                                "start": 1341,
                                                                "end": 1342,
                                                                "fullWidth": 13,
                                                                "width": 1,
                                                                "text": "}",
                                                                "value": "}",
                                                                "valueText": "}",
                                                                "hasLeadingTrivia": true,
                                                                "leadingTrivia": [
                                                                    {
                                                                        "kind": "WhitespaceTrivia",
                                                                        "text": "            "
                                                                    }
                                                                ]
                                                            }
                                                        }
                                                    }
                                                },
                                                {
                                                    "kind": "CommaToken",
                                                    "fullStart": 1342,
                                                    "fullEnd": 1345,
                                                    "start": 1342,
                                                    "end": 1343,
                                                    "fullWidth": 3,
                                                    "width": 1,
                                                    "text": ",",
                                                    "value": ",",
                                                    "valueText": ",",
                                                    "hasTrailingTrivia": true,
                                                    "hasTrailingNewLine": true,
                                                    "trailingTrivia": [
                                                        {
                                                            "kind": "NewLineTrivia",
                                                            "text": "\r\n"
                                                        }
                                                    ]
                                                },
                                                {
                                                    "kind": "SimplePropertyAssignment",
                                                    "fullStart": 1345,
                                                    "fullEnd": 1377,
                                                    "start": 1357,
                                                    "end": 1375,
                                                    "fullWidth": 32,
                                                    "width": 18,
                                                    "propertyName": {
                                                        "kind": "IdentifierName",
                                                        "fullStart": 1345,
                                                        "fullEnd": 1369,
                                                        "start": 1357,
                                                        "end": 1369,
                                                        "fullWidth": 24,
                                                        "width": 12,
                                                        "text": "configurable",
                                                        "value": "configurable",
                                                        "valueText": "configurable",
                                                        "hasLeadingTrivia": true,
                                                        "leadingTrivia": [
                                                            {
                                                                "kind": "WhitespaceTrivia",
                                                                "text": "            "
                                                            }
                                                        ]
                                                    },
                                                    "colonToken": {
                                                        "kind": "ColonToken",
                                                        "fullStart": 1369,
                                                        "fullEnd": 1371,
                                                        "start": 1369,
                                                        "end": 1370,
                                                        "fullWidth": 2,
                                                        "width": 1,
                                                        "text": ":",
                                                        "value": ":",
                                                        "valueText": ":",
                                                        "hasTrailingTrivia": true,
                                                        "trailingTrivia": [
                                                            {
                                                                "kind": "WhitespaceTrivia",
                                                                "text": " "
                                                            }
                                                        ]
                                                    },
                                                    "expression": {
                                                        "kind": "TrueKeyword",
                                                        "fullStart": 1371,
                                                        "fullEnd": 1377,
                                                        "start": 1371,
                                                        "end": 1375,
                                                        "fullWidth": 6,
                                                        "width": 4,
                                                        "text": "true",
                                                        "value": true,
                                                        "valueText": "true",
                                                        "hasTrailingTrivia": true,
                                                        "hasTrailingNewLine": true,
                                                        "trailingTrivia": [
                                                            {
                                                                "kind": "NewLineTrivia",
                                                                "text": "\r\n"
                                                            }
                                                        ]
                                                    }
                                                }
                                            ],
                                            "closeBraceToken": {
                                                "kind": "CloseBraceToken",
                                                "fullStart": 1377,
                                                "fullEnd": 1386,
                                                "start": 1385,
                                                "end": 1386,
                                                "fullWidth": 9,
                                                "width": 1,
                                                "text": "}",
                                                "value": "}",
                                                "valueText": "}",
                                                "hasLeadingTrivia": true,
                                                "leadingTrivia": [
                                                    {
                                                        "kind": "WhitespaceTrivia",
                                                        "text": "        "
                                                    }
                                                ]
                                            }
                                        }
                                    ],
                                    "closeParenToken": {
                                        "kind": "CloseParenToken",
                                        "fullStart": 1386,
                                        "fullEnd": 1387,
                                        "start": 1386,
                                        "end": 1387,
                                        "fullWidth": 1,
                                        "width": 1,
                                        "text": ")",
                                        "value": ")",
                                        "valueText": ")"
                                    }
                                }
                            },
                            "semicolonToken": {
                                "kind": "SemicolonToken",
                                "fullStart": 1387,
                                "fullEnd": 1390,
                                "start": 1387,
                                "end": 1388,
                                "fullWidth": 3,
                                "width": 1,
                                "text": ";",
                                "value": ";",
                                "valueText": ";",
                                "hasTrailingTrivia": true,
                                "hasTrailingNewLine": true,
                                "trailingTrivia": [
                                    {
                                        "kind": "NewLineTrivia",
                                        "text": "\r\n"
                                    }
                                ]
                            }
                        },
                        {
                            "kind": "ExpressionStatement",
                            "fullStart": 1390,
                            "fullEnd": 1447,
                            "start": 1400,
                            "end": 1445,
                            "fullWidth": 57,
                            "width": 45,
                            "expression": {
                                "kind": "InvocationExpression",
                                "fullStart": 1390,
                                "fullEnd": 1444,
                                "start": 1400,
                                "end": 1444,
                                "fullWidth": 54,
                                "width": 44,
                                "expression": {
                                    "kind": "MemberAccessExpression",
                                    "fullStart": 1390,
                                    "fullEnd": 1427,
                                    "start": 1400,
                                    "end": 1427,
                                    "fullWidth": 37,
                                    "width": 27,
                                    "expression": {
                                        "kind": "MemberAccessExpression",
                                        "fullStart": 1390,
                                        "fullEnd": 1422,
                                        "start": 1400,
                                        "end": 1422,
                                        "fullWidth": 32,
                                        "width": 22,
                                        "expression": {
                                            "kind": "MemberAccessExpression",
                                            "fullStart": 1390,
                                            "fullEnd": 1415,
                                            "start": 1400,
                                            "end": 1415,
                                            "fullWidth": 25,
                                            "width": 15,
                                            "expression": {
                                                "kind": "IdentifierName",
                                                "fullStart": 1390,
                                                "fullEnd": 1405,
                                                "start": 1400,
                                                "end": 1405,
                                                "fullWidth": 15,
                                                "width": 5,
                                                "text": "Array",
                                                "value": "Array",
                                                "valueText": "Array",
                                                "hasLeadingTrivia": true,
                                                "hasLeadingNewLine": true,
                                                "leadingTrivia": [
                                                    {
                                                        "kind": "NewLineTrivia",
                                                        "text": "\r\n"
                                                    },
                                                    {
                                                        "kind": "WhitespaceTrivia",
                                                        "text": "        "
                                                    }
                                                ]
                                            },
                                            "dotToken": {
                                                "kind": "DotToken",
                                                "fullStart": 1405,
                                                "fullEnd": 1406,
                                                "start": 1405,
                                                "end": 1406,
                                                "fullWidth": 1,
                                                "width": 1,
                                                "text": ".",
                                                "value": ".",
                                                "valueText": "."
                                            },
                                            "name": {
                                                "kind": "IdentifierName",
                                                "fullStart": 1406,
                                                "fullEnd": 1415,
                                                "start": 1406,
                                                "end": 1415,
                                                "fullWidth": 9,
                                                "width": 9,
                                                "text": "prototype",
                                                "value": "prototype",
                                                "valueText": "prototype"
                                            }
                                        },
                                        "dotToken": {
                                            "kind": "DotToken",
                                            "fullStart": 1415,
                                            "fullEnd": 1416,
                                            "start": 1415,
                                            "end": 1416,
                                            "fullWidth": 1,
                                            "width": 1,
                                            "text": ".",
                                            "value": ".",
                                            "valueText": "."
                                        },
                                        "name": {
                                            "kind": "IdentifierName",
                                            "fullStart": 1416,
                                            "fullEnd": 1422,
                                            "start": 1416,
                                            "end": 1422,
                                            "fullWidth": 6,
                                            "width": 6,
                                            "text": "reduce",
                                            "value": "reduce",
                                            "valueText": "reduce"
                                        }
                                    },
                                    "dotToken": {
                                        "kind": "DotToken",
                                        "fullStart": 1422,
                                        "fullEnd": 1423,
                                        "start": 1422,
                                        "end": 1423,
                                        "fullWidth": 1,
                                        "width": 1,
                                        "text": ".",
                                        "value": ".",
                                        "valueText": "."
                                    },
                                    "name": {
                                        "kind": "IdentifierName",
                                        "fullStart": 1423,
                                        "fullEnd": 1427,
                                        "start": 1423,
                                        "end": 1427,
                                        "fullWidth": 4,
                                        "width": 4,
                                        "text": "call",
                                        "value": "call",
                                        "valueText": "call"
                                    }
                                },
                                "argumentList": {
                                    "kind": "ArgumentList",
                                    "fullStart": 1427,
                                    "fullEnd": 1444,
                                    "start": 1427,
                                    "end": 1444,
                                    "fullWidth": 17,
                                    "width": 17,
                                    "openParenToken": {
                                        "kind": "OpenParenToken",
                                        "fullStart": 1427,
                                        "fullEnd": 1428,
                                        "start": 1427,
                                        "end": 1428,
                                        "fullWidth": 1,
                                        "width": 1,
                                        "text": "(",
                                        "value": "(",
                                        "valueText": "("
                                    },
                                    "arguments": [
                                        {
                                            "kind": "IdentifierName",
                                            "fullStart": 1428,
                                            "fullEnd": 1431,
                                            "start": 1428,
                                            "end": 1431,
                                            "fullWidth": 3,
                                            "width": 3,
                                            "text": "obj",
                                            "value": "obj",
                                            "valueText": "obj"
                                        },
                                        {
                                            "kind": "CommaToken",
                                            "fullStart": 1431,
                                            "fullEnd": 1433,
                                            "start": 1431,
                                            "end": 1432,
                                            "fullWidth": 2,
                                            "width": 1,
                                            "text": ",",
                                            "value": ",",
                                            "valueText": ",",
                                            "hasTrailingTrivia": true,
                                            "trailingTrivia": [
                                                {
                                                    "kind": "WhitespaceTrivia",
                                                    "text": " "
                                                }
                                            ]
                                        },
                                        {
                                            "kind": "IdentifierName",
                                            "fullStart": 1433,
                                            "fullEnd": 1443,
                                            "start": 1433,
                                            "end": 1443,
                                            "fullWidth": 10,
                                            "width": 10,
                                            "text": "callbackfn",
                                            "value": "callbackfn",
                                            "valueText": "callbackfn"
                                        }
                                    ],
                                    "closeParenToken": {
                                        "kind": "CloseParenToken",
                                        "fullStart": 1443,
                                        "fullEnd": 1444,
                                        "start": 1443,
                                        "end": 1444,
                                        "fullWidth": 1,
                                        "width": 1,
                                        "text": ")",
                                        "value": ")",
                                        "valueText": ")"
                                    }
                                }
                            },
                            "semicolonToken": {
                                "kind": "SemicolonToken",
                                "fullStart": 1444,
                                "fullEnd": 1447,
                                "start": 1444,
                                "end": 1445,
                                "fullWidth": 3,
                                "width": 1,
                                "text": ";",
                                "value": ";",
                                "valueText": ";",
                                "hasTrailingTrivia": true,
                                "hasTrailingNewLine": true,
                                "trailingTrivia": [
                                    {
                                        "kind": "NewLineTrivia",
                                        "text": "\r\n"
                                    }
                                ]
                            }
                        },
                        {
                            "kind": "ReturnStatement",
                            "fullStart": 1447,
                            "fullEnd": 1475,
                            "start": 1455,
                            "end": 1473,
                            "fullWidth": 28,
                            "width": 18,
                            "returnKeyword": {
                                "kind": "ReturnKeyword",
                                "fullStart": 1447,
                                "fullEnd": 1462,
                                "start": 1455,
                                "end": 1461,
                                "fullWidth": 15,
                                "width": 6,
                                "text": "return",
                                "value": "return",
                                "valueText": "return",
                                "hasLeadingTrivia": true,
                                "hasTrailingTrivia": true,
                                "leadingTrivia": [
                                    {
                                        "kind": "WhitespaceTrivia",
                                        "text": "        "
                                    }
                                ],
                                "trailingTrivia": [
                                    {
                                        "kind": "WhitespaceTrivia",
                                        "text": " "
                                    }
                                ]
                            },
                            "expression": {
                                "kind": "IdentifierName",
                                "fullStart": 1462,
                                "fullEnd": 1472,
                                "start": 1462,
                                "end": 1472,
                                "fullWidth": 10,
                                "width": 10,
                                "text": "testResult",
                                "value": "testResult",
                                "valueText": "testResult"
                            },
                            "semicolonToken": {
                                "kind": "SemicolonToken",
                                "fullStart": 1472,
                                "fullEnd": 1475,
                                "start": 1472,
                                "end": 1473,
                                "fullWidth": 3,
                                "width": 1,
                                "text": ";",
                                "value": ";",
                                "valueText": ";",
                                "hasTrailingTrivia": true,
                                "hasTrailingNewLine": true,
                                "trailingTrivia": [
                                    {
                                        "kind": "NewLineTrivia",
                                        "text": "\r\n"
                                    }
                                ]
                            }
                        }
                    ],
                    "closeBraceToken": {
                        "kind": "CloseBraceToken",
                        "fullStart": 1475,
                        "fullEnd": 1484,
                        "start": 1481,
                        "end": 1482,
                        "fullWidth": 9,
                        "width": 1,
                        "text": "}",
                        "value": "}",
                        "valueText": "}",
                        "hasLeadingTrivia": true,
                        "hasLeadingNewLine": true,
                        "hasTrailingTrivia": true,
                        "hasTrailingNewLine": true,
                        "leadingTrivia": [
                            {
                                "kind": "NewLineTrivia",
                                "text": "\r\n"
                            },
                            {
                                "kind": "WhitespaceTrivia",
                                "text": "    "
                            }
                        ],
                        "trailingTrivia": [
                            {
                                "kind": "NewLineTrivia",
                                "text": "\r\n"
                            }
                        ]
                    }
                }
            },
            {
                "kind": "ExpressionStatement",
                "fullStart": 1484,
                "fullEnd": 1508,
                "start": 1484,
                "end": 1506,
                "fullWidth": 24,
                "width": 22,
                "expression": {
                    "kind": "InvocationExpression",
                    "fullStart": 1484,
                    "fullEnd": 1505,
                    "start": 1484,
                    "end": 1505,
                    "fullWidth": 21,
                    "width": 21,
                    "expression": {
                        "kind": "IdentifierName",
                        "fullStart": 1484,
                        "fullEnd": 1495,
                        "start": 1484,
                        "end": 1495,
                        "fullWidth": 11,
                        "width": 11,
                        "text": "runTestCase",
                        "value": "runTestCase",
                        "valueText": "runTestCase"
                    },
                    "argumentList": {
                        "kind": "ArgumentList",
                        "fullStart": 1495,
                        "fullEnd": 1505,
                        "start": 1495,
                        "end": 1505,
                        "fullWidth": 10,
                        "width": 10,
                        "openParenToken": {
                            "kind": "OpenParenToken",
                            "fullStart": 1495,
                            "fullEnd": 1496,
                            "start": 1495,
                            "end": 1496,
                            "fullWidth": 1,
                            "width": 1,
                            "text": "(",
                            "value": "(",
                            "valueText": "("
                        },
                        "arguments": [
                            {
                                "kind": "IdentifierName",
                                "fullStart": 1496,
                                "fullEnd": 1504,
                                "start": 1496,
                                "end": 1504,
                                "fullWidth": 8,
                                "width": 8,
                                "text": "testcase",
                                "value": "testcase",
                                "valueText": "testcase"
                            }
                        ],
                        "closeParenToken": {
                            "kind": "CloseParenToken",
                            "fullStart": 1504,
                            "fullEnd": 1505,
                            "start": 1504,
                            "end": 1505,
                            "fullWidth": 1,
                            "width": 1,
                            "text": ")",
                            "value": ")",
                            "valueText": ")"
                        }
                    }
                },
                "semicolonToken": {
                    "kind": "SemicolonToken",
                    "fullStart": 1505,
                    "fullEnd": 1508,
                    "start": 1505,
                    "end": 1506,
                    "fullWidth": 3,
                    "width": 1,
                    "text": ";",
                    "value": ";",
                    "valueText": ";",
                    "hasTrailingTrivia": true,
                    "hasTrailingNewLine": true,
                    "trailingTrivia": [
                        {
                            "kind": "NewLineTrivia",
                            "text": "\r\n"
                        }
                    ]
                }
            }
        ],
        "endOfFileToken": {
            "kind": "EndOfFileToken",
            "fullStart": 1508,
            "fullEnd": 1508,
            "start": 1508,
            "end": 1508,
            "fullWidth": 0,
            "width": 0,
            "text": ""
        }
    },
    "lineMap": {
        "lineStarts": [
            0,
            67,
            152,
            232,
            308,
            380,
            385,
            448,
            599,
            604,
            606,
            608,
            631,
            633,
            666,
            724,
            754,
            800,
            815,
            826,
            828,
            862,
            899,
            901,
            944,
            976,
            1016,
            1043,
            1059,
            1091,
            1104,
            1106,
            1149,
            1181,
            1220,
            1251,
            1277,
            1310,
            1329,
            1345,
            1377,
            1390,
            1392,
            1447,
            1475,
            1477,
            1484,
            1508
        ],
        "length": 1508
    }
}<|MERGE_RESOLUTION|>--- conflicted
+++ resolved
@@ -252,12 +252,8 @@
                                         "start": 645,
                                         "end": 663,
                                         "fullWidth": 18,
-<<<<<<< HEAD
                                         "width": 18,
-                                        "identifier": {
-=======
                                         "propertyName": {
->>>>>>> 85e84683
                                             "kind": "IdentifierName",
                                             "fullStart": 645,
                                             "fullEnd": 656,
@@ -1056,12 +1052,8 @@
                                         "start": 840,
                                         "end": 859,
                                         "fullWidth": 19,
-<<<<<<< HEAD
                                         "width": 19,
-                                        "identifier": {
-=======
                                         "propertyName": {
->>>>>>> 85e84683
                                             "kind": "IdentifierName",
                                             "fullStart": 840,
                                             "fullEnd": 844,
@@ -1284,12 +1276,8 @@
                                         "start": 874,
                                         "end": 896,
                                         "fullWidth": 22,
-<<<<<<< HEAD
                                         "width": 22,
-                                        "identifier": {
-=======
                                         "propertyName": {
->>>>>>> 85e84683
                                             "kind": "IdentifierName",
                                             "fullStart": 874,
                                             "fullEnd": 889,
