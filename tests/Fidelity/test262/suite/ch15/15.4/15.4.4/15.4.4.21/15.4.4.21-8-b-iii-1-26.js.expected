--- conflicted
+++ resolved
@@ -417,11 +417,8 @@
                                             "start": 716,
                                             "end": 723,
                                             "fullWidth": 7,
-<<<<<<< HEAD
                                             "width": 7,
-=======
                                             "modifiers": [],
->>>>>>> e3c38734
                                             "identifier": {
                                                 "kind": "IdentifierName",
                                                 "fullStart": 716,
@@ -461,11 +458,8 @@
                                             "start": 725,
                                             "end": 731,
                                             "fullWidth": 6,
-<<<<<<< HEAD
                                             "width": 6,
-=======
                                             "modifiers": [],
->>>>>>> e3c38734
                                             "identifier": {
                                                 "kind": "IdentifierName",
                                                 "fullStart": 725,
@@ -505,11 +499,8 @@
                                             "start": 733,
                                             "end": 736,
                                             "fullWidth": 3,
-<<<<<<< HEAD
                                             "width": 3,
-=======
                                             "modifiers": [],
->>>>>>> e3c38734
                                             "identifier": {
                                                 "kind": "IdentifierName",
                                                 "fullStart": 733,
@@ -549,11 +540,8 @@
                                             "start": 738,
                                             "end": 741,
                                             "fullWidth": 3,
-<<<<<<< HEAD
                                             "width": 3,
-=======
                                             "modifiers": [],
->>>>>>> e3c38734
                                             "identifier": {
                                                 "kind": "IdentifierName",
                                                 "fullStart": 738,
@@ -1172,11 +1160,8 @@
                                                                 "start": 880,
                                                                 "end": 881,
                                                                 "fullWidth": 1,
-<<<<<<< HEAD
                                                                 "width": 1,
-=======
                                                                 "modifiers": [],
->>>>>>> e3c38734
                                                                 "identifier": {
                                                                     "kind": "IdentifierName",
                                                                     "fullStart": 880,
@@ -1216,11 +1201,8 @@
                                                                 "start": 883,
                                                                 "end": 884,
                                                                 "fullWidth": 1,
-<<<<<<< HEAD
                                                                 "width": 1,
-=======
                                                                 "modifiers": [],
->>>>>>> e3c38734
                                                                 "identifier": {
                                                                     "kind": "IdentifierName",
                                                                     "fullStart": 883,
@@ -1260,11 +1242,8 @@
                                                                 "start": 886,
                                                                 "end": 887,
                                                                 "fullWidth": 1,
-<<<<<<< HEAD
                                                                 "width": 1,
-=======
                                                                 "modifiers": [],
->>>>>>> e3c38734
                                                                 "identifier": {
                                                                     "kind": "IdentifierName",
                                                                     "fullStart": 886,
