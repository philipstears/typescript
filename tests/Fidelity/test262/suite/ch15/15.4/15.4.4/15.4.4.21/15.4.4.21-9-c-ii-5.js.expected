--- conflicted
+++ resolved
@@ -727,11 +727,8 @@
                                             "start": 859,
                                             "end": 866,
                                             "fullWidth": 7,
-<<<<<<< HEAD
                                             "width": 7,
-=======
                                             "modifiers": [],
->>>>>>> e3c38734
                                             "identifier": {
                                                 "kind": "IdentifierName",
                                                 "fullStart": 859,
@@ -771,11 +768,8 @@
                                             "start": 868,
                                             "end": 874,
                                             "fullWidth": 6,
-<<<<<<< HEAD
                                             "width": 6,
-=======
                                             "modifiers": [],
->>>>>>> e3c38734
                                             "identifier": {
                                                 "kind": "IdentifierName",
                                                 "fullStart": 868,
@@ -815,11 +809,8 @@
                                             "start": 876,
                                             "end": 879,
                                             "fullWidth": 3,
-<<<<<<< HEAD
                                             "width": 3,
-=======
                                             "modifiers": [],
->>>>>>> e3c38734
                                             "identifier": {
                                                 "kind": "IdentifierName",
                                                 "fullStart": 876,
@@ -859,11 +850,8 @@
                                             "start": 881,
                                             "end": 884,
                                             "fullWidth": 3,
-<<<<<<< HEAD
                                             "width": 3,
-=======
                                             "modifiers": [],
->>>>>>> e3c38734
                                             "identifier": {
                                                 "kind": "IdentifierName",
                                                 "fullStart": 881,
