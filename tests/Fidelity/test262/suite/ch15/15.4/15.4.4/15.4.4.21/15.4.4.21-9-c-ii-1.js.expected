--- conflicted
+++ resolved
@@ -1177,12 +1177,8 @@
                                         "start": 778,
                                         "end": 819,
                                         "fullWidth": 41,
-<<<<<<< HEAD
                                         "width": 41,
-                                        "identifier": {
-=======
                                         "propertyName": {
->>>>>>> 85e84683
                                             "kind": "IdentifierName",
                                             "fullStart": 778,
                                             "fullEnd": 782,
