{
    "isDeclaration": false,
    "languageVersion": "EcmaScript5",
    "parseOptions": {
        "allowAutomaticSemicolonInsertion": true
    },
    "sourceUnit": {
        "kind": "SourceUnit",
        "fullStart": 0,
        "fullEnd": 1417,
        "start": 613,
        "end": 1417,
        "fullWidth": 1417,
        "width": 804,
        "isIncrementallyUnusable": true,
        "moduleElements": [
            {
                "kind": "FunctionDeclaration",
                "fullStart": 0,
                "fullEnd": 1393,
                "start": 613,
                "end": 1391,
                "fullWidth": 1393,
                "width": 778,
                "isIncrementallyUnusable": true,
                "modifiers": [],
                "functionKeyword": {
                    "kind": "FunctionKeyword",
                    "fullStart": 0,
                    "fullEnd": 622,
                    "start": 613,
                    "end": 621,
                    "fullWidth": 622,
                    "width": 8,
                    "text": "function",
                    "value": "function",
                    "valueText": "function",
                    "hasLeadingTrivia": true,
                    "hasLeadingComment": true,
                    "hasLeadingNewLine": true,
                    "hasTrailingTrivia": true,
                    "leadingTrivia": [
                        {
                            "kind": "SingleLineCommentTrivia",
                            "text": "/// Copyright (c) 2012 Ecma International.  All rights reserved. "
                        },
                        {
                            "kind": "NewLineTrivia",
                            "text": "\r\n"
                        },
                        {
                            "kind": "SingleLineCommentTrivia",
                            "text": "/// Ecma International makes this code available under the terms and conditions set"
                        },
                        {
                            "kind": "NewLineTrivia",
                            "text": "\r\n"
                        },
                        {
                            "kind": "SingleLineCommentTrivia",
                            "text": "/// forth on http://hg.ecmascript.org/tests/test262/raw-file/tip/LICENSE (the "
                        },
                        {
                            "kind": "NewLineTrivia",
                            "text": "\r\n"
                        },
                        {
                            "kind": "SingleLineCommentTrivia",
                            "text": "/// \"Use Terms\").   Any redistribution of this code must retain the above "
                        },
                        {
                            "kind": "NewLineTrivia",
                            "text": "\r\n"
                        },
                        {
                            "kind": "SingleLineCommentTrivia",
                            "text": "/// copyright and this notice and otherwise comply with the Use Terms."
                        },
                        {
                            "kind": "NewLineTrivia",
                            "text": "\r\n"
                        },
                        {
                            "kind": "MultiLineCommentTrivia",
                            "text": "/**\r\n * @path ch15/15.4/15.4.4/15.4.4.21/15.4.4.21-8-b-iii-1-5.js\r\n * @description Array.prototype.reduce - element to be retrieved is own data property that overrides an inherited accessor property on an Array-like object\r\n */"
                        },
                        {
                            "kind": "NewLineTrivia",
                            "text": "\r\n"
                        },
                        {
                            "kind": "NewLineTrivia",
                            "text": "\r\n"
                        },
                        {
                            "kind": "NewLineTrivia",
                            "text": "\r\n"
                        }
                    ],
                    "trailingTrivia": [
                        {
                            "kind": "WhitespaceTrivia",
                            "text": " "
                        }
                    ]
                },
                "identifier": {
                    "kind": "IdentifierName",
                    "fullStart": 622,
                    "fullEnd": 630,
                    "start": 622,
                    "end": 630,
                    "fullWidth": 8,
                    "width": 8,
                    "text": "testcase",
                    "value": "testcase",
                    "valueText": "testcase"
                },
                "callSignature": {
                    "kind": "CallSignature",
                    "fullStart": 630,
                    "fullEnd": 633,
                    "start": 630,
                    "end": 632,
                    "fullWidth": 3,
                    "width": 2,
                    "parameterList": {
                        "kind": "ParameterList",
                        "fullStart": 630,
                        "fullEnd": 633,
                        "start": 630,
                        "end": 632,
                        "fullWidth": 3,
                        "width": 2,
                        "openParenToken": {
                            "kind": "OpenParenToken",
                            "fullStart": 630,
                            "fullEnd": 631,
                            "start": 630,
                            "end": 631,
                            "fullWidth": 1,
                            "width": 1,
                            "text": "(",
                            "value": "(",
                            "valueText": "("
                        },
                        "parameters": [],
                        "closeParenToken": {
                            "kind": "CloseParenToken",
                            "fullStart": 631,
                            "fullEnd": 633,
                            "start": 631,
                            "end": 632,
                            "fullWidth": 2,
                            "width": 1,
                            "text": ")",
                            "value": ")",
                            "valueText": ")",
                            "hasTrailingTrivia": true,
                            "trailingTrivia": [
                                {
                                    "kind": "WhitespaceTrivia",
                                    "text": " "
                                }
                            ]
                        }
                    }
                },
                "block": {
                    "kind": "Block",
                    "fullStart": 633,
                    "fullEnd": 1393,
                    "start": 633,
                    "end": 1391,
                    "fullWidth": 760,
                    "width": 758,
                    "isIncrementallyUnusable": true,
                    "openBraceToken": {
                        "kind": "OpenBraceToken",
                        "fullStart": 633,
                        "fullEnd": 636,
                        "start": 633,
                        "end": 634,
                        "fullWidth": 3,
                        "width": 1,
                        "text": "{",
                        "value": "{",
                        "valueText": "{",
                        "hasTrailingTrivia": true,
                        "hasTrailingNewLine": true,
                        "trailingTrivia": [
                            {
                                "kind": "NewLineTrivia",
                                "text": "\r\n"
                            }
                        ]
                    },
                    "statements": [
                        {
                            "kind": "VariableStatement",
                            "fullStart": 636,
                            "fullEnd": 671,
                            "start": 646,
                            "end": 669,
                            "fullWidth": 35,
                            "width": 23,
                            "modifiers": [],
                            "variableDeclaration": {
                                "kind": "VariableDeclaration",
                                "fullStart": 636,
                                "fullEnd": 668,
                                "start": 646,
                                "end": 668,
                                "fullWidth": 32,
                                "width": 22,
                                "varKeyword": {
                                    "kind": "VarKeyword",
                                    "fullStart": 636,
                                    "fullEnd": 650,
                                    "start": 646,
                                    "end": 649,
                                    "fullWidth": 14,
                                    "width": 3,
                                    "text": "var",
                                    "value": "var",
                                    "valueText": "var",
                                    "hasLeadingTrivia": true,
                                    "hasLeadingNewLine": true,
                                    "hasTrailingTrivia": true,
                                    "leadingTrivia": [
                                        {
                                            "kind": "NewLineTrivia",
                                            "text": "\r\n"
                                        },
                                        {
                                            "kind": "WhitespaceTrivia",
                                            "text": "        "
                                        }
                                    ],
                                    "trailingTrivia": [
                                        {
                                            "kind": "WhitespaceTrivia",
                                            "text": " "
                                        }
                                    ]
                                },
                                "variableDeclarators": [
                                    {
                                        "kind": "VariableDeclarator",
                                        "fullStart": 650,
                                        "fullEnd": 668,
                                        "start": 650,
                                        "end": 668,
                                        "fullWidth": 18,
                                        "width": 18,
                                        "identifier": {
                                            "kind": "IdentifierName",
                                            "fullStart": 650,
                                            "fullEnd": 661,
                                            "start": 650,
                                            "end": 660,
                                            "fullWidth": 11,
                                            "width": 10,
                                            "text": "testResult",
                                            "value": "testResult",
                                            "valueText": "testResult",
                                            "hasTrailingTrivia": true,
                                            "trailingTrivia": [
                                                {
                                                    "kind": "WhitespaceTrivia",
                                                    "text": " "
                                                }
                                            ]
                                        },
                                        "equalsValueClause": {
                                            "kind": "EqualsValueClause",
                                            "fullStart": 661,
                                            "fullEnd": 668,
                                            "start": 661,
                                            "end": 668,
                                            "fullWidth": 7,
                                            "width": 7,
                                            "equalsToken": {
                                                "kind": "EqualsToken",
                                                "fullStart": 661,
                                                "fullEnd": 663,
                                                "start": 661,
                                                "end": 662,
                                                "fullWidth": 2,
                                                "width": 1,
                                                "text": "=",
                                                "value": "=",
                                                "valueText": "=",
                                                "hasTrailingTrivia": true,
                                                "trailingTrivia": [
                                                    {
                                                        "kind": "WhitespaceTrivia",
                                                        "text": " "
                                                    }
                                                ]
                                            },
                                            "value": {
                                                "kind": "FalseKeyword",
                                                "fullStart": 663,
                                                "fullEnd": 668,
                                                "start": 663,
                                                "end": 668,
                                                "fullWidth": 5,
                                                "width": 5,
                                                "text": "false",
                                                "value": false,
                                                "valueText": "false"
                                            }
                                        }
                                    }
                                ]
                            },
                            "semicolonToken": {
                                "kind": "SemicolonToken",
                                "fullStart": 668,
                                "fullEnd": 671,
                                "start": 668,
                                "end": 669,
                                "fullWidth": 3,
                                "width": 1,
                                "text": ";",
                                "value": ";",
                                "valueText": ";",
                                "hasTrailingTrivia": true,
                                "hasTrailingNewLine": true,
                                "trailingTrivia": [
                                    {
                                        "kind": "NewLineTrivia",
                                        "text": "\r\n"
                                    }
                                ]
                            }
                        },
                        {
                            "kind": "FunctionDeclaration",
                            "fullStart": 671,
                            "fullEnd": 834,
                            "start": 679,
                            "end": 832,
                            "fullWidth": 163,
                            "width": 153,
                            "modifiers": [],
                            "functionKeyword": {
                                "kind": "FunctionKeyword",
                                "fullStart": 671,
                                "fullEnd": 688,
                                "start": 679,
                                "end": 687,
                                "fullWidth": 17,
                                "width": 8,
                                "text": "function",
                                "value": "function",
                                "valueText": "function",
                                "hasLeadingTrivia": true,
                                "hasTrailingTrivia": true,
                                "leadingTrivia": [
                                    {
                                        "kind": "WhitespaceTrivia",
                                        "text": "        "
                                    }
                                ],
                                "trailingTrivia": [
                                    {
                                        "kind": "WhitespaceTrivia",
                                        "text": " "
                                    }
                                ]
                            },
                            "identifier": {
                                "kind": "IdentifierName",
                                "fullStart": 688,
                                "fullEnd": 698,
                                "start": 688,
                                "end": 698,
                                "fullWidth": 10,
                                "width": 10,
                                "text": "callbackfn",
                                "value": "callbackfn",
                                "valueText": "callbackfn"
                            },
                            "callSignature": {
                                "kind": "CallSignature",
                                "fullStart": 698,
                                "fullEnd": 726,
                                "start": 698,
                                "end": 725,
                                "fullWidth": 28,
                                "width": 27,
                                "parameterList": {
                                    "kind": "ParameterList",
                                    "fullStart": 698,
                                    "fullEnd": 726,
                                    "start": 698,
                                    "end": 725,
                                    "fullWidth": 28,
                                    "width": 27,
                                    "openParenToken": {
                                        "kind": "OpenParenToken",
                                        "fullStart": 698,
                                        "fullEnd": 699,
                                        "start": 698,
                                        "end": 699,
                                        "fullWidth": 1,
                                        "width": 1,
                                        "text": "(",
                                        "value": "(",
                                        "valueText": "("
                                    },
                                    "parameters": [
                                        {
                                            "kind": "Parameter",
                                            "fullStart": 699,
                                            "fullEnd": 706,
                                            "start": 699,
                                            "end": 706,
                                            "fullWidth": 7,
<<<<<<< HEAD
                                            "width": 7,
=======
                                            "modifiers": [],
>>>>>>> e3c38734
                                            "identifier": {
                                                "kind": "IdentifierName",
                                                "fullStart": 699,
                                                "fullEnd": 706,
                                                "start": 699,
                                                "end": 706,
                                                "fullWidth": 7,
                                                "width": 7,
                                                "text": "prevVal",
                                                "value": "prevVal",
                                                "valueText": "prevVal"
                                            }
                                        },
                                        {
                                            "kind": "CommaToken",
                                            "fullStart": 706,
                                            "fullEnd": 708,
                                            "start": 706,
                                            "end": 707,
                                            "fullWidth": 2,
                                            "width": 1,
                                            "text": ",",
                                            "value": ",",
                                            "valueText": ",",
                                            "hasTrailingTrivia": true,
                                            "trailingTrivia": [
                                                {
                                                    "kind": "WhitespaceTrivia",
                                                    "text": " "
                                                }
                                            ]
                                        },
                                        {
                                            "kind": "Parameter",
                                            "fullStart": 708,
                                            "fullEnd": 714,
                                            "start": 708,
                                            "end": 714,
                                            "fullWidth": 6,
<<<<<<< HEAD
                                            "width": 6,
=======
                                            "modifiers": [],
>>>>>>> e3c38734
                                            "identifier": {
                                                "kind": "IdentifierName",
                                                "fullStart": 708,
                                                "fullEnd": 714,
                                                "start": 708,
                                                "end": 714,
                                                "fullWidth": 6,
                                                "width": 6,
                                                "text": "curVal",
                                                "value": "curVal",
                                                "valueText": "curVal"
                                            }
                                        },
                                        {
                                            "kind": "CommaToken",
                                            "fullStart": 714,
                                            "fullEnd": 716,
                                            "start": 714,
                                            "end": 715,
                                            "fullWidth": 2,
                                            "width": 1,
                                            "text": ",",
                                            "value": ",",
                                            "valueText": ",",
                                            "hasTrailingTrivia": true,
                                            "trailingTrivia": [
                                                {
                                                    "kind": "WhitespaceTrivia",
                                                    "text": " "
                                                }
                                            ]
                                        },
                                        {
                                            "kind": "Parameter",
                                            "fullStart": 716,
                                            "fullEnd": 719,
                                            "start": 716,
                                            "end": 719,
                                            "fullWidth": 3,
<<<<<<< HEAD
                                            "width": 3,
=======
                                            "modifiers": [],
>>>>>>> e3c38734
                                            "identifier": {
                                                "kind": "IdentifierName",
                                                "fullStart": 716,
                                                "fullEnd": 719,
                                                "start": 716,
                                                "end": 719,
                                                "fullWidth": 3,
                                                "width": 3,
                                                "text": "idx",
                                                "value": "idx",
                                                "valueText": "idx"
                                            }
                                        },
                                        {
                                            "kind": "CommaToken",
                                            "fullStart": 719,
                                            "fullEnd": 721,
                                            "start": 719,
                                            "end": 720,
                                            "fullWidth": 2,
                                            "width": 1,
                                            "text": ",",
                                            "value": ",",
                                            "valueText": ",",
                                            "hasTrailingTrivia": true,
                                            "trailingTrivia": [
                                                {
                                                    "kind": "WhitespaceTrivia",
                                                    "text": " "
                                                }
                                            ]
                                        },
                                        {
                                            "kind": "Parameter",
                                            "fullStart": 721,
                                            "fullEnd": 724,
                                            "start": 721,
                                            "end": 724,
                                            "fullWidth": 3,
<<<<<<< HEAD
                                            "width": 3,
=======
                                            "modifiers": [],
>>>>>>> e3c38734
                                            "identifier": {
                                                "kind": "IdentifierName",
                                                "fullStart": 721,
                                                "fullEnd": 724,
                                                "start": 721,
                                                "end": 724,
                                                "fullWidth": 3,
                                                "width": 3,
                                                "text": "obj",
                                                "value": "obj",
                                                "valueText": "obj"
                                            }
                                        }
                                    ],
                                    "closeParenToken": {
                                        "kind": "CloseParenToken",
                                        "fullStart": 724,
                                        "fullEnd": 726,
                                        "start": 724,
                                        "end": 725,
                                        "fullWidth": 2,
                                        "width": 1,
                                        "text": ")",
                                        "value": ")",
                                        "valueText": ")",
                                        "hasTrailingTrivia": true,
                                        "trailingTrivia": [
                                            {
                                                "kind": "WhitespaceTrivia",
                                                "text": " "
                                            }
                                        ]
                                    }
                                }
                            },
                            "block": {
                                "kind": "Block",
                                "fullStart": 726,
                                "fullEnd": 834,
                                "start": 726,
                                "end": 832,
                                "fullWidth": 108,
                                "width": 106,
                                "openBraceToken": {
                                    "kind": "OpenBraceToken",
                                    "fullStart": 726,
                                    "fullEnd": 729,
                                    "start": 726,
                                    "end": 727,
                                    "fullWidth": 3,
                                    "width": 1,
                                    "text": "{",
                                    "value": "{",
                                    "valueText": "{",
                                    "hasTrailingTrivia": true,
                                    "hasTrailingNewLine": true,
                                    "trailingTrivia": [
                                        {
                                            "kind": "NewLineTrivia",
                                            "text": "\r\n"
                                        }
                                    ]
                                },
                                "statements": [
                                    {
                                        "kind": "IfStatement",
                                        "fullStart": 729,
                                        "fullEnd": 823,
                                        "start": 741,
                                        "end": 821,
                                        "fullWidth": 94,
                                        "width": 80,
                                        "ifKeyword": {
                                            "kind": "IfKeyword",
                                            "fullStart": 729,
                                            "fullEnd": 744,
                                            "start": 741,
                                            "end": 743,
                                            "fullWidth": 15,
                                            "width": 2,
                                            "text": "if",
                                            "value": "if",
                                            "valueText": "if",
                                            "hasLeadingTrivia": true,
                                            "hasTrailingTrivia": true,
                                            "leadingTrivia": [
                                                {
                                                    "kind": "WhitespaceTrivia",
                                                    "text": "            "
                                                }
                                            ],
                                            "trailingTrivia": [
                                                {
                                                    "kind": "WhitespaceTrivia",
                                                    "text": " "
                                                }
                                            ]
                                        },
                                        "openParenToken": {
                                            "kind": "OpenParenToken",
                                            "fullStart": 744,
                                            "fullEnd": 745,
                                            "start": 744,
                                            "end": 745,
                                            "fullWidth": 1,
                                            "width": 1,
                                            "text": "(",
                                            "value": "(",
                                            "valueText": "("
                                        },
                                        "condition": {
                                            "kind": "EqualsExpression",
                                            "fullStart": 745,
                                            "fullEnd": 754,
                                            "start": 745,
                                            "end": 754,
                                            "fullWidth": 9,
                                            "width": 9,
                                            "left": {
                                                "kind": "IdentifierName",
                                                "fullStart": 745,
                                                "fullEnd": 749,
                                                "start": 745,
                                                "end": 748,
                                                "fullWidth": 4,
                                                "width": 3,
                                                "text": "idx",
                                                "value": "idx",
                                                "valueText": "idx",
                                                "hasTrailingTrivia": true,
                                                "trailingTrivia": [
                                                    {
                                                        "kind": "WhitespaceTrivia",
                                                        "text": " "
                                                    }
                                                ]
                                            },
                                            "operatorToken": {
                                                "kind": "EqualsEqualsEqualsToken",
                                                "fullStart": 749,
                                                "fullEnd": 753,
                                                "start": 749,
                                                "end": 752,
                                                "fullWidth": 4,
                                                "width": 3,
                                                "text": "===",
                                                "value": "===",
                                                "valueText": "===",
                                                "hasTrailingTrivia": true,
                                                "trailingTrivia": [
                                                    {
                                                        "kind": "WhitespaceTrivia",
                                                        "text": " "
                                                    }
                                                ]
                                            },
                                            "right": {
                                                "kind": "NumericLiteral",
                                                "fullStart": 753,
                                                "fullEnd": 754,
                                                "start": 753,
                                                "end": 754,
                                                "fullWidth": 1,
                                                "width": 1,
                                                "text": "1",
                                                "value": 1,
                                                "valueText": "1"
                                            }
                                        },
                                        "closeParenToken": {
                                            "kind": "CloseParenToken",
                                            "fullStart": 754,
                                            "fullEnd": 756,
                                            "start": 754,
                                            "end": 755,
                                            "fullWidth": 2,
                                            "width": 1,
                                            "text": ")",
                                            "value": ")",
                                            "valueText": ")",
                                            "hasTrailingTrivia": true,
                                            "trailingTrivia": [
                                                {
                                                    "kind": "WhitespaceTrivia",
                                                    "text": " "
                                                }
                                            ]
                                        },
                                        "statement": {
                                            "kind": "Block",
                                            "fullStart": 756,
                                            "fullEnd": 823,
                                            "start": 756,
                                            "end": 821,
                                            "fullWidth": 67,
                                            "width": 65,
                                            "openBraceToken": {
                                                "kind": "OpenBraceToken",
                                                "fullStart": 756,
                                                "fullEnd": 759,
                                                "start": 756,
                                                "end": 757,
                                                "fullWidth": 3,
                                                "width": 1,
                                                "text": "{",
                                                "value": "{",
                                                "valueText": "{",
                                                "hasTrailingTrivia": true,
                                                "hasTrailingNewLine": true,
                                                "trailingTrivia": [
                                                    {
                                                        "kind": "NewLineTrivia",
                                                        "text": "\r\n"
                                                    }
                                                ]
                                            },
                                            "statements": [
                                                {
                                                    "kind": "ExpressionStatement",
                                                    "fullStart": 759,
                                                    "fullEnd": 808,
                                                    "start": 775,
                                                    "end": 806,
                                                    "fullWidth": 49,
                                                    "width": 31,
                                                    "expression": {
                                                        "kind": "AssignmentExpression",
                                                        "fullStart": 759,
                                                        "fullEnd": 805,
                                                        "start": 775,
                                                        "end": 805,
                                                        "fullWidth": 46,
                                                        "width": 30,
                                                        "left": {
                                                            "kind": "IdentifierName",
                                                            "fullStart": 759,
                                                            "fullEnd": 786,
                                                            "start": 775,
                                                            "end": 785,
                                                            "fullWidth": 27,
                                                            "width": 10,
                                                            "text": "testResult",
                                                            "value": "testResult",
                                                            "valueText": "testResult",
                                                            "hasLeadingTrivia": true,
                                                            "hasTrailingTrivia": true,
                                                            "leadingTrivia": [
                                                                {
                                                                    "kind": "WhitespaceTrivia",
                                                                    "text": "                "
                                                                }
                                                            ],
                                                            "trailingTrivia": [
                                                                {
                                                                    "kind": "WhitespaceTrivia",
                                                                    "text": " "
                                                                }
                                                            ]
                                                        },
                                                        "operatorToken": {
                                                            "kind": "EqualsToken",
                                                            "fullStart": 786,
                                                            "fullEnd": 788,
                                                            "start": 786,
                                                            "end": 787,
                                                            "fullWidth": 2,
                                                            "width": 1,
                                                            "text": "=",
                                                            "value": "=",
                                                            "valueText": "=",
                                                            "hasTrailingTrivia": true,
                                                            "trailingTrivia": [
                                                                {
                                                                    "kind": "WhitespaceTrivia",
                                                                    "text": " "
                                                                }
                                                            ]
                                                        },
                                                        "right": {
                                                            "kind": "ParenthesizedExpression",
                                                            "fullStart": 788,
                                                            "fullEnd": 805,
                                                            "start": 788,
                                                            "end": 805,
                                                            "fullWidth": 17,
                                                            "width": 17,
                                                            "openParenToken": {
                                                                "kind": "OpenParenToken",
                                                                "fullStart": 788,
                                                                "fullEnd": 789,
                                                                "start": 788,
                                                                "end": 789,
                                                                "fullWidth": 1,
                                                                "width": 1,
                                                                "text": "(",
                                                                "value": "(",
                                                                "valueText": "("
                                                            },
                                                            "expression": {
                                                                "kind": "EqualsExpression",
                                                                "fullStart": 789,
                                                                "fullEnd": 804,
                                                                "start": 789,
                                                                "end": 804,
                                                                "fullWidth": 15,
                                                                "width": 15,
                                                                "left": {
                                                                    "kind": "IdentifierName",
                                                                    "fullStart": 789,
                                                                    "fullEnd": 797,
                                                                    "start": 789,
                                                                    "end": 796,
                                                                    "fullWidth": 8,
                                                                    "width": 7,
                                                                    "text": "prevVal",
                                                                    "value": "prevVal",
                                                                    "valueText": "prevVal",
                                                                    "hasTrailingTrivia": true,
                                                                    "trailingTrivia": [
                                                                        {
                                                                            "kind": "WhitespaceTrivia",
                                                                            "text": " "
                                                                        }
                                                                    ]
                                                                },
                                                                "operatorToken": {
                                                                    "kind": "EqualsEqualsEqualsToken",
                                                                    "fullStart": 797,
                                                                    "fullEnd": 801,
                                                                    "start": 797,
                                                                    "end": 800,
                                                                    "fullWidth": 4,
                                                                    "width": 3,
                                                                    "text": "===",
                                                                    "value": "===",
                                                                    "valueText": "===",
                                                                    "hasTrailingTrivia": true,
                                                                    "trailingTrivia": [
                                                                        {
                                                                            "kind": "WhitespaceTrivia",
                                                                            "text": " "
                                                                        }
                                                                    ]
                                                                },
                                                                "right": {
                                                                    "kind": "StringLiteral",
                                                                    "fullStart": 801,
                                                                    "fullEnd": 804,
                                                                    "start": 801,
                                                                    "end": 804,
                                                                    "fullWidth": 3,
                                                                    "width": 3,
                                                                    "text": "\"9\"",
                                                                    "value": "9",
                                                                    "valueText": "9"
                                                                }
                                                            },
                                                            "closeParenToken": {
                                                                "kind": "CloseParenToken",
                                                                "fullStart": 804,
                                                                "fullEnd": 805,
                                                                "start": 804,
                                                                "end": 805,
                                                                "fullWidth": 1,
                                                                "width": 1,
                                                                "text": ")",
                                                                "value": ")",
                                                                "valueText": ")"
                                                            }
                                                        }
                                                    },
                                                    "semicolonToken": {
                                                        "kind": "SemicolonToken",
                                                        "fullStart": 805,
                                                        "fullEnd": 808,
                                                        "start": 805,
                                                        "end": 806,
                                                        "fullWidth": 3,
                                                        "width": 1,
                                                        "text": ";",
                                                        "value": ";",
                                                        "valueText": ";",
                                                        "hasTrailingTrivia": true,
                                                        "hasTrailingNewLine": true,
                                                        "trailingTrivia": [
                                                            {
                                                                "kind": "NewLineTrivia",
                                                                "text": "\r\n"
                                                            }
                                                        ]
                                                    }
                                                }
                                            ],
                                            "closeBraceToken": {
                                                "kind": "CloseBraceToken",
                                                "fullStart": 808,
                                                "fullEnd": 823,
                                                "start": 820,
                                                "end": 821,
                                                "fullWidth": 15,
                                                "width": 1,
                                                "text": "}",
                                                "value": "}",
                                                "valueText": "}",
                                                "hasLeadingTrivia": true,
                                                "hasTrailingTrivia": true,
                                                "hasTrailingNewLine": true,
                                                "leadingTrivia": [
                                                    {
                                                        "kind": "WhitespaceTrivia",
                                                        "text": "            "
                                                    }
                                                ],
                                                "trailingTrivia": [
                                                    {
                                                        "kind": "NewLineTrivia",
                                                        "text": "\r\n"
                                                    }
                                                ]
                                            }
                                        }
                                    }
                                ],
                                "closeBraceToken": {
                                    "kind": "CloseBraceToken",
                                    "fullStart": 823,
                                    "fullEnd": 834,
                                    "start": 831,
                                    "end": 832,
                                    "fullWidth": 11,
                                    "width": 1,
                                    "text": "}",
                                    "value": "}",
                                    "valueText": "}",
                                    "hasLeadingTrivia": true,
                                    "hasTrailingTrivia": true,
                                    "hasTrailingNewLine": true,
                                    "leadingTrivia": [
                                        {
                                            "kind": "WhitespaceTrivia",
                                            "text": "        "
                                        }
                                    ],
                                    "trailingTrivia": [
                                        {
                                            "kind": "NewLineTrivia",
                                            "text": "\r\n"
                                        }
                                    ]
                                }
                            }
                        },
                        {
                            "kind": "VariableStatement",
                            "fullStart": 834,
                            "fullEnd": 861,
                            "start": 844,
                            "end": 859,
                            "fullWidth": 27,
                            "width": 15,
                            "modifiers": [],
                            "variableDeclaration": {
                                "kind": "VariableDeclaration",
                                "fullStart": 834,
                                "fullEnd": 858,
                                "start": 844,
                                "end": 858,
                                "fullWidth": 24,
                                "width": 14,
                                "varKeyword": {
                                    "kind": "VarKeyword",
                                    "fullStart": 834,
                                    "fullEnd": 848,
                                    "start": 844,
                                    "end": 847,
                                    "fullWidth": 14,
                                    "width": 3,
                                    "text": "var",
                                    "value": "var",
                                    "valueText": "var",
                                    "hasLeadingTrivia": true,
                                    "hasLeadingNewLine": true,
                                    "hasTrailingTrivia": true,
                                    "leadingTrivia": [
                                        {
                                            "kind": "NewLineTrivia",
                                            "text": "\r\n"
                                        },
                                        {
                                            "kind": "WhitespaceTrivia",
                                            "text": "        "
                                        }
                                    ],
                                    "trailingTrivia": [
                                        {
                                            "kind": "WhitespaceTrivia",
                                            "text": " "
                                        }
                                    ]
                                },
                                "variableDeclarators": [
                                    {
                                        "kind": "VariableDeclarator",
                                        "fullStart": 848,
                                        "fullEnd": 858,
                                        "start": 848,
                                        "end": 858,
                                        "fullWidth": 10,
                                        "width": 10,
                                        "identifier": {
                                            "kind": "IdentifierName",
                                            "fullStart": 848,
                                            "fullEnd": 854,
                                            "start": 848,
                                            "end": 853,
                                            "fullWidth": 6,
                                            "width": 5,
                                            "text": "proto",
                                            "value": "proto",
                                            "valueText": "proto",
                                            "hasTrailingTrivia": true,
                                            "trailingTrivia": [
                                                {
                                                    "kind": "WhitespaceTrivia",
                                                    "text": " "
                                                }
                                            ]
                                        },
                                        "equalsValueClause": {
                                            "kind": "EqualsValueClause",
                                            "fullStart": 854,
                                            "fullEnd": 858,
                                            "start": 854,
                                            "end": 858,
                                            "fullWidth": 4,
                                            "width": 4,
                                            "equalsToken": {
                                                "kind": "EqualsToken",
                                                "fullStart": 854,
                                                "fullEnd": 856,
                                                "start": 854,
                                                "end": 855,
                                                "fullWidth": 2,
                                                "width": 1,
                                                "text": "=",
                                                "value": "=",
                                                "valueText": "=",
                                                "hasTrailingTrivia": true,
                                                "trailingTrivia": [
                                                    {
                                                        "kind": "WhitespaceTrivia",
                                                        "text": " "
                                                    }
                                                ]
                                            },
                                            "value": {
                                                "kind": "ObjectLiteralExpression",
                                                "fullStart": 856,
                                                "fullEnd": 858,
                                                "start": 856,
                                                "end": 858,
                                                "fullWidth": 2,
                                                "width": 2,
                                                "openBraceToken": {
                                                    "kind": "OpenBraceToken",
                                                    "fullStart": 856,
                                                    "fullEnd": 857,
                                                    "start": 856,
                                                    "end": 857,
                                                    "fullWidth": 1,
                                                    "width": 1,
                                                    "text": "{",
                                                    "value": "{",
                                                    "valueText": "{"
                                                },
                                                "propertyAssignments": [],
                                                "closeBraceToken": {
                                                    "kind": "CloseBraceToken",
                                                    "fullStart": 857,
                                                    "fullEnd": 858,
                                                    "start": 857,
                                                    "end": 858,
                                                    "fullWidth": 1,
                                                    "width": 1,
                                                    "text": "}",
                                                    "value": "}",
                                                    "valueText": "}"
                                                }
                                            }
                                        }
                                    }
                                ]
                            },
                            "semicolonToken": {
                                "kind": "SemicolonToken",
                                "fullStart": 858,
                                "fullEnd": 861,
                                "start": 858,
                                "end": 859,
                                "fullWidth": 3,
                                "width": 1,
                                "text": ";",
                                "value": ";",
                                "valueText": ";",
                                "hasTrailingTrivia": true,
                                "hasTrailingNewLine": true,
                                "trailingTrivia": [
                                    {
                                        "kind": "NewLineTrivia",
                                        "text": "\r\n"
                                    }
                                ]
                            }
                        },
                        {
                            "kind": "ExpressionStatement",
                            "fullStart": 861,
                            "fullEnd": 1028,
                            "start": 871,
                            "end": 1026,
                            "fullWidth": 167,
                            "width": 155,
                            "isIncrementallyUnusable": true,
                            "expression": {
                                "kind": "InvocationExpression",
                                "fullStart": 861,
                                "fullEnd": 1025,
                                "start": 871,
                                "end": 1025,
                                "fullWidth": 164,
                                "width": 154,
                                "isIncrementallyUnusable": true,
                                "expression": {
                                    "kind": "MemberAccessExpression",
                                    "fullStart": 861,
                                    "fullEnd": 892,
                                    "start": 871,
                                    "end": 892,
                                    "fullWidth": 31,
                                    "width": 21,
                                    "expression": {
                                        "kind": "IdentifierName",
                                        "fullStart": 861,
                                        "fullEnd": 877,
                                        "start": 871,
                                        "end": 877,
                                        "fullWidth": 16,
                                        "width": 6,
                                        "text": "Object",
                                        "value": "Object",
                                        "valueText": "Object",
                                        "hasLeadingTrivia": true,
                                        "hasLeadingNewLine": true,
                                        "leadingTrivia": [
                                            {
                                                "kind": "NewLineTrivia",
                                                "text": "\r\n"
                                            },
                                            {
                                                "kind": "WhitespaceTrivia",
                                                "text": "        "
                                            }
                                        ]
                                    },
                                    "dotToken": {
                                        "kind": "DotToken",
                                        "fullStart": 877,
                                        "fullEnd": 878,
                                        "start": 877,
                                        "end": 878,
                                        "fullWidth": 1,
                                        "width": 1,
                                        "text": ".",
                                        "value": ".",
                                        "valueText": "."
                                    },
                                    "name": {
                                        "kind": "IdentifierName",
                                        "fullStart": 878,
                                        "fullEnd": 892,
                                        "start": 878,
                                        "end": 892,
                                        "fullWidth": 14,
                                        "width": 14,
                                        "text": "defineProperty",
                                        "value": "defineProperty",
                                        "valueText": "defineProperty"
                                    }
                                },
                                "argumentList": {
                                    "kind": "ArgumentList",
                                    "fullStart": 892,
                                    "fullEnd": 1025,
                                    "start": 892,
                                    "end": 1025,
                                    "fullWidth": 133,
                                    "width": 133,
                                    "isIncrementallyUnusable": true,
                                    "openParenToken": {
                                        "kind": "OpenParenToken",
                                        "fullStart": 892,
                                        "fullEnd": 893,
                                        "start": 892,
                                        "end": 893,
                                        "fullWidth": 1,
                                        "width": 1,
                                        "text": "(",
                                        "value": "(",
                                        "valueText": "("
                                    },
                                    "arguments": [
                                        {
                                            "kind": "IdentifierName",
                                            "fullStart": 893,
                                            "fullEnd": 898,
                                            "start": 893,
                                            "end": 898,
                                            "fullWidth": 5,
                                            "width": 5,
                                            "text": "proto",
                                            "value": "proto",
                                            "valueText": "proto"
                                        },
                                        {
                                            "kind": "CommaToken",
                                            "fullStart": 898,
                                            "fullEnd": 900,
                                            "start": 898,
                                            "end": 899,
                                            "fullWidth": 2,
                                            "width": 1,
                                            "text": ",",
                                            "value": ",",
                                            "valueText": ",",
                                            "hasTrailingTrivia": true,
                                            "trailingTrivia": [
                                                {
                                                    "kind": "WhitespaceTrivia",
                                                    "text": " "
                                                }
                                            ]
                                        },
                                        {
                                            "kind": "StringLiteral",
                                            "fullStart": 900,
                                            "fullEnd": 903,
                                            "start": 900,
                                            "end": 903,
                                            "fullWidth": 3,
                                            "width": 3,
                                            "text": "\"0\"",
                                            "value": "0",
                                            "valueText": "0"
                                        },
                                        {
                                            "kind": "CommaToken",
                                            "fullStart": 903,
                                            "fullEnd": 905,
                                            "start": 903,
                                            "end": 904,
                                            "fullWidth": 2,
                                            "width": 1,
                                            "text": ",",
                                            "value": ",",
                                            "valueText": ",",
                                            "hasTrailingTrivia": true,
                                            "trailingTrivia": [
                                                {
                                                    "kind": "WhitespaceTrivia",
                                                    "text": " "
                                                }
                                            ]
                                        },
                                        {
                                            "kind": "ObjectLiteralExpression",
                                            "fullStart": 905,
                                            "fullEnd": 1024,
                                            "start": 905,
                                            "end": 1024,
                                            "fullWidth": 119,
                                            "width": 119,
                                            "isIncrementallyUnusable": true,
                                            "openBraceToken": {
                                                "kind": "OpenBraceToken",
                                                "fullStart": 905,
                                                "fullEnd": 908,
                                                "start": 905,
                                                "end": 906,
                                                "fullWidth": 3,
                                                "width": 1,
                                                "text": "{",
                                                "value": "{",
                                                "valueText": "{",
                                                "hasTrailingTrivia": true,
                                                "hasTrailingNewLine": true,
                                                "trailingTrivia": [
                                                    {
                                                        "kind": "NewLineTrivia",
                                                        "text": "\r\n"
                                                    }
                                                ]
                                            },
                                            "propertyAssignments": [
                                                {
                                                    "kind": "SimplePropertyAssignment",
                                                    "fullStart": 908,
                                                    "fullEnd": 980,
                                                    "start": 920,
                                                    "end": 980,
                                                    "fullWidth": 72,
                                                    "width": 60,
                                                    "isIncrementallyUnusable": true,
                                                    "propertyName": {
                                                        "kind": "IdentifierName",
                                                        "fullStart": 908,
                                                        "fullEnd": 923,
                                                        "start": 920,
                                                        "end": 923,
                                                        "fullWidth": 15,
                                                        "width": 3,
                                                        "text": "get",
                                                        "value": "get",
                                                        "valueText": "get",
                                                        "hasLeadingTrivia": true,
                                                        "leadingTrivia": [
                                                            {
                                                                "kind": "WhitespaceTrivia",
                                                                "text": "            "
                                                            }
                                                        ]
                                                    },
                                                    "colonToken": {
                                                        "kind": "ColonToken",
                                                        "fullStart": 923,
                                                        "fullEnd": 925,
                                                        "start": 923,
                                                        "end": 924,
                                                        "fullWidth": 2,
                                                        "width": 1,
                                                        "text": ":",
                                                        "value": ":",
                                                        "valueText": ":",
                                                        "hasTrailingTrivia": true,
                                                        "trailingTrivia": [
                                                            {
                                                                "kind": "WhitespaceTrivia",
                                                                "text": " "
                                                            }
                                                        ]
                                                    },
                                                    "expression": {
                                                        "kind": "FunctionExpression",
                                                        "fullStart": 925,
                                                        "fullEnd": 980,
                                                        "start": 925,
                                                        "end": 980,
                                                        "fullWidth": 55,
                                                        "width": 55,
                                                        "functionKeyword": {
                                                            "kind": "FunctionKeyword",
                                                            "fullStart": 925,
                                                            "fullEnd": 934,
                                                            "start": 925,
                                                            "end": 933,
                                                            "fullWidth": 9,
                                                            "width": 8,
                                                            "text": "function",
                                                            "value": "function",
                                                            "valueText": "function",
                                                            "hasTrailingTrivia": true,
                                                            "trailingTrivia": [
                                                                {
                                                                    "kind": "WhitespaceTrivia",
                                                                    "text": " "
                                                                }
                                                            ]
                                                        },
                                                        "callSignature": {
                                                            "kind": "CallSignature",
                                                            "fullStart": 934,
                                                            "fullEnd": 937,
                                                            "start": 934,
                                                            "end": 936,
                                                            "fullWidth": 3,
                                                            "width": 2,
                                                            "parameterList": {
                                                                "kind": "ParameterList",
                                                                "fullStart": 934,
                                                                "fullEnd": 937,
                                                                "start": 934,
                                                                "end": 936,
                                                                "fullWidth": 3,
                                                                "width": 2,
                                                                "openParenToken": {
                                                                    "kind": "OpenParenToken",
                                                                    "fullStart": 934,
                                                                    "fullEnd": 935,
                                                                    "start": 934,
                                                                    "end": 935,
                                                                    "fullWidth": 1,
                                                                    "width": 1,
                                                                    "text": "(",
                                                                    "value": "(",
                                                                    "valueText": "("
                                                                },
                                                                "parameters": [],
                                                                "closeParenToken": {
                                                                    "kind": "CloseParenToken",
                                                                    "fullStart": 935,
                                                                    "fullEnd": 937,
                                                                    "start": 935,
                                                                    "end": 936,
                                                                    "fullWidth": 2,
                                                                    "width": 1,
                                                                    "text": ")",
                                                                    "value": ")",
                                                                    "valueText": ")",
                                                                    "hasTrailingTrivia": true,
                                                                    "trailingTrivia": [
                                                                        {
                                                                            "kind": "WhitespaceTrivia",
                                                                            "text": " "
                                                                        }
                                                                    ]
                                                                }
                                                            }
                                                        },
                                                        "block": {
                                                            "kind": "Block",
                                                            "fullStart": 937,
                                                            "fullEnd": 980,
                                                            "start": 937,
                                                            "end": 980,
                                                            "fullWidth": 43,
                                                            "width": 43,
                                                            "openBraceToken": {
                                                                "kind": "OpenBraceToken",
                                                                "fullStart": 937,
                                                                "fullEnd": 940,
                                                                "start": 937,
                                                                "end": 938,
                                                                "fullWidth": 3,
                                                                "width": 1,
                                                                "text": "{",
                                                                "value": "{",
                                                                "valueText": "{",
                                                                "hasTrailingTrivia": true,
                                                                "hasTrailingNewLine": true,
                                                                "trailingTrivia": [
                                                                    {
                                                                        "kind": "NewLineTrivia",
                                                                        "text": "\r\n"
                                                                    }
                                                                ]
                                                            },
                                                            "statements": [
                                                                {
                                                                    "kind": "ReturnStatement",
                                                                    "fullStart": 940,
                                                                    "fullEnd": 967,
                                                                    "start": 956,
                                                                    "end": 965,
                                                                    "fullWidth": 27,
                                                                    "width": 9,
                                                                    "returnKeyword": {
                                                                        "kind": "ReturnKeyword",
                                                                        "fullStart": 940,
                                                                        "fullEnd": 963,
                                                                        "start": 956,
                                                                        "end": 962,
                                                                        "fullWidth": 23,
                                                                        "width": 6,
                                                                        "text": "return",
                                                                        "value": "return",
                                                                        "valueText": "return",
                                                                        "hasLeadingTrivia": true,
                                                                        "hasTrailingTrivia": true,
                                                                        "leadingTrivia": [
                                                                            {
                                                                                "kind": "WhitespaceTrivia",
                                                                                "text": "                "
                                                                            }
                                                                        ],
                                                                        "trailingTrivia": [
                                                                            {
                                                                                "kind": "WhitespaceTrivia",
                                                                                "text": " "
                                                                            }
                                                                        ]
                                                                    },
                                                                    "expression": {
                                                                        "kind": "NumericLiteral",
                                                                        "fullStart": 963,
                                                                        "fullEnd": 964,
                                                                        "start": 963,
                                                                        "end": 964,
                                                                        "fullWidth": 1,
                                                                        "width": 1,
                                                                        "text": "0",
                                                                        "value": 0,
                                                                        "valueText": "0"
                                                                    },
                                                                    "semicolonToken": {
                                                                        "kind": "SemicolonToken",
                                                                        "fullStart": 964,
                                                                        "fullEnd": 967,
                                                                        "start": 964,
                                                                        "end": 965,
                                                                        "fullWidth": 3,
                                                                        "width": 1,
                                                                        "text": ";",
                                                                        "value": ";",
                                                                        "valueText": ";",
                                                                        "hasTrailingTrivia": true,
                                                                        "hasTrailingNewLine": true,
                                                                        "trailingTrivia": [
                                                                            {
                                                                                "kind": "NewLineTrivia",
                                                                                "text": "\r\n"
                                                                            }
                                                                        ]
                                                                    }
                                                                }
                                                            ],
                                                            "closeBraceToken": {
                                                                "kind": "CloseBraceToken",
                                                                "fullStart": 967,
                                                                "fullEnd": 980,
                                                                "start": 979,
                                                                "end": 980,
                                                                "fullWidth": 13,
                                                                "width": 1,
                                                                "text": "}",
                                                                "value": "}",
                                                                "valueText": "}",
                                                                "hasLeadingTrivia": true,
                                                                "leadingTrivia": [
                                                                    {
                                                                        "kind": "WhitespaceTrivia",
                                                                        "text": "            "
                                                                    }
                                                                ]
                                                            }
                                                        }
                                                    }
                                                },
                                                {
                                                    "kind": "CommaToken",
                                                    "fullStart": 980,
                                                    "fullEnd": 983,
                                                    "start": 980,
                                                    "end": 981,
                                                    "fullWidth": 3,
                                                    "width": 1,
                                                    "text": ",",
                                                    "value": ",",
                                                    "valueText": ",",
                                                    "hasTrailingTrivia": true,
                                                    "hasTrailingNewLine": true,
                                                    "trailingTrivia": [
                                                        {
                                                            "kind": "NewLineTrivia",
                                                            "text": "\r\n"
                                                        }
                                                    ]
                                                },
                                                {
                                                    "kind": "SimplePropertyAssignment",
                                                    "fullStart": 983,
                                                    "fullEnd": 1015,
                                                    "start": 995,
                                                    "end": 1013,
                                                    "fullWidth": 32,
                                                    "width": 18,
                                                    "propertyName": {
                                                        "kind": "IdentifierName",
                                                        "fullStart": 983,
                                                        "fullEnd": 1007,
                                                        "start": 995,
                                                        "end": 1007,
                                                        "fullWidth": 24,
                                                        "width": 12,
                                                        "text": "configurable",
                                                        "value": "configurable",
                                                        "valueText": "configurable",
                                                        "hasLeadingTrivia": true,
                                                        "leadingTrivia": [
                                                            {
                                                                "kind": "WhitespaceTrivia",
                                                                "text": "            "
                                                            }
                                                        ]
                                                    },
                                                    "colonToken": {
                                                        "kind": "ColonToken",
                                                        "fullStart": 1007,
                                                        "fullEnd": 1009,
                                                        "start": 1007,
                                                        "end": 1008,
                                                        "fullWidth": 2,
                                                        "width": 1,
                                                        "text": ":",
                                                        "value": ":",
                                                        "valueText": ":",
                                                        "hasTrailingTrivia": true,
                                                        "trailingTrivia": [
                                                            {
                                                                "kind": "WhitespaceTrivia",
                                                                "text": " "
                                                            }
                                                        ]
                                                    },
                                                    "expression": {
                                                        "kind": "TrueKeyword",
                                                        "fullStart": 1009,
                                                        "fullEnd": 1015,
                                                        "start": 1009,
                                                        "end": 1013,
                                                        "fullWidth": 6,
                                                        "width": 4,
                                                        "text": "true",
                                                        "value": true,
                                                        "valueText": "true",
                                                        "hasTrailingTrivia": true,
                                                        "hasTrailingNewLine": true,
                                                        "trailingTrivia": [
                                                            {
                                                                "kind": "NewLineTrivia",
                                                                "text": "\r\n"
                                                            }
                                                        ]
                                                    }
                                                }
                                            ],
                                            "closeBraceToken": {
                                                "kind": "CloseBraceToken",
                                                "fullStart": 1015,
                                                "fullEnd": 1024,
                                                "start": 1023,
                                                "end": 1024,
                                                "fullWidth": 9,
                                                "width": 1,
                                                "text": "}",
                                                "value": "}",
                                                "valueText": "}",
                                                "hasLeadingTrivia": true,
                                                "leadingTrivia": [
                                                    {
                                                        "kind": "WhitespaceTrivia",
                                                        "text": "        "
                                                    }
                                                ]
                                            }
                                        }
                                    ],
                                    "closeParenToken": {
                                        "kind": "CloseParenToken",
                                        "fullStart": 1024,
                                        "fullEnd": 1025,
                                        "start": 1024,
                                        "end": 1025,
                                        "fullWidth": 1,
                                        "width": 1,
                                        "text": ")",
                                        "value": ")",
                                        "valueText": ")"
                                    }
                                }
                            },
                            "semicolonToken": {
                                "kind": "SemicolonToken",
                                "fullStart": 1025,
                                "fullEnd": 1028,
                                "start": 1025,
                                "end": 1026,
                                "fullWidth": 3,
                                "width": 1,
                                "text": ";",
                                "value": ";",
                                "valueText": ";",
                                "hasTrailingTrivia": true,
                                "hasTrailingNewLine": true,
                                "trailingTrivia": [
                                    {
                                        "kind": "NewLineTrivia",
                                        "text": "\r\n"
                                    }
                                ]
                            }
                        },
                        {
                            "kind": "VariableStatement",
                            "fullStart": 1028,
                            "fullEnd": 1066,
                            "start": 1038,
                            "end": 1064,
                            "fullWidth": 38,
                            "width": 26,
                            "modifiers": [],
                            "variableDeclaration": {
                                "kind": "VariableDeclaration",
                                "fullStart": 1028,
                                "fullEnd": 1063,
                                "start": 1038,
                                "end": 1063,
                                "fullWidth": 35,
                                "width": 25,
                                "varKeyword": {
                                    "kind": "VarKeyword",
                                    "fullStart": 1028,
                                    "fullEnd": 1042,
                                    "start": 1038,
                                    "end": 1041,
                                    "fullWidth": 14,
                                    "width": 3,
                                    "text": "var",
                                    "value": "var",
                                    "valueText": "var",
                                    "hasLeadingTrivia": true,
                                    "hasLeadingNewLine": true,
                                    "hasTrailingTrivia": true,
                                    "leadingTrivia": [
                                        {
                                            "kind": "NewLineTrivia",
                                            "text": "\r\n"
                                        },
                                        {
                                            "kind": "WhitespaceTrivia",
                                            "text": "        "
                                        }
                                    ],
                                    "trailingTrivia": [
                                        {
                                            "kind": "WhitespaceTrivia",
                                            "text": " "
                                        }
                                    ]
                                },
                                "variableDeclarators": [
                                    {
                                        "kind": "VariableDeclarator",
                                        "fullStart": 1042,
                                        "fullEnd": 1063,
                                        "start": 1042,
                                        "end": 1063,
                                        "fullWidth": 21,
                                        "width": 21,
                                        "identifier": {
                                            "kind": "IdentifierName",
                                            "fullStart": 1042,
                                            "fullEnd": 1046,
                                            "start": 1042,
                                            "end": 1045,
                                            "fullWidth": 4,
                                            "width": 3,
                                            "text": "Con",
                                            "value": "Con",
                                            "valueText": "Con",
                                            "hasTrailingTrivia": true,
                                            "trailingTrivia": [
                                                {
                                                    "kind": "WhitespaceTrivia",
                                                    "text": " "
                                                }
                                            ]
                                        },
                                        "equalsValueClause": {
                                            "kind": "EqualsValueClause",
                                            "fullStart": 1046,
                                            "fullEnd": 1063,
                                            "start": 1046,
                                            "end": 1063,
                                            "fullWidth": 17,
                                            "width": 17,
                                            "equalsToken": {
                                                "kind": "EqualsToken",
                                                "fullStart": 1046,
                                                "fullEnd": 1048,
                                                "start": 1046,
                                                "end": 1047,
                                                "fullWidth": 2,
                                                "width": 1,
                                                "text": "=",
                                                "value": "=",
                                                "valueText": "=",
                                                "hasTrailingTrivia": true,
                                                "trailingTrivia": [
                                                    {
                                                        "kind": "WhitespaceTrivia",
                                                        "text": " "
                                                    }
                                                ]
                                            },
                                            "value": {
                                                "kind": "FunctionExpression",
                                                "fullStart": 1048,
                                                "fullEnd": 1063,
                                                "start": 1048,
                                                "end": 1063,
                                                "fullWidth": 15,
                                                "width": 15,
                                                "functionKeyword": {
                                                    "kind": "FunctionKeyword",
                                                    "fullStart": 1048,
                                                    "fullEnd": 1057,
                                                    "start": 1048,
                                                    "end": 1056,
                                                    "fullWidth": 9,
                                                    "width": 8,
                                                    "text": "function",
                                                    "value": "function",
                                                    "valueText": "function",
                                                    "hasTrailingTrivia": true,
                                                    "trailingTrivia": [
                                                        {
                                                            "kind": "WhitespaceTrivia",
                                                            "text": " "
                                                        }
                                                    ]
                                                },
                                                "callSignature": {
                                                    "kind": "CallSignature",
                                                    "fullStart": 1057,
                                                    "fullEnd": 1060,
                                                    "start": 1057,
                                                    "end": 1059,
                                                    "fullWidth": 3,
                                                    "width": 2,
                                                    "parameterList": {
                                                        "kind": "ParameterList",
                                                        "fullStart": 1057,
                                                        "fullEnd": 1060,
                                                        "start": 1057,
                                                        "end": 1059,
                                                        "fullWidth": 3,
                                                        "width": 2,
                                                        "openParenToken": {
                                                            "kind": "OpenParenToken",
                                                            "fullStart": 1057,
                                                            "fullEnd": 1058,
                                                            "start": 1057,
                                                            "end": 1058,
                                                            "fullWidth": 1,
                                                            "width": 1,
                                                            "text": "(",
                                                            "value": "(",
                                                            "valueText": "("
                                                        },
                                                        "parameters": [],
                                                        "closeParenToken": {
                                                            "kind": "CloseParenToken",
                                                            "fullStart": 1058,
                                                            "fullEnd": 1060,
                                                            "start": 1058,
                                                            "end": 1059,
                                                            "fullWidth": 2,
                                                            "width": 1,
                                                            "text": ")",
                                                            "value": ")",
                                                            "valueText": ")",
                                                            "hasTrailingTrivia": true,
                                                            "trailingTrivia": [
                                                                {
                                                                    "kind": "WhitespaceTrivia",
                                                                    "text": " "
                                                                }
                                                            ]
                                                        }
                                                    }
                                                },
                                                "block": {
                                                    "kind": "Block",
                                                    "fullStart": 1060,
                                                    "fullEnd": 1063,
                                                    "start": 1060,
                                                    "end": 1063,
                                                    "fullWidth": 3,
                                                    "width": 3,
                                                    "openBraceToken": {
                                                        "kind": "OpenBraceToken",
                                                        "fullStart": 1060,
                                                        "fullEnd": 1062,
                                                        "start": 1060,
                                                        "end": 1061,
                                                        "fullWidth": 2,
                                                        "width": 1,
                                                        "text": "{",
                                                        "value": "{",
                                                        "valueText": "{",
                                                        "hasTrailingTrivia": true,
                                                        "trailingTrivia": [
                                                            {
                                                                "kind": "WhitespaceTrivia",
                                                                "text": " "
                                                            }
                                                        ]
                                                    },
                                                    "statements": [],
                                                    "closeBraceToken": {
                                                        "kind": "CloseBraceToken",
                                                        "fullStart": 1062,
                                                        "fullEnd": 1063,
                                                        "start": 1062,
                                                        "end": 1063,
                                                        "fullWidth": 1,
                                                        "width": 1,
                                                        "text": "}",
                                                        "value": "}",
                                                        "valueText": "}"
                                                    }
                                                }
                                            }
                                        }
                                    }
                                ]
                            },
                            "semicolonToken": {
                                "kind": "SemicolonToken",
                                "fullStart": 1063,
                                "fullEnd": 1066,
                                "start": 1063,
                                "end": 1064,
                                "fullWidth": 3,
                                "width": 1,
                                "text": ";",
                                "value": ";",
                                "valueText": ";",
                                "hasTrailingTrivia": true,
                                "hasTrailingNewLine": true,
                                "trailingTrivia": [
                                    {
                                        "kind": "NewLineTrivia",
                                        "text": "\r\n"
                                    }
                                ]
                            }
                        },
                        {
                            "kind": "ExpressionStatement",
                            "fullStart": 1066,
                            "fullEnd": 1098,
                            "start": 1074,
                            "end": 1096,
                            "fullWidth": 32,
                            "width": 22,
                            "expression": {
                                "kind": "AssignmentExpression",
                                "fullStart": 1066,
                                "fullEnd": 1095,
                                "start": 1074,
                                "end": 1095,
                                "fullWidth": 29,
                                "width": 21,
                                "left": {
                                    "kind": "MemberAccessExpression",
                                    "fullStart": 1066,
                                    "fullEnd": 1088,
                                    "start": 1074,
                                    "end": 1087,
                                    "fullWidth": 22,
                                    "width": 13,
                                    "expression": {
                                        "kind": "IdentifierName",
                                        "fullStart": 1066,
                                        "fullEnd": 1077,
                                        "start": 1074,
                                        "end": 1077,
                                        "fullWidth": 11,
                                        "width": 3,
                                        "text": "Con",
                                        "value": "Con",
                                        "valueText": "Con",
                                        "hasLeadingTrivia": true,
                                        "leadingTrivia": [
                                            {
                                                "kind": "WhitespaceTrivia",
                                                "text": "        "
                                            }
                                        ]
                                    },
                                    "dotToken": {
                                        "kind": "DotToken",
                                        "fullStart": 1077,
                                        "fullEnd": 1078,
                                        "start": 1077,
                                        "end": 1078,
                                        "fullWidth": 1,
                                        "width": 1,
                                        "text": ".",
                                        "value": ".",
                                        "valueText": "."
                                    },
                                    "name": {
                                        "kind": "IdentifierName",
                                        "fullStart": 1078,
                                        "fullEnd": 1088,
                                        "start": 1078,
                                        "end": 1087,
                                        "fullWidth": 10,
                                        "width": 9,
                                        "text": "prototype",
                                        "value": "prototype",
                                        "valueText": "prototype",
                                        "hasTrailingTrivia": true,
                                        "trailingTrivia": [
                                            {
                                                "kind": "WhitespaceTrivia",
                                                "text": " "
                                            }
                                        ]
                                    }
                                },
                                "operatorToken": {
                                    "kind": "EqualsToken",
                                    "fullStart": 1088,
                                    "fullEnd": 1090,
                                    "start": 1088,
                                    "end": 1089,
                                    "fullWidth": 2,
                                    "width": 1,
                                    "text": "=",
                                    "value": "=",
                                    "valueText": "=",
                                    "hasTrailingTrivia": true,
                                    "trailingTrivia": [
                                        {
                                            "kind": "WhitespaceTrivia",
                                            "text": " "
                                        }
                                    ]
                                },
                                "right": {
                                    "kind": "IdentifierName",
                                    "fullStart": 1090,
                                    "fullEnd": 1095,
                                    "start": 1090,
                                    "end": 1095,
                                    "fullWidth": 5,
                                    "width": 5,
                                    "text": "proto",
                                    "value": "proto",
                                    "valueText": "proto"
                                }
                            },
                            "semicolonToken": {
                                "kind": "SemicolonToken",
                                "fullStart": 1095,
                                "fullEnd": 1098,
                                "start": 1095,
                                "end": 1096,
                                "fullWidth": 3,
                                "width": 1,
                                "text": ";",
                                "value": ";",
                                "valueText": ";",
                                "hasTrailingTrivia": true,
                                "hasTrailingNewLine": true,
                                "trailingTrivia": [
                                    {
                                        "kind": "NewLineTrivia",
                                        "text": "\r\n"
                                    }
                                ]
                            }
                        },
                        {
                            "kind": "VariableStatement",
                            "fullStart": 1098,
                            "fullEnd": 1132,
                            "start": 1108,
                            "end": 1130,
                            "fullWidth": 34,
                            "width": 22,
                            "modifiers": [],
                            "variableDeclaration": {
                                "kind": "VariableDeclaration",
                                "fullStart": 1098,
                                "fullEnd": 1129,
                                "start": 1108,
                                "end": 1129,
                                "fullWidth": 31,
                                "width": 21,
                                "varKeyword": {
                                    "kind": "VarKeyword",
                                    "fullStart": 1098,
                                    "fullEnd": 1112,
                                    "start": 1108,
                                    "end": 1111,
                                    "fullWidth": 14,
                                    "width": 3,
                                    "text": "var",
                                    "value": "var",
                                    "valueText": "var",
                                    "hasLeadingTrivia": true,
                                    "hasLeadingNewLine": true,
                                    "hasTrailingTrivia": true,
                                    "leadingTrivia": [
                                        {
                                            "kind": "NewLineTrivia",
                                            "text": "\r\n"
                                        },
                                        {
                                            "kind": "WhitespaceTrivia",
                                            "text": "        "
                                        }
                                    ],
                                    "trailingTrivia": [
                                        {
                                            "kind": "WhitespaceTrivia",
                                            "text": " "
                                        }
                                    ]
                                },
                                "variableDeclarators": [
                                    {
                                        "kind": "VariableDeclarator",
                                        "fullStart": 1112,
                                        "fullEnd": 1129,
                                        "start": 1112,
                                        "end": 1129,
                                        "fullWidth": 17,
                                        "width": 17,
                                        "identifier": {
                                            "kind": "IdentifierName",
                                            "fullStart": 1112,
                                            "fullEnd": 1118,
                                            "start": 1112,
                                            "end": 1117,
                                            "fullWidth": 6,
                                            "width": 5,
                                            "text": "child",
                                            "value": "child",
                                            "valueText": "child",
                                            "hasTrailingTrivia": true,
                                            "trailingTrivia": [
                                                {
                                                    "kind": "WhitespaceTrivia",
                                                    "text": " "
                                                }
                                            ]
                                        },
                                        "equalsValueClause": {
                                            "kind": "EqualsValueClause",
                                            "fullStart": 1118,
                                            "fullEnd": 1129,
                                            "start": 1118,
                                            "end": 1129,
                                            "fullWidth": 11,
                                            "width": 11,
                                            "equalsToken": {
                                                "kind": "EqualsToken",
                                                "fullStart": 1118,
                                                "fullEnd": 1120,
                                                "start": 1118,
                                                "end": 1119,
                                                "fullWidth": 2,
                                                "width": 1,
                                                "text": "=",
                                                "value": "=",
                                                "valueText": "=",
                                                "hasTrailingTrivia": true,
                                                "trailingTrivia": [
                                                    {
                                                        "kind": "WhitespaceTrivia",
                                                        "text": " "
                                                    }
                                                ]
                                            },
                                            "value": {
                                                "kind": "ObjectCreationExpression",
                                                "fullStart": 1120,
                                                "fullEnd": 1129,
                                                "start": 1120,
                                                "end": 1129,
                                                "fullWidth": 9,
                                                "width": 9,
                                                "newKeyword": {
                                                    "kind": "NewKeyword",
                                                    "fullStart": 1120,
                                                    "fullEnd": 1124,
                                                    "start": 1120,
                                                    "end": 1123,
                                                    "fullWidth": 4,
                                                    "width": 3,
                                                    "text": "new",
                                                    "value": "new",
                                                    "valueText": "new",
                                                    "hasTrailingTrivia": true,
                                                    "trailingTrivia": [
                                                        {
                                                            "kind": "WhitespaceTrivia",
                                                            "text": " "
                                                        }
                                                    ]
                                                },
                                                "expression": {
                                                    "kind": "IdentifierName",
                                                    "fullStart": 1124,
                                                    "fullEnd": 1127,
                                                    "start": 1124,
                                                    "end": 1127,
                                                    "fullWidth": 3,
                                                    "width": 3,
                                                    "text": "Con",
                                                    "value": "Con",
                                                    "valueText": "Con"
                                                },
                                                "argumentList": {
                                                    "kind": "ArgumentList",
                                                    "fullStart": 1127,
                                                    "fullEnd": 1129,
                                                    "start": 1127,
                                                    "end": 1129,
                                                    "fullWidth": 2,
                                                    "width": 2,
                                                    "openParenToken": {
                                                        "kind": "OpenParenToken",
                                                        "fullStart": 1127,
                                                        "fullEnd": 1128,
                                                        "start": 1127,
                                                        "end": 1128,
                                                        "fullWidth": 1,
                                                        "width": 1,
                                                        "text": "(",
                                                        "value": "(",
                                                        "valueText": "("
                                                    },
                                                    "arguments": [],
                                                    "closeParenToken": {
                                                        "kind": "CloseParenToken",
                                                        "fullStart": 1128,
                                                        "fullEnd": 1129,
                                                        "start": 1128,
                                                        "end": 1129,
                                                        "fullWidth": 1,
                                                        "width": 1,
                                                        "text": ")",
                                                        "value": ")",
                                                        "valueText": ")"
                                                    }
                                                }
                                            }
                                        }
                                    }
                                ]
                            },
                            "semicolonToken": {
                                "kind": "SemicolonToken",
                                "fullStart": 1129,
                                "fullEnd": 1132,
                                "start": 1129,
                                "end": 1130,
                                "fullWidth": 3,
                                "width": 1,
                                "text": ";",
                                "value": ";",
                                "valueText": ";",
                                "hasTrailingTrivia": true,
                                "hasTrailingNewLine": true,
                                "trailingTrivia": [
                                    {
                                        "kind": "NewLineTrivia",
                                        "text": "\r\n"
                                    }
                                ]
                            }
                        },
                        {
                            "kind": "ExpressionStatement",
                            "fullStart": 1132,
                            "fullEnd": 1159,
                            "start": 1140,
                            "end": 1157,
                            "fullWidth": 27,
                            "width": 17,
                            "expression": {
                                "kind": "AssignmentExpression",
                                "fullStart": 1132,
                                "fullEnd": 1156,
                                "start": 1140,
                                "end": 1156,
                                "fullWidth": 24,
                                "width": 16,
                                "left": {
                                    "kind": "MemberAccessExpression",
                                    "fullStart": 1132,
                                    "fullEnd": 1153,
                                    "start": 1140,
                                    "end": 1152,
                                    "fullWidth": 21,
                                    "width": 12,
                                    "expression": {
                                        "kind": "IdentifierName",
                                        "fullStart": 1132,
                                        "fullEnd": 1145,
                                        "start": 1140,
                                        "end": 1145,
                                        "fullWidth": 13,
                                        "width": 5,
                                        "text": "child",
                                        "value": "child",
                                        "valueText": "child",
                                        "hasLeadingTrivia": true,
                                        "leadingTrivia": [
                                            {
                                                "kind": "WhitespaceTrivia",
                                                "text": "        "
                                            }
                                        ]
                                    },
                                    "dotToken": {
                                        "kind": "DotToken",
                                        "fullStart": 1145,
                                        "fullEnd": 1146,
                                        "start": 1145,
                                        "end": 1146,
                                        "fullWidth": 1,
                                        "width": 1,
                                        "text": ".",
                                        "value": ".",
                                        "valueText": "."
                                    },
                                    "name": {
                                        "kind": "IdentifierName",
                                        "fullStart": 1146,
                                        "fullEnd": 1153,
                                        "start": 1146,
                                        "end": 1152,
                                        "fullWidth": 7,
                                        "width": 6,
                                        "text": "length",
                                        "value": "length",
                                        "valueText": "length",
                                        "hasTrailingTrivia": true,
                                        "trailingTrivia": [
                                            {
                                                "kind": "WhitespaceTrivia",
                                                "text": " "
                                            }
                                        ]
                                    }
                                },
                                "operatorToken": {
                                    "kind": "EqualsToken",
                                    "fullStart": 1153,
                                    "fullEnd": 1155,
                                    "start": 1153,
                                    "end": 1154,
                                    "fullWidth": 2,
                                    "width": 1,
                                    "text": "=",
                                    "value": "=",
                                    "valueText": "=",
                                    "hasTrailingTrivia": true,
                                    "trailingTrivia": [
                                        {
                                            "kind": "WhitespaceTrivia",
                                            "text": " "
                                        }
                                    ]
                                },
                                "right": {
                                    "kind": "NumericLiteral",
                                    "fullStart": 1155,
                                    "fullEnd": 1156,
                                    "start": 1155,
                                    "end": 1156,
                                    "fullWidth": 1,
                                    "width": 1,
                                    "text": "2",
                                    "value": 2,
                                    "valueText": "2"
                                }
                            },
                            "semicolonToken": {
                                "kind": "SemicolonToken",
                                "fullStart": 1156,
                                "fullEnd": 1159,
                                "start": 1156,
                                "end": 1157,
                                "fullWidth": 3,
                                "width": 1,
                                "text": ";",
                                "value": ";",
                                "valueText": ";",
                                "hasTrailingTrivia": true,
                                "hasTrailingNewLine": true,
                                "trailingTrivia": [
                                    {
                                        "kind": "NewLineTrivia",
                                        "text": "\r\n"
                                    }
                                ]
                            }
                        },
                        {
                            "kind": "ExpressionStatement",
                            "fullStart": 1159,
                            "fullEnd": 1274,
                            "start": 1167,
                            "end": 1272,
                            "fullWidth": 115,
                            "width": 105,
                            "expression": {
                                "kind": "InvocationExpression",
                                "fullStart": 1159,
                                "fullEnd": 1271,
                                "start": 1167,
                                "end": 1271,
                                "fullWidth": 112,
                                "width": 104,
                                "expression": {
                                    "kind": "MemberAccessExpression",
                                    "fullStart": 1159,
                                    "fullEnd": 1188,
                                    "start": 1167,
                                    "end": 1188,
                                    "fullWidth": 29,
                                    "width": 21,
                                    "expression": {
                                        "kind": "IdentifierName",
                                        "fullStart": 1159,
                                        "fullEnd": 1173,
                                        "start": 1167,
                                        "end": 1173,
                                        "fullWidth": 14,
                                        "width": 6,
                                        "text": "Object",
                                        "value": "Object",
                                        "valueText": "Object",
                                        "hasLeadingTrivia": true,
                                        "leadingTrivia": [
                                            {
                                                "kind": "WhitespaceTrivia",
                                                "text": "        "
                                            }
                                        ]
                                    },
                                    "dotToken": {
                                        "kind": "DotToken",
                                        "fullStart": 1173,
                                        "fullEnd": 1174,
                                        "start": 1173,
                                        "end": 1174,
                                        "fullWidth": 1,
                                        "width": 1,
                                        "text": ".",
                                        "value": ".",
                                        "valueText": "."
                                    },
                                    "name": {
                                        "kind": "IdentifierName",
                                        "fullStart": 1174,
                                        "fullEnd": 1188,
                                        "start": 1174,
                                        "end": 1188,
                                        "fullWidth": 14,
                                        "width": 14,
                                        "text": "defineProperty",
                                        "value": "defineProperty",
                                        "valueText": "defineProperty"
                                    }
                                },
                                "argumentList": {
                                    "kind": "ArgumentList",
                                    "fullStart": 1188,
                                    "fullEnd": 1271,
                                    "start": 1188,
                                    "end": 1271,
                                    "fullWidth": 83,
                                    "width": 83,
                                    "openParenToken": {
                                        "kind": "OpenParenToken",
                                        "fullStart": 1188,
                                        "fullEnd": 1189,
                                        "start": 1188,
                                        "end": 1189,
                                        "fullWidth": 1,
                                        "width": 1,
                                        "text": "(",
                                        "value": "(",
                                        "valueText": "("
                                    },
                                    "arguments": [
                                        {
                                            "kind": "IdentifierName",
                                            "fullStart": 1189,
                                            "fullEnd": 1194,
                                            "start": 1189,
                                            "end": 1194,
                                            "fullWidth": 5,
                                            "width": 5,
                                            "text": "child",
                                            "value": "child",
                                            "valueText": "child"
                                        },
                                        {
                                            "kind": "CommaToken",
                                            "fullStart": 1194,
                                            "fullEnd": 1196,
                                            "start": 1194,
                                            "end": 1195,
                                            "fullWidth": 2,
                                            "width": 1,
                                            "text": ",",
                                            "value": ",",
                                            "valueText": ",",
                                            "hasTrailingTrivia": true,
                                            "trailingTrivia": [
                                                {
                                                    "kind": "WhitespaceTrivia",
                                                    "text": " "
                                                }
                                            ]
                                        },
                                        {
                                            "kind": "StringLiteral",
                                            "fullStart": 1196,
                                            "fullEnd": 1199,
                                            "start": 1196,
                                            "end": 1199,
                                            "fullWidth": 3,
                                            "width": 3,
                                            "text": "\"0\"",
                                            "value": "0",
                                            "valueText": "0"
                                        },
                                        {
                                            "kind": "CommaToken",
                                            "fullStart": 1199,
                                            "fullEnd": 1201,
                                            "start": 1199,
                                            "end": 1200,
                                            "fullWidth": 2,
                                            "width": 1,
                                            "text": ",",
                                            "value": ",",
                                            "valueText": ",",
                                            "hasTrailingTrivia": true,
                                            "trailingTrivia": [
                                                {
                                                    "kind": "WhitespaceTrivia",
                                                    "text": " "
                                                }
                                            ]
                                        },
                                        {
                                            "kind": "ObjectLiteralExpression",
                                            "fullStart": 1201,
                                            "fullEnd": 1270,
                                            "start": 1201,
                                            "end": 1270,
                                            "fullWidth": 69,
                                            "width": 69,
                                            "openBraceToken": {
                                                "kind": "OpenBraceToken",
                                                "fullStart": 1201,
                                                "fullEnd": 1204,
                                                "start": 1201,
                                                "end": 1202,
                                                "fullWidth": 3,
                                                "width": 1,
                                                "text": "{",
                                                "value": "{",
                                                "valueText": "{",
                                                "hasTrailingTrivia": true,
                                                "hasTrailingNewLine": true,
                                                "trailingTrivia": [
                                                    {
                                                        "kind": "NewLineTrivia",
                                                        "text": "\r\n"
                                                    }
                                                ]
                                            },
                                            "propertyAssignments": [
                                                {
                                                    "kind": "SimplePropertyAssignment",
                                                    "fullStart": 1204,
                                                    "fullEnd": 1226,
                                                    "start": 1216,
                                                    "end": 1226,
                                                    "fullWidth": 22,
                                                    "width": 10,
                                                    "propertyName": {
                                                        "kind": "IdentifierName",
                                                        "fullStart": 1204,
                                                        "fullEnd": 1221,
                                                        "start": 1216,
                                                        "end": 1221,
                                                        "fullWidth": 17,
                                                        "width": 5,
                                                        "text": "value",
                                                        "value": "value",
                                                        "valueText": "value",
                                                        "hasLeadingTrivia": true,
                                                        "leadingTrivia": [
                                                            {
                                                                "kind": "WhitespaceTrivia",
                                                                "text": "            "
                                                            }
                                                        ]
                                                    },
                                                    "colonToken": {
                                                        "kind": "ColonToken",
                                                        "fullStart": 1221,
                                                        "fullEnd": 1223,
                                                        "start": 1221,
                                                        "end": 1222,
                                                        "fullWidth": 2,
                                                        "width": 1,
                                                        "text": ":",
                                                        "value": ":",
                                                        "valueText": ":",
                                                        "hasTrailingTrivia": true,
                                                        "trailingTrivia": [
                                                            {
                                                                "kind": "WhitespaceTrivia",
                                                                "text": " "
                                                            }
                                                        ]
                                                    },
                                                    "expression": {
                                                        "kind": "StringLiteral",
                                                        "fullStart": 1223,
                                                        "fullEnd": 1226,
                                                        "start": 1223,
                                                        "end": 1226,
                                                        "fullWidth": 3,
                                                        "width": 3,
                                                        "text": "\"9\"",
                                                        "value": "9",
                                                        "valueText": "9"
                                                    }
                                                },
                                                {
                                                    "kind": "CommaToken",
                                                    "fullStart": 1226,
                                                    "fullEnd": 1229,
                                                    "start": 1226,
                                                    "end": 1227,
                                                    "fullWidth": 3,
                                                    "width": 1,
                                                    "text": ",",
                                                    "value": ",",
                                                    "valueText": ",",
                                                    "hasTrailingTrivia": true,
                                                    "hasTrailingNewLine": true,
                                                    "trailingTrivia": [
                                                        {
                                                            "kind": "NewLineTrivia",
                                                            "text": "\r\n"
                                                        }
                                                    ]
                                                },
                                                {
                                                    "kind": "SimplePropertyAssignment",
                                                    "fullStart": 1229,
                                                    "fullEnd": 1261,
                                                    "start": 1241,
                                                    "end": 1259,
                                                    "fullWidth": 32,
                                                    "width": 18,
                                                    "propertyName": {
                                                        "kind": "IdentifierName",
                                                        "fullStart": 1229,
                                                        "fullEnd": 1253,
                                                        "start": 1241,
                                                        "end": 1253,
                                                        "fullWidth": 24,
                                                        "width": 12,
                                                        "text": "configurable",
                                                        "value": "configurable",
                                                        "valueText": "configurable",
                                                        "hasLeadingTrivia": true,
                                                        "leadingTrivia": [
                                                            {
                                                                "kind": "WhitespaceTrivia",
                                                                "text": "            "
                                                            }
                                                        ]
                                                    },
                                                    "colonToken": {
                                                        "kind": "ColonToken",
                                                        "fullStart": 1253,
                                                        "fullEnd": 1255,
                                                        "start": 1253,
                                                        "end": 1254,
                                                        "fullWidth": 2,
                                                        "width": 1,
                                                        "text": ":",
                                                        "value": ":",
                                                        "valueText": ":",
                                                        "hasTrailingTrivia": true,
                                                        "trailingTrivia": [
                                                            {
                                                                "kind": "WhitespaceTrivia",
                                                                "text": " "
                                                            }
                                                        ]
                                                    },
                                                    "expression": {
                                                        "kind": "TrueKeyword",
                                                        "fullStart": 1255,
                                                        "fullEnd": 1261,
                                                        "start": 1255,
                                                        "end": 1259,
                                                        "fullWidth": 6,
                                                        "width": 4,
                                                        "text": "true",
                                                        "value": true,
                                                        "valueText": "true",
                                                        "hasTrailingTrivia": true,
                                                        "hasTrailingNewLine": true,
                                                        "trailingTrivia": [
                                                            {
                                                                "kind": "NewLineTrivia",
                                                                "text": "\r\n"
                                                            }
                                                        ]
                                                    }
                                                }
                                            ],
                                            "closeBraceToken": {
                                                "kind": "CloseBraceToken",
                                                "fullStart": 1261,
                                                "fullEnd": 1270,
                                                "start": 1269,
                                                "end": 1270,
                                                "fullWidth": 9,
                                                "width": 1,
                                                "text": "}",
                                                "value": "}",
                                                "valueText": "}",
                                                "hasLeadingTrivia": true,
                                                "leadingTrivia": [
                                                    {
                                                        "kind": "WhitespaceTrivia",
                                                        "text": "        "
                                                    }
                                                ]
                                            }
                                        }
                                    ],
                                    "closeParenToken": {
                                        "kind": "CloseParenToken",
                                        "fullStart": 1270,
                                        "fullEnd": 1271,
                                        "start": 1270,
                                        "end": 1271,
                                        "fullWidth": 1,
                                        "width": 1,
                                        "text": ")",
                                        "value": ")",
                                        "valueText": ")"
                                    }
                                }
                            },
                            "semicolonToken": {
                                "kind": "SemicolonToken",
                                "fullStart": 1271,
                                "fullEnd": 1274,
                                "start": 1271,
                                "end": 1272,
                                "fullWidth": 3,
                                "width": 1,
                                "text": ";",
                                "value": ";",
                                "valueText": ";",
                                "hasTrailingTrivia": true,
                                "hasTrailingNewLine": true,
                                "trailingTrivia": [
                                    {
                                        "kind": "NewLineTrivia",
                                        "text": "\r\n"
                                    }
                                ]
                            }
                        },
                        {
                            "kind": "ExpressionStatement",
                            "fullStart": 1274,
                            "fullEnd": 1299,
                            "start": 1282,
                            "end": 1297,
                            "fullWidth": 25,
                            "width": 15,
                            "expression": {
                                "kind": "AssignmentExpression",
                                "fullStart": 1274,
                                "fullEnd": 1296,
                                "start": 1282,
                                "end": 1296,
                                "fullWidth": 22,
                                "width": 14,
                                "left": {
                                    "kind": "ElementAccessExpression",
                                    "fullStart": 1274,
                                    "fullEnd": 1291,
                                    "start": 1282,
                                    "end": 1290,
                                    "fullWidth": 17,
                                    "width": 8,
                                    "expression": {
                                        "kind": "IdentifierName",
                                        "fullStart": 1274,
                                        "fullEnd": 1287,
                                        "start": 1282,
                                        "end": 1287,
                                        "fullWidth": 13,
                                        "width": 5,
                                        "text": "child",
                                        "value": "child",
                                        "valueText": "child",
                                        "hasLeadingTrivia": true,
                                        "leadingTrivia": [
                                            {
                                                "kind": "WhitespaceTrivia",
                                                "text": "        "
                                            }
                                        ]
                                    },
                                    "openBracketToken": {
                                        "kind": "OpenBracketToken",
                                        "fullStart": 1287,
                                        "fullEnd": 1288,
                                        "start": 1287,
                                        "end": 1288,
                                        "fullWidth": 1,
                                        "width": 1,
                                        "text": "[",
                                        "value": "[",
                                        "valueText": "["
                                    },
                                    "argumentExpression": {
                                        "kind": "NumericLiteral",
                                        "fullStart": 1288,
                                        "fullEnd": 1289,
                                        "start": 1288,
                                        "end": 1289,
                                        "fullWidth": 1,
                                        "width": 1,
                                        "text": "1",
                                        "value": 1,
                                        "valueText": "1"
                                    },
                                    "closeBracketToken": {
                                        "kind": "CloseBracketToken",
                                        "fullStart": 1289,
                                        "fullEnd": 1291,
                                        "start": 1289,
                                        "end": 1290,
                                        "fullWidth": 2,
                                        "width": 1,
                                        "text": "]",
                                        "value": "]",
                                        "valueText": "]",
                                        "hasTrailingTrivia": true,
                                        "trailingTrivia": [
                                            {
                                                "kind": "WhitespaceTrivia",
                                                "text": " "
                                            }
                                        ]
                                    }
                                },
                                "operatorToken": {
                                    "kind": "EqualsToken",
                                    "fullStart": 1291,
                                    "fullEnd": 1293,
                                    "start": 1291,
                                    "end": 1292,
                                    "fullWidth": 2,
                                    "width": 1,
                                    "text": "=",
                                    "value": "=",
                                    "valueText": "=",
                                    "hasTrailingTrivia": true,
                                    "trailingTrivia": [
                                        {
                                            "kind": "WhitespaceTrivia",
                                            "text": " "
                                        }
                                    ]
                                },
                                "right": {
                                    "kind": "StringLiteral",
                                    "fullStart": 1293,
                                    "fullEnd": 1296,
                                    "start": 1293,
                                    "end": 1296,
                                    "fullWidth": 3,
                                    "width": 3,
                                    "text": "\"1\"",
                                    "value": "1",
                                    "valueText": "1"
                                }
                            },
                            "semicolonToken": {
                                "kind": "SemicolonToken",
                                "fullStart": 1296,
                                "fullEnd": 1299,
                                "start": 1296,
                                "end": 1297,
                                "fullWidth": 3,
                                "width": 1,
                                "text": ";",
                                "value": ";",
                                "valueText": ";",
                                "hasTrailingTrivia": true,
                                "hasTrailingNewLine": true,
                                "trailingTrivia": [
                                    {
                                        "kind": "NewLineTrivia",
                                        "text": "\r\n"
                                    }
                                ]
                            }
                        },
                        {
                            "kind": "ExpressionStatement",
                            "fullStart": 1299,
                            "fullEnd": 1358,
                            "start": 1309,
                            "end": 1356,
                            "fullWidth": 59,
                            "width": 47,
                            "expression": {
                                "kind": "InvocationExpression",
                                "fullStart": 1299,
                                "fullEnd": 1355,
                                "start": 1309,
                                "end": 1355,
                                "fullWidth": 56,
                                "width": 46,
                                "expression": {
                                    "kind": "MemberAccessExpression",
                                    "fullStart": 1299,
                                    "fullEnd": 1336,
                                    "start": 1309,
                                    "end": 1336,
                                    "fullWidth": 37,
                                    "width": 27,
                                    "expression": {
                                        "kind": "MemberAccessExpression",
                                        "fullStart": 1299,
                                        "fullEnd": 1331,
                                        "start": 1309,
                                        "end": 1331,
                                        "fullWidth": 32,
                                        "width": 22,
                                        "expression": {
                                            "kind": "MemberAccessExpression",
                                            "fullStart": 1299,
                                            "fullEnd": 1324,
                                            "start": 1309,
                                            "end": 1324,
                                            "fullWidth": 25,
                                            "width": 15,
                                            "expression": {
                                                "kind": "IdentifierName",
                                                "fullStart": 1299,
                                                "fullEnd": 1314,
                                                "start": 1309,
                                                "end": 1314,
                                                "fullWidth": 15,
                                                "width": 5,
                                                "text": "Array",
                                                "value": "Array",
                                                "valueText": "Array",
                                                "hasLeadingTrivia": true,
                                                "hasLeadingNewLine": true,
                                                "leadingTrivia": [
                                                    {
                                                        "kind": "NewLineTrivia",
                                                        "text": "\r\n"
                                                    },
                                                    {
                                                        "kind": "WhitespaceTrivia",
                                                        "text": "        "
                                                    }
                                                ]
                                            },
                                            "dotToken": {
                                                "kind": "DotToken",
                                                "fullStart": 1314,
                                                "fullEnd": 1315,
                                                "start": 1314,
                                                "end": 1315,
                                                "fullWidth": 1,
                                                "width": 1,
                                                "text": ".",
                                                "value": ".",
                                                "valueText": "."
                                            },
                                            "name": {
                                                "kind": "IdentifierName",
                                                "fullStart": 1315,
                                                "fullEnd": 1324,
                                                "start": 1315,
                                                "end": 1324,
                                                "fullWidth": 9,
                                                "width": 9,
                                                "text": "prototype",
                                                "value": "prototype",
                                                "valueText": "prototype"
                                            }
                                        },
                                        "dotToken": {
                                            "kind": "DotToken",
                                            "fullStart": 1324,
                                            "fullEnd": 1325,
                                            "start": 1324,
                                            "end": 1325,
                                            "fullWidth": 1,
                                            "width": 1,
                                            "text": ".",
                                            "value": ".",
                                            "valueText": "."
                                        },
                                        "name": {
                                            "kind": "IdentifierName",
                                            "fullStart": 1325,
                                            "fullEnd": 1331,
                                            "start": 1325,
                                            "end": 1331,
                                            "fullWidth": 6,
                                            "width": 6,
                                            "text": "reduce",
                                            "value": "reduce",
                                            "valueText": "reduce"
                                        }
                                    },
                                    "dotToken": {
                                        "kind": "DotToken",
                                        "fullStart": 1331,
                                        "fullEnd": 1332,
                                        "start": 1331,
                                        "end": 1332,
                                        "fullWidth": 1,
                                        "width": 1,
                                        "text": ".",
                                        "value": ".",
                                        "valueText": "."
                                    },
                                    "name": {
                                        "kind": "IdentifierName",
                                        "fullStart": 1332,
                                        "fullEnd": 1336,
                                        "start": 1332,
                                        "end": 1336,
                                        "fullWidth": 4,
                                        "width": 4,
                                        "text": "call",
                                        "value": "call",
                                        "valueText": "call"
                                    }
                                },
                                "argumentList": {
                                    "kind": "ArgumentList",
                                    "fullStart": 1336,
                                    "fullEnd": 1355,
                                    "start": 1336,
                                    "end": 1355,
                                    "fullWidth": 19,
                                    "width": 19,
                                    "openParenToken": {
                                        "kind": "OpenParenToken",
                                        "fullStart": 1336,
                                        "fullEnd": 1337,
                                        "start": 1336,
                                        "end": 1337,
                                        "fullWidth": 1,
                                        "width": 1,
                                        "text": "(",
                                        "value": "(",
                                        "valueText": "("
                                    },
                                    "arguments": [
                                        {
                                            "kind": "IdentifierName",
                                            "fullStart": 1337,
                                            "fullEnd": 1342,
                                            "start": 1337,
                                            "end": 1342,
                                            "fullWidth": 5,
                                            "width": 5,
                                            "text": "child",
                                            "value": "child",
                                            "valueText": "child"
                                        },
                                        {
                                            "kind": "CommaToken",
                                            "fullStart": 1342,
                                            "fullEnd": 1344,
                                            "start": 1342,
                                            "end": 1343,
                                            "fullWidth": 2,
                                            "width": 1,
                                            "text": ",",
                                            "value": ",",
                                            "valueText": ",",
                                            "hasTrailingTrivia": true,
                                            "trailingTrivia": [
                                                {
                                                    "kind": "WhitespaceTrivia",
                                                    "text": " "
                                                }
                                            ]
                                        },
                                        {
                                            "kind": "IdentifierName",
                                            "fullStart": 1344,
                                            "fullEnd": 1354,
                                            "start": 1344,
                                            "end": 1354,
                                            "fullWidth": 10,
                                            "width": 10,
                                            "text": "callbackfn",
                                            "value": "callbackfn",
                                            "valueText": "callbackfn"
                                        }
                                    ],
                                    "closeParenToken": {
                                        "kind": "CloseParenToken",
                                        "fullStart": 1354,
                                        "fullEnd": 1355,
                                        "start": 1354,
                                        "end": 1355,
                                        "fullWidth": 1,
                                        "width": 1,
                                        "text": ")",
                                        "value": ")",
                                        "valueText": ")"
                                    }
                                }
                            },
                            "semicolonToken": {
                                "kind": "SemicolonToken",
                                "fullStart": 1355,
                                "fullEnd": 1358,
                                "start": 1355,
                                "end": 1356,
                                "fullWidth": 3,
                                "width": 1,
                                "text": ";",
                                "value": ";",
                                "valueText": ";",
                                "hasTrailingTrivia": true,
                                "hasTrailingNewLine": true,
                                "trailingTrivia": [
                                    {
                                        "kind": "NewLineTrivia",
                                        "text": "\r\n"
                                    }
                                ]
                            }
                        },
                        {
                            "kind": "ReturnStatement",
                            "fullStart": 1358,
                            "fullEnd": 1386,
                            "start": 1366,
                            "end": 1384,
                            "fullWidth": 28,
                            "width": 18,
                            "returnKeyword": {
                                "kind": "ReturnKeyword",
                                "fullStart": 1358,
                                "fullEnd": 1373,
                                "start": 1366,
                                "end": 1372,
                                "fullWidth": 15,
                                "width": 6,
                                "text": "return",
                                "value": "return",
                                "valueText": "return",
                                "hasLeadingTrivia": true,
                                "hasTrailingTrivia": true,
                                "leadingTrivia": [
                                    {
                                        "kind": "WhitespaceTrivia",
                                        "text": "        "
                                    }
                                ],
                                "trailingTrivia": [
                                    {
                                        "kind": "WhitespaceTrivia",
                                        "text": " "
                                    }
                                ]
                            },
                            "expression": {
                                "kind": "IdentifierName",
                                "fullStart": 1373,
                                "fullEnd": 1383,
                                "start": 1373,
                                "end": 1383,
                                "fullWidth": 10,
                                "width": 10,
                                "text": "testResult",
                                "value": "testResult",
                                "valueText": "testResult"
                            },
                            "semicolonToken": {
                                "kind": "SemicolonToken",
                                "fullStart": 1383,
                                "fullEnd": 1386,
                                "start": 1383,
                                "end": 1384,
                                "fullWidth": 3,
                                "width": 1,
                                "text": ";",
                                "value": ";",
                                "valueText": ";",
                                "hasTrailingTrivia": true,
                                "hasTrailingNewLine": true,
                                "trailingTrivia": [
                                    {
                                        "kind": "NewLineTrivia",
                                        "text": "\r\n"
                                    }
                                ]
                            }
                        }
                    ],
                    "closeBraceToken": {
                        "kind": "CloseBraceToken",
                        "fullStart": 1386,
                        "fullEnd": 1393,
                        "start": 1390,
                        "end": 1391,
                        "fullWidth": 7,
                        "width": 1,
                        "text": "}",
                        "value": "}",
                        "valueText": "}",
                        "hasLeadingTrivia": true,
                        "hasTrailingTrivia": true,
                        "hasTrailingNewLine": true,
                        "leadingTrivia": [
                            {
                                "kind": "WhitespaceTrivia",
                                "text": "    "
                            }
                        ],
                        "trailingTrivia": [
                            {
                                "kind": "NewLineTrivia",
                                "text": "\r\n"
                            }
                        ]
                    }
                }
            },
            {
                "kind": "ExpressionStatement",
                "fullStart": 1393,
                "fullEnd": 1417,
                "start": 1393,
                "end": 1415,
                "fullWidth": 24,
                "width": 22,
                "expression": {
                    "kind": "InvocationExpression",
                    "fullStart": 1393,
                    "fullEnd": 1414,
                    "start": 1393,
                    "end": 1414,
                    "fullWidth": 21,
                    "width": 21,
                    "expression": {
                        "kind": "IdentifierName",
                        "fullStart": 1393,
                        "fullEnd": 1404,
                        "start": 1393,
                        "end": 1404,
                        "fullWidth": 11,
                        "width": 11,
                        "text": "runTestCase",
                        "value": "runTestCase",
                        "valueText": "runTestCase"
                    },
                    "argumentList": {
                        "kind": "ArgumentList",
                        "fullStart": 1404,
                        "fullEnd": 1414,
                        "start": 1404,
                        "end": 1414,
                        "fullWidth": 10,
                        "width": 10,
                        "openParenToken": {
                            "kind": "OpenParenToken",
                            "fullStart": 1404,
                            "fullEnd": 1405,
                            "start": 1404,
                            "end": 1405,
                            "fullWidth": 1,
                            "width": 1,
                            "text": "(",
                            "value": "(",
                            "valueText": "("
                        },
                        "arguments": [
                            {
                                "kind": "IdentifierName",
                                "fullStart": 1405,
                                "fullEnd": 1413,
                                "start": 1405,
                                "end": 1413,
                                "fullWidth": 8,
                                "width": 8,
                                "text": "testcase",
                                "value": "testcase",
                                "valueText": "testcase"
                            }
                        ],
                        "closeParenToken": {
                            "kind": "CloseParenToken",
                            "fullStart": 1413,
                            "fullEnd": 1414,
                            "start": 1413,
                            "end": 1414,
                            "fullWidth": 1,
                            "width": 1,
                            "text": ")",
                            "value": ")",
                            "valueText": ")"
                        }
                    }
                },
                "semicolonToken": {
                    "kind": "SemicolonToken",
                    "fullStart": 1414,
                    "fullEnd": 1417,
                    "start": 1414,
                    "end": 1415,
                    "fullWidth": 3,
                    "width": 1,
                    "text": ";",
                    "value": ";",
                    "valueText": ";",
                    "hasTrailingTrivia": true,
                    "hasTrailingNewLine": true,
                    "trailingTrivia": [
                        {
                            "kind": "NewLineTrivia",
                            "text": "\r\n"
                        }
                    ]
                }
            }
        ],
        "endOfFileToken": {
            "kind": "EndOfFileToken",
            "fullStart": 1417,
            "fullEnd": 1417,
            "start": 1417,
            "end": 1417,
            "fullWidth": 0,
            "width": 0,
            "text": ""
        }
    },
    "lineMap": {
        "lineStarts": [
            0,
            67,
            152,
            232,
            308,
            380,
            385,
            447,
            604,
            609,
            611,
            613,
            636,
            638,
            671,
            729,
            759,
            808,
            823,
            834,
            836,
            861,
            863,
            908,
            940,
            967,
            983,
            1015,
            1028,
            1030,
            1066,
            1098,
            1100,
            1132,
            1159,
            1204,
            1229,
            1261,
            1274,
            1299,
            1301,
            1358,
            1386,
            1393,
            1417
        ],
        "length": 1417
    }
}<|MERGE_RESOLUTION|>--- conflicted
+++ resolved
@@ -419,11 +419,8 @@
                                             "start": 699,
                                             "end": 706,
                                             "fullWidth": 7,
-<<<<<<< HEAD
                                             "width": 7,
-=======
                                             "modifiers": [],
->>>>>>> e3c38734
                                             "identifier": {
                                                 "kind": "IdentifierName",
                                                 "fullStart": 699,
@@ -463,11 +460,8 @@
                                             "start": 708,
                                             "end": 714,
                                             "fullWidth": 6,
-<<<<<<< HEAD
                                             "width": 6,
-=======
                                             "modifiers": [],
->>>>>>> e3c38734
                                             "identifier": {
                                                 "kind": "IdentifierName",
                                                 "fullStart": 708,
@@ -507,11 +501,8 @@
                                             "start": 716,
                                             "end": 719,
                                             "fullWidth": 3,
-<<<<<<< HEAD
                                             "width": 3,
-=======
                                             "modifiers": [],
->>>>>>> e3c38734
                                             "identifier": {
                                                 "kind": "IdentifierName",
                                                 "fullStart": 716,
@@ -551,11 +542,8 @@
                                             "start": 721,
                                             "end": 724,
                                             "fullWidth": 3,
-<<<<<<< HEAD
                                             "width": 3,
-=======
                                             "modifiers": [],
->>>>>>> e3c38734
                                             "identifier": {
                                                 "kind": "IdentifierName",
                                                 "fullStart": 721,
