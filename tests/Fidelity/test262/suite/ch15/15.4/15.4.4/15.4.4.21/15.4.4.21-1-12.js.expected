--- conflicted
+++ resolved
@@ -666,12 +666,8 @@
                                         "start": 663,
                                         "end": 681,
                                         "fullWidth": 18,
-<<<<<<< HEAD
                                         "width": 18,
-                                        "identifier": {
-=======
                                         "propertyName": {
->>>>>>> 85e84683
                                             "kind": "IdentifierName",
                                             "fullStart": 663,
                                             "fullEnd": 667,
