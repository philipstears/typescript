{
    "isDeclaration": false,
    "languageVersion": "EcmaScript5",
    "parseOptions": {
        "allowAutomaticSemicolonInsertion": true
    },
    "sourceUnit": {
        "kind": "SourceUnit",
        "fullStart": 0,
        "fullEnd": 894,
        "start": 555,
        "end": 894,
        "fullWidth": 894,
        "width": 339,
        "isIncrementallyUnusable": true,
        "moduleElements": [
            {
                "kind": "FunctionDeclaration",
                "fullStart": 0,
                "fullEnd": 870,
                "start": 555,
                "end": 868,
                "fullWidth": 870,
                "width": 313,
                "modifiers": [],
                "functionKeyword": {
                    "kind": "FunctionKeyword",
                    "fullStart": 0,
                    "fullEnd": 564,
                    "start": 555,
                    "end": 563,
                    "fullWidth": 564,
                    "width": 8,
                    "text": "function",
                    "value": "function",
                    "valueText": "function",
                    "hasLeadingTrivia": true,
                    "hasLeadingComment": true,
                    "hasLeadingNewLine": true,
                    "hasTrailingTrivia": true,
                    "leadingTrivia": [
                        {
                            "kind": "SingleLineCommentTrivia",
                            "text": "/// Copyright (c) 2012 Ecma International.  All rights reserved. "
                        },
                        {
                            "kind": "NewLineTrivia",
                            "text": "\r\n"
                        },
                        {
                            "kind": "SingleLineCommentTrivia",
                            "text": "/// Ecma International makes this code available under the terms and conditions set"
                        },
                        {
                            "kind": "NewLineTrivia",
                            "text": "\r\n"
                        },
                        {
                            "kind": "SingleLineCommentTrivia",
                            "text": "/// forth on http://hg.ecmascript.org/tests/test262/raw-file/tip/LICENSE (the "
                        },
                        {
                            "kind": "NewLineTrivia",
                            "text": "\r\n"
                        },
                        {
                            "kind": "SingleLineCommentTrivia",
                            "text": "/// \"Use Terms\").   Any redistribution of this code must retain the above "
                        },
                        {
                            "kind": "NewLineTrivia",
                            "text": "\r\n"
                        },
                        {
                            "kind": "SingleLineCommentTrivia",
                            "text": "/// copyright and this notice and otherwise comply with the Use Terms."
                        },
                        {
                            "kind": "NewLineTrivia",
                            "text": "\r\n"
                        },
                        {
                            "kind": "MultiLineCommentTrivia",
                            "text": "/**\r\n * @path ch15/15.4/15.4.4/15.4.4.21/15.4.4.21-9-7.js\r\n * @description Array.prototype.reduce stops calling callbackfn once the array is deleted during the call\r\n */"
                        },
                        {
                            "kind": "NewLineTrivia",
                            "text": "\r\n"
                        },
                        {
                            "kind": "NewLineTrivia",
                            "text": "\r\n"
                        },
                        {
                            "kind": "NewLineTrivia",
                            "text": "\r\n"
                        }
                    ],
                    "trailingTrivia": [
                        {
                            "kind": "WhitespaceTrivia",
                            "text": " "
                        }
                    ]
                },
                "identifier": {
                    "kind": "IdentifierName",
                    "fullStart": 564,
                    "fullEnd": 572,
                    "start": 564,
                    "end": 572,
                    "fullWidth": 8,
                    "width": 8,
                    "text": "testcase",
                    "value": "testcase",
                    "valueText": "testcase"
                },
                "callSignature": {
                    "kind": "CallSignature",
                    "fullStart": 572,
                    "fullEnd": 575,
                    "start": 572,
                    "end": 574,
                    "fullWidth": 3,
                    "width": 2,
                    "parameterList": {
                        "kind": "ParameterList",
                        "fullStart": 572,
                        "fullEnd": 575,
                        "start": 572,
                        "end": 574,
                        "fullWidth": 3,
                        "width": 2,
                        "openParenToken": {
                            "kind": "OpenParenToken",
                            "fullStart": 572,
                            "fullEnd": 573,
                            "start": 572,
                            "end": 573,
                            "fullWidth": 1,
                            "width": 1,
                            "text": "(",
                            "value": "(",
                            "valueText": "("
                        },
                        "parameters": [],
                        "closeParenToken": {
                            "kind": "CloseParenToken",
                            "fullStart": 573,
                            "fullEnd": 575,
                            "start": 573,
                            "end": 574,
                            "fullWidth": 2,
                            "width": 1,
                            "text": ")",
                            "value": ")",
                            "valueText": ")",
                            "hasTrailingTrivia": true,
                            "trailingTrivia": [
                                {
                                    "kind": "WhitespaceTrivia",
                                    "text": " "
                                }
                            ]
                        }
                    }
                },
                "block": {
                    "kind": "Block",
                    "fullStart": 575,
                    "fullEnd": 870,
                    "start": 575,
                    "end": 868,
                    "fullWidth": 295,
                    "width": 293,
                    "openBraceToken": {
                        "kind": "OpenBraceToken",
                        "fullStart": 575,
                        "fullEnd": 578,
                        "start": 575,
                        "end": 576,
                        "fullWidth": 3,
                        "width": 1,
                        "text": "{",
                        "value": "{",
                        "valueText": "{",
                        "hasTrailingTrivia": true,
                        "hasTrailingNewLine": true,
                        "trailingTrivia": [
                            {
                                "kind": "NewLineTrivia",
                                "text": "\r\n"
                            }
                        ]
                    },
                    "statements": [
                        {
                            "kind": "FunctionDeclaration",
                            "fullStart": 578,
                            "fullEnd": 712,
                            "start": 586,
                            "end": 710,
                            "fullWidth": 134,
                            "width": 124,
                            "modifiers": [],
                            "functionKeyword": {
                                "kind": "FunctionKeyword",
                                "fullStart": 578,
                                "fullEnd": 595,
                                "start": 586,
                                "end": 594,
                                "fullWidth": 17,
                                "width": 8,
                                "text": "function",
                                "value": "function",
                                "valueText": "function",
                                "hasLeadingTrivia": true,
                                "hasTrailingTrivia": true,
                                "leadingTrivia": [
                                    {
                                        "kind": "WhitespaceTrivia",
                                        "text": "        "
                                    }
                                ],
                                "trailingTrivia": [
                                    {
                                        "kind": "WhitespaceTrivia",
                                        "text": " "
                                    }
                                ]
                            },
                            "identifier": {
                                "kind": "IdentifierName",
                                "fullStart": 595,
                                "fullEnd": 605,
                                "start": 595,
                                "end": 605,
                                "fullWidth": 10,
                                "width": 10,
                                "text": "callbackfn",
                                "value": "callbackfn",
                                "valueText": "callbackfn"
                            },
                            "callSignature": {
                                "kind": "CallSignature",
                                "fullStart": 605,
                                "fullEnd": 633,
                                "start": 605,
                                "end": 632,
                                "fullWidth": 28,
                                "width": 27,
                                "parameterList": {
                                    "kind": "ParameterList",
                                    "fullStart": 605,
                                    "fullEnd": 633,
                                    "start": 605,
                                    "end": 632,
                                    "fullWidth": 28,
                                    "width": 27,
                                    "openParenToken": {
                                        "kind": "OpenParenToken",
                                        "fullStart": 605,
                                        "fullEnd": 606,
                                        "start": 605,
                                        "end": 606,
                                        "fullWidth": 1,
                                        "width": 1,
                                        "text": "(",
                                        "value": "(",
                                        "valueText": "("
                                    },
                                    "parameters": [
                                        {
                                            "kind": "Parameter",
                                            "fullStart": 606,
                                            "fullEnd": 613,
                                            "start": 606,
                                            "end": 613,
                                            "fullWidth": 7,
                                            "width": 7,
                                            "modifiers": [],
                                            "identifier": {
                                                "kind": "IdentifierName",
                                                "fullStart": 606,
                                                "fullEnd": 613,
                                                "start": 606,
                                                "end": 613,
                                                "fullWidth": 7,
                                                "width": 7,
                                                "text": "prevVal",
                                                "value": "prevVal",
                                                "valueText": "prevVal"
                                            }
                                        },
                                        {
                                            "kind": "CommaToken",
                                            "fullStart": 613,
                                            "fullEnd": 615,
                                            "start": 613,
                                            "end": 614,
                                            "fullWidth": 2,
                                            "width": 1,
                                            "text": ",",
                                            "value": ",",
                                            "valueText": ",",
                                            "hasTrailingTrivia": true,
                                            "trailingTrivia": [
                                                {
                                                    "kind": "WhitespaceTrivia",
                                                    "text": " "
                                                }
                                            ]
                                        },
                                        {
                                            "kind": "Parameter",
                                            "fullStart": 615,
                                            "fullEnd": 621,
                                            "start": 615,
                                            "end": 621,
                                            "fullWidth": 6,
                                            "width": 6,
                                            "modifiers": [],
                                            "identifier": {
                                                "kind": "IdentifierName",
                                                "fullStart": 615,
                                                "fullEnd": 621,
                                                "start": 615,
                                                "end": 621,
                                                "fullWidth": 6,
                                                "width": 6,
                                                "text": "curVal",
                                                "value": "curVal",
                                                "valueText": "curVal"
                                            }
                                        },
                                        {
                                            "kind": "CommaToken",
                                            "fullStart": 621,
                                            "fullEnd": 623,
                                            "start": 621,
                                            "end": 622,
                                            "fullWidth": 2,
                                            "width": 1,
                                            "text": ",",
                                            "value": ",",
                                            "valueText": ",",
                                            "hasTrailingTrivia": true,
                                            "trailingTrivia": [
                                                {
                                                    "kind": "WhitespaceTrivia",
                                                    "text": " "
                                                }
                                            ]
                                        },
                                        {
                                            "kind": "Parameter",
                                            "fullStart": 623,
                                            "fullEnd": 626,
                                            "start": 623,
                                            "end": 626,
                                            "fullWidth": 3,
                                            "width": 3,
                                            "modifiers": [],
                                            "identifier": {
                                                "kind": "IdentifierName",
                                                "fullStart": 623,
                                                "fullEnd": 626,
                                                "start": 623,
                                                "end": 626,
                                                "fullWidth": 3,
                                                "width": 3,
                                                "text": "idx",
                                                "value": "idx",
                                                "valueText": "idx"
                                            }
                                        },
                                        {
                                            "kind": "CommaToken",
                                            "fullStart": 626,
                                            "fullEnd": 628,
                                            "start": 626,
                                            "end": 627,
                                            "fullWidth": 2,
                                            "width": 1,
                                            "text": ",",
                                            "value": ",",
                                            "valueText": ",",
                                            "hasTrailingTrivia": true,
                                            "trailingTrivia": [
                                                {
                                                    "kind": "WhitespaceTrivia",
                                                    "text": " "
                                                }
                                            ]
                                        },
                                        {
                                            "kind": "Parameter",
                                            "fullStart": 628,
                                            "fullEnd": 631,
                                            "start": 628,
                                            "end": 631,
                                            "fullWidth": 3,
                                            "width": 3,
                                            "modifiers": [],
                                            "identifier": {
                                                "kind": "IdentifierName",
                                                "fullStart": 628,
                                                "fullEnd": 631,
                                                "start": 628,
                                                "end": 631,
                                                "fullWidth": 3,
                                                "width": 3,
                                                "text": "obj",
                                                "value": "obj",
                                                "valueText": "obj"
                                            }
                                        }
                                    ],
                                    "closeParenToken": {
                                        "kind": "CloseParenToken",
                                        "fullStart": 631,
                                        "fullEnd": 633,
                                        "start": 631,
                                        "end": 632,
                                        "fullWidth": 2,
                                        "width": 1,
                                        "text": ")",
                                        "value": ")",
                                        "valueText": ")",
                                        "hasTrailingTrivia": true,
                                        "trailingTrivia": [
                                            {
                                                "kind": "WhitespaceTrivia",
                                                "text": " "
                                            }
                                        ]
                                    }
                                }
                            },
                            "block": {
                                "kind": "Block",
                                "fullStart": 633,
                                "fullEnd": 712,
                                "start": 633,
                                "end": 710,
                                "fullWidth": 79,
                                "width": 77,
                                "openBraceToken": {
                                    "kind": "OpenBraceToken",
                                    "fullStart": 633,
                                    "fullEnd": 636,
                                    "start": 633,
                                    "end": 634,
                                    "fullWidth": 3,
                                    "width": 1,
                                    "text": "{",
                                    "value": "{",
                                    "valueText": "{",
                                    "hasTrailingTrivia": true,
                                    "hasTrailingNewLine": true,
                                    "trailingTrivia": [
                                        {
                                            "kind": "NewLineTrivia",
                                            "text": "\r\n"
                                        }
                                    ]
                                },
                                "statements": [
                                    {
                                        "kind": "ExpressionStatement",
                                        "fullStart": 636,
                                        "fullEnd": 663,
                                        "start": 648,
                                        "end": 661,
                                        "fullWidth": 27,
                                        "width": 13,
                                        "expression": {
                                            "kind": "DeleteExpression",
                                            "fullStart": 636,
                                            "fullEnd": 660,
                                            "start": 648,
                                            "end": 660,
                                            "fullWidth": 24,
                                            "width": 12,
                                            "deleteKeyword": {
                                                "kind": "DeleteKeyword",
                                                "fullStart": 636,
                                                "fullEnd": 655,
                                                "start": 648,
                                                "end": 654,
                                                "fullWidth": 19,
                                                "width": 6,
                                                "text": "delete",
                                                "value": "delete",
                                                "valueText": "delete",
                                                "hasLeadingTrivia": true,
                                                "hasTrailingTrivia": true,
                                                "leadingTrivia": [
                                                    {
                                                        "kind": "WhitespaceTrivia",
                                                        "text": "            "
                                                    }
                                                ],
                                                "trailingTrivia": [
                                                    {
                                                        "kind": "WhitespaceTrivia",
                                                        "text": " "
                                                    }
                                                ]
                                            },
                                            "expression": {
                                                "kind": "MemberAccessExpression",
                                                "fullStart": 655,
                                                "fullEnd": 660,
                                                "start": 655,
                                                "end": 660,
                                                "fullWidth": 5,
                                                "width": 5,
                                                "expression": {
                                                    "kind": "IdentifierName",
                                                    "fullStart": 655,
                                                    "fullEnd": 656,
                                                    "start": 655,
                                                    "end": 656,
                                                    "fullWidth": 1,
                                                    "width": 1,
                                                    "text": "o",
                                                    "value": "o",
                                                    "valueText": "o"
                                                },
                                                "dotToken": {
                                                    "kind": "DotToken",
                                                    "fullStart": 656,
                                                    "fullEnd": 657,
                                                    "start": 656,
                                                    "end": 657,
                                                    "fullWidth": 1,
                                                    "width": 1,
                                                    "text": ".",
                                                    "value": ".",
                                                    "valueText": "."
                                                },
                                                "name": {
                                                    "kind": "IdentifierName",
                                                    "fullStart": 657,
                                                    "fullEnd": 660,
                                                    "start": 657,
                                                    "end": 660,
                                                    "fullWidth": 3,
                                                    "width": 3,
                                                    "text": "arr",
                                                    "value": "arr",
                                                    "valueText": "arr"
                                                }
                                            }
                                        },
                                        "semicolonToken": {
                                            "kind": "SemicolonToken",
                                            "fullStart": 660,
                                            "fullEnd": 663,
                                            "start": 660,
                                            "end": 661,
                                            "fullWidth": 3,
                                            "width": 1,
                                            "text": ";",
                                            "value": ";",
                                            "valueText": ";",
                                            "hasTrailingTrivia": true,
                                            "hasTrailingNewLine": true,
                                            "trailingTrivia": [
                                                {
                                                    "kind": "NewLineTrivia",
                                                    "text": "\r\n"
                                                }
                                            ]
                                        }
                                    },
                                    {
                                        "kind": "ReturnStatement",
                                        "fullStart": 663,
                                        "fullEnd": 701,
                                        "start": 675,
                                        "end": 699,
                                        "fullWidth": 38,
                                        "width": 24,
                                        "returnKeyword": {
                                            "kind": "ReturnKeyword",
                                            "fullStart": 663,
                                            "fullEnd": 682,
                                            "start": 675,
                                            "end": 681,
                                            "fullWidth": 19,
                                            "width": 6,
                                            "text": "return",
                                            "value": "return",
                                            "valueText": "return",
                                            "hasLeadingTrivia": true,
                                            "hasTrailingTrivia": true,
                                            "leadingTrivia": [
                                                {
                                                    "kind": "WhitespaceTrivia",
                                                    "text": "            "
                                                }
                                            ],
                                            "trailingTrivia": [
                                                {
                                                    "kind": "WhitespaceTrivia",
                                                    "text": " "
                                                }
                                            ]
                                        },
                                        "expression": {
                                            "kind": "AddExpression",
                                            "fullStart": 682,
                                            "fullEnd": 698,
                                            "start": 682,
                                            "end": 698,
                                            "fullWidth": 16,
                                            "width": 16,
                                            "left": {
                                                "kind": "IdentifierName",
                                                "fullStart": 682,
                                                "fullEnd": 690,
                                                "start": 682,
                                                "end": 689,
                                                "fullWidth": 8,
                                                "width": 7,
                                                "text": "prevVal",
                                                "value": "prevVal",
                                                "valueText": "prevVal",
                                                "hasTrailingTrivia": true,
                                                "trailingTrivia": [
                                                    {
                                                        "kind": "WhitespaceTrivia",
                                                        "text": " "
                                                    }
                                                ]
                                            },
                                            "operatorToken": {
                                                "kind": "PlusToken",
                                                "fullStart": 690,
                                                "fullEnd": 692,
                                                "start": 690,
                                                "end": 691,
                                                "fullWidth": 2,
                                                "width": 1,
                                                "text": "+",
                                                "value": "+",
                                                "valueText": "+",
                                                "hasTrailingTrivia": true,
                                                "trailingTrivia": [
                                                    {
                                                        "kind": "WhitespaceTrivia",
                                                        "text": " "
                                                    }
                                                ]
                                            },
                                            "right": {
                                                "kind": "IdentifierName",
                                                "fullStart": 692,
                                                "fullEnd": 698,
                                                "start": 692,
                                                "end": 698,
                                                "fullWidth": 6,
                                                "width": 6,
                                                "text": "curVal",
                                                "value": "curVal",
                                                "valueText": "curVal"
                                            }
                                        },
                                        "semicolonToken": {
                                            "kind": "SemicolonToken",
                                            "fullStart": 698,
                                            "fullEnd": 701,
                                            "start": 698,
                                            "end": 699,
                                            "fullWidth": 3,
                                            "width": 1,
                                            "text": ";",
                                            "value": ";",
                                            "valueText": ";",
                                            "hasTrailingTrivia": true,
                                            "hasTrailingNewLine": true,
                                            "trailingTrivia": [
                                                {
                                                    "kind": "NewLineTrivia",
                                                    "text": "\r\n"
                                                }
                                            ]
                                        }
                                    }
                                ],
                                "closeBraceToken": {
                                    "kind": "CloseBraceToken",
                                    "fullStart": 701,
                                    "fullEnd": 712,
                                    "start": 709,
                                    "end": 710,
                                    "fullWidth": 11,
                                    "width": 1,
                                    "text": "}",
                                    "value": "}",
                                    "valueText": "}",
                                    "hasLeadingTrivia": true,
                                    "hasTrailingTrivia": true,
                                    "hasTrailingNewLine": true,
                                    "leadingTrivia": [
                                        {
                                            "kind": "WhitespaceTrivia",
                                            "text": "        "
                                        }
                                    ],
                                    "trailingTrivia": [
                                        {
                                            "kind": "NewLineTrivia",
                                            "text": "\r\n"
                                        }
                                    ]
                                }
                            }
                        },
                        {
                            "kind": "VariableStatement",
                            "fullStart": 712,
                            "fullEnd": 745,
                            "start": 722,
                            "end": 743,
                            "fullWidth": 33,
                            "width": 21,
                            "modifiers": [],
                            "variableDeclaration": {
                                "kind": "VariableDeclaration",
                                "fullStart": 712,
                                "fullEnd": 742,
                                "start": 722,
                                "end": 742,
                                "fullWidth": 30,
                                "width": 20,
                                "varKeyword": {
                                    "kind": "VarKeyword",
                                    "fullStart": 712,
                                    "fullEnd": 726,
                                    "start": 722,
                                    "end": 725,
                                    "fullWidth": 14,
                                    "width": 3,
                                    "text": "var",
                                    "value": "var",
                                    "valueText": "var",
                                    "hasLeadingTrivia": true,
                                    "hasLeadingNewLine": true,
                                    "hasTrailingTrivia": true,
                                    "leadingTrivia": [
                                        {
                                            "kind": "NewLineTrivia",
                                            "text": "\r\n"
                                        },
                                        {
                                            "kind": "WhitespaceTrivia",
                                            "text": "        "
                                        }
                                    ],
                                    "trailingTrivia": [
                                        {
                                            "kind": "WhitespaceTrivia",
                                            "text": " "
                                        }
                                    ]
                                },
                                "variableDeclarators": [
                                    {
                                        "kind": "VariableDeclarator",
                                        "fullStart": 726,
                                        "fullEnd": 742,
                                        "start": 726,
                                        "end": 742,
                                        "fullWidth": 16,
<<<<<<< HEAD
                                        "width": 16,
                                        "identifier": {
=======
                                        "propertyName": {
>>>>>>> 85e84683
                                            "kind": "IdentifierName",
                                            "fullStart": 726,
                                            "fullEnd": 728,
                                            "start": 726,
                                            "end": 727,
                                            "fullWidth": 2,
                                            "width": 1,
                                            "text": "o",
                                            "value": "o",
                                            "valueText": "o",
                                            "hasTrailingTrivia": true,
                                            "trailingTrivia": [
                                                {
                                                    "kind": "WhitespaceTrivia",
                                                    "text": " "
                                                }
                                            ]
                                        },
                                        "equalsValueClause": {
                                            "kind": "EqualsValueClause",
                                            "fullStart": 728,
                                            "fullEnd": 742,
                                            "start": 728,
                                            "end": 742,
                                            "fullWidth": 14,
                                            "width": 14,
                                            "equalsToken": {
                                                "kind": "EqualsToken",
                                                "fullStart": 728,
                                                "fullEnd": 730,
                                                "start": 728,
                                                "end": 729,
                                                "fullWidth": 2,
                                                "width": 1,
                                                "text": "=",
                                                "value": "=",
                                                "valueText": "=",
                                                "hasTrailingTrivia": true,
                                                "trailingTrivia": [
                                                    {
                                                        "kind": "WhitespaceTrivia",
                                                        "text": " "
                                                    }
                                                ]
                                            },
                                            "value": {
                                                "kind": "ObjectCreationExpression",
                                                "fullStart": 730,
                                                "fullEnd": 742,
                                                "start": 730,
                                                "end": 742,
                                                "fullWidth": 12,
                                                "width": 12,
                                                "newKeyword": {
                                                    "kind": "NewKeyword",
                                                    "fullStart": 730,
                                                    "fullEnd": 734,
                                                    "start": 730,
                                                    "end": 733,
                                                    "fullWidth": 4,
                                                    "width": 3,
                                                    "text": "new",
                                                    "value": "new",
                                                    "valueText": "new",
                                                    "hasTrailingTrivia": true,
                                                    "trailingTrivia": [
                                                        {
                                                            "kind": "WhitespaceTrivia",
                                                            "text": " "
                                                        }
                                                    ]
                                                },
                                                "expression": {
                                                    "kind": "IdentifierName",
                                                    "fullStart": 734,
                                                    "fullEnd": 740,
                                                    "start": 734,
                                                    "end": 740,
                                                    "fullWidth": 6,
                                                    "width": 6,
                                                    "text": "Object",
                                                    "value": "Object",
                                                    "valueText": "Object"
                                                },
                                                "argumentList": {
                                                    "kind": "ArgumentList",
                                                    "fullStart": 740,
                                                    "fullEnd": 742,
                                                    "start": 740,
                                                    "end": 742,
                                                    "fullWidth": 2,
                                                    "width": 2,
                                                    "openParenToken": {
                                                        "kind": "OpenParenToken",
                                                        "fullStart": 740,
                                                        "fullEnd": 741,
                                                        "start": 740,
                                                        "end": 741,
                                                        "fullWidth": 1,
                                                        "width": 1,
                                                        "text": "(",
                                                        "value": "(",
                                                        "valueText": "("
                                                    },
                                                    "arguments": [],
                                                    "closeParenToken": {
                                                        "kind": "CloseParenToken",
                                                        "fullStart": 741,
                                                        "fullEnd": 742,
                                                        "start": 741,
                                                        "end": 742,
                                                        "fullWidth": 1,
                                                        "width": 1,
                                                        "text": ")",
                                                        "value": ")",
                                                        "valueText": ")"
                                                    }
                                                }
                                            }
                                        }
                                    }
                                ]
                            },
                            "semicolonToken": {
                                "kind": "SemicolonToken",
                                "fullStart": 742,
                                "fullEnd": 745,
                                "start": 742,
                                "end": 743,
                                "fullWidth": 3,
                                "width": 1,
                                "text": ";",
                                "value": ";",
                                "valueText": ";",
                                "hasTrailingTrivia": true,
                                "hasTrailingNewLine": true,
                                "trailingTrivia": [
                                    {
                                        "kind": "NewLineTrivia",
                                        "text": "\r\n"
                                    }
                                ]
                            }
                        },
                        {
                            "kind": "ExpressionStatement",
                            "fullStart": 745,
                            "fullEnd": 781,
                            "start": 753,
                            "end": 779,
                            "fullWidth": 36,
                            "width": 26,
                            "expression": {
                                "kind": "AssignmentExpression",
                                "fullStart": 745,
                                "fullEnd": 778,
                                "start": 753,
                                "end": 778,
                                "fullWidth": 33,
                                "width": 25,
                                "left": {
                                    "kind": "MemberAccessExpression",
                                    "fullStart": 745,
                                    "fullEnd": 759,
                                    "start": 753,
                                    "end": 758,
                                    "fullWidth": 14,
                                    "width": 5,
                                    "expression": {
                                        "kind": "IdentifierName",
                                        "fullStart": 745,
                                        "fullEnd": 754,
                                        "start": 753,
                                        "end": 754,
                                        "fullWidth": 9,
                                        "width": 1,
                                        "text": "o",
                                        "value": "o",
                                        "valueText": "o",
                                        "hasLeadingTrivia": true,
                                        "leadingTrivia": [
                                            {
                                                "kind": "WhitespaceTrivia",
                                                "text": "        "
                                            }
                                        ]
                                    },
                                    "dotToken": {
                                        "kind": "DotToken",
                                        "fullStart": 754,
                                        "fullEnd": 755,
                                        "start": 754,
                                        "end": 755,
                                        "fullWidth": 1,
                                        "width": 1,
                                        "text": ".",
                                        "value": ".",
                                        "valueText": "."
                                    },
                                    "name": {
                                        "kind": "IdentifierName",
                                        "fullStart": 755,
                                        "fullEnd": 759,
                                        "start": 755,
                                        "end": 758,
                                        "fullWidth": 4,
                                        "width": 3,
                                        "text": "arr",
                                        "value": "arr",
                                        "valueText": "arr",
                                        "hasTrailingTrivia": true,
                                        "trailingTrivia": [
                                            {
                                                "kind": "WhitespaceTrivia",
                                                "text": " "
                                            }
                                        ]
                                    }
                                },
                                "operatorToken": {
                                    "kind": "EqualsToken",
                                    "fullStart": 759,
                                    "fullEnd": 761,
                                    "start": 759,
                                    "end": 760,
                                    "fullWidth": 2,
                                    "width": 1,
                                    "text": "=",
                                    "value": "=",
                                    "valueText": "=",
                                    "hasTrailingTrivia": true,
                                    "trailingTrivia": [
                                        {
                                            "kind": "WhitespaceTrivia",
                                            "text": " "
                                        }
                                    ]
                                },
                                "right": {
                                    "kind": "ArrayLiteralExpression",
                                    "fullStart": 761,
                                    "fullEnd": 778,
                                    "start": 761,
                                    "end": 778,
                                    "fullWidth": 17,
                                    "width": 17,
                                    "openBracketToken": {
                                        "kind": "OpenBracketToken",
                                        "fullStart": 761,
                                        "fullEnd": 762,
                                        "start": 761,
                                        "end": 762,
                                        "fullWidth": 1,
                                        "width": 1,
                                        "text": "[",
                                        "value": "[",
                                        "valueText": "["
                                    },
                                    "expressions": [
                                        {
                                            "kind": "StringLiteral",
                                            "fullStart": 762,
                                            "fullEnd": 765,
                                            "start": 762,
                                            "end": 765,
                                            "fullWidth": 3,
                                            "width": 3,
                                            "text": "'1'",
                                            "value": "1",
                                            "valueText": "1"
                                        },
                                        {
                                            "kind": "CommaToken",
                                            "fullStart": 765,
                                            "fullEnd": 767,
                                            "start": 765,
                                            "end": 766,
                                            "fullWidth": 2,
                                            "width": 1,
                                            "text": ",",
                                            "value": ",",
                                            "valueText": ",",
                                            "hasTrailingTrivia": true,
                                            "trailingTrivia": [
                                                {
                                                    "kind": "WhitespaceTrivia",
                                                    "text": " "
                                                }
                                            ]
                                        },
                                        {
                                            "kind": "NumericLiteral",
                                            "fullStart": 767,
                                            "fullEnd": 768,
                                            "start": 767,
                                            "end": 768,
                                            "fullWidth": 1,
                                            "width": 1,
                                            "text": "2",
                                            "value": 2,
                                            "valueText": "2"
                                        },
                                        {
                                            "kind": "CommaToken",
                                            "fullStart": 768,
                                            "fullEnd": 770,
                                            "start": 768,
                                            "end": 769,
                                            "fullWidth": 2,
                                            "width": 1,
                                            "text": ",",
                                            "value": ",",
                                            "valueText": ",",
                                            "hasTrailingTrivia": true,
                                            "trailingTrivia": [
                                                {
                                                    "kind": "WhitespaceTrivia",
                                                    "text": " "
                                                }
                                            ]
                                        },
                                        {
                                            "kind": "NumericLiteral",
                                            "fullStart": 770,
                                            "fullEnd": 771,
                                            "start": 770,
                                            "end": 771,
                                            "fullWidth": 1,
                                            "width": 1,
                                            "text": "3",
                                            "value": 3,
                                            "valueText": "3"
                                        },
                                        {
                                            "kind": "CommaToken",
                                            "fullStart": 771,
                                            "fullEnd": 773,
                                            "start": 771,
                                            "end": 772,
                                            "fullWidth": 2,
                                            "width": 1,
                                            "text": ",",
                                            "value": ",",
                                            "valueText": ",",
                                            "hasTrailingTrivia": true,
                                            "trailingTrivia": [
                                                {
                                                    "kind": "WhitespaceTrivia",
                                                    "text": " "
                                                }
                                            ]
                                        },
                                        {
                                            "kind": "NumericLiteral",
                                            "fullStart": 773,
                                            "fullEnd": 774,
                                            "start": 773,
                                            "end": 774,
                                            "fullWidth": 1,
                                            "width": 1,
                                            "text": "4",
                                            "value": 4,
                                            "valueText": "4"
                                        },
                                        {
                                            "kind": "CommaToken",
                                            "fullStart": 774,
                                            "fullEnd": 776,
                                            "start": 774,
                                            "end": 775,
                                            "fullWidth": 2,
                                            "width": 1,
                                            "text": ",",
                                            "value": ",",
                                            "valueText": ",",
                                            "hasTrailingTrivia": true,
                                            "trailingTrivia": [
                                                {
                                                    "kind": "WhitespaceTrivia",
                                                    "text": " "
                                                }
                                            ]
                                        },
                                        {
                                            "kind": "NumericLiteral",
                                            "fullStart": 776,
                                            "fullEnd": 777,
                                            "start": 776,
                                            "end": 777,
                                            "fullWidth": 1,
                                            "width": 1,
                                            "text": "5",
                                            "value": 5,
                                            "valueText": "5"
                                        }
                                    ],
                                    "closeBracketToken": {
                                        "kind": "CloseBracketToken",
                                        "fullStart": 777,
                                        "fullEnd": 778,
                                        "start": 777,
                                        "end": 778,
                                        "fullWidth": 1,
                                        "width": 1,
                                        "text": "]",
                                        "value": "]",
                                        "valueText": "]"
                                    }
                                }
                            },
                            "semicolonToken": {
                                "kind": "SemicolonToken",
                                "fullStart": 778,
                                "fullEnd": 781,
                                "start": 778,
                                "end": 779,
                                "fullWidth": 3,
                                "width": 1,
                                "text": ";",
                                "value": ";",
                                "valueText": ";",
                                "hasTrailingTrivia": true,
                                "hasTrailingNewLine": true,
                                "trailingTrivia": [
                                    {
                                        "kind": "NewLineTrivia",
                                        "text": "\r\n"
                                    }
                                ]
                            }
                        },
                        {
                            "kind": "ReturnStatement",
                            "fullStart": 781,
                            "fullEnd": 863,
                            "start": 789,
                            "end": 861,
                            "fullWidth": 82,
                            "width": 72,
                            "returnKeyword": {
                                "kind": "ReturnKeyword",
                                "fullStart": 781,
                                "fullEnd": 796,
                                "start": 789,
                                "end": 795,
                                "fullWidth": 15,
                                "width": 6,
                                "text": "return",
                                "value": "return",
                                "valueText": "return",
                                "hasLeadingTrivia": true,
                                "hasTrailingTrivia": true,
                                "leadingTrivia": [
                                    {
                                        "kind": "WhitespaceTrivia",
                                        "text": "        "
                                    }
                                ],
                                "trailingTrivia": [
                                    {
                                        "kind": "WhitespaceTrivia",
                                        "text": " "
                                    }
                                ]
                            },
                            "expression": {
                                "kind": "LogicalAndExpression",
                                "fullStart": 796,
                                "fullEnd": 860,
                                "start": 796,
                                "end": 860,
                                "fullWidth": 64,
                                "width": 64,
                                "left": {
                                    "kind": "EqualsExpression",
                                    "fullStart": 796,
                                    "fullEnd": 833,
                                    "start": 796,
                                    "end": 832,
                                    "fullWidth": 37,
                                    "width": 36,
                                    "left": {
                                        "kind": "InvocationExpression",
                                        "fullStart": 796,
                                        "fullEnd": 821,
                                        "start": 796,
                                        "end": 820,
                                        "fullWidth": 25,
                                        "width": 24,
                                        "expression": {
                                            "kind": "MemberAccessExpression",
                                            "fullStart": 796,
                                            "fullEnd": 808,
                                            "start": 796,
                                            "end": 808,
                                            "fullWidth": 12,
                                            "width": 12,
                                            "expression": {
                                                "kind": "MemberAccessExpression",
                                                "fullStart": 796,
                                                "fullEnd": 801,
                                                "start": 796,
                                                "end": 801,
                                                "fullWidth": 5,
                                                "width": 5,
                                                "expression": {
                                                    "kind": "IdentifierName",
                                                    "fullStart": 796,
                                                    "fullEnd": 797,
                                                    "start": 796,
                                                    "end": 797,
                                                    "fullWidth": 1,
                                                    "width": 1,
                                                    "text": "o",
                                                    "value": "o",
                                                    "valueText": "o"
                                                },
                                                "dotToken": {
                                                    "kind": "DotToken",
                                                    "fullStart": 797,
                                                    "fullEnd": 798,
                                                    "start": 797,
                                                    "end": 798,
                                                    "fullWidth": 1,
                                                    "width": 1,
                                                    "text": ".",
                                                    "value": ".",
                                                    "valueText": "."
                                                },
                                                "name": {
                                                    "kind": "IdentifierName",
                                                    "fullStart": 798,
                                                    "fullEnd": 801,
                                                    "start": 798,
                                                    "end": 801,
                                                    "fullWidth": 3,
                                                    "width": 3,
                                                    "text": "arr",
                                                    "value": "arr",
                                                    "valueText": "arr"
                                                }
                                            },
                                            "dotToken": {
                                                "kind": "DotToken",
                                                "fullStart": 801,
                                                "fullEnd": 802,
                                                "start": 801,
                                                "end": 802,
                                                "fullWidth": 1,
                                                "width": 1,
                                                "text": ".",
                                                "value": ".",
                                                "valueText": "."
                                            },
                                            "name": {
                                                "kind": "IdentifierName",
                                                "fullStart": 802,
                                                "fullEnd": 808,
                                                "start": 802,
                                                "end": 808,
                                                "fullWidth": 6,
                                                "width": 6,
                                                "text": "reduce",
                                                "value": "reduce",
                                                "valueText": "reduce"
                                            }
                                        },
                                        "argumentList": {
                                            "kind": "ArgumentList",
                                            "fullStart": 808,
                                            "fullEnd": 821,
                                            "start": 808,
                                            "end": 820,
                                            "fullWidth": 13,
                                            "width": 12,
                                            "openParenToken": {
                                                "kind": "OpenParenToken",
                                                "fullStart": 808,
                                                "fullEnd": 809,
                                                "start": 808,
                                                "end": 809,
                                                "fullWidth": 1,
                                                "width": 1,
                                                "text": "(",
                                                "value": "(",
                                                "valueText": "("
                                            },
                                            "arguments": [
                                                {
                                                    "kind": "IdentifierName",
                                                    "fullStart": 809,
                                                    "fullEnd": 819,
                                                    "start": 809,
                                                    "end": 819,
                                                    "fullWidth": 10,
                                                    "width": 10,
                                                    "text": "callbackfn",
                                                    "value": "callbackfn",
                                                    "valueText": "callbackfn"
                                                }
                                            ],
                                            "closeParenToken": {
                                                "kind": "CloseParenToken",
                                                "fullStart": 819,
                                                "fullEnd": 821,
                                                "start": 819,
                                                "end": 820,
                                                "fullWidth": 2,
                                                "width": 1,
                                                "text": ")",
                                                "value": ")",
                                                "valueText": ")",
                                                "hasTrailingTrivia": true,
                                                "trailingTrivia": [
                                                    {
                                                        "kind": "WhitespaceTrivia",
                                                        "text": " "
                                                    }
                                                ]
                                            }
                                        }
                                    },
                                    "operatorToken": {
                                        "kind": "EqualsEqualsEqualsToken",
                                        "fullStart": 821,
                                        "fullEnd": 825,
                                        "start": 821,
                                        "end": 824,
                                        "fullWidth": 4,
                                        "width": 3,
                                        "text": "===",
                                        "value": "===",
                                        "valueText": "===",
                                        "hasTrailingTrivia": true,
                                        "trailingTrivia": [
                                            {
                                                "kind": "WhitespaceTrivia",
                                                "text": " "
                                            }
                                        ]
                                    },
                                    "right": {
                                        "kind": "StringLiteral",
                                        "fullStart": 825,
                                        "fullEnd": 833,
                                        "start": 825,
                                        "end": 832,
                                        "fullWidth": 8,
                                        "width": 7,
                                        "text": "\"12345\"",
                                        "value": "12345",
                                        "valueText": "12345",
                                        "hasTrailingTrivia": true,
                                        "trailingTrivia": [
                                            {
                                                "kind": "WhitespaceTrivia",
                                                "text": " "
                                            }
                                        ]
                                    }
                                },
                                "operatorToken": {
                                    "kind": "AmpersandAmpersandToken",
                                    "fullStart": 833,
                                    "fullEnd": 836,
                                    "start": 833,
                                    "end": 835,
                                    "fullWidth": 3,
                                    "width": 2,
                                    "text": "&&",
                                    "value": "&&",
                                    "valueText": "&&",
                                    "hasTrailingTrivia": true,
                                    "trailingTrivia": [
                                        {
                                            "kind": "WhitespaceTrivia",
                                            "text": " "
                                        }
                                    ]
                                },
                                "right": {
                                    "kind": "LogicalNotExpression",
                                    "fullStart": 836,
                                    "fullEnd": 860,
                                    "start": 836,
                                    "end": 860,
                                    "fullWidth": 24,
                                    "width": 24,
                                    "operatorToken": {
                                        "kind": "ExclamationToken",
                                        "fullStart": 836,
                                        "fullEnd": 837,
                                        "start": 836,
                                        "end": 837,
                                        "fullWidth": 1,
                                        "width": 1,
                                        "text": "!",
                                        "value": "!",
                                        "valueText": "!"
                                    },
                                    "operand": {
                                        "kind": "InvocationExpression",
                                        "fullStart": 837,
                                        "fullEnd": 860,
                                        "start": 837,
                                        "end": 860,
                                        "fullWidth": 23,
                                        "width": 23,
                                        "expression": {
                                            "kind": "MemberAccessExpression",
                                            "fullStart": 837,
                                            "fullEnd": 853,
                                            "start": 837,
                                            "end": 853,
                                            "fullWidth": 16,
                                            "width": 16,
                                            "expression": {
                                                "kind": "IdentifierName",
                                                "fullStart": 837,
                                                "fullEnd": 838,
                                                "start": 837,
                                                "end": 838,
                                                "fullWidth": 1,
                                                "width": 1,
                                                "text": "o",
                                                "value": "o",
                                                "valueText": "o"
                                            },
                                            "dotToken": {
                                                "kind": "DotToken",
                                                "fullStart": 838,
                                                "fullEnd": 839,
                                                "start": 838,
                                                "end": 839,
                                                "fullWidth": 1,
                                                "width": 1,
                                                "text": ".",
                                                "value": ".",
                                                "valueText": "."
                                            },
                                            "name": {
                                                "kind": "IdentifierName",
                                                "fullStart": 839,
                                                "fullEnd": 853,
                                                "start": 839,
                                                "end": 853,
                                                "fullWidth": 14,
                                                "width": 14,
                                                "text": "hasOwnProperty",
                                                "value": "hasOwnProperty",
                                                "valueText": "hasOwnProperty"
                                            }
                                        },
                                        "argumentList": {
                                            "kind": "ArgumentList",
                                            "fullStart": 853,
                                            "fullEnd": 860,
                                            "start": 853,
                                            "end": 860,
                                            "fullWidth": 7,
                                            "width": 7,
                                            "openParenToken": {
                                                "kind": "OpenParenToken",
                                                "fullStart": 853,
                                                "fullEnd": 854,
                                                "start": 853,
                                                "end": 854,
                                                "fullWidth": 1,
                                                "width": 1,
                                                "text": "(",
                                                "value": "(",
                                                "valueText": "("
                                            },
                                            "arguments": [
                                                {
                                                    "kind": "StringLiteral",
                                                    "fullStart": 854,
                                                    "fullEnd": 859,
                                                    "start": 854,
                                                    "end": 859,
                                                    "fullWidth": 5,
                                                    "width": 5,
                                                    "text": "\"arr\"",
                                                    "value": "arr",
                                                    "valueText": "arr"
                                                }
                                            ],
                                            "closeParenToken": {
                                                "kind": "CloseParenToken",
                                                "fullStart": 859,
                                                "fullEnd": 860,
                                                "start": 859,
                                                "end": 860,
                                                "fullWidth": 1,
                                                "width": 1,
                                                "text": ")",
                                                "value": ")",
                                                "valueText": ")"
                                            }
                                        }
                                    }
                                }
                            },
                            "semicolonToken": {
                                "kind": "SemicolonToken",
                                "fullStart": 860,
                                "fullEnd": 863,
                                "start": 860,
                                "end": 861,
                                "fullWidth": 3,
                                "width": 1,
                                "text": ";",
                                "value": ";",
                                "valueText": ";",
                                "hasTrailingTrivia": true,
                                "hasTrailingNewLine": true,
                                "trailingTrivia": [
                                    {
                                        "kind": "NewLineTrivia",
                                        "text": "\r\n"
                                    }
                                ]
                            }
                        }
                    ],
                    "closeBraceToken": {
                        "kind": "CloseBraceToken",
                        "fullStart": 863,
                        "fullEnd": 870,
                        "start": 867,
                        "end": 868,
                        "fullWidth": 7,
                        "width": 1,
                        "text": "}",
                        "value": "}",
                        "valueText": "}",
                        "hasLeadingTrivia": true,
                        "hasTrailingTrivia": true,
                        "hasTrailingNewLine": true,
                        "leadingTrivia": [
                            {
                                "kind": "WhitespaceTrivia",
                                "text": "    "
                            }
                        ],
                        "trailingTrivia": [
                            {
                                "kind": "NewLineTrivia",
                                "text": "\r\n"
                            }
                        ]
                    }
                }
            },
            {
                "kind": "ExpressionStatement",
                "fullStart": 870,
                "fullEnd": 894,
                "start": 870,
                "end": 892,
                "fullWidth": 24,
                "width": 22,
                "expression": {
                    "kind": "InvocationExpression",
                    "fullStart": 870,
                    "fullEnd": 891,
                    "start": 870,
                    "end": 891,
                    "fullWidth": 21,
                    "width": 21,
                    "expression": {
                        "kind": "IdentifierName",
                        "fullStart": 870,
                        "fullEnd": 881,
                        "start": 870,
                        "end": 881,
                        "fullWidth": 11,
                        "width": 11,
                        "text": "runTestCase",
                        "value": "runTestCase",
                        "valueText": "runTestCase"
                    },
                    "argumentList": {
                        "kind": "ArgumentList",
                        "fullStart": 881,
                        "fullEnd": 891,
                        "start": 881,
                        "end": 891,
                        "fullWidth": 10,
                        "width": 10,
                        "openParenToken": {
                            "kind": "OpenParenToken",
                            "fullStart": 881,
                            "fullEnd": 882,
                            "start": 881,
                            "end": 882,
                            "fullWidth": 1,
                            "width": 1,
                            "text": "(",
                            "value": "(",
                            "valueText": "("
                        },
                        "arguments": [
                            {
                                "kind": "IdentifierName",
                                "fullStart": 882,
                                "fullEnd": 890,
                                "start": 882,
                                "end": 890,
                                "fullWidth": 8,
                                "width": 8,
                                "text": "testcase",
                                "value": "testcase",
                                "valueText": "testcase"
                            }
                        ],
                        "closeParenToken": {
                            "kind": "CloseParenToken",
                            "fullStart": 890,
                            "fullEnd": 891,
                            "start": 890,
                            "end": 891,
                            "fullWidth": 1,
                            "width": 1,
                            "text": ")",
                            "value": ")",
                            "valueText": ")"
                        }
                    }
                },
                "semicolonToken": {
                    "kind": "SemicolonToken",
                    "fullStart": 891,
                    "fullEnd": 894,
                    "start": 891,
                    "end": 892,
                    "fullWidth": 3,
                    "width": 1,
                    "text": ";",
                    "value": ";",
                    "valueText": ";",
                    "hasTrailingTrivia": true,
                    "hasTrailingNewLine": true,
                    "trailingTrivia": [
                        {
                            "kind": "NewLineTrivia",
                            "text": "\r\n"
                        }
                    ]
                }
            }
        ],
        "endOfFileToken": {
            "kind": "EndOfFileToken",
            "fullStart": 894,
            "fullEnd": 894,
            "start": 894,
            "end": 894,
            "fullWidth": 0,
            "width": 0,
            "text": ""
        }
    },
    "lineMap": {
        "lineStarts": [
            0,
            67,
            152,
            232,
            308,
            380,
            385,
            439,
            546,
            551,
            553,
            555,
            578,
            636,
            663,
            701,
            712,
            714,
            745,
            781,
            863,
            870,
            894
        ],
        "length": 894
    }
}<|MERGE_RESOLUTION|>--- conflicted
+++ resolved
@@ -775,12 +775,8 @@
                                         "start": 726,
                                         "end": 742,
                                         "fullWidth": 16,
-<<<<<<< HEAD
                                         "width": 16,
-                                        "identifier": {
-=======
                                         "propertyName": {
->>>>>>> 85e84683
                                             "kind": "IdentifierName",
                                             "fullStart": 726,
                                             "fullEnd": 728,
