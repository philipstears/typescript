{
    "isDeclaration": false,
    "languageVersion": "EcmaScript5",
    "parseOptions": {
        "allowAutomaticSemicolonInsertion": true
    },
    "sourceUnit": {
        "kind": "SourceUnit",
        "fullStart": 0,
        "fullEnd": 1442,
        "start": 594,
        "end": 1442,
        "fullWidth": 1442,
        "width": 848,
        "isIncrementallyUnusable": true,
        "moduleElements": [
            {
                "kind": "FunctionDeclaration",
                "fullStart": 0,
                "fullEnd": 1418,
                "start": 594,
                "end": 1416,
                "fullWidth": 1418,
                "width": 822,
                "modifiers": [],
                "functionKeyword": {
                    "kind": "FunctionKeyword",
                    "fullStart": 0,
                    "fullEnd": 603,
                    "start": 594,
                    "end": 602,
                    "fullWidth": 603,
                    "width": 8,
                    "text": "function",
                    "value": "function",
                    "valueText": "function",
                    "hasLeadingTrivia": true,
                    "hasLeadingComment": true,
                    "hasLeadingNewLine": true,
                    "hasTrailingTrivia": true,
                    "leadingTrivia": [
                        {
                            "kind": "SingleLineCommentTrivia",
                            "text": "/// Copyright (c) 2012 Ecma International.  All rights reserved. "
                        },
                        {
                            "kind": "NewLineTrivia",
                            "text": "\r\n"
                        },
                        {
                            "kind": "SingleLineCommentTrivia",
                            "text": "/// Ecma International makes this code available under the terms and conditions set"
                        },
                        {
                            "kind": "NewLineTrivia",
                            "text": "\r\n"
                        },
                        {
                            "kind": "SingleLineCommentTrivia",
                            "text": "/// forth on http://hg.ecmascript.org/tests/test262/raw-file/tip/LICENSE (the "
                        },
                        {
                            "kind": "NewLineTrivia",
                            "text": "\r\n"
                        },
                        {
                            "kind": "SingleLineCommentTrivia",
                            "text": "/// \"Use Terms\").   Any redistribution of this code must retain the above "
                        },
                        {
                            "kind": "NewLineTrivia",
                            "text": "\r\n"
                        },
                        {
                            "kind": "SingleLineCommentTrivia",
                            "text": "/// copyright and this notice and otherwise comply with the Use Terms."
                        },
                        {
                            "kind": "NewLineTrivia",
                            "text": "\r\n"
                        },
                        {
                            "kind": "MultiLineCommentTrivia",
                            "text": "/**\r\n * @path ch15/15.4/15.4.4/15.4.4.21/15.4.4.21-3-23.js\r\n * @description Array.prototype.reduce uses inherited valueOf method - 'length' is an object with an own toString and inherited valueOf methods\r\n */"
                        },
                        {
                            "kind": "NewLineTrivia",
                            "text": "\r\n"
                        },
                        {
                            "kind": "NewLineTrivia",
                            "text": "\r\n"
                        },
                        {
                            "kind": "NewLineTrivia",
                            "text": "\r\n"
                        }
                    ],
                    "trailingTrivia": [
                        {
                            "kind": "WhitespaceTrivia",
                            "text": " "
                        }
                    ]
                },
                "identifier": {
                    "kind": "IdentifierName",
                    "fullStart": 603,
                    "fullEnd": 611,
                    "start": 603,
                    "end": 611,
                    "fullWidth": 8,
                    "width": 8,
                    "text": "testcase",
                    "value": "testcase",
                    "valueText": "testcase"
                },
                "callSignature": {
                    "kind": "CallSignature",
                    "fullStart": 611,
                    "fullEnd": 614,
                    "start": 611,
                    "end": 613,
                    "fullWidth": 3,
                    "width": 2,
                    "parameterList": {
                        "kind": "ParameterList",
                        "fullStart": 611,
                        "fullEnd": 614,
                        "start": 611,
                        "end": 613,
                        "fullWidth": 3,
                        "width": 2,
                        "openParenToken": {
                            "kind": "OpenParenToken",
                            "fullStart": 611,
                            "fullEnd": 612,
                            "start": 611,
                            "end": 612,
                            "fullWidth": 1,
                            "width": 1,
                            "text": "(",
                            "value": "(",
                            "valueText": "("
                        },
                        "parameters": [],
                        "closeParenToken": {
                            "kind": "CloseParenToken",
                            "fullStart": 612,
                            "fullEnd": 614,
                            "start": 612,
                            "end": 613,
                            "fullWidth": 2,
                            "width": 1,
                            "text": ")",
                            "value": ")",
                            "valueText": ")",
                            "hasTrailingTrivia": true,
                            "trailingTrivia": [
                                {
                                    "kind": "WhitespaceTrivia",
                                    "text": " "
                                }
                            ]
                        }
                    }
                },
                "block": {
                    "kind": "Block",
                    "fullStart": 614,
                    "fullEnd": 1418,
                    "start": 614,
                    "end": 1416,
                    "fullWidth": 804,
                    "width": 802,
                    "openBraceToken": {
                        "kind": "OpenBraceToken",
                        "fullStart": 614,
                        "fullEnd": 617,
                        "start": 614,
                        "end": 615,
                        "fullWidth": 3,
                        "width": 1,
                        "text": "{",
                        "value": "{",
                        "valueText": "{",
                        "hasTrailingTrivia": true,
                        "hasTrailingNewLine": true,
                        "trailingTrivia": [
                            {
                                "kind": "NewLineTrivia",
                                "text": "\r\n"
                            }
                        ]
                    },
                    "statements": [
                        {
                            "kind": "VariableStatement",
                            "fullStart": 617,
                            "fullEnd": 657,
                            "start": 627,
                            "end": 655,
                            "fullWidth": 40,
                            "width": 28,
                            "modifiers": [],
                            "variableDeclaration": {
                                "kind": "VariableDeclaration",
                                "fullStart": 617,
                                "fullEnd": 654,
                                "start": 627,
                                "end": 654,
                                "fullWidth": 37,
                                "width": 27,
                                "varKeyword": {
                                    "kind": "VarKeyword",
                                    "fullStart": 617,
                                    "fullEnd": 631,
                                    "start": 627,
                                    "end": 630,
                                    "fullWidth": 14,
                                    "width": 3,
                                    "text": "var",
                                    "value": "var",
                                    "valueText": "var",
                                    "hasLeadingTrivia": true,
                                    "hasLeadingNewLine": true,
                                    "hasTrailingTrivia": true,
                                    "leadingTrivia": [
                                        {
                                            "kind": "NewLineTrivia",
                                            "text": "\r\n"
                                        },
                                        {
                                            "kind": "WhitespaceTrivia",
                                            "text": "        "
                                        }
                                    ],
                                    "trailingTrivia": [
                                        {
                                            "kind": "WhitespaceTrivia",
                                            "text": " "
                                        }
                                    ]
                                },
                                "variableDeclarators": [
                                    {
                                        "kind": "VariableDeclarator",
                                        "fullStart": 631,
                                        "fullEnd": 654,
                                        "start": 631,
                                        "end": 654,
                                        "fullWidth": 23,
                                        "width": 23,
                                        "identifier": {
                                            "kind": "IdentifierName",
                                            "fullStart": 631,
                                            "fullEnd": 647,
                                            "start": 631,
                                            "end": 646,
                                            "fullWidth": 16,
                                            "width": 15,
                                            "text": "valueOfAccessed",
                                            "value": "valueOfAccessed",
                                            "valueText": "valueOfAccessed",
                                            "hasTrailingTrivia": true,
                                            "trailingTrivia": [
                                                {
                                                    "kind": "WhitespaceTrivia",
                                                    "text": " "
                                                }
                                            ]
                                        },
                                        "equalsValueClause": {
                                            "kind": "EqualsValueClause",
                                            "fullStart": 647,
                                            "fullEnd": 654,
                                            "start": 647,
                                            "end": 654,
                                            "fullWidth": 7,
                                            "width": 7,
                                            "equalsToken": {
                                                "kind": "EqualsToken",
                                                "fullStart": 647,
                                                "fullEnd": 649,
                                                "start": 647,
                                                "end": 648,
                                                "fullWidth": 2,
                                                "width": 1,
                                                "text": "=",
                                                "value": "=",
                                                "valueText": "=",
                                                "hasTrailingTrivia": true,
                                                "trailingTrivia": [
                                                    {
                                                        "kind": "WhitespaceTrivia",
                                                        "text": " "
                                                    }
                                                ]
                                            },
                                            "value": {
                                                "kind": "FalseKeyword",
                                                "fullStart": 649,
                                                "fullEnd": 654,
                                                "start": 649,
                                                "end": 654,
                                                "fullWidth": 5,
                                                "width": 5,
                                                "text": "false",
                                                "value": false,
                                                "valueText": "false"
                                            }
                                        }
                                    }
                                ]
                            },
                            "semicolonToken": {
                                "kind": "SemicolonToken",
                                "fullStart": 654,
                                "fullEnd": 657,
                                "start": 654,
                                "end": 655,
                                "fullWidth": 3,
                                "width": 1,
                                "text": ";",
                                "value": ";",
                                "valueText": ";",
                                "hasTrailingTrivia": true,
                                "hasTrailingNewLine": true,
                                "trailingTrivia": [
                                    {
                                        "kind": "NewLineTrivia",
                                        "text": "\r\n"
                                    }
                                ]
                            }
                        },
                        {
                            "kind": "VariableStatement",
                            "fullStart": 657,
                            "fullEnd": 696,
                            "start": 665,
                            "end": 694,
                            "fullWidth": 39,
                            "width": 29,
                            "modifiers": [],
                            "variableDeclaration": {
                                "kind": "VariableDeclaration",
                                "fullStart": 657,
                                "fullEnd": 693,
                                "start": 665,
                                "end": 693,
                                "fullWidth": 36,
                                "width": 28,
                                "varKeyword": {
                                    "kind": "VarKeyword",
                                    "fullStart": 657,
                                    "fullEnd": 669,
                                    "start": 665,
                                    "end": 668,
                                    "fullWidth": 12,
                                    "width": 3,
                                    "text": "var",
                                    "value": "var",
                                    "valueText": "var",
                                    "hasLeadingTrivia": true,
                                    "hasTrailingTrivia": true,
                                    "leadingTrivia": [
                                        {
                                            "kind": "WhitespaceTrivia",
                                            "text": "        "
                                        }
                                    ],
                                    "trailingTrivia": [
                                        {
                                            "kind": "WhitespaceTrivia",
                                            "text": " "
                                        }
                                    ]
                                },
                                "variableDeclarators": [
                                    {
                                        "kind": "VariableDeclarator",
                                        "fullStart": 669,
                                        "fullEnd": 693,
                                        "start": 669,
                                        "end": 693,
                                        "fullWidth": 24,
                                        "width": 24,
                                        "identifier": {
                                            "kind": "IdentifierName",
                                            "fullStart": 669,
                                            "fullEnd": 686,
                                            "start": 669,
                                            "end": 685,
                                            "fullWidth": 17,
                                            "width": 16,
                                            "text": "toStringAccessed",
                                            "value": "toStringAccessed",
                                            "valueText": "toStringAccessed",
                                            "hasTrailingTrivia": true,
                                            "trailingTrivia": [
                                                {
                                                    "kind": "WhitespaceTrivia",
                                                    "text": " "
                                                }
                                            ]
                                        },
                                        "equalsValueClause": {
                                            "kind": "EqualsValueClause",
                                            "fullStart": 686,
                                            "fullEnd": 693,
                                            "start": 686,
                                            "end": 693,
                                            "fullWidth": 7,
                                            "width": 7,
                                            "equalsToken": {
                                                "kind": "EqualsToken",
                                                "fullStart": 686,
                                                "fullEnd": 688,
                                                "start": 686,
                                                "end": 687,
                                                "fullWidth": 2,
                                                "width": 1,
                                                "text": "=",
                                                "value": "=",
                                                "valueText": "=",
                                                "hasTrailingTrivia": true,
                                                "trailingTrivia": [
                                                    {
                                                        "kind": "WhitespaceTrivia",
                                                        "text": " "
                                                    }
                                                ]
                                            },
                                            "value": {
                                                "kind": "FalseKeyword",
                                                "fullStart": 688,
                                                "fullEnd": 693,
                                                "start": 688,
                                                "end": 693,
                                                "fullWidth": 5,
                                                "width": 5,
                                                "text": "false",
                                                "value": false,
                                                "valueText": "false"
                                            }
                                        }
                                    }
                                ]
                            },
                            "semicolonToken": {
                                "kind": "SemicolonToken",
                                "fullStart": 693,
                                "fullEnd": 696,
                                "start": 693,
                                "end": 694,
                                "fullWidth": 3,
                                "width": 1,
                                "text": ";",
                                "value": ";",
                                "valueText": ";",
                                "hasTrailingTrivia": true,
                                "hasTrailingNewLine": true,
                                "trailingTrivia": [
                                    {
                                        "kind": "NewLineTrivia",
                                        "text": "\r\n"
                                    }
                                ]
                            }
                        },
                        {
                            "kind": "FunctionDeclaration",
                            "fullStart": 696,
                            "fullEnd": 817,
                            "start": 706,
                            "end": 815,
                            "fullWidth": 121,
                            "width": 109,
                            "modifiers": [],
                            "functionKeyword": {
                                "kind": "FunctionKeyword",
                                "fullStart": 696,
                                "fullEnd": 715,
                                "start": 706,
                                "end": 714,
                                "fullWidth": 19,
                                "width": 8,
                                "text": "function",
                                "value": "function",
                                "valueText": "function",
                                "hasLeadingTrivia": true,
                                "hasLeadingNewLine": true,
                                "hasTrailingTrivia": true,
                                "leadingTrivia": [
                                    {
                                        "kind": "NewLineTrivia",
                                        "text": "\r\n"
                                    },
                                    {
                                        "kind": "WhitespaceTrivia",
                                        "text": "        "
                                    }
                                ],
                                "trailingTrivia": [
                                    {
                                        "kind": "WhitespaceTrivia",
                                        "text": " "
                                    }
                                ]
                            },
                            "identifier": {
                                "kind": "IdentifierName",
                                "fullStart": 715,
                                "fullEnd": 725,
                                "start": 715,
                                "end": 725,
                                "fullWidth": 10,
                                "width": 10,
                                "text": "callbackfn",
                                "value": "callbackfn",
                                "valueText": "callbackfn"
                            },
                            "callSignature": {
                                "kind": "CallSignature",
                                "fullStart": 725,
                                "fullEnd": 753,
                                "start": 725,
                                "end": 752,
                                "fullWidth": 28,
                                "width": 27,
                                "parameterList": {
                                    "kind": "ParameterList",
                                    "fullStart": 725,
                                    "fullEnd": 753,
                                    "start": 725,
                                    "end": 752,
                                    "fullWidth": 28,
                                    "width": 27,
                                    "openParenToken": {
                                        "kind": "OpenParenToken",
                                        "fullStart": 725,
                                        "fullEnd": 726,
                                        "start": 725,
                                        "end": 726,
                                        "fullWidth": 1,
                                        "width": 1,
                                        "text": "(",
                                        "value": "(",
                                        "valueText": "("
                                    },
                                    "parameters": [
                                        {
                                            "kind": "Parameter",
                                            "fullStart": 726,
                                            "fullEnd": 733,
                                            "start": 726,
                                            "end": 733,
                                            "fullWidth": 7,
<<<<<<< HEAD
                                            "width": 7,
=======
                                            "modifiers": [],
>>>>>>> e3c38734
                                            "identifier": {
                                                "kind": "IdentifierName",
                                                "fullStart": 726,
                                                "fullEnd": 733,
                                                "start": 726,
                                                "end": 733,
                                                "fullWidth": 7,
                                                "width": 7,
                                                "text": "prevVal",
                                                "value": "prevVal",
                                                "valueText": "prevVal"
                                            }
                                        },
                                        {
                                            "kind": "CommaToken",
                                            "fullStart": 733,
                                            "fullEnd": 735,
                                            "start": 733,
                                            "end": 734,
                                            "fullWidth": 2,
                                            "width": 1,
                                            "text": ",",
                                            "value": ",",
                                            "valueText": ",",
                                            "hasTrailingTrivia": true,
                                            "trailingTrivia": [
                                                {
                                                    "kind": "WhitespaceTrivia",
                                                    "text": " "
                                                }
                                            ]
                                        },
                                        {
                                            "kind": "Parameter",
                                            "fullStart": 735,
                                            "fullEnd": 741,
                                            "start": 735,
                                            "end": 741,
                                            "fullWidth": 6,
<<<<<<< HEAD
                                            "width": 6,
=======
                                            "modifiers": [],
>>>>>>> e3c38734
                                            "identifier": {
                                                "kind": "IdentifierName",
                                                "fullStart": 735,
                                                "fullEnd": 741,
                                                "start": 735,
                                                "end": 741,
                                                "fullWidth": 6,
                                                "width": 6,
                                                "text": "curVal",
                                                "value": "curVal",
                                                "valueText": "curVal"
                                            }
                                        },
                                        {
                                            "kind": "CommaToken",
                                            "fullStart": 741,
                                            "fullEnd": 743,
                                            "start": 741,
                                            "end": 742,
                                            "fullWidth": 2,
                                            "width": 1,
                                            "text": ",",
                                            "value": ",",
                                            "valueText": ",",
                                            "hasTrailingTrivia": true,
                                            "trailingTrivia": [
                                                {
                                                    "kind": "WhitespaceTrivia",
                                                    "text": " "
                                                }
                                            ]
                                        },
                                        {
                                            "kind": "Parameter",
                                            "fullStart": 743,
                                            "fullEnd": 746,
                                            "start": 743,
                                            "end": 746,
                                            "fullWidth": 3,
<<<<<<< HEAD
                                            "width": 3,
=======
                                            "modifiers": [],
>>>>>>> e3c38734
                                            "identifier": {
                                                "kind": "IdentifierName",
                                                "fullStart": 743,
                                                "fullEnd": 746,
                                                "start": 743,
                                                "end": 746,
                                                "fullWidth": 3,
                                                "width": 3,
                                                "text": "idx",
                                                "value": "idx",
                                                "valueText": "idx"
                                            }
                                        },
                                        {
                                            "kind": "CommaToken",
                                            "fullStart": 746,
                                            "fullEnd": 748,
                                            "start": 746,
                                            "end": 747,
                                            "fullWidth": 2,
                                            "width": 1,
                                            "text": ",",
                                            "value": ",",
                                            "valueText": ",",
                                            "hasTrailingTrivia": true,
                                            "trailingTrivia": [
                                                {
                                                    "kind": "WhitespaceTrivia",
                                                    "text": " "
                                                }
                                            ]
                                        },
                                        {
                                            "kind": "Parameter",
                                            "fullStart": 748,
                                            "fullEnd": 751,
                                            "start": 748,
                                            "end": 751,
                                            "fullWidth": 3,
<<<<<<< HEAD
                                            "width": 3,
=======
                                            "modifiers": [],
>>>>>>> e3c38734
                                            "identifier": {
                                                "kind": "IdentifierName",
                                                "fullStart": 748,
                                                "fullEnd": 751,
                                                "start": 748,
                                                "end": 751,
                                                "fullWidth": 3,
                                                "width": 3,
                                                "text": "obj",
                                                "value": "obj",
                                                "valueText": "obj"
                                            }
                                        }
                                    ],
                                    "closeParenToken": {
                                        "kind": "CloseParenToken",
                                        "fullStart": 751,
                                        "fullEnd": 753,
                                        "start": 751,
                                        "end": 752,
                                        "fullWidth": 2,
                                        "width": 1,
                                        "text": ")",
                                        "value": ")",
                                        "valueText": ")",
                                        "hasTrailingTrivia": true,
                                        "trailingTrivia": [
                                            {
                                                "kind": "WhitespaceTrivia",
                                                "text": " "
                                            }
                                        ]
                                    }
                                }
                            },
                            "block": {
                                "kind": "Block",
                                "fullStart": 753,
                                "fullEnd": 817,
                                "start": 753,
                                "end": 815,
                                "fullWidth": 64,
                                "width": 62,
                                "openBraceToken": {
                                    "kind": "OpenBraceToken",
                                    "fullStart": 753,
                                    "fullEnd": 756,
                                    "start": 753,
                                    "end": 754,
                                    "fullWidth": 3,
                                    "width": 1,
                                    "text": "{",
                                    "value": "{",
                                    "valueText": "{",
                                    "hasTrailingTrivia": true,
                                    "hasTrailingNewLine": true,
                                    "trailingTrivia": [
                                        {
                                            "kind": "NewLineTrivia",
                                            "text": "\r\n"
                                        }
                                    ]
                                },
                                "statements": [
                                    {
                                        "kind": "ReturnStatement",
                                        "fullStart": 756,
                                        "fullEnd": 806,
                                        "start": 768,
                                        "end": 804,
                                        "fullWidth": 50,
                                        "width": 36,
                                        "returnKeyword": {
                                            "kind": "ReturnKeyword",
                                            "fullStart": 756,
                                            "fullEnd": 775,
                                            "start": 768,
                                            "end": 774,
                                            "fullWidth": 19,
                                            "width": 6,
                                            "text": "return",
                                            "value": "return",
                                            "valueText": "return",
                                            "hasLeadingTrivia": true,
                                            "hasTrailingTrivia": true,
                                            "leadingTrivia": [
                                                {
                                                    "kind": "WhitespaceTrivia",
                                                    "text": "            "
                                                }
                                            ],
                                            "trailingTrivia": [
                                                {
                                                    "kind": "WhitespaceTrivia",
                                                    "text": " "
                                                }
                                            ]
                                        },
                                        "expression": {
                                            "kind": "ParenthesizedExpression",
                                            "fullStart": 775,
                                            "fullEnd": 803,
                                            "start": 775,
                                            "end": 803,
                                            "fullWidth": 28,
                                            "width": 28,
                                            "openParenToken": {
                                                "kind": "OpenParenToken",
                                                "fullStart": 775,
                                                "fullEnd": 776,
                                                "start": 775,
                                                "end": 776,
                                                "fullWidth": 1,
                                                "width": 1,
                                                "text": "(",
                                                "value": "(",
                                                "valueText": "("
                                            },
                                            "expression": {
                                                "kind": "LogicalAndExpression",
                                                "fullStart": 776,
                                                "fullEnd": 802,
                                                "start": 776,
                                                "end": 802,
                                                "fullWidth": 26,
                                                "width": 26,
                                                "left": {
                                                    "kind": "EqualsExpression",
                                                    "fullStart": 776,
                                                    "fullEnd": 790,
                                                    "start": 776,
                                                    "end": 789,
                                                    "fullWidth": 14,
                                                    "width": 13,
                                                    "left": {
                                                        "kind": "IdentifierName",
                                                        "fullStart": 776,
                                                        "fullEnd": 783,
                                                        "start": 776,
                                                        "end": 782,
                                                        "fullWidth": 7,
                                                        "width": 6,
                                                        "text": "curVal",
                                                        "value": "curVal",
                                                        "valueText": "curVal",
                                                        "hasTrailingTrivia": true,
                                                        "trailingTrivia": [
                                                            {
                                                                "kind": "WhitespaceTrivia",
                                                                "text": " "
                                                            }
                                                        ]
                                                    },
                                                    "operatorToken": {
                                                        "kind": "EqualsEqualsEqualsToken",
                                                        "fullStart": 783,
                                                        "fullEnd": 787,
                                                        "start": 783,
                                                        "end": 786,
                                                        "fullWidth": 4,
                                                        "width": 3,
                                                        "text": "===",
                                                        "value": "===",
                                                        "valueText": "===",
                                                        "hasTrailingTrivia": true,
                                                        "trailingTrivia": [
                                                            {
                                                                "kind": "WhitespaceTrivia",
                                                                "text": " "
                                                            }
                                                        ]
                                                    },
                                                    "right": {
                                                        "kind": "NumericLiteral",
                                                        "fullStart": 787,
                                                        "fullEnd": 790,
                                                        "start": 787,
                                                        "end": 789,
                                                        "fullWidth": 3,
                                                        "width": 2,
                                                        "text": "11",
                                                        "value": 11,
                                                        "valueText": "11",
                                                        "hasTrailingTrivia": true,
                                                        "trailingTrivia": [
                                                            {
                                                                "kind": "WhitespaceTrivia",
                                                                "text": " "
                                                            }
                                                        ]
                                                    }
                                                },
                                                "operatorToken": {
                                                    "kind": "AmpersandAmpersandToken",
                                                    "fullStart": 790,
                                                    "fullEnd": 793,
                                                    "start": 790,
                                                    "end": 792,
                                                    "fullWidth": 3,
                                                    "width": 2,
                                                    "text": "&&",
                                                    "value": "&&",
                                                    "valueText": "&&",
                                                    "hasTrailingTrivia": true,
                                                    "trailingTrivia": [
                                                        {
                                                            "kind": "WhitespaceTrivia",
                                                            "text": " "
                                                        }
                                                    ]
                                                },
                                                "right": {
                                                    "kind": "EqualsExpression",
                                                    "fullStart": 793,
                                                    "fullEnd": 802,
                                                    "start": 793,
                                                    "end": 802,
                                                    "fullWidth": 9,
                                                    "width": 9,
                                                    "left": {
                                                        "kind": "IdentifierName",
                                                        "fullStart": 793,
                                                        "fullEnd": 797,
                                                        "start": 793,
                                                        "end": 796,
                                                        "fullWidth": 4,
                                                        "width": 3,
                                                        "text": "idx",
                                                        "value": "idx",
                                                        "valueText": "idx",
                                                        "hasTrailingTrivia": true,
                                                        "trailingTrivia": [
                                                            {
                                                                "kind": "WhitespaceTrivia",
                                                                "text": " "
                                                            }
                                                        ]
                                                    },
                                                    "operatorToken": {
                                                        "kind": "EqualsEqualsEqualsToken",
                                                        "fullStart": 797,
                                                        "fullEnd": 801,
                                                        "start": 797,
                                                        "end": 800,
                                                        "fullWidth": 4,
                                                        "width": 3,
                                                        "text": "===",
                                                        "value": "===",
                                                        "valueText": "===",
                                                        "hasTrailingTrivia": true,
                                                        "trailingTrivia": [
                                                            {
                                                                "kind": "WhitespaceTrivia",
                                                                "text": " "
                                                            }
                                                        ]
                                                    },
                                                    "right": {
                                                        "kind": "NumericLiteral",
                                                        "fullStart": 801,
                                                        "fullEnd": 802,
                                                        "start": 801,
                                                        "end": 802,
                                                        "fullWidth": 1,
                                                        "width": 1,
                                                        "text": "1",
                                                        "value": 1,
                                                        "valueText": "1"
                                                    }
                                                }
                                            },
                                            "closeParenToken": {
                                                "kind": "CloseParenToken",
                                                "fullStart": 802,
                                                "fullEnd": 803,
                                                "start": 802,
                                                "end": 803,
                                                "fullWidth": 1,
                                                "width": 1,
                                                "text": ")",
                                                "value": ")",
                                                "valueText": ")"
                                            }
                                        },
                                        "semicolonToken": {
                                            "kind": "SemicolonToken",
                                            "fullStart": 803,
                                            "fullEnd": 806,
                                            "start": 803,
                                            "end": 804,
                                            "fullWidth": 3,
                                            "width": 1,
                                            "text": ";",
                                            "value": ";",
                                            "valueText": ";",
                                            "hasTrailingTrivia": true,
                                            "hasTrailingNewLine": true,
                                            "trailingTrivia": [
                                                {
                                                    "kind": "NewLineTrivia",
                                                    "text": "\r\n"
                                                }
                                            ]
                                        }
                                    }
                                ],
                                "closeBraceToken": {
                                    "kind": "CloseBraceToken",
                                    "fullStart": 806,
                                    "fullEnd": 817,
                                    "start": 814,
                                    "end": 815,
                                    "fullWidth": 11,
                                    "width": 1,
                                    "text": "}",
                                    "value": "}",
                                    "valueText": "}",
                                    "hasLeadingTrivia": true,
                                    "hasTrailingTrivia": true,
                                    "hasTrailingNewLine": true,
                                    "leadingTrivia": [
                                        {
                                            "kind": "WhitespaceTrivia",
                                            "text": "        "
                                        }
                                    ],
                                    "trailingTrivia": [
                                        {
                                            "kind": "NewLineTrivia",
                                            "text": "\r\n"
                                        }
                                    ]
                                }
                            }
                        },
                        {
                            "kind": "VariableStatement",
                            "fullStart": 817,
                            "fullEnd": 973,
                            "start": 827,
                            "end": 971,
                            "fullWidth": 156,
                            "width": 144,
                            "modifiers": [],
                            "variableDeclaration": {
                                "kind": "VariableDeclaration",
                                "fullStart": 817,
                                "fullEnd": 970,
                                "start": 827,
                                "end": 970,
                                "fullWidth": 153,
                                "width": 143,
                                "varKeyword": {
                                    "kind": "VarKeyword",
                                    "fullStart": 817,
                                    "fullEnd": 831,
                                    "start": 827,
                                    "end": 830,
                                    "fullWidth": 14,
                                    "width": 3,
                                    "text": "var",
                                    "value": "var",
                                    "valueText": "var",
                                    "hasLeadingTrivia": true,
                                    "hasLeadingNewLine": true,
                                    "hasTrailingTrivia": true,
                                    "leadingTrivia": [
                                        {
                                            "kind": "NewLineTrivia",
                                            "text": "\r\n"
                                        },
                                        {
                                            "kind": "WhitespaceTrivia",
                                            "text": "        "
                                        }
                                    ],
                                    "trailingTrivia": [
                                        {
                                            "kind": "WhitespaceTrivia",
                                            "text": " "
                                        }
                                    ]
                                },
                                "variableDeclarators": [
                                    {
                                        "kind": "VariableDeclarator",
                                        "fullStart": 831,
                                        "fullEnd": 970,
                                        "start": 831,
                                        "end": 970,
                                        "fullWidth": 139,
                                        "width": 139,
                                        "identifier": {
                                            "kind": "IdentifierName",
                                            "fullStart": 831,
                                            "fullEnd": 837,
                                            "start": 831,
                                            "end": 836,
                                            "fullWidth": 6,
                                            "width": 5,
                                            "text": "proto",
                                            "value": "proto",
                                            "valueText": "proto",
                                            "hasTrailingTrivia": true,
                                            "trailingTrivia": [
                                                {
                                                    "kind": "WhitespaceTrivia",
                                                    "text": " "
                                                }
                                            ]
                                        },
                                        "equalsValueClause": {
                                            "kind": "EqualsValueClause",
                                            "fullStart": 837,
                                            "fullEnd": 970,
                                            "start": 837,
                                            "end": 970,
                                            "fullWidth": 133,
                                            "width": 133,
                                            "equalsToken": {
                                                "kind": "EqualsToken",
                                                "fullStart": 837,
                                                "fullEnd": 839,
                                                "start": 837,
                                                "end": 838,
                                                "fullWidth": 2,
                                                "width": 1,
                                                "text": "=",
                                                "value": "=",
                                                "valueText": "=",
                                                "hasTrailingTrivia": true,
                                                "trailingTrivia": [
                                                    {
                                                        "kind": "WhitespaceTrivia",
                                                        "text": " "
                                                    }
                                                ]
                                            },
                                            "value": {
                                                "kind": "ObjectLiteralExpression",
                                                "fullStart": 839,
                                                "fullEnd": 970,
                                                "start": 839,
                                                "end": 970,
                                                "fullWidth": 131,
                                                "width": 131,
                                                "openBraceToken": {
                                                    "kind": "OpenBraceToken",
                                                    "fullStart": 839,
                                                    "fullEnd": 842,
                                                    "start": 839,
                                                    "end": 840,
                                                    "fullWidth": 3,
                                                    "width": 1,
                                                    "text": "{",
                                                    "value": "{",
                                                    "valueText": "{",
                                                    "hasTrailingTrivia": true,
                                                    "hasTrailingNewLine": true,
                                                    "trailingTrivia": [
                                                        {
                                                            "kind": "NewLineTrivia",
                                                            "text": "\r\n"
                                                        }
                                                    ]
                                                },
                                                "propertyAssignments": [
                                                    {
                                                        "kind": "SimplePropertyAssignment",
                                                        "fullStart": 842,
                                                        "fullEnd": 961,
                                                        "start": 854,
                                                        "end": 959,
                                                        "fullWidth": 119,
                                                        "width": 105,
                                                        "propertyName": {
                                                            "kind": "IdentifierName",
                                                            "fullStart": 842,
                                                            "fullEnd": 861,
                                                            "start": 854,
                                                            "end": 861,
                                                            "fullWidth": 19,
                                                            "width": 7,
                                                            "text": "valueOf",
                                                            "value": "valueOf",
                                                            "valueText": "valueOf",
                                                            "hasLeadingTrivia": true,
                                                            "leadingTrivia": [
                                                                {
                                                                    "kind": "WhitespaceTrivia",
                                                                    "text": "            "
                                                                }
                                                            ]
                                                        },
                                                        "colonToken": {
                                                            "kind": "ColonToken",
                                                            "fullStart": 861,
                                                            "fullEnd": 863,
                                                            "start": 861,
                                                            "end": 862,
                                                            "fullWidth": 2,
                                                            "width": 1,
                                                            "text": ":",
                                                            "value": ":",
                                                            "valueText": ":",
                                                            "hasTrailingTrivia": true,
                                                            "trailingTrivia": [
                                                                {
                                                                    "kind": "WhitespaceTrivia",
                                                                    "text": " "
                                                                }
                                                            ]
                                                        },
                                                        "expression": {
                                                            "kind": "FunctionExpression",
                                                            "fullStart": 863,
                                                            "fullEnd": 961,
                                                            "start": 863,
                                                            "end": 959,
                                                            "fullWidth": 98,
                                                            "width": 96,
                                                            "functionKeyword": {
                                                                "kind": "FunctionKeyword",
                                                                "fullStart": 863,
                                                                "fullEnd": 872,
                                                                "start": 863,
                                                                "end": 871,
                                                                "fullWidth": 9,
                                                                "width": 8,
                                                                "text": "function",
                                                                "value": "function",
                                                                "valueText": "function",
                                                                "hasTrailingTrivia": true,
                                                                "trailingTrivia": [
                                                                    {
                                                                        "kind": "WhitespaceTrivia",
                                                                        "text": " "
                                                                    }
                                                                ]
                                                            },
                                                            "callSignature": {
                                                                "kind": "CallSignature",
                                                                "fullStart": 872,
                                                                "fullEnd": 875,
                                                                "start": 872,
                                                                "end": 874,
                                                                "fullWidth": 3,
                                                                "width": 2,
                                                                "parameterList": {
                                                                    "kind": "ParameterList",
                                                                    "fullStart": 872,
                                                                    "fullEnd": 875,
                                                                    "start": 872,
                                                                    "end": 874,
                                                                    "fullWidth": 3,
                                                                    "width": 2,
                                                                    "openParenToken": {
                                                                        "kind": "OpenParenToken",
                                                                        "fullStart": 872,
                                                                        "fullEnd": 873,
                                                                        "start": 872,
                                                                        "end": 873,
                                                                        "fullWidth": 1,
                                                                        "width": 1,
                                                                        "text": "(",
                                                                        "value": "(",
                                                                        "valueText": "("
                                                                    },
                                                                    "parameters": [],
                                                                    "closeParenToken": {
                                                                        "kind": "CloseParenToken",
                                                                        "fullStart": 873,
                                                                        "fullEnd": 875,
                                                                        "start": 873,
                                                                        "end": 874,
                                                                        "fullWidth": 2,
                                                                        "width": 1,
                                                                        "text": ")",
                                                                        "value": ")",
                                                                        "valueText": ")",
                                                                        "hasTrailingTrivia": true,
                                                                        "trailingTrivia": [
                                                                            {
                                                                                "kind": "WhitespaceTrivia",
                                                                                "text": " "
                                                                            }
                                                                        ]
                                                                    }
                                                                }
                                                            },
                                                            "block": {
                                                                "kind": "Block",
                                                                "fullStart": 875,
                                                                "fullEnd": 961,
                                                                "start": 875,
                                                                "end": 959,
                                                                "fullWidth": 86,
                                                                "width": 84,
                                                                "openBraceToken": {
                                                                    "kind": "OpenBraceToken",
                                                                    "fullStart": 875,
                                                                    "fullEnd": 878,
                                                                    "start": 875,
                                                                    "end": 876,
                                                                    "fullWidth": 3,
                                                                    "width": 1,
                                                                    "text": "{",
                                                                    "value": "{",
                                                                    "valueText": "{",
                                                                    "hasTrailingTrivia": true,
                                                                    "hasTrailingNewLine": true,
                                                                    "trailingTrivia": [
                                                                        {
                                                                            "kind": "NewLineTrivia",
                                                                            "text": "\r\n"
                                                                        }
                                                                    ]
                                                                },
                                                                "statements": [
                                                                    {
                                                                        "kind": "ExpressionStatement",
                                                                        "fullStart": 878,
                                                                        "fullEnd": 919,
                                                                        "start": 894,
                                                                        "end": 917,
                                                                        "fullWidth": 41,
                                                                        "width": 23,
                                                                        "expression": {
                                                                            "kind": "AssignmentExpression",
                                                                            "fullStart": 878,
                                                                            "fullEnd": 916,
                                                                            "start": 894,
                                                                            "end": 916,
                                                                            "fullWidth": 38,
                                                                            "width": 22,
                                                                            "left": {
                                                                                "kind": "IdentifierName",
                                                                                "fullStart": 878,
                                                                                "fullEnd": 910,
                                                                                "start": 894,
                                                                                "end": 909,
                                                                                "fullWidth": 32,
                                                                                "width": 15,
                                                                                "text": "valueOfAccessed",
                                                                                "value": "valueOfAccessed",
                                                                                "valueText": "valueOfAccessed",
                                                                                "hasLeadingTrivia": true,
                                                                                "hasTrailingTrivia": true,
                                                                                "leadingTrivia": [
                                                                                    {
                                                                                        "kind": "WhitespaceTrivia",
                                                                                        "text": "                "
                                                                                    }
                                                                                ],
                                                                                "trailingTrivia": [
                                                                                    {
                                                                                        "kind": "WhitespaceTrivia",
                                                                                        "text": " "
                                                                                    }
                                                                                ]
                                                                            },
                                                                            "operatorToken": {
                                                                                "kind": "EqualsToken",
                                                                                "fullStart": 910,
                                                                                "fullEnd": 912,
                                                                                "start": 910,
                                                                                "end": 911,
                                                                                "fullWidth": 2,
                                                                                "width": 1,
                                                                                "text": "=",
                                                                                "value": "=",
                                                                                "valueText": "=",
                                                                                "hasTrailingTrivia": true,
                                                                                "trailingTrivia": [
                                                                                    {
                                                                                        "kind": "WhitespaceTrivia",
                                                                                        "text": " "
                                                                                    }
                                                                                ]
                                                                            },
                                                                            "right": {
                                                                                "kind": "TrueKeyword",
                                                                                "fullStart": 912,
                                                                                "fullEnd": 916,
                                                                                "start": 912,
                                                                                "end": 916,
                                                                                "fullWidth": 4,
                                                                                "width": 4,
                                                                                "text": "true",
                                                                                "value": true,
                                                                                "valueText": "true"
                                                                            }
                                                                        },
                                                                        "semicolonToken": {
                                                                            "kind": "SemicolonToken",
                                                                            "fullStart": 916,
                                                                            "fullEnd": 919,
                                                                            "start": 916,
                                                                            "end": 917,
                                                                            "fullWidth": 3,
                                                                            "width": 1,
                                                                            "text": ";",
                                                                            "value": ";",
                                                                            "valueText": ";",
                                                                            "hasTrailingTrivia": true,
                                                                            "hasTrailingNewLine": true,
                                                                            "trailingTrivia": [
                                                                                {
                                                                                    "kind": "NewLineTrivia",
                                                                                    "text": "\r\n"
                                                                                }
                                                                            ]
                                                                        }
                                                                    },
                                                                    {
                                                                        "kind": "ReturnStatement",
                                                                        "fullStart": 919,
                                                                        "fullEnd": 946,
                                                                        "start": 935,
                                                                        "end": 944,
                                                                        "fullWidth": 27,
                                                                        "width": 9,
                                                                        "returnKeyword": {
                                                                            "kind": "ReturnKeyword",
                                                                            "fullStart": 919,
                                                                            "fullEnd": 942,
                                                                            "start": 935,
                                                                            "end": 941,
                                                                            "fullWidth": 23,
                                                                            "width": 6,
                                                                            "text": "return",
                                                                            "value": "return",
                                                                            "valueText": "return",
                                                                            "hasLeadingTrivia": true,
                                                                            "hasTrailingTrivia": true,
                                                                            "leadingTrivia": [
                                                                                {
                                                                                    "kind": "WhitespaceTrivia",
                                                                                    "text": "                "
                                                                                }
                                                                            ],
                                                                            "trailingTrivia": [
                                                                                {
                                                                                    "kind": "WhitespaceTrivia",
                                                                                    "text": " "
                                                                                }
                                                                            ]
                                                                        },
                                                                        "expression": {
                                                                            "kind": "NumericLiteral",
                                                                            "fullStart": 942,
                                                                            "fullEnd": 943,
                                                                            "start": 942,
                                                                            "end": 943,
                                                                            "fullWidth": 1,
                                                                            "width": 1,
                                                                            "text": "2",
                                                                            "value": 2,
                                                                            "valueText": "2"
                                                                        },
                                                                        "semicolonToken": {
                                                                            "kind": "SemicolonToken",
                                                                            "fullStart": 943,
                                                                            "fullEnd": 946,
                                                                            "start": 943,
                                                                            "end": 944,
                                                                            "fullWidth": 3,
                                                                            "width": 1,
                                                                            "text": ";",
                                                                            "value": ";",
                                                                            "valueText": ";",
                                                                            "hasTrailingTrivia": true,
                                                                            "hasTrailingNewLine": true,
                                                                            "trailingTrivia": [
                                                                                {
                                                                                    "kind": "NewLineTrivia",
                                                                                    "text": "\r\n"
                                                                                }
                                                                            ]
                                                                        }
                                                                    }
                                                                ],
                                                                "closeBraceToken": {
                                                                    "kind": "CloseBraceToken",
                                                                    "fullStart": 946,
                                                                    "fullEnd": 961,
                                                                    "start": 958,
                                                                    "end": 959,
                                                                    "fullWidth": 15,
                                                                    "width": 1,
                                                                    "text": "}",
                                                                    "value": "}",
                                                                    "valueText": "}",
                                                                    "hasLeadingTrivia": true,
                                                                    "hasTrailingTrivia": true,
                                                                    "hasTrailingNewLine": true,
                                                                    "leadingTrivia": [
                                                                        {
                                                                            "kind": "WhitespaceTrivia",
                                                                            "text": "            "
                                                                        }
                                                                    ],
                                                                    "trailingTrivia": [
                                                                        {
                                                                            "kind": "NewLineTrivia",
                                                                            "text": "\r\n"
                                                                        }
                                                                    ]
                                                                }
                                                            }
                                                        }
                                                    }
                                                ],
                                                "closeBraceToken": {
                                                    "kind": "CloseBraceToken",
                                                    "fullStart": 961,
                                                    "fullEnd": 970,
                                                    "start": 969,
                                                    "end": 970,
                                                    "fullWidth": 9,
                                                    "width": 1,
                                                    "text": "}",
                                                    "value": "}",
                                                    "valueText": "}",
                                                    "hasLeadingTrivia": true,
                                                    "leadingTrivia": [
                                                        {
                                                            "kind": "WhitespaceTrivia",
                                                            "text": "        "
                                                        }
                                                    ]
                                                }
                                            }
                                        }
                                    }
                                ]
                            },
                            "semicolonToken": {
                                "kind": "SemicolonToken",
                                "fullStart": 970,
                                "fullEnd": 973,
                                "start": 970,
                                "end": 971,
                                "fullWidth": 3,
                                "width": 1,
                                "text": ";",
                                "value": ";",
                                "valueText": ";",
                                "hasTrailingTrivia": true,
                                "hasTrailingNewLine": true,
                                "trailingTrivia": [
                                    {
                                        "kind": "NewLineTrivia",
                                        "text": "\r\n"
                                    }
                                ]
                            }
                        },
                        {
                            "kind": "VariableStatement",
                            "fullStart": 973,
                            "fullEnd": 1011,
                            "start": 983,
                            "end": 1009,
                            "fullWidth": 38,
                            "width": 26,
                            "modifiers": [],
                            "variableDeclaration": {
                                "kind": "VariableDeclaration",
                                "fullStart": 973,
                                "fullEnd": 1008,
                                "start": 983,
                                "end": 1008,
                                "fullWidth": 35,
                                "width": 25,
                                "varKeyword": {
                                    "kind": "VarKeyword",
                                    "fullStart": 973,
                                    "fullEnd": 987,
                                    "start": 983,
                                    "end": 986,
                                    "fullWidth": 14,
                                    "width": 3,
                                    "text": "var",
                                    "value": "var",
                                    "valueText": "var",
                                    "hasLeadingTrivia": true,
                                    "hasLeadingNewLine": true,
                                    "hasTrailingTrivia": true,
                                    "leadingTrivia": [
                                        {
                                            "kind": "NewLineTrivia",
                                            "text": "\r\n"
                                        },
                                        {
                                            "kind": "WhitespaceTrivia",
                                            "text": "        "
                                        }
                                    ],
                                    "trailingTrivia": [
                                        {
                                            "kind": "WhitespaceTrivia",
                                            "text": " "
                                        }
                                    ]
                                },
                                "variableDeclarators": [
                                    {
                                        "kind": "VariableDeclarator",
                                        "fullStart": 987,
                                        "fullEnd": 1008,
                                        "start": 987,
                                        "end": 1008,
                                        "fullWidth": 21,
                                        "width": 21,
                                        "identifier": {
                                            "kind": "IdentifierName",
                                            "fullStart": 987,
                                            "fullEnd": 991,
                                            "start": 987,
                                            "end": 990,
                                            "fullWidth": 4,
                                            "width": 3,
                                            "text": "Con",
                                            "value": "Con",
                                            "valueText": "Con",
                                            "hasTrailingTrivia": true,
                                            "trailingTrivia": [
                                                {
                                                    "kind": "WhitespaceTrivia",
                                                    "text": " "
                                                }
                                            ]
                                        },
                                        "equalsValueClause": {
                                            "kind": "EqualsValueClause",
                                            "fullStart": 991,
                                            "fullEnd": 1008,
                                            "start": 991,
                                            "end": 1008,
                                            "fullWidth": 17,
                                            "width": 17,
                                            "equalsToken": {
                                                "kind": "EqualsToken",
                                                "fullStart": 991,
                                                "fullEnd": 993,
                                                "start": 991,
                                                "end": 992,
                                                "fullWidth": 2,
                                                "width": 1,
                                                "text": "=",
                                                "value": "=",
                                                "valueText": "=",
                                                "hasTrailingTrivia": true,
                                                "trailingTrivia": [
                                                    {
                                                        "kind": "WhitespaceTrivia",
                                                        "text": " "
                                                    }
                                                ]
                                            },
                                            "value": {
                                                "kind": "FunctionExpression",
                                                "fullStart": 993,
                                                "fullEnd": 1008,
                                                "start": 993,
                                                "end": 1008,
                                                "fullWidth": 15,
                                                "width": 15,
                                                "functionKeyword": {
                                                    "kind": "FunctionKeyword",
                                                    "fullStart": 993,
                                                    "fullEnd": 1002,
                                                    "start": 993,
                                                    "end": 1001,
                                                    "fullWidth": 9,
                                                    "width": 8,
                                                    "text": "function",
                                                    "value": "function",
                                                    "valueText": "function",
                                                    "hasTrailingTrivia": true,
                                                    "trailingTrivia": [
                                                        {
                                                            "kind": "WhitespaceTrivia",
                                                            "text": " "
                                                        }
                                                    ]
                                                },
                                                "callSignature": {
                                                    "kind": "CallSignature",
                                                    "fullStart": 1002,
                                                    "fullEnd": 1005,
                                                    "start": 1002,
                                                    "end": 1004,
                                                    "fullWidth": 3,
                                                    "width": 2,
                                                    "parameterList": {
                                                        "kind": "ParameterList",
                                                        "fullStart": 1002,
                                                        "fullEnd": 1005,
                                                        "start": 1002,
                                                        "end": 1004,
                                                        "fullWidth": 3,
                                                        "width": 2,
                                                        "openParenToken": {
                                                            "kind": "OpenParenToken",
                                                            "fullStart": 1002,
                                                            "fullEnd": 1003,
                                                            "start": 1002,
                                                            "end": 1003,
                                                            "fullWidth": 1,
                                                            "width": 1,
                                                            "text": "(",
                                                            "value": "(",
                                                            "valueText": "("
                                                        },
                                                        "parameters": [],
                                                        "closeParenToken": {
                                                            "kind": "CloseParenToken",
                                                            "fullStart": 1003,
                                                            "fullEnd": 1005,
                                                            "start": 1003,
                                                            "end": 1004,
                                                            "fullWidth": 2,
                                                            "width": 1,
                                                            "text": ")",
                                                            "value": ")",
                                                            "valueText": ")",
                                                            "hasTrailingTrivia": true,
                                                            "trailingTrivia": [
                                                                {
                                                                    "kind": "WhitespaceTrivia",
                                                                    "text": " "
                                                                }
                                                            ]
                                                        }
                                                    }
                                                },
                                                "block": {
                                                    "kind": "Block",
                                                    "fullStart": 1005,
                                                    "fullEnd": 1008,
                                                    "start": 1005,
                                                    "end": 1008,
                                                    "fullWidth": 3,
                                                    "width": 3,
                                                    "openBraceToken": {
                                                        "kind": "OpenBraceToken",
                                                        "fullStart": 1005,
                                                        "fullEnd": 1007,
                                                        "start": 1005,
                                                        "end": 1006,
                                                        "fullWidth": 2,
                                                        "width": 1,
                                                        "text": "{",
                                                        "value": "{",
                                                        "valueText": "{",
                                                        "hasTrailingTrivia": true,
                                                        "trailingTrivia": [
                                                            {
                                                                "kind": "WhitespaceTrivia",
                                                                "text": " "
                                                            }
                                                        ]
                                                    },
                                                    "statements": [],
                                                    "closeBraceToken": {
                                                        "kind": "CloseBraceToken",
                                                        "fullStart": 1007,
                                                        "fullEnd": 1008,
                                                        "start": 1007,
                                                        "end": 1008,
                                                        "fullWidth": 1,
                                                        "width": 1,
                                                        "text": "}",
                                                        "value": "}",
                                                        "valueText": "}"
                                                    }
                                                }
                                            }
                                        }
                                    }
                                ]
                            },
                            "semicolonToken": {
                                "kind": "SemicolonToken",
                                "fullStart": 1008,
                                "fullEnd": 1011,
                                "start": 1008,
                                "end": 1009,
                                "fullWidth": 3,
                                "width": 1,
                                "text": ";",
                                "value": ";",
                                "valueText": ";",
                                "hasTrailingTrivia": true,
                                "hasTrailingNewLine": true,
                                "trailingTrivia": [
                                    {
                                        "kind": "NewLineTrivia",
                                        "text": "\r\n"
                                    }
                                ]
                            }
                        },
                        {
                            "kind": "ExpressionStatement",
                            "fullStart": 1011,
                            "fullEnd": 1043,
                            "start": 1019,
                            "end": 1041,
                            "fullWidth": 32,
                            "width": 22,
                            "expression": {
                                "kind": "AssignmentExpression",
                                "fullStart": 1011,
                                "fullEnd": 1040,
                                "start": 1019,
                                "end": 1040,
                                "fullWidth": 29,
                                "width": 21,
                                "left": {
                                    "kind": "MemberAccessExpression",
                                    "fullStart": 1011,
                                    "fullEnd": 1033,
                                    "start": 1019,
                                    "end": 1032,
                                    "fullWidth": 22,
                                    "width": 13,
                                    "expression": {
                                        "kind": "IdentifierName",
                                        "fullStart": 1011,
                                        "fullEnd": 1022,
                                        "start": 1019,
                                        "end": 1022,
                                        "fullWidth": 11,
                                        "width": 3,
                                        "text": "Con",
                                        "value": "Con",
                                        "valueText": "Con",
                                        "hasLeadingTrivia": true,
                                        "leadingTrivia": [
                                            {
                                                "kind": "WhitespaceTrivia",
                                                "text": "        "
                                            }
                                        ]
                                    },
                                    "dotToken": {
                                        "kind": "DotToken",
                                        "fullStart": 1022,
                                        "fullEnd": 1023,
                                        "start": 1022,
                                        "end": 1023,
                                        "fullWidth": 1,
                                        "width": 1,
                                        "text": ".",
                                        "value": ".",
                                        "valueText": "."
                                    },
                                    "name": {
                                        "kind": "IdentifierName",
                                        "fullStart": 1023,
                                        "fullEnd": 1033,
                                        "start": 1023,
                                        "end": 1032,
                                        "fullWidth": 10,
                                        "width": 9,
                                        "text": "prototype",
                                        "value": "prototype",
                                        "valueText": "prototype",
                                        "hasTrailingTrivia": true,
                                        "trailingTrivia": [
                                            {
                                                "kind": "WhitespaceTrivia",
                                                "text": " "
                                            }
                                        ]
                                    }
                                },
                                "operatorToken": {
                                    "kind": "EqualsToken",
                                    "fullStart": 1033,
                                    "fullEnd": 1035,
                                    "start": 1033,
                                    "end": 1034,
                                    "fullWidth": 2,
                                    "width": 1,
                                    "text": "=",
                                    "value": "=",
                                    "valueText": "=",
                                    "hasTrailingTrivia": true,
                                    "trailingTrivia": [
                                        {
                                            "kind": "WhitespaceTrivia",
                                            "text": " "
                                        }
                                    ]
                                },
                                "right": {
                                    "kind": "IdentifierName",
                                    "fullStart": 1035,
                                    "fullEnd": 1040,
                                    "start": 1035,
                                    "end": 1040,
                                    "fullWidth": 5,
                                    "width": 5,
                                    "text": "proto",
                                    "value": "proto",
                                    "valueText": "proto"
                                }
                            },
                            "semicolonToken": {
                                "kind": "SemicolonToken",
                                "fullStart": 1040,
                                "fullEnd": 1043,
                                "start": 1040,
                                "end": 1041,
                                "fullWidth": 3,
                                "width": 1,
                                "text": ";",
                                "value": ";",
                                "valueText": ";",
                                "hasTrailingTrivia": true,
                                "hasTrailingNewLine": true,
                                "trailingTrivia": [
                                    {
                                        "kind": "NewLineTrivia",
                                        "text": "\r\n"
                                    }
                                ]
                            }
                        },
                        {
                            "kind": "VariableStatement",
                            "fullStart": 1043,
                            "fullEnd": 1077,
                            "start": 1053,
                            "end": 1075,
                            "fullWidth": 34,
                            "width": 22,
                            "modifiers": [],
                            "variableDeclaration": {
                                "kind": "VariableDeclaration",
                                "fullStart": 1043,
                                "fullEnd": 1074,
                                "start": 1053,
                                "end": 1074,
                                "fullWidth": 31,
                                "width": 21,
                                "varKeyword": {
                                    "kind": "VarKeyword",
                                    "fullStart": 1043,
                                    "fullEnd": 1057,
                                    "start": 1053,
                                    "end": 1056,
                                    "fullWidth": 14,
                                    "width": 3,
                                    "text": "var",
                                    "value": "var",
                                    "valueText": "var",
                                    "hasLeadingTrivia": true,
                                    "hasLeadingNewLine": true,
                                    "hasTrailingTrivia": true,
                                    "leadingTrivia": [
                                        {
                                            "kind": "NewLineTrivia",
                                            "text": "\r\n"
                                        },
                                        {
                                            "kind": "WhitespaceTrivia",
                                            "text": "        "
                                        }
                                    ],
                                    "trailingTrivia": [
                                        {
                                            "kind": "WhitespaceTrivia",
                                            "text": " "
                                        }
                                    ]
                                },
                                "variableDeclarators": [
                                    {
                                        "kind": "VariableDeclarator",
                                        "fullStart": 1057,
                                        "fullEnd": 1074,
                                        "start": 1057,
                                        "end": 1074,
                                        "fullWidth": 17,
                                        "width": 17,
                                        "identifier": {
                                            "kind": "IdentifierName",
                                            "fullStart": 1057,
                                            "fullEnd": 1063,
                                            "start": 1057,
                                            "end": 1062,
                                            "fullWidth": 6,
                                            "width": 5,
                                            "text": "child",
                                            "value": "child",
                                            "valueText": "child",
                                            "hasTrailingTrivia": true,
                                            "trailingTrivia": [
                                                {
                                                    "kind": "WhitespaceTrivia",
                                                    "text": " "
                                                }
                                            ]
                                        },
                                        "equalsValueClause": {
                                            "kind": "EqualsValueClause",
                                            "fullStart": 1063,
                                            "fullEnd": 1074,
                                            "start": 1063,
                                            "end": 1074,
                                            "fullWidth": 11,
                                            "width": 11,
                                            "equalsToken": {
                                                "kind": "EqualsToken",
                                                "fullStart": 1063,
                                                "fullEnd": 1065,
                                                "start": 1063,
                                                "end": 1064,
                                                "fullWidth": 2,
                                                "width": 1,
                                                "text": "=",
                                                "value": "=",
                                                "valueText": "=",
                                                "hasTrailingTrivia": true,
                                                "trailingTrivia": [
                                                    {
                                                        "kind": "WhitespaceTrivia",
                                                        "text": " "
                                                    }
                                                ]
                                            },
                                            "value": {
                                                "kind": "ObjectCreationExpression",
                                                "fullStart": 1065,
                                                "fullEnd": 1074,
                                                "start": 1065,
                                                "end": 1074,
                                                "fullWidth": 9,
                                                "width": 9,
                                                "newKeyword": {
                                                    "kind": "NewKeyword",
                                                    "fullStart": 1065,
                                                    "fullEnd": 1069,
                                                    "start": 1065,
                                                    "end": 1068,
                                                    "fullWidth": 4,
                                                    "width": 3,
                                                    "text": "new",
                                                    "value": "new",
                                                    "valueText": "new",
                                                    "hasTrailingTrivia": true,
                                                    "trailingTrivia": [
                                                        {
                                                            "kind": "WhitespaceTrivia",
                                                            "text": " "
                                                        }
                                                    ]
                                                },
                                                "expression": {
                                                    "kind": "IdentifierName",
                                                    "fullStart": 1069,
                                                    "fullEnd": 1072,
                                                    "start": 1069,
                                                    "end": 1072,
                                                    "fullWidth": 3,
                                                    "width": 3,
                                                    "text": "Con",
                                                    "value": "Con",
                                                    "valueText": "Con"
                                                },
                                                "argumentList": {
                                                    "kind": "ArgumentList",
                                                    "fullStart": 1072,
                                                    "fullEnd": 1074,
                                                    "start": 1072,
                                                    "end": 1074,
                                                    "fullWidth": 2,
                                                    "width": 2,
                                                    "openParenToken": {
                                                        "kind": "OpenParenToken",
                                                        "fullStart": 1072,
                                                        "fullEnd": 1073,
                                                        "start": 1072,
                                                        "end": 1073,
                                                        "fullWidth": 1,
                                                        "width": 1,
                                                        "text": "(",
                                                        "value": "(",
                                                        "valueText": "("
                                                    },
                                                    "arguments": [],
                                                    "closeParenToken": {
                                                        "kind": "CloseParenToken",
                                                        "fullStart": 1073,
                                                        "fullEnd": 1074,
                                                        "start": 1073,
                                                        "end": 1074,
                                                        "fullWidth": 1,
                                                        "width": 1,
                                                        "text": ")",
                                                        "value": ")",
                                                        "valueText": ")"
                                                    }
                                                }
                                            }
                                        }
                                    }
                                ]
                            },
                            "semicolonToken": {
                                "kind": "SemicolonToken",
                                "fullStart": 1074,
                                "fullEnd": 1077,
                                "start": 1074,
                                "end": 1075,
                                "fullWidth": 3,
                                "width": 1,
                                "text": ";",
                                "value": ";",
                                "valueText": ";",
                                "hasTrailingTrivia": true,
                                "hasTrailingNewLine": true,
                                "trailingTrivia": [
                                    {
                                        "kind": "NewLineTrivia",
                                        "text": "\r\n"
                                    }
                                ]
                            }
                        },
                        {
                            "kind": "ExpressionStatement",
                            "fullStart": 1077,
                            "fullEnd": 1194,
                            "start": 1087,
                            "end": 1192,
                            "fullWidth": 117,
                            "width": 105,
                            "expression": {
                                "kind": "AssignmentExpression",
                                "fullStart": 1077,
                                "fullEnd": 1191,
                                "start": 1087,
                                "end": 1191,
                                "fullWidth": 114,
                                "width": 104,
                                "left": {
                                    "kind": "MemberAccessExpression",
                                    "fullStart": 1077,
                                    "fullEnd": 1102,
                                    "start": 1087,
                                    "end": 1101,
                                    "fullWidth": 25,
                                    "width": 14,
                                    "expression": {
                                        "kind": "IdentifierName",
                                        "fullStart": 1077,
                                        "fullEnd": 1092,
                                        "start": 1087,
                                        "end": 1092,
                                        "fullWidth": 15,
                                        "width": 5,
                                        "text": "child",
                                        "value": "child",
                                        "valueText": "child",
                                        "hasLeadingTrivia": true,
                                        "hasLeadingNewLine": true,
                                        "leadingTrivia": [
                                            {
                                                "kind": "NewLineTrivia",
                                                "text": "\r\n"
                                            },
                                            {
                                                "kind": "WhitespaceTrivia",
                                                "text": "        "
                                            }
                                        ]
                                    },
                                    "dotToken": {
                                        "kind": "DotToken",
                                        "fullStart": 1092,
                                        "fullEnd": 1093,
                                        "start": 1092,
                                        "end": 1093,
                                        "fullWidth": 1,
                                        "width": 1,
                                        "text": ".",
                                        "value": ".",
                                        "valueText": "."
                                    },
                                    "name": {
                                        "kind": "IdentifierName",
                                        "fullStart": 1093,
                                        "fullEnd": 1102,
                                        "start": 1093,
                                        "end": 1101,
                                        "fullWidth": 9,
                                        "width": 8,
                                        "text": "toString",
                                        "value": "toString",
                                        "valueText": "toString",
                                        "hasTrailingTrivia": true,
                                        "trailingTrivia": [
                                            {
                                                "kind": "WhitespaceTrivia",
                                                "text": " "
                                            }
                                        ]
                                    }
                                },
                                "operatorToken": {
                                    "kind": "EqualsToken",
                                    "fullStart": 1102,
                                    "fullEnd": 1104,
                                    "start": 1102,
                                    "end": 1103,
                                    "fullWidth": 2,
                                    "width": 1,
                                    "text": "=",
                                    "value": "=",
                                    "valueText": "=",
                                    "hasTrailingTrivia": true,
                                    "trailingTrivia": [
                                        {
                                            "kind": "WhitespaceTrivia",
                                            "text": " "
                                        }
                                    ]
                                },
                                "right": {
                                    "kind": "FunctionExpression",
                                    "fullStart": 1104,
                                    "fullEnd": 1191,
                                    "start": 1104,
                                    "end": 1191,
                                    "fullWidth": 87,
                                    "width": 87,
                                    "functionKeyword": {
                                        "kind": "FunctionKeyword",
                                        "fullStart": 1104,
                                        "fullEnd": 1113,
                                        "start": 1104,
                                        "end": 1112,
                                        "fullWidth": 9,
                                        "width": 8,
                                        "text": "function",
                                        "value": "function",
                                        "valueText": "function",
                                        "hasTrailingTrivia": true,
                                        "trailingTrivia": [
                                            {
                                                "kind": "WhitespaceTrivia",
                                                "text": " "
                                            }
                                        ]
                                    },
                                    "callSignature": {
                                        "kind": "CallSignature",
                                        "fullStart": 1113,
                                        "fullEnd": 1116,
                                        "start": 1113,
                                        "end": 1115,
                                        "fullWidth": 3,
                                        "width": 2,
                                        "parameterList": {
                                            "kind": "ParameterList",
                                            "fullStart": 1113,
                                            "fullEnd": 1116,
                                            "start": 1113,
                                            "end": 1115,
                                            "fullWidth": 3,
                                            "width": 2,
                                            "openParenToken": {
                                                "kind": "OpenParenToken",
                                                "fullStart": 1113,
                                                "fullEnd": 1114,
                                                "start": 1113,
                                                "end": 1114,
                                                "fullWidth": 1,
                                                "width": 1,
                                                "text": "(",
                                                "value": "(",
                                                "valueText": "("
                                            },
                                            "parameters": [],
                                            "closeParenToken": {
                                                "kind": "CloseParenToken",
                                                "fullStart": 1114,
                                                "fullEnd": 1116,
                                                "start": 1114,
                                                "end": 1115,
                                                "fullWidth": 2,
                                                "width": 1,
                                                "text": ")",
                                                "value": ")",
                                                "valueText": ")",
                                                "hasTrailingTrivia": true,
                                                "trailingTrivia": [
                                                    {
                                                        "kind": "WhitespaceTrivia",
                                                        "text": " "
                                                    }
                                                ]
                                            }
                                        }
                                    },
                                    "block": {
                                        "kind": "Block",
                                        "fullStart": 1116,
                                        "fullEnd": 1191,
                                        "start": 1116,
                                        "end": 1191,
                                        "fullWidth": 75,
                                        "width": 75,
                                        "openBraceToken": {
                                            "kind": "OpenBraceToken",
                                            "fullStart": 1116,
                                            "fullEnd": 1119,
                                            "start": 1116,
                                            "end": 1117,
                                            "fullWidth": 3,
                                            "width": 1,
                                            "text": "{",
                                            "value": "{",
                                            "valueText": "{",
                                            "hasTrailingTrivia": true,
                                            "hasTrailingNewLine": true,
                                            "trailingTrivia": [
                                                {
                                                    "kind": "NewLineTrivia",
                                                    "text": "\r\n"
                                                }
                                            ]
                                        },
                                        "statements": [
                                            {
                                                "kind": "ExpressionStatement",
                                                "fullStart": 1119,
                                                "fullEnd": 1157,
                                                "start": 1131,
                                                "end": 1155,
                                                "fullWidth": 38,
                                                "width": 24,
                                                "expression": {
                                                    "kind": "AssignmentExpression",
                                                    "fullStart": 1119,
                                                    "fullEnd": 1154,
                                                    "start": 1131,
                                                    "end": 1154,
                                                    "fullWidth": 35,
                                                    "width": 23,
                                                    "left": {
                                                        "kind": "IdentifierName",
                                                        "fullStart": 1119,
                                                        "fullEnd": 1148,
                                                        "start": 1131,
                                                        "end": 1147,
                                                        "fullWidth": 29,
                                                        "width": 16,
                                                        "text": "toStringAccessed",
                                                        "value": "toStringAccessed",
                                                        "valueText": "toStringAccessed",
                                                        "hasLeadingTrivia": true,
                                                        "hasTrailingTrivia": true,
                                                        "leadingTrivia": [
                                                            {
                                                                "kind": "WhitespaceTrivia",
                                                                "text": "            "
                                                            }
                                                        ],
                                                        "trailingTrivia": [
                                                            {
                                                                "kind": "WhitespaceTrivia",
                                                                "text": " "
                                                            }
                                                        ]
                                                    },
                                                    "operatorToken": {
                                                        "kind": "EqualsToken",
                                                        "fullStart": 1148,
                                                        "fullEnd": 1150,
                                                        "start": 1148,
                                                        "end": 1149,
                                                        "fullWidth": 2,
                                                        "width": 1,
                                                        "text": "=",
                                                        "value": "=",
                                                        "valueText": "=",
                                                        "hasTrailingTrivia": true,
                                                        "trailingTrivia": [
                                                            {
                                                                "kind": "WhitespaceTrivia",
                                                                "text": " "
                                                            }
                                                        ]
                                                    },
                                                    "right": {
                                                        "kind": "TrueKeyword",
                                                        "fullStart": 1150,
                                                        "fullEnd": 1154,
                                                        "start": 1150,
                                                        "end": 1154,
                                                        "fullWidth": 4,
                                                        "width": 4,
                                                        "text": "true",
                                                        "value": true,
                                                        "valueText": "true"
                                                    }
                                                },
                                                "semicolonToken": {
                                                    "kind": "SemicolonToken",
                                                    "fullStart": 1154,
                                                    "fullEnd": 1157,
                                                    "start": 1154,
                                                    "end": 1155,
                                                    "fullWidth": 3,
                                                    "width": 1,
                                                    "text": ";",
                                                    "value": ";",
                                                    "valueText": ";",
                                                    "hasTrailingTrivia": true,
                                                    "hasTrailingNewLine": true,
                                                    "trailingTrivia": [
                                                        {
                                                            "kind": "NewLineTrivia",
                                                            "text": "\r\n"
                                                        }
                                                    ]
                                                }
                                            },
                                            {
                                                "kind": "ReturnStatement",
                                                "fullStart": 1157,
                                                "fullEnd": 1182,
                                                "start": 1169,
                                                "end": 1180,
                                                "fullWidth": 25,
                                                "width": 11,
                                                "returnKeyword": {
                                                    "kind": "ReturnKeyword",
                                                    "fullStart": 1157,
                                                    "fullEnd": 1176,
                                                    "start": 1169,
                                                    "end": 1175,
                                                    "fullWidth": 19,
                                                    "width": 6,
                                                    "text": "return",
                                                    "value": "return",
                                                    "valueText": "return",
                                                    "hasLeadingTrivia": true,
                                                    "hasTrailingTrivia": true,
                                                    "leadingTrivia": [
                                                        {
                                                            "kind": "WhitespaceTrivia",
                                                            "text": "            "
                                                        }
                                                    ],
                                                    "trailingTrivia": [
                                                        {
                                                            "kind": "WhitespaceTrivia",
                                                            "text": " "
                                                        }
                                                    ]
                                                },
                                                "expression": {
                                                    "kind": "StringLiteral",
                                                    "fullStart": 1176,
                                                    "fullEnd": 1179,
                                                    "start": 1176,
                                                    "end": 1179,
                                                    "fullWidth": 3,
                                                    "width": 3,
                                                    "text": "'1'",
                                                    "value": "1",
                                                    "valueText": "1"
                                                },
                                                "semicolonToken": {
                                                    "kind": "SemicolonToken",
                                                    "fullStart": 1179,
                                                    "fullEnd": 1182,
                                                    "start": 1179,
                                                    "end": 1180,
                                                    "fullWidth": 3,
                                                    "width": 1,
                                                    "text": ";",
                                                    "value": ";",
                                                    "valueText": ";",
                                                    "hasTrailingTrivia": true,
                                                    "hasTrailingNewLine": true,
                                                    "trailingTrivia": [
                                                        {
                                                            "kind": "NewLineTrivia",
                                                            "text": "\r\n"
                                                        }
                                                    ]
                                                }
                                            }
                                        ],
                                        "closeBraceToken": {
                                            "kind": "CloseBraceToken",
                                            "fullStart": 1182,
                                            "fullEnd": 1191,
                                            "start": 1190,
                                            "end": 1191,
                                            "fullWidth": 9,
                                            "width": 1,
                                            "text": "}",
                                            "value": "}",
                                            "valueText": "}",
                                            "hasLeadingTrivia": true,
                                            "leadingTrivia": [
                                                {
                                                    "kind": "WhitespaceTrivia",
                                                    "text": "        "
                                                }
                                            ]
                                        }
                                    }
                                }
                            },
                            "semicolonToken": {
                                "kind": "SemicolonToken",
                                "fullStart": 1191,
                                "fullEnd": 1194,
                                "start": 1191,
                                "end": 1192,
                                "fullWidth": 3,
                                "width": 1,
                                "text": ";",
                                "value": ";",
                                "valueText": ";",
                                "hasTrailingTrivia": true,
                                "hasTrailingNewLine": true,
                                "trailingTrivia": [
                                    {
                                        "kind": "NewLineTrivia",
                                        "text": "\r\n"
                                    }
                                ]
                            }
                        },
                        {
                            "kind": "VariableStatement",
                            "fullStart": 1194,
                            "fullEnd": 1295,
                            "start": 1204,
                            "end": 1293,
                            "fullWidth": 101,
                            "width": 89,
                            "modifiers": [],
                            "variableDeclaration": {
                                "kind": "VariableDeclaration",
                                "fullStart": 1194,
                                "fullEnd": 1292,
                                "start": 1204,
                                "end": 1292,
                                "fullWidth": 98,
                                "width": 88,
                                "varKeyword": {
                                    "kind": "VarKeyword",
                                    "fullStart": 1194,
                                    "fullEnd": 1208,
                                    "start": 1204,
                                    "end": 1207,
                                    "fullWidth": 14,
                                    "width": 3,
                                    "text": "var",
                                    "value": "var",
                                    "valueText": "var",
                                    "hasLeadingTrivia": true,
                                    "hasLeadingNewLine": true,
                                    "hasTrailingTrivia": true,
                                    "leadingTrivia": [
                                        {
                                            "kind": "NewLineTrivia",
                                            "text": "\r\n"
                                        },
                                        {
                                            "kind": "WhitespaceTrivia",
                                            "text": "        "
                                        }
                                    ],
                                    "trailingTrivia": [
                                        {
                                            "kind": "WhitespaceTrivia",
                                            "text": " "
                                        }
                                    ]
                                },
                                "variableDeclarators": [
                                    {
                                        "kind": "VariableDeclarator",
                                        "fullStart": 1208,
                                        "fullEnd": 1292,
                                        "start": 1208,
                                        "end": 1292,
                                        "fullWidth": 84,
                                        "width": 84,
                                        "identifier": {
                                            "kind": "IdentifierName",
                                            "fullStart": 1208,
                                            "fullEnd": 1212,
                                            "start": 1208,
                                            "end": 1211,
                                            "fullWidth": 4,
                                            "width": 3,
                                            "text": "obj",
                                            "value": "obj",
                                            "valueText": "obj",
                                            "hasTrailingTrivia": true,
                                            "trailingTrivia": [
                                                {
                                                    "kind": "WhitespaceTrivia",
                                                    "text": " "
                                                }
                                            ]
                                        },
                                        "equalsValueClause": {
                                            "kind": "EqualsValueClause",
                                            "fullStart": 1212,
                                            "fullEnd": 1292,
                                            "start": 1212,
                                            "end": 1292,
                                            "fullWidth": 80,
                                            "width": 80,
                                            "equalsToken": {
                                                "kind": "EqualsToken",
                                                "fullStart": 1212,
                                                "fullEnd": 1214,
                                                "start": 1212,
                                                "end": 1213,
                                                "fullWidth": 2,
                                                "width": 1,
                                                "text": "=",
                                                "value": "=",
                                                "valueText": "=",
                                                "hasTrailingTrivia": true,
                                                "trailingTrivia": [
                                                    {
                                                        "kind": "WhitespaceTrivia",
                                                        "text": " "
                                                    }
                                                ]
                                            },
                                            "value": {
                                                "kind": "ObjectLiteralExpression",
                                                "fullStart": 1214,
                                                "fullEnd": 1292,
                                                "start": 1214,
                                                "end": 1292,
                                                "fullWidth": 78,
                                                "width": 78,
                                                "openBraceToken": {
                                                    "kind": "OpenBraceToken",
                                                    "fullStart": 1214,
                                                    "fullEnd": 1217,
                                                    "start": 1214,
                                                    "end": 1215,
                                                    "fullWidth": 3,
                                                    "width": 1,
                                                    "text": "{",
                                                    "value": "{",
                                                    "valueText": "{",
                                                    "hasTrailingTrivia": true,
                                                    "hasTrailingNewLine": true,
                                                    "trailingTrivia": [
                                                        {
                                                            "kind": "NewLineTrivia",
                                                            "text": "\r\n"
                                                        }
                                                    ]
                                                },
                                                "propertyAssignments": [
                                                    {
                                                        "kind": "SimplePropertyAssignment",
                                                        "fullStart": 1217,
                                                        "fullEnd": 1234,
                                                        "start": 1229,
                                                        "end": 1234,
                                                        "fullWidth": 17,
                                                        "width": 5,
                                                        "propertyName": {
                                                            "kind": "NumericLiteral",
                                                            "fullStart": 1217,
                                                            "fullEnd": 1230,
                                                            "start": 1229,
                                                            "end": 1230,
                                                            "fullWidth": 13,
                                                            "width": 1,
                                                            "text": "1",
                                                            "value": 1,
                                                            "valueText": "1",
                                                            "hasLeadingTrivia": true,
                                                            "leadingTrivia": [
                                                                {
                                                                    "kind": "WhitespaceTrivia",
                                                                    "text": "            "
                                                                }
                                                            ]
                                                        },
                                                        "colonToken": {
                                                            "kind": "ColonToken",
                                                            "fullStart": 1230,
                                                            "fullEnd": 1232,
                                                            "start": 1230,
                                                            "end": 1231,
                                                            "fullWidth": 2,
                                                            "width": 1,
                                                            "text": ":",
                                                            "value": ":",
                                                            "valueText": ":",
                                                            "hasTrailingTrivia": true,
                                                            "trailingTrivia": [
                                                                {
                                                                    "kind": "WhitespaceTrivia",
                                                                    "text": " "
                                                                }
                                                            ]
                                                        },
                                                        "expression": {
                                                            "kind": "NumericLiteral",
                                                            "fullStart": 1232,
                                                            "fullEnd": 1234,
                                                            "start": 1232,
                                                            "end": 1234,
                                                            "fullWidth": 2,
                                                            "width": 2,
                                                            "text": "11",
                                                            "value": 11,
                                                            "valueText": "11"
                                                        }
                                                    },
                                                    {
                                                        "kind": "CommaToken",
                                                        "fullStart": 1234,
                                                        "fullEnd": 1237,
                                                        "start": 1234,
                                                        "end": 1235,
                                                        "fullWidth": 3,
                                                        "width": 1,
                                                        "text": ",",
                                                        "value": ",",
                                                        "valueText": ",",
                                                        "hasTrailingTrivia": true,
                                                        "hasTrailingNewLine": true,
                                                        "trailingTrivia": [
                                                            {
                                                                "kind": "NewLineTrivia",
                                                                "text": "\r\n"
                                                            }
                                                        ]
                                                    },
                                                    {
                                                        "kind": "SimplePropertyAssignment",
                                                        "fullStart": 1237,
                                                        "fullEnd": 1253,
                                                        "start": 1249,
                                                        "end": 1253,
                                                        "fullWidth": 16,
                                                        "width": 4,
                                                        "propertyName": {
                                                            "kind": "NumericLiteral",
                                                            "fullStart": 1237,
                                                            "fullEnd": 1250,
                                                            "start": 1249,
                                                            "end": 1250,
                                                            "fullWidth": 13,
                                                            "width": 1,
                                                            "text": "2",
                                                            "value": 2,
                                                            "valueText": "2",
                                                            "hasLeadingTrivia": true,
                                                            "leadingTrivia": [
                                                                {
                                                                    "kind": "WhitespaceTrivia",
                                                                    "text": "            "
                                                                }
                                                            ]
                                                        },
                                                        "colonToken": {
                                                            "kind": "ColonToken",
                                                            "fullStart": 1250,
                                                            "fullEnd": 1252,
                                                            "start": 1250,
                                                            "end": 1251,
                                                            "fullWidth": 2,
                                                            "width": 1,
                                                            "text": ":",
                                                            "value": ":",
                                                            "valueText": ":",
                                                            "hasTrailingTrivia": true,
                                                            "trailingTrivia": [
                                                                {
                                                                    "kind": "WhitespaceTrivia",
                                                                    "text": " "
                                                                }
                                                            ]
                                                        },
                                                        "expression": {
                                                            "kind": "NumericLiteral",
                                                            "fullStart": 1252,
                                                            "fullEnd": 1253,
                                                            "start": 1252,
                                                            "end": 1253,
                                                            "fullWidth": 1,
                                                            "width": 1,
                                                            "text": "9",
                                                            "value": 9,
                                                            "valueText": "9"
                                                        }
                                                    },
                                                    {
                                                        "kind": "CommaToken",
                                                        "fullStart": 1253,
                                                        "fullEnd": 1256,
                                                        "start": 1253,
                                                        "end": 1254,
                                                        "fullWidth": 3,
                                                        "width": 1,
                                                        "text": ",",
                                                        "value": ",",
                                                        "valueText": ",",
                                                        "hasTrailingTrivia": true,
                                                        "hasTrailingNewLine": true,
                                                        "trailingTrivia": [
                                                            {
                                                                "kind": "NewLineTrivia",
                                                                "text": "\r\n"
                                                            }
                                                        ]
                                                    },
                                                    {
                                                        "kind": "SimplePropertyAssignment",
                                                        "fullStart": 1256,
                                                        "fullEnd": 1283,
                                                        "start": 1268,
                                                        "end": 1281,
                                                        "fullWidth": 27,
                                                        "width": 13,
                                                        "propertyName": {
                                                            "kind": "IdentifierName",
                                                            "fullStart": 1256,
                                                            "fullEnd": 1274,
                                                            "start": 1268,
                                                            "end": 1274,
                                                            "fullWidth": 18,
                                                            "width": 6,
                                                            "text": "length",
                                                            "value": "length",
                                                            "valueText": "length",
                                                            "hasLeadingTrivia": true,
                                                            "leadingTrivia": [
                                                                {
                                                                    "kind": "WhitespaceTrivia",
                                                                    "text": "            "
                                                                }
                                                            ]
                                                        },
                                                        "colonToken": {
                                                            "kind": "ColonToken",
                                                            "fullStart": 1274,
                                                            "fullEnd": 1276,
                                                            "start": 1274,
                                                            "end": 1275,
                                                            "fullWidth": 2,
                                                            "width": 1,
                                                            "text": ":",
                                                            "value": ":",
                                                            "valueText": ":",
                                                            "hasTrailingTrivia": true,
                                                            "trailingTrivia": [
                                                                {
                                                                    "kind": "WhitespaceTrivia",
                                                                    "text": " "
                                                                }
                                                            ]
                                                        },
                                                        "expression": {
                                                            "kind": "IdentifierName",
                                                            "fullStart": 1276,
                                                            "fullEnd": 1283,
                                                            "start": 1276,
                                                            "end": 1281,
                                                            "fullWidth": 7,
                                                            "width": 5,
                                                            "text": "child",
                                                            "value": "child",
                                                            "valueText": "child",
                                                            "hasTrailingTrivia": true,
                                                            "hasTrailingNewLine": true,
                                                            "trailingTrivia": [
                                                                {
                                                                    "kind": "NewLineTrivia",
                                                                    "text": "\r\n"
                                                                }
                                                            ]
                                                        }
                                                    }
                                                ],
                                                "closeBraceToken": {
                                                    "kind": "CloseBraceToken",
                                                    "fullStart": 1283,
                                                    "fullEnd": 1292,
                                                    "start": 1291,
                                                    "end": 1292,
                                                    "fullWidth": 9,
                                                    "width": 1,
                                                    "text": "}",
                                                    "value": "}",
                                                    "valueText": "}",
                                                    "hasLeadingTrivia": true,
                                                    "leadingTrivia": [
                                                        {
                                                            "kind": "WhitespaceTrivia",
                                                            "text": "        "
                                                        }
                                                    ]
                                                }
                                            }
                                        }
                                    }
                                ]
                            },
                            "semicolonToken": {
                                "kind": "SemicolonToken",
                                "fullStart": 1292,
                                "fullEnd": 1295,
                                "start": 1292,
                                "end": 1293,
                                "fullWidth": 3,
                                "width": 1,
                                "text": ";",
                                "value": ";",
                                "valueText": ";",
                                "hasTrailingTrivia": true,
                                "hasTrailingNewLine": true,
                                "trailingTrivia": [
                                    {
                                        "kind": "NewLineTrivia",
                                        "text": "\r\n"
                                    }
                                ]
                            }
                        },
                        {
                            "kind": "ReturnStatement",
                            "fullStart": 1295,
                            "fullEnd": 1411,
                            "start": 1305,
                            "end": 1409,
                            "fullWidth": 116,
                            "width": 104,
                            "returnKeyword": {
                                "kind": "ReturnKeyword",
                                "fullStart": 1295,
                                "fullEnd": 1312,
                                "start": 1305,
                                "end": 1311,
                                "fullWidth": 17,
                                "width": 6,
                                "text": "return",
                                "value": "return",
                                "valueText": "return",
                                "hasLeadingTrivia": true,
                                "hasLeadingNewLine": true,
                                "hasTrailingTrivia": true,
                                "leadingTrivia": [
                                    {
                                        "kind": "NewLineTrivia",
                                        "text": "\r\n"
                                    },
                                    {
                                        "kind": "WhitespaceTrivia",
                                        "text": "        "
                                    }
                                ],
                                "trailingTrivia": [
                                    {
                                        "kind": "WhitespaceTrivia",
                                        "text": " "
                                    }
                                ]
                            },
                            "expression": {
                                "kind": "LogicalAndExpression",
                                "fullStart": 1312,
                                "fullEnd": 1408,
                                "start": 1312,
                                "end": 1408,
                                "fullWidth": 96,
                                "width": 96,
                                "left": {
                                    "kind": "LogicalAndExpression",
                                    "fullStart": 1312,
                                    "fullEnd": 1388,
                                    "start": 1312,
                                    "end": 1387,
                                    "fullWidth": 76,
                                    "width": 75,
                                    "left": {
                                        "kind": "EqualsExpression",
                                        "fullStart": 1312,
                                        "fullEnd": 1369,
                                        "start": 1312,
                                        "end": 1368,
                                        "fullWidth": 57,
                                        "width": 56,
                                        "left": {
                                            "kind": "InvocationExpression",
                                            "fullStart": 1312,
                                            "fullEnd": 1360,
                                            "start": 1312,
                                            "end": 1359,
                                            "fullWidth": 48,
                                            "width": 47,
                                            "expression": {
                                                "kind": "MemberAccessExpression",
                                                "fullStart": 1312,
                                                "fullEnd": 1339,
                                                "start": 1312,
                                                "end": 1339,
                                                "fullWidth": 27,
                                                "width": 27,
                                                "expression": {
                                                    "kind": "MemberAccessExpression",
                                                    "fullStart": 1312,
                                                    "fullEnd": 1334,
                                                    "start": 1312,
                                                    "end": 1334,
                                                    "fullWidth": 22,
                                                    "width": 22,
                                                    "expression": {
                                                        "kind": "MemberAccessExpression",
                                                        "fullStart": 1312,
                                                        "fullEnd": 1327,
                                                        "start": 1312,
                                                        "end": 1327,
                                                        "fullWidth": 15,
                                                        "width": 15,
                                                        "expression": {
                                                            "kind": "IdentifierName",
                                                            "fullStart": 1312,
                                                            "fullEnd": 1317,
                                                            "start": 1312,
                                                            "end": 1317,
                                                            "fullWidth": 5,
                                                            "width": 5,
                                                            "text": "Array",
                                                            "value": "Array",
                                                            "valueText": "Array"
                                                        },
                                                        "dotToken": {
                                                            "kind": "DotToken",
                                                            "fullStart": 1317,
                                                            "fullEnd": 1318,
                                                            "start": 1317,
                                                            "end": 1318,
                                                            "fullWidth": 1,
                                                            "width": 1,
                                                            "text": ".",
                                                            "value": ".",
                                                            "valueText": "."
                                                        },
                                                        "name": {
                                                            "kind": "IdentifierName",
                                                            "fullStart": 1318,
                                                            "fullEnd": 1327,
                                                            "start": 1318,
                                                            "end": 1327,
                                                            "fullWidth": 9,
                                                            "width": 9,
                                                            "text": "prototype",
                                                            "value": "prototype",
                                                            "valueText": "prototype"
                                                        }
                                                    },
                                                    "dotToken": {
                                                        "kind": "DotToken",
                                                        "fullStart": 1327,
                                                        "fullEnd": 1328,
                                                        "start": 1327,
                                                        "end": 1328,
                                                        "fullWidth": 1,
                                                        "width": 1,
                                                        "text": ".",
                                                        "value": ".",
                                                        "valueText": "."
                                                    },
                                                    "name": {
                                                        "kind": "IdentifierName",
                                                        "fullStart": 1328,
                                                        "fullEnd": 1334,
                                                        "start": 1328,
                                                        "end": 1334,
                                                        "fullWidth": 6,
                                                        "width": 6,
                                                        "text": "reduce",
                                                        "value": "reduce",
                                                        "valueText": "reduce"
                                                    }
                                                },
                                                "dotToken": {
                                                    "kind": "DotToken",
                                                    "fullStart": 1334,
                                                    "fullEnd": 1335,
                                                    "start": 1334,
                                                    "end": 1335,
                                                    "fullWidth": 1,
                                                    "width": 1,
                                                    "text": ".",
                                                    "value": ".",
                                                    "valueText": "."
                                                },
                                                "name": {
                                                    "kind": "IdentifierName",
                                                    "fullStart": 1335,
                                                    "fullEnd": 1339,
                                                    "start": 1335,
                                                    "end": 1339,
                                                    "fullWidth": 4,
                                                    "width": 4,
                                                    "text": "call",
                                                    "value": "call",
                                                    "valueText": "call"
                                                }
                                            },
                                            "argumentList": {
                                                "kind": "ArgumentList",
                                                "fullStart": 1339,
                                                "fullEnd": 1360,
                                                "start": 1339,
                                                "end": 1359,
                                                "fullWidth": 21,
                                                "width": 20,
                                                "openParenToken": {
                                                    "kind": "OpenParenToken",
                                                    "fullStart": 1339,
                                                    "fullEnd": 1340,
                                                    "start": 1339,
                                                    "end": 1340,
                                                    "fullWidth": 1,
                                                    "width": 1,
                                                    "text": "(",
                                                    "value": "(",
                                                    "valueText": "("
                                                },
                                                "arguments": [
                                                    {
                                                        "kind": "IdentifierName",
                                                        "fullStart": 1340,
                                                        "fullEnd": 1343,
                                                        "start": 1340,
                                                        "end": 1343,
                                                        "fullWidth": 3,
                                                        "width": 3,
                                                        "text": "obj",
                                                        "value": "obj",
                                                        "valueText": "obj"
                                                    },
                                                    {
                                                        "kind": "CommaToken",
                                                        "fullStart": 1343,
                                                        "fullEnd": 1345,
                                                        "start": 1343,
                                                        "end": 1344,
                                                        "fullWidth": 2,
                                                        "width": 1,
                                                        "text": ",",
                                                        "value": ",",
                                                        "valueText": ",",
                                                        "hasTrailingTrivia": true,
                                                        "trailingTrivia": [
                                                            {
                                                                "kind": "WhitespaceTrivia",
                                                                "text": " "
                                                            }
                                                        ]
                                                    },
                                                    {
                                                        "kind": "IdentifierName",
                                                        "fullStart": 1345,
                                                        "fullEnd": 1355,
                                                        "start": 1345,
                                                        "end": 1355,
                                                        "fullWidth": 10,
                                                        "width": 10,
                                                        "text": "callbackfn",
                                                        "value": "callbackfn",
                                                        "valueText": "callbackfn"
                                                    },
                                                    {
                                                        "kind": "CommaToken",
                                                        "fullStart": 1355,
                                                        "fullEnd": 1357,
                                                        "start": 1355,
                                                        "end": 1356,
                                                        "fullWidth": 2,
                                                        "width": 1,
                                                        "text": ",",
                                                        "value": ",",
                                                        "valueText": ",",
                                                        "hasTrailingTrivia": true,
                                                        "trailingTrivia": [
                                                            {
                                                                "kind": "WhitespaceTrivia",
                                                                "text": " "
                                                            }
                                                        ]
                                                    },
                                                    {
                                                        "kind": "NumericLiteral",
                                                        "fullStart": 1357,
                                                        "fullEnd": 1358,
                                                        "start": 1357,
                                                        "end": 1358,
                                                        "fullWidth": 1,
                                                        "width": 1,
                                                        "text": "1",
                                                        "value": 1,
                                                        "valueText": "1"
                                                    }
                                                ],
                                                "closeParenToken": {
                                                    "kind": "CloseParenToken",
                                                    "fullStart": 1358,
                                                    "fullEnd": 1360,
                                                    "start": 1358,
                                                    "end": 1359,
                                                    "fullWidth": 2,
                                                    "width": 1,
                                                    "text": ")",
                                                    "value": ")",
                                                    "valueText": ")",
                                                    "hasTrailingTrivia": true,
                                                    "trailingTrivia": [
                                                        {
                                                            "kind": "WhitespaceTrivia",
                                                            "text": " "
                                                        }
                                                    ]
                                                }
                                            }
                                        },
                                        "operatorToken": {
                                            "kind": "EqualsEqualsEqualsToken",
                                            "fullStart": 1360,
                                            "fullEnd": 1364,
                                            "start": 1360,
                                            "end": 1363,
                                            "fullWidth": 4,
                                            "width": 3,
                                            "text": "===",
                                            "value": "===",
                                            "valueText": "===",
                                            "hasTrailingTrivia": true,
                                            "trailingTrivia": [
                                                {
                                                    "kind": "WhitespaceTrivia",
                                                    "text": " "
                                                }
                                            ]
                                        },
                                        "right": {
                                            "kind": "TrueKeyword",
                                            "fullStart": 1364,
                                            "fullEnd": 1369,
                                            "start": 1364,
                                            "end": 1368,
                                            "fullWidth": 5,
                                            "width": 4,
                                            "text": "true",
                                            "value": true,
                                            "valueText": "true",
                                            "hasTrailingTrivia": true,
                                            "trailingTrivia": [
                                                {
                                                    "kind": "WhitespaceTrivia",
                                                    "text": " "
                                                }
                                            ]
                                        }
                                    },
                                    "operatorToken": {
                                        "kind": "AmpersandAmpersandToken",
                                        "fullStart": 1369,
                                        "fullEnd": 1372,
                                        "start": 1369,
                                        "end": 1371,
                                        "fullWidth": 3,
                                        "width": 2,
                                        "text": "&&",
                                        "value": "&&",
                                        "valueText": "&&",
                                        "hasTrailingTrivia": true,
                                        "trailingTrivia": [
                                            {
                                                "kind": "WhitespaceTrivia",
                                                "text": " "
                                            }
                                        ]
                                    },
                                    "right": {
                                        "kind": "IdentifierName",
                                        "fullStart": 1372,
                                        "fullEnd": 1388,
                                        "start": 1372,
                                        "end": 1387,
                                        "fullWidth": 16,
                                        "width": 15,
                                        "text": "valueOfAccessed",
                                        "value": "valueOfAccessed",
                                        "valueText": "valueOfAccessed",
                                        "hasTrailingTrivia": true,
                                        "trailingTrivia": [
                                            {
                                                "kind": "WhitespaceTrivia",
                                                "text": " "
                                            }
                                        ]
                                    }
                                },
                                "operatorToken": {
                                    "kind": "AmpersandAmpersandToken",
                                    "fullStart": 1388,
                                    "fullEnd": 1391,
                                    "start": 1388,
                                    "end": 1390,
                                    "fullWidth": 3,
                                    "width": 2,
                                    "text": "&&",
                                    "value": "&&",
                                    "valueText": "&&",
                                    "hasTrailingTrivia": true,
                                    "trailingTrivia": [
                                        {
                                            "kind": "WhitespaceTrivia",
                                            "text": " "
                                        }
                                    ]
                                },
                                "right": {
                                    "kind": "LogicalNotExpression",
                                    "fullStart": 1391,
                                    "fullEnd": 1408,
                                    "start": 1391,
                                    "end": 1408,
                                    "fullWidth": 17,
                                    "width": 17,
                                    "operatorToken": {
                                        "kind": "ExclamationToken",
                                        "fullStart": 1391,
                                        "fullEnd": 1392,
                                        "start": 1391,
                                        "end": 1392,
                                        "fullWidth": 1,
                                        "width": 1,
                                        "text": "!",
                                        "value": "!",
                                        "valueText": "!"
                                    },
                                    "operand": {
                                        "kind": "IdentifierName",
                                        "fullStart": 1392,
                                        "fullEnd": 1408,
                                        "start": 1392,
                                        "end": 1408,
                                        "fullWidth": 16,
                                        "width": 16,
                                        "text": "toStringAccessed",
                                        "value": "toStringAccessed",
                                        "valueText": "toStringAccessed"
                                    }
                                }
                            },
                            "semicolonToken": {
                                "kind": "SemicolonToken",
                                "fullStart": 1408,
                                "fullEnd": 1411,
                                "start": 1408,
                                "end": 1409,
                                "fullWidth": 3,
                                "width": 1,
                                "text": ";",
                                "value": ";",
                                "valueText": ";",
                                "hasTrailingTrivia": true,
                                "hasTrailingNewLine": true,
                                "trailingTrivia": [
                                    {
                                        "kind": "NewLineTrivia",
                                        "text": "\r\n"
                                    }
                                ]
                            }
                        }
                    ],
                    "closeBraceToken": {
                        "kind": "CloseBraceToken",
                        "fullStart": 1411,
                        "fullEnd": 1418,
                        "start": 1415,
                        "end": 1416,
                        "fullWidth": 7,
                        "width": 1,
                        "text": "}",
                        "value": "}",
                        "valueText": "}",
                        "hasLeadingTrivia": true,
                        "hasTrailingTrivia": true,
                        "hasTrailingNewLine": true,
                        "leadingTrivia": [
                            {
                                "kind": "WhitespaceTrivia",
                                "text": "    "
                            }
                        ],
                        "trailingTrivia": [
                            {
                                "kind": "NewLineTrivia",
                                "text": "\r\n"
                            }
                        ]
                    }
                }
            },
            {
                "kind": "ExpressionStatement",
                "fullStart": 1418,
                "fullEnd": 1442,
                "start": 1418,
                "end": 1440,
                "fullWidth": 24,
                "width": 22,
                "expression": {
                    "kind": "InvocationExpression",
                    "fullStart": 1418,
                    "fullEnd": 1439,
                    "start": 1418,
                    "end": 1439,
                    "fullWidth": 21,
                    "width": 21,
                    "expression": {
                        "kind": "IdentifierName",
                        "fullStart": 1418,
                        "fullEnd": 1429,
                        "start": 1418,
                        "end": 1429,
                        "fullWidth": 11,
                        "width": 11,
                        "text": "runTestCase",
                        "value": "runTestCase",
                        "valueText": "runTestCase"
                    },
                    "argumentList": {
                        "kind": "ArgumentList",
                        "fullStart": 1429,
                        "fullEnd": 1439,
                        "start": 1429,
                        "end": 1439,
                        "fullWidth": 10,
                        "width": 10,
                        "openParenToken": {
                            "kind": "OpenParenToken",
                            "fullStart": 1429,
                            "fullEnd": 1430,
                            "start": 1429,
                            "end": 1430,
                            "fullWidth": 1,
                            "width": 1,
                            "text": "(",
                            "value": "(",
                            "valueText": "("
                        },
                        "arguments": [
                            {
                                "kind": "IdentifierName",
                                "fullStart": 1430,
                                "fullEnd": 1438,
                                "start": 1430,
                                "end": 1438,
                                "fullWidth": 8,
                                "width": 8,
                                "text": "testcase",
                                "value": "testcase",
                                "valueText": "testcase"
                            }
                        ],
                        "closeParenToken": {
                            "kind": "CloseParenToken",
                            "fullStart": 1438,
                            "fullEnd": 1439,
                            "start": 1438,
                            "end": 1439,
                            "fullWidth": 1,
                            "width": 1,
                            "text": ")",
                            "value": ")",
                            "valueText": ")"
                        }
                    }
                },
                "semicolonToken": {
                    "kind": "SemicolonToken",
                    "fullStart": 1439,
                    "fullEnd": 1442,
                    "start": 1439,
                    "end": 1440,
                    "fullWidth": 3,
                    "width": 1,
                    "text": ";",
                    "value": ";",
                    "valueText": ";",
                    "hasTrailingTrivia": true,
                    "hasTrailingNewLine": true,
                    "trailingTrivia": [
                        {
                            "kind": "NewLineTrivia",
                            "text": "\r\n"
                        }
                    ]
                }
            }
        ],
        "endOfFileToken": {
            "kind": "EndOfFileToken",
            "fullStart": 1442,
            "fullEnd": 1442,
            "start": 1442,
            "end": 1442,
            "fullWidth": 0,
            "width": 0,
            "text": ""
        }
    },
    "lineMap": {
        "lineStarts": [
            0,
            67,
            152,
            232,
            308,
            380,
            385,
            440,
            585,
            590,
            592,
            594,
            617,
            619,
            657,
            696,
            698,
            756,
            806,
            817,
            819,
            842,
            878,
            919,
            946,
            961,
            973,
            975,
            1011,
            1043,
            1045,
            1077,
            1079,
            1119,
            1157,
            1182,
            1194,
            1196,
            1217,
            1237,
            1256,
            1283,
            1295,
            1297,
            1411,
            1418,
            1442
        ],
        "length": 1442
    }
}<|MERGE_RESOLUTION|>--- conflicted
+++ resolved
@@ -557,11 +557,8 @@
                                             "start": 726,
                                             "end": 733,
                                             "fullWidth": 7,
-<<<<<<< HEAD
                                             "width": 7,
-=======
                                             "modifiers": [],
->>>>>>> e3c38734
                                             "identifier": {
                                                 "kind": "IdentifierName",
                                                 "fullStart": 726,
@@ -601,11 +598,8 @@
                                             "start": 735,
                                             "end": 741,
                                             "fullWidth": 6,
-<<<<<<< HEAD
                                             "width": 6,
-=======
                                             "modifiers": [],
->>>>>>> e3c38734
                                             "identifier": {
                                                 "kind": "IdentifierName",
                                                 "fullStart": 735,
@@ -645,11 +639,8 @@
                                             "start": 743,
                                             "end": 746,
                                             "fullWidth": 3,
-<<<<<<< HEAD
                                             "width": 3,
-=======
                                             "modifiers": [],
->>>>>>> e3c38734
                                             "identifier": {
                                                 "kind": "IdentifierName",
                                                 "fullStart": 743,
@@ -689,11 +680,8 @@
                                             "start": 748,
                                             "end": 751,
                                             "fullWidth": 3,
-<<<<<<< HEAD
                                             "width": 3,
-=======
                                             "modifiers": [],
->>>>>>> e3c38734
                                             "identifier": {
                                                 "kind": "IdentifierName",
                                                 "fullStart": 748,
