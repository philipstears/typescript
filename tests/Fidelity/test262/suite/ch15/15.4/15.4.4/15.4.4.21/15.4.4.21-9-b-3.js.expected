--- conflicted
+++ resolved
@@ -252,12 +252,8 @@
                                         "start": 575,
                                         "end": 591,
                                         "fullWidth": 16,
-<<<<<<< HEAD
                                         "width": 16,
-                                        "identifier": {
-=======
                                         "propertyName": {
->>>>>>> 85e84683
                                             "kind": "IdentifierName",
                                             "fullStart": 575,
                                             "fullEnd": 584,
@@ -391,12 +387,8 @@
                                         "start": 606,
                                         "end": 623,
                                         "fullWidth": 17,
-<<<<<<< HEAD
                                         "width": 17,
-                                        "identifier": {
-=======
                                         "propertyName": {
->>>>>>> 85e84683
                                             "kind": "IdentifierName",
                                             "fullStart": 606,
                                             "fullEnd": 617,
@@ -1215,12 +1207,8 @@
                                         "start": 818,
                                         "end": 841,
                                         "fullWidth": 23,
-<<<<<<< HEAD
                                         "width": 23,
-                                        "identifier": {
-=======
                                         "propertyName": {
->>>>>>> 85e84683
                                             "kind": "IdentifierName",
                                             "fullStart": 818,
                                             "fullEnd": 822,
