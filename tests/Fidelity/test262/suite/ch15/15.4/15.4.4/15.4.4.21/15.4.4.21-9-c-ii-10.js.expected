--- conflicted
+++ resolved
@@ -250,12 +250,8 @@
                                         "start": 578,
                                         "end": 592,
                                         "fullWidth": 14,
-<<<<<<< HEAD
                                         "width": 14,
-                                        "identifier": {
-=======
                                         "propertyName": {
->>>>>>> 85e84683
                                             "kind": "IdentifierName",
                                             "fullStart": 578,
                                             "fullEnd": 585,
