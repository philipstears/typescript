{
    "isDeclaration": false,
    "languageVersion": "EcmaScript5",
    "parseOptions": {
        "allowAutomaticSemicolonInsertion": true
    },
    "sourceUnit": {
        "kind": "SourceUnit",
        "fullStart": 0,
        "fullEnd": 801,
        "start": 539,
        "end": 801,
        "fullWidth": 801,
        "width": 262,
        "isIncrementallyUnusable": true,
        "moduleElements": [
            {
                "kind": "FunctionDeclaration",
                "fullStart": 0,
                "fullEnd": 777,
                "start": 539,
                "end": 775,
                "fullWidth": 777,
                "width": 236,
                "modifiers": [],
                "functionKeyword": {
                    "kind": "FunctionKeyword",
                    "fullStart": 0,
                    "fullEnd": 548,
                    "start": 539,
                    "end": 547,
                    "fullWidth": 548,
                    "width": 8,
                    "text": "function",
                    "value": "function",
                    "valueText": "function",
                    "hasLeadingTrivia": true,
                    "hasLeadingComment": true,
                    "hasLeadingNewLine": true,
                    "hasTrailingTrivia": true,
                    "leadingTrivia": [
                        {
                            "kind": "SingleLineCommentTrivia",
                            "text": "/// Copyright (c) 2012 Ecma International.  All rights reserved. "
                        },
                        {
                            "kind": "NewLineTrivia",
                            "text": "\r\n"
                        },
                        {
                            "kind": "SingleLineCommentTrivia",
                            "text": "/// Ecma International makes this code available under the terms and conditions set"
                        },
                        {
                            "kind": "NewLineTrivia",
                            "text": "\r\n"
                        },
                        {
                            "kind": "SingleLineCommentTrivia",
                            "text": "/// forth on http://hg.ecmascript.org/tests/test262/raw-file/tip/LICENSE (the "
                        },
                        {
                            "kind": "NewLineTrivia",
                            "text": "\r\n"
                        },
                        {
                            "kind": "SingleLineCommentTrivia",
                            "text": "/// \"Use Terms\").   Any redistribution of this code must retain the above "
                        },
                        {
                            "kind": "NewLineTrivia",
                            "text": "\r\n"
                        },
                        {
                            "kind": "SingleLineCommentTrivia",
                            "text": "/// copyright and this notice and otherwise comply with the Use Terms."
                        },
                        {
                            "kind": "NewLineTrivia",
                            "text": "\r\n"
                        },
                        {
                            "kind": "MultiLineCommentTrivia",
                            "text": "/**\r\n * @path ch15/15.4/15.4.4/15.4.4.21/15.4.4.21-9-5.js\r\n * @description Array.prototype.reduce - callbackfn not called for array with one element\r\n */"
                        },
                        {
                            "kind": "NewLineTrivia",
                            "text": "\r\n"
                        },
                        {
                            "kind": "NewLineTrivia",
                            "text": "\r\n"
                        },
                        {
                            "kind": "NewLineTrivia",
                            "text": "\r\n"
                        }
                    ],
                    "trailingTrivia": [
                        {
                            "kind": "WhitespaceTrivia",
                            "text": " "
                        }
                    ]
                },
                "identifier": {
                    "kind": "IdentifierName",
                    "fullStart": 548,
                    "fullEnd": 556,
                    "start": 548,
                    "end": 556,
                    "fullWidth": 8,
                    "width": 8,
                    "text": "testcase",
                    "value": "testcase",
                    "valueText": "testcase"
                },
                "callSignature": {
                    "kind": "CallSignature",
                    "fullStart": 556,
                    "fullEnd": 559,
                    "start": 556,
                    "end": 558,
                    "fullWidth": 3,
                    "width": 2,
                    "parameterList": {
                        "kind": "ParameterList",
                        "fullStart": 556,
                        "fullEnd": 559,
                        "start": 556,
                        "end": 558,
                        "fullWidth": 3,
                        "width": 2,
                        "openParenToken": {
                            "kind": "OpenParenToken",
                            "fullStart": 556,
                            "fullEnd": 557,
                            "start": 556,
                            "end": 557,
                            "fullWidth": 1,
                            "width": 1,
                            "text": "(",
                            "value": "(",
                            "valueText": "("
                        },
                        "parameters": [],
                        "closeParenToken": {
                            "kind": "CloseParenToken",
                            "fullStart": 557,
                            "fullEnd": 559,
                            "start": 557,
                            "end": 558,
                            "fullWidth": 2,
                            "width": 1,
                            "text": ")",
                            "value": ")",
                            "valueText": ")",
                            "hasTrailingTrivia": true,
                            "trailingTrivia": [
                                {
                                    "kind": "WhitespaceTrivia",
                                    "text": " "
                                }
                            ]
                        }
                    }
                },
                "block": {
                    "kind": "Block",
                    "fullStart": 559,
                    "fullEnd": 777,
                    "start": 559,
                    "end": 775,
                    "fullWidth": 218,
                    "width": 216,
                    "openBraceToken": {
                        "kind": "OpenBraceToken",
                        "fullStart": 559,
                        "fullEnd": 563,
                        "start": 559,
                        "end": 560,
                        "fullWidth": 4,
                        "width": 1,
                        "text": "{",
                        "value": "{",
                        "valueText": "{",
                        "hasTrailingTrivia": true,
                        "hasTrailingNewLine": true,
                        "trailingTrivia": [
                            {
                                "kind": "WhitespaceTrivia",
                                "text": " "
                            },
                            {
                                "kind": "NewLineTrivia",
                                "text": "\r\n"
                            }
                        ]
                    },
                    "statements": [
                        {
                            "kind": "VariableStatement",
                            "fullStart": 563,
                            "fullEnd": 586,
                            "start": 568,
                            "end": 584,
                            "fullWidth": 23,
                            "width": 16,
                            "modifiers": [],
                            "variableDeclaration": {
                                "kind": "VariableDeclaration",
                                "fullStart": 563,
                                "fullEnd": 583,
                                "start": 568,
                                "end": 583,
                                "fullWidth": 20,
                                "width": 15,
                                "varKeyword": {
                                    "kind": "VarKeyword",
                                    "fullStart": 563,
                                    "fullEnd": 572,
                                    "start": 568,
                                    "end": 571,
                                    "fullWidth": 9,
                                    "width": 3,
                                    "text": "var",
                                    "value": "var",
                                    "valueText": "var",
                                    "hasLeadingTrivia": true,
                                    "hasLeadingNewLine": true,
                                    "hasTrailingTrivia": true,
                                    "leadingTrivia": [
                                        {
                                            "kind": "WhitespaceTrivia",
                                            "text": " "
                                        },
                                        {
                                            "kind": "NewLineTrivia",
                                            "text": "\r\n"
                                        },
                                        {
                                            "kind": "WhitespaceTrivia",
                                            "text": "  "
                                        }
                                    ],
                                    "trailingTrivia": [
                                        {
                                            "kind": "WhitespaceTrivia",
                                            "text": " "
                                        }
                                    ]
                                },
                                "variableDeclarators": [
                                    {
                                        "kind": "VariableDeclarator",
                                        "fullStart": 572,
                                        "fullEnd": 583,
                                        "start": 572,
                                        "end": 583,
                                        "fullWidth": 11,
<<<<<<< HEAD
                                        "width": 11,
                                        "identifier": {
=======
                                        "propertyName": {
>>>>>>> 85e84683
                                            "kind": "IdentifierName",
                                            "fullStart": 572,
                                            "fullEnd": 580,
                                            "start": 572,
                                            "end": 579,
                                            "fullWidth": 8,
                                            "width": 7,
                                            "text": "callCnt",
                                            "value": "callCnt",
                                            "valueText": "callCnt",
                                            "hasTrailingTrivia": true,
                                            "trailingTrivia": [
                                                {
                                                    "kind": "WhitespaceTrivia",
                                                    "text": " "
                                                }
                                            ]
                                        },
                                        "equalsValueClause": {
                                            "kind": "EqualsValueClause",
                                            "fullStart": 580,
                                            "fullEnd": 583,
                                            "start": 580,
                                            "end": 583,
                                            "fullWidth": 3,
                                            "width": 3,
                                            "equalsToken": {
                                                "kind": "EqualsToken",
                                                "fullStart": 580,
                                                "fullEnd": 582,
                                                "start": 580,
                                                "end": 581,
                                                "fullWidth": 2,
                                                "width": 1,
                                                "text": "=",
                                                "value": "=",
                                                "valueText": "=",
                                                "hasTrailingTrivia": true,
                                                "trailingTrivia": [
                                                    {
                                                        "kind": "WhitespaceTrivia",
                                                        "text": " "
                                                    }
                                                ]
                                            },
                                            "value": {
                                                "kind": "NumericLiteral",
                                                "fullStart": 582,
                                                "fullEnd": 583,
                                                "start": 582,
                                                "end": 583,
                                                "fullWidth": 1,
                                                "width": 1,
                                                "text": "0",
                                                "value": 0,
                                                "valueText": "0"
                                            }
                                        }
                                    }
                                ]
                            },
                            "semicolonToken": {
                                "kind": "SemicolonToken",
                                "fullStart": 583,
                                "fullEnd": 586,
                                "start": 583,
                                "end": 584,
                                "fullWidth": 3,
                                "width": 1,
                                "text": ";",
                                "value": ";",
                                "valueText": ";",
                                "hasTrailingTrivia": true,
                                "hasTrailingNewLine": true,
                                "trailingTrivia": [
                                    {
                                        "kind": "NewLineTrivia",
                                        "text": "\r\n"
                                    }
                                ]
                            }
                        },
                        {
                            "kind": "FunctionDeclaration",
                            "fullStart": 586,
                            "fullEnd": 677,
                            "start": 588,
                            "end": 675,
                            "fullWidth": 91,
                            "width": 87,
                            "modifiers": [],
                            "functionKeyword": {
                                "kind": "FunctionKeyword",
                                "fullStart": 586,
                                "fullEnd": 597,
                                "start": 588,
                                "end": 596,
                                "fullWidth": 11,
                                "width": 8,
                                "text": "function",
                                "value": "function",
                                "valueText": "function",
                                "hasLeadingTrivia": true,
                                "hasTrailingTrivia": true,
                                "leadingTrivia": [
                                    {
                                        "kind": "WhitespaceTrivia",
                                        "text": "  "
                                    }
                                ],
                                "trailingTrivia": [
                                    {
                                        "kind": "WhitespaceTrivia",
                                        "text": " "
                                    }
                                ]
                            },
                            "identifier": {
                                "kind": "IdentifierName",
                                "fullStart": 597,
                                "fullEnd": 607,
                                "start": 597,
                                "end": 607,
                                "fullWidth": 10,
                                "width": 10,
                                "text": "callbackfn",
                                "value": "callbackfn",
                                "valueText": "callbackfn"
                            },
                            "callSignature": {
                                "kind": "CallSignature",
                                "fullStart": 607,
                                "fullEnd": 636,
                                "start": 607,
                                "end": 634,
                                "fullWidth": 29,
                                "width": 27,
                                "parameterList": {
                                    "kind": "ParameterList",
                                    "fullStart": 607,
                                    "fullEnd": 636,
                                    "start": 607,
                                    "end": 634,
                                    "fullWidth": 29,
                                    "width": 27,
                                    "openParenToken": {
                                        "kind": "OpenParenToken",
                                        "fullStart": 607,
                                        "fullEnd": 608,
                                        "start": 607,
                                        "end": 608,
                                        "fullWidth": 1,
                                        "width": 1,
                                        "text": "(",
                                        "value": "(",
                                        "valueText": "("
                                    },
                                    "parameters": [
                                        {
                                            "kind": "Parameter",
                                            "fullStart": 608,
                                            "fullEnd": 615,
                                            "start": 608,
                                            "end": 615,
                                            "fullWidth": 7,
                                            "width": 7,
                                            "modifiers": [],
                                            "identifier": {
                                                "kind": "IdentifierName",
                                                "fullStart": 608,
                                                "fullEnd": 615,
                                                "start": 608,
                                                "end": 615,
                                                "fullWidth": 7,
                                                "width": 7,
                                                "text": "prevVal",
                                                "value": "prevVal",
                                                "valueText": "prevVal"
                                            }
                                        },
                                        {
                                            "kind": "CommaToken",
                                            "fullStart": 615,
                                            "fullEnd": 617,
                                            "start": 615,
                                            "end": 616,
                                            "fullWidth": 2,
                                            "width": 1,
                                            "text": ",",
                                            "value": ",",
                                            "valueText": ",",
                                            "hasTrailingTrivia": true,
                                            "trailingTrivia": [
                                                {
                                                    "kind": "WhitespaceTrivia",
                                                    "text": " "
                                                }
                                            ]
                                        },
                                        {
                                            "kind": "Parameter",
                                            "fullStart": 617,
                                            "fullEnd": 623,
                                            "start": 617,
                                            "end": 623,
                                            "fullWidth": 6,
                                            "width": 6,
                                            "modifiers": [],
                                            "identifier": {
                                                "kind": "IdentifierName",
                                                "fullStart": 617,
                                                "fullEnd": 623,
                                                "start": 617,
                                                "end": 623,
                                                "fullWidth": 6,
                                                "width": 6,
                                                "text": "curVal",
                                                "value": "curVal",
                                                "valueText": "curVal"
                                            }
                                        },
                                        {
                                            "kind": "CommaToken",
                                            "fullStart": 623,
                                            "fullEnd": 625,
                                            "start": 623,
                                            "end": 624,
                                            "fullWidth": 2,
                                            "width": 1,
                                            "text": ",",
                                            "value": ",",
                                            "valueText": ",",
                                            "hasTrailingTrivia": true,
                                            "trailingTrivia": [
                                                {
                                                    "kind": "WhitespaceTrivia",
                                                    "text": " "
                                                }
                                            ]
                                        },
                                        {
                                            "kind": "Parameter",
                                            "fullStart": 625,
                                            "fullEnd": 628,
                                            "start": 625,
                                            "end": 628,
                                            "fullWidth": 3,
                                            "width": 3,
                                            "modifiers": [],
                                            "identifier": {
                                                "kind": "IdentifierName",
                                                "fullStart": 625,
                                                "fullEnd": 628,
                                                "start": 625,
                                                "end": 628,
                                                "fullWidth": 3,
                                                "width": 3,
                                                "text": "idx",
                                                "value": "idx",
                                                "valueText": "idx"
                                            }
                                        },
                                        {
                                            "kind": "CommaToken",
                                            "fullStart": 628,
                                            "fullEnd": 630,
                                            "start": 628,
                                            "end": 629,
                                            "fullWidth": 2,
                                            "width": 1,
                                            "text": ",",
                                            "value": ",",
                                            "valueText": ",",
                                            "hasTrailingTrivia": true,
                                            "trailingTrivia": [
                                                {
                                                    "kind": "WhitespaceTrivia",
                                                    "text": " "
                                                }
                                            ]
                                        },
                                        {
                                            "kind": "Parameter",
                                            "fullStart": 630,
                                            "fullEnd": 633,
                                            "start": 630,
                                            "end": 633,
                                            "fullWidth": 3,
                                            "width": 3,
                                            "modifiers": [],
                                            "identifier": {
                                                "kind": "IdentifierName",
                                                "fullStart": 630,
                                                "fullEnd": 633,
                                                "start": 630,
                                                "end": 633,
                                                "fullWidth": 3,
                                                "width": 3,
                                                "text": "obj",
                                                "value": "obj",
                                                "valueText": "obj"
                                            }
                                        }
                                    ],
                                    "closeParenToken": {
                                        "kind": "CloseParenToken",
                                        "fullStart": 633,
                                        "fullEnd": 636,
                                        "start": 633,
                                        "end": 634,
                                        "fullWidth": 3,
                                        "width": 1,
                                        "text": ")",
                                        "value": ")",
                                        "valueText": ")",
                                        "hasTrailingTrivia": true,
                                        "hasTrailingNewLine": true,
                                        "trailingTrivia": [
                                            {
                                                "kind": "NewLineTrivia",
                                                "text": "\r\n"
                                            }
                                        ]
                                    }
                                }
                            },
                            "block": {
                                "kind": "Block",
                                "fullStart": 636,
                                "fullEnd": 677,
                                "start": 638,
                                "end": 675,
                                "fullWidth": 41,
                                "width": 37,
                                "openBraceToken": {
                                    "kind": "OpenBraceToken",
                                    "fullStart": 636,
                                    "fullEnd": 641,
                                    "start": 638,
                                    "end": 639,
                                    "fullWidth": 5,
                                    "width": 1,
                                    "text": "{",
                                    "value": "{",
                                    "valueText": "{",
                                    "hasLeadingTrivia": true,
                                    "hasTrailingTrivia": true,
                                    "hasTrailingNewLine": true,
                                    "leadingTrivia": [
                                        {
                                            "kind": "WhitespaceTrivia",
                                            "text": "  "
                                        }
                                    ],
                                    "trailingTrivia": [
                                        {
                                            "kind": "NewLineTrivia",
                                            "text": "\r\n"
                                        }
                                    ]
                                },
                                "statements": [
                                    {
                                        "kind": "ExpressionStatement",
                                        "fullStart": 641,
                                        "fullEnd": 657,
                                        "start": 645,
                                        "end": 655,
                                        "fullWidth": 16,
                                        "width": 10,
                                        "expression": {
                                            "kind": "PostIncrementExpression",
                                            "fullStart": 641,
                                            "fullEnd": 654,
                                            "start": 645,
                                            "end": 654,
                                            "fullWidth": 13,
                                            "width": 9,
                                            "operand": {
                                                "kind": "IdentifierName",
                                                "fullStart": 641,
                                                "fullEnd": 652,
                                                "start": 645,
                                                "end": 652,
                                                "fullWidth": 11,
                                                "width": 7,
                                                "text": "callCnt",
                                                "value": "callCnt",
                                                "valueText": "callCnt",
                                                "hasLeadingTrivia": true,
                                                "leadingTrivia": [
                                                    {
                                                        "kind": "WhitespaceTrivia",
                                                        "text": "    "
                                                    }
                                                ]
                                            },
                                            "operatorToken": {
                                                "kind": "PlusPlusToken",
                                                "fullStart": 652,
                                                "fullEnd": 654,
                                                "start": 652,
                                                "end": 654,
                                                "fullWidth": 2,
                                                "width": 2,
                                                "text": "++",
                                                "value": "++",
                                                "valueText": "++"
                                            }
                                        },
                                        "semicolonToken": {
                                            "kind": "SemicolonToken",
                                            "fullStart": 654,
                                            "fullEnd": 657,
                                            "start": 654,
                                            "end": 655,
                                            "fullWidth": 3,
                                            "width": 1,
                                            "text": ";",
                                            "value": ";",
                                            "valueText": ";",
                                            "hasTrailingTrivia": true,
                                            "hasTrailingNewLine": true,
                                            "trailingTrivia": [
                                                {
                                                    "kind": "NewLineTrivia",
                                                    "text": "\r\n"
                                                }
                                            ]
                                        }
                                    },
                                    {
                                        "kind": "ReturnStatement",
                                        "fullStart": 657,
                                        "fullEnd": 672,
                                        "start": 661,
                                        "end": 670,
                                        "fullWidth": 15,
                                        "width": 9,
                                        "returnKeyword": {
                                            "kind": "ReturnKeyword",
                                            "fullStart": 657,
                                            "fullEnd": 668,
                                            "start": 661,
                                            "end": 667,
                                            "fullWidth": 11,
                                            "width": 6,
                                            "text": "return",
                                            "value": "return",
                                            "valueText": "return",
                                            "hasLeadingTrivia": true,
                                            "hasTrailingTrivia": true,
                                            "leadingTrivia": [
                                                {
                                                    "kind": "WhitespaceTrivia",
                                                    "text": "    "
                                                }
                                            ],
                                            "trailingTrivia": [
                                                {
                                                    "kind": "WhitespaceTrivia",
                                                    "text": " "
                                                }
                                            ]
                                        },
                                        "expression": {
                                            "kind": "NumericLiteral",
                                            "fullStart": 668,
                                            "fullEnd": 669,
                                            "start": 668,
                                            "end": 669,
                                            "fullWidth": 1,
                                            "width": 1,
                                            "text": "2",
                                            "value": 2,
                                            "valueText": "2"
                                        },
                                        "semicolonToken": {
                                            "kind": "SemicolonToken",
                                            "fullStart": 669,
                                            "fullEnd": 672,
                                            "start": 669,
                                            "end": 670,
                                            "fullWidth": 3,
                                            "width": 1,
                                            "text": ";",
                                            "value": ";",
                                            "valueText": ";",
                                            "hasTrailingTrivia": true,
                                            "hasTrailingNewLine": true,
                                            "trailingTrivia": [
                                                {
                                                    "kind": "NewLineTrivia",
                                                    "text": "\r\n"
                                                }
                                            ]
                                        }
                                    }
                                ],
                                "closeBraceToken": {
                                    "kind": "CloseBraceToken",
                                    "fullStart": 672,
                                    "fullEnd": 677,
                                    "start": 674,
                                    "end": 675,
                                    "fullWidth": 5,
                                    "width": 1,
                                    "text": "}",
                                    "value": "}",
                                    "valueText": "}",
                                    "hasLeadingTrivia": true,
                                    "hasTrailingTrivia": true,
                                    "hasTrailingNewLine": true,
                                    "leadingTrivia": [
                                        {
                                            "kind": "WhitespaceTrivia",
                                            "text": "  "
                                        }
                                    ],
                                    "trailingTrivia": [
                                        {
                                            "kind": "NewLineTrivia",
                                            "text": "\r\n"
                                        }
                                    ]
                                }
                            }
                        },
                        {
                            "kind": "VariableStatement",
                            "fullStart": 677,
                            "fullEnd": 697,
                            "start": 681,
                            "end": 695,
                            "fullWidth": 20,
                            "width": 14,
                            "modifiers": [],
                            "variableDeclaration": {
                                "kind": "VariableDeclaration",
                                "fullStart": 677,
                                "fullEnd": 694,
                                "start": 681,
                                "end": 694,
                                "fullWidth": 17,
                                "width": 13,
                                "varKeyword": {
                                    "kind": "VarKeyword",
                                    "fullStart": 677,
                                    "fullEnd": 685,
                                    "start": 681,
                                    "end": 684,
                                    "fullWidth": 8,
                                    "width": 3,
                                    "text": "var",
                                    "value": "var",
                                    "valueText": "var",
                                    "hasLeadingTrivia": true,
                                    "hasLeadingNewLine": true,
                                    "hasTrailingTrivia": true,
                                    "leadingTrivia": [
                                        {
                                            "kind": "NewLineTrivia",
                                            "text": "\r\n"
                                        },
                                        {
                                            "kind": "WhitespaceTrivia",
                                            "text": "  "
                                        }
                                    ],
                                    "trailingTrivia": [
                                        {
                                            "kind": "WhitespaceTrivia",
                                            "text": " "
                                        }
                                    ]
                                },
                                "variableDeclarators": [
                                    {
                                        "kind": "VariableDeclarator",
                                        "fullStart": 685,
                                        "fullEnd": 694,
                                        "start": 685,
                                        "end": 694,
                                        "fullWidth": 9,
<<<<<<< HEAD
                                        "width": 9,
                                        "identifier": {
=======
                                        "propertyName": {
>>>>>>> 85e84683
                                            "kind": "IdentifierName",
                                            "fullStart": 685,
                                            "fullEnd": 689,
                                            "start": 685,
                                            "end": 688,
                                            "fullWidth": 4,
                                            "width": 3,
                                            "text": "arr",
                                            "value": "arr",
                                            "valueText": "arr",
                                            "hasTrailingTrivia": true,
                                            "trailingTrivia": [
                                                {
                                                    "kind": "WhitespaceTrivia",
                                                    "text": " "
                                                }
                                            ]
                                        },
                                        "equalsValueClause": {
                                            "kind": "EqualsValueClause",
                                            "fullStart": 689,
                                            "fullEnd": 694,
                                            "start": 689,
                                            "end": 694,
                                            "fullWidth": 5,
                                            "width": 5,
                                            "equalsToken": {
                                                "kind": "EqualsToken",
                                                "fullStart": 689,
                                                "fullEnd": 691,
                                                "start": 689,
                                                "end": 690,
                                                "fullWidth": 2,
                                                "width": 1,
                                                "text": "=",
                                                "value": "=",
                                                "valueText": "=",
                                                "hasTrailingTrivia": true,
                                                "trailingTrivia": [
                                                    {
                                                        "kind": "WhitespaceTrivia",
                                                        "text": " "
                                                    }
                                                ]
                                            },
                                            "value": {
                                                "kind": "ArrayLiteralExpression",
                                                "fullStart": 691,
                                                "fullEnd": 694,
                                                "start": 691,
                                                "end": 694,
                                                "fullWidth": 3,
                                                "width": 3,
                                                "openBracketToken": {
                                                    "kind": "OpenBracketToken",
                                                    "fullStart": 691,
                                                    "fullEnd": 692,
                                                    "start": 691,
                                                    "end": 692,
                                                    "fullWidth": 1,
                                                    "width": 1,
                                                    "text": "[",
                                                    "value": "[",
                                                    "valueText": "["
                                                },
                                                "expressions": [
                                                    {
                                                        "kind": "NumericLiteral",
                                                        "fullStart": 692,
                                                        "fullEnd": 693,
                                                        "start": 692,
                                                        "end": 693,
                                                        "fullWidth": 1,
                                                        "width": 1,
                                                        "text": "1",
                                                        "value": 1,
                                                        "valueText": "1"
                                                    }
                                                ],
                                                "closeBracketToken": {
                                                    "kind": "CloseBracketToken",
                                                    "fullStart": 693,
                                                    "fullEnd": 694,
                                                    "start": 693,
                                                    "end": 694,
                                                    "fullWidth": 1,
                                                    "width": 1,
                                                    "text": "]",
                                                    "value": "]",
                                                    "valueText": "]"
                                                }
                                            }
                                        }
                                    }
                                ]
                            },
                            "semicolonToken": {
                                "kind": "SemicolonToken",
                                "fullStart": 694,
                                "fullEnd": 697,
                                "start": 694,
                                "end": 695,
                                "fullWidth": 3,
                                "width": 1,
                                "text": ";",
                                "value": ";",
                                "valueText": ";",
                                "hasTrailingTrivia": true,
                                "hasTrailingNewLine": true,
                                "trailingTrivia": [
                                    {
                                        "kind": "NewLineTrivia",
                                        "text": "\r\n"
                                    }
                                ]
                            }
                        },
                        {
                            "kind": "IfStatement",
                            "fullStart": 697,
                            "fullEnd": 773,
                            "start": 699,
                            "end": 767,
                            "fullWidth": 76,
                            "width": 68,
                            "ifKeyword": {
                                "kind": "IfKeyword",
                                "fullStart": 697,
                                "fullEnd": 701,
                                "start": 699,
                                "end": 701,
                                "fullWidth": 4,
                                "width": 2,
                                "text": "if",
                                "value": "if",
                                "valueText": "if",
                                "hasLeadingTrivia": true,
                                "leadingTrivia": [
                                    {
                                        "kind": "WhitespaceTrivia",
                                        "text": "  "
                                    }
                                ]
                            },
                            "openParenToken": {
                                "kind": "OpenParenToken",
                                "fullStart": 701,
                                "fullEnd": 702,
                                "start": 701,
                                "end": 702,
                                "fullWidth": 1,
                                "width": 1,
                                "text": "(",
                                "value": "(",
                                "valueText": "("
                            },
                            "condition": {
                                "kind": "LogicalAndExpression",
                                "fullStart": 702,
                                "fullEnd": 748,
                                "start": 702,
                                "end": 747,
                                "fullWidth": 46,
                                "width": 45,
                                "left": {
                                    "kind": "EqualsExpression",
                                    "fullStart": 702,
                                    "fullEnd": 731,
                                    "start": 702,
                                    "end": 730,
                                    "fullWidth": 29,
                                    "width": 28,
                                    "left": {
                                        "kind": "InvocationExpression",
                                        "fullStart": 702,
                                        "fullEnd": 725,
                                        "start": 702,
                                        "end": 724,
                                        "fullWidth": 23,
                                        "width": 22,
                                        "expression": {
                                            "kind": "MemberAccessExpression",
                                            "fullStart": 702,
                                            "fullEnd": 712,
                                            "start": 702,
                                            "end": 712,
                                            "fullWidth": 10,
                                            "width": 10,
                                            "expression": {
                                                "kind": "IdentifierName",
                                                "fullStart": 702,
                                                "fullEnd": 705,
                                                "start": 702,
                                                "end": 705,
                                                "fullWidth": 3,
                                                "width": 3,
                                                "text": "arr",
                                                "value": "arr",
                                                "valueText": "arr"
                                            },
                                            "dotToken": {
                                                "kind": "DotToken",
                                                "fullStart": 705,
                                                "fullEnd": 706,
                                                "start": 705,
                                                "end": 706,
                                                "fullWidth": 1,
                                                "width": 1,
                                                "text": ".",
                                                "value": ".",
                                                "valueText": "."
                                            },
                                            "name": {
                                                "kind": "IdentifierName",
                                                "fullStart": 706,
                                                "fullEnd": 712,
                                                "start": 706,
                                                "end": 712,
                                                "fullWidth": 6,
                                                "width": 6,
                                                "text": "reduce",
                                                "value": "reduce",
                                                "valueText": "reduce"
                                            }
                                        },
                                        "argumentList": {
                                            "kind": "ArgumentList",
                                            "fullStart": 712,
                                            "fullEnd": 725,
                                            "start": 712,
                                            "end": 724,
                                            "fullWidth": 13,
                                            "width": 12,
                                            "openParenToken": {
                                                "kind": "OpenParenToken",
                                                "fullStart": 712,
                                                "fullEnd": 713,
                                                "start": 712,
                                                "end": 713,
                                                "fullWidth": 1,
                                                "width": 1,
                                                "text": "(",
                                                "value": "(",
                                                "valueText": "("
                                            },
                                            "arguments": [
                                                {
                                                    "kind": "IdentifierName",
                                                    "fullStart": 713,
                                                    "fullEnd": 723,
                                                    "start": 713,
                                                    "end": 723,
                                                    "fullWidth": 10,
                                                    "width": 10,
                                                    "text": "callbackfn",
                                                    "value": "callbackfn",
                                                    "valueText": "callbackfn"
                                                }
                                            ],
                                            "closeParenToken": {
                                                "kind": "CloseParenToken",
                                                "fullStart": 723,
                                                "fullEnd": 725,
                                                "start": 723,
                                                "end": 724,
                                                "fullWidth": 2,
                                                "width": 1,
                                                "text": ")",
                                                "value": ")",
                                                "valueText": ")",
                                                "hasTrailingTrivia": true,
                                                "trailingTrivia": [
                                                    {
                                                        "kind": "WhitespaceTrivia",
                                                        "text": " "
                                                    }
                                                ]
                                            }
                                        }
                                    },
                                    "operatorToken": {
                                        "kind": "EqualsEqualsEqualsToken",
                                        "fullStart": 725,
                                        "fullEnd": 729,
                                        "start": 725,
                                        "end": 728,
                                        "fullWidth": 4,
                                        "width": 3,
                                        "text": "===",
                                        "value": "===",
                                        "valueText": "===",
                                        "hasTrailingTrivia": true,
                                        "trailingTrivia": [
                                            {
                                                "kind": "WhitespaceTrivia",
                                                "text": " "
                                            }
                                        ]
                                    },
                                    "right": {
                                        "kind": "NumericLiteral",
                                        "fullStart": 729,
                                        "fullEnd": 731,
                                        "start": 729,
                                        "end": 730,
                                        "fullWidth": 2,
                                        "width": 1,
                                        "text": "1",
                                        "value": 1,
                                        "valueText": "1",
                                        "hasTrailingTrivia": true,
                                        "trailingTrivia": [
                                            {
                                                "kind": "WhitespaceTrivia",
                                                "text": " "
                                            }
                                        ]
                                    }
                                },
                                "operatorToken": {
                                    "kind": "AmpersandAmpersandToken",
                                    "fullStart": 731,
                                    "fullEnd": 734,
                                    "start": 731,
                                    "end": 733,
                                    "fullWidth": 3,
                                    "width": 2,
                                    "text": "&&",
                                    "value": "&&",
                                    "valueText": "&&",
                                    "hasTrailingTrivia": true,
                                    "trailingTrivia": [
                                        {
                                            "kind": "WhitespaceTrivia",
                                            "text": " "
                                        }
                                    ]
                                },
                                "right": {
                                    "kind": "EqualsExpression",
                                    "fullStart": 734,
                                    "fullEnd": 748,
                                    "start": 734,
                                    "end": 747,
                                    "fullWidth": 14,
                                    "width": 13,
                                    "left": {
                                        "kind": "IdentifierName",
                                        "fullStart": 734,
                                        "fullEnd": 742,
                                        "start": 734,
                                        "end": 741,
                                        "fullWidth": 8,
                                        "width": 7,
                                        "text": "callCnt",
                                        "value": "callCnt",
                                        "valueText": "callCnt",
                                        "hasTrailingTrivia": true,
                                        "trailingTrivia": [
                                            {
                                                "kind": "WhitespaceTrivia",
                                                "text": " "
                                            }
                                        ]
                                    },
                                    "operatorToken": {
                                        "kind": "EqualsEqualsEqualsToken",
                                        "fullStart": 742,
                                        "fullEnd": 746,
                                        "start": 742,
                                        "end": 745,
                                        "fullWidth": 4,
                                        "width": 3,
                                        "text": "===",
                                        "value": "===",
                                        "valueText": "===",
                                        "hasTrailingTrivia": true,
                                        "trailingTrivia": [
                                            {
                                                "kind": "WhitespaceTrivia",
                                                "text": " "
                                            }
                                        ]
                                    },
                                    "right": {
                                        "kind": "NumericLiteral",
                                        "fullStart": 746,
                                        "fullEnd": 748,
                                        "start": 746,
                                        "end": 747,
                                        "fullWidth": 2,
                                        "width": 1,
                                        "text": "0",
                                        "value": 0,
                                        "valueText": "0",
                                        "hasTrailingTrivia": true,
                                        "trailingTrivia": [
                                            {
                                                "kind": "WhitespaceTrivia",
                                                "text": " "
                                            }
                                        ]
                                    }
                                }
                            },
                            "closeParenToken": {
                                "kind": "CloseParenToken",
                                "fullStart": 748,
                                "fullEnd": 751,
                                "start": 748,
                                "end": 749,
                                "fullWidth": 3,
                                "width": 1,
                                "text": ")",
                                "value": ")",
                                "valueText": ")",
                                "hasTrailingTrivia": true,
                                "hasTrailingNewLine": true,
                                "trailingTrivia": [
                                    {
                                        "kind": "NewLineTrivia",
                                        "text": "\r\n"
                                    }
                                ]
                            },
                            "statement": {
                                "kind": "ReturnStatement",
                                "fullStart": 751,
                                "fullEnd": 773,
                                "start": 755,
                                "end": 767,
                                "fullWidth": 22,
                                "width": 12,
                                "returnKeyword": {
                                    "kind": "ReturnKeyword",
                                    "fullStart": 751,
                                    "fullEnd": 762,
                                    "start": 755,
                                    "end": 761,
                                    "fullWidth": 11,
                                    "width": 6,
                                    "text": "return",
                                    "value": "return",
                                    "valueText": "return",
                                    "hasLeadingTrivia": true,
                                    "hasTrailingTrivia": true,
                                    "leadingTrivia": [
                                        {
                                            "kind": "WhitespaceTrivia",
                                            "text": "    "
                                        }
                                    ],
                                    "trailingTrivia": [
                                        {
                                            "kind": "WhitespaceTrivia",
                                            "text": " "
                                        }
                                    ]
                                },
                                "expression": {
                                    "kind": "TrueKeyword",
                                    "fullStart": 762,
                                    "fullEnd": 766,
                                    "start": 762,
                                    "end": 766,
                                    "fullWidth": 4,
                                    "width": 4,
                                    "text": "true",
                                    "value": true,
                                    "valueText": "true"
                                },
                                "semicolonToken": {
                                    "kind": "SemicolonToken",
                                    "fullStart": 766,
                                    "fullEnd": 773,
                                    "start": 766,
                                    "end": 767,
                                    "fullWidth": 7,
                                    "width": 1,
                                    "text": ";",
                                    "value": ";",
                                    "valueText": ";",
                                    "hasTrailingTrivia": true,
                                    "hasTrailingNewLine": true,
                                    "trailingTrivia": [
                                        {
                                            "kind": "WhitespaceTrivia",
                                            "text": "    "
                                        },
                                        {
                                            "kind": "NewLineTrivia",
                                            "text": "\r\n"
                                        }
                                    ]
                                }
                            }
                        }
                    ],
                    "closeBraceToken": {
                        "kind": "CloseBraceToken",
                        "fullStart": 773,
                        "fullEnd": 777,
                        "start": 774,
                        "end": 775,
                        "fullWidth": 4,
                        "width": 1,
                        "text": "}",
                        "value": "}",
                        "valueText": "}",
                        "hasLeadingTrivia": true,
                        "hasTrailingTrivia": true,
                        "hasTrailingNewLine": true,
                        "leadingTrivia": [
                            {
                                "kind": "WhitespaceTrivia",
                                "text": " "
                            }
                        ],
                        "trailingTrivia": [
                            {
                                "kind": "NewLineTrivia",
                                "text": "\r\n"
                            }
                        ]
                    }
                }
            },
            {
                "kind": "ExpressionStatement",
                "fullStart": 777,
                "fullEnd": 801,
                "start": 777,
                "end": 799,
                "fullWidth": 24,
                "width": 22,
                "expression": {
                    "kind": "InvocationExpression",
                    "fullStart": 777,
                    "fullEnd": 798,
                    "start": 777,
                    "end": 798,
                    "fullWidth": 21,
                    "width": 21,
                    "expression": {
                        "kind": "IdentifierName",
                        "fullStart": 777,
                        "fullEnd": 788,
                        "start": 777,
                        "end": 788,
                        "fullWidth": 11,
                        "width": 11,
                        "text": "runTestCase",
                        "value": "runTestCase",
                        "valueText": "runTestCase"
                    },
                    "argumentList": {
                        "kind": "ArgumentList",
                        "fullStart": 788,
                        "fullEnd": 798,
                        "start": 788,
                        "end": 798,
                        "fullWidth": 10,
                        "width": 10,
                        "openParenToken": {
                            "kind": "OpenParenToken",
                            "fullStart": 788,
                            "fullEnd": 789,
                            "start": 788,
                            "end": 789,
                            "fullWidth": 1,
                            "width": 1,
                            "text": "(",
                            "value": "(",
                            "valueText": "("
                        },
                        "arguments": [
                            {
                                "kind": "IdentifierName",
                                "fullStart": 789,
                                "fullEnd": 797,
                                "start": 789,
                                "end": 797,
                                "fullWidth": 8,
                                "width": 8,
                                "text": "testcase",
                                "value": "testcase",
                                "valueText": "testcase"
                            }
                        ],
                        "closeParenToken": {
                            "kind": "CloseParenToken",
                            "fullStart": 797,
                            "fullEnd": 798,
                            "start": 797,
                            "end": 798,
                            "fullWidth": 1,
                            "width": 1,
                            "text": ")",
                            "value": ")",
                            "valueText": ")"
                        }
                    }
                },
                "semicolonToken": {
                    "kind": "SemicolonToken",
                    "fullStart": 798,
                    "fullEnd": 801,
                    "start": 798,
                    "end": 799,
                    "fullWidth": 3,
                    "width": 1,
                    "text": ";",
                    "value": ";",
                    "valueText": ";",
                    "hasTrailingTrivia": true,
                    "hasTrailingNewLine": true,
                    "trailingTrivia": [
                        {
                            "kind": "NewLineTrivia",
                            "text": "\r\n"
                        }
                    ]
                }
            }
        ],
        "endOfFileToken": {
            "kind": "EndOfFileToken",
            "fullStart": 801,
            "fullEnd": 801,
            "start": 801,
            "end": 801,
            "fullWidth": 0,
            "width": 0,
            "text": ""
        }
    },
    "lineMap": {
        "lineStarts": [
            0,
            67,
            152,
            232,
            308,
            380,
            385,
            439,
            530,
            535,
            537,
            539,
            563,
            566,
            586,
            636,
            641,
            657,
            672,
            677,
            679,
            697,
            751,
            773,
            777,
            801
        ],
        "length": 801
    }
}<|MERGE_RESOLUTION|>--- conflicted
+++ resolved
@@ -258,12 +258,8 @@
                                         "start": 572,
                                         "end": 583,
                                         "fullWidth": 11,
-<<<<<<< HEAD
                                         "width": 11,
-                                        "identifier": {
-=======
                                         "propertyName": {
->>>>>>> 85e84683
                                             "kind": "IdentifierName",
                                             "fullStart": 572,
                                             "fullEnd": 580,
@@ -848,12 +844,8 @@
                                         "start": 685,
                                         "end": 694,
                                         "fullWidth": 9,
-<<<<<<< HEAD
                                         "width": 9,
-                                        "identifier": {
-=======
                                         "propertyName": {
->>>>>>> 85e84683
                                             "kind": "IdentifierName",
                                             "fullStart": 685,
                                             "fullEnd": 689,
