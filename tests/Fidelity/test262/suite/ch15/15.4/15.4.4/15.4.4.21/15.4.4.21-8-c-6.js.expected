{
    "isDeclaration": false,
    "languageVersion": "EcmaScript5",
    "parseOptions": {
        "allowAutomaticSemicolonInsertion": true
    },
    "sourceUnit": {
        "kind": "SourceUnit",
        "fullStart": 0,
        "fullEnd": 1229,
        "start": 579,
        "end": 1229,
        "fullWidth": 1229,
        "width": 650,
        "isIncrementallyUnusable": true,
        "moduleElements": [
            {
                "kind": "FunctionDeclaration",
                "fullStart": 0,
                "fullEnd": 1205,
                "start": 579,
                "end": 1203,
                "fullWidth": 1205,
                "width": 624,
                "isIncrementallyUnusable": true,
                "modifiers": [],
                "functionKeyword": {
                    "kind": "FunctionKeyword",
                    "fullStart": 0,
                    "fullEnd": 588,
                    "start": 579,
                    "end": 587,
                    "fullWidth": 588,
                    "width": 8,
                    "text": "function",
                    "value": "function",
                    "valueText": "function",
                    "hasLeadingTrivia": true,
                    "hasLeadingComment": true,
                    "hasLeadingNewLine": true,
                    "hasTrailingTrivia": true,
                    "leadingTrivia": [
                        {
                            "kind": "SingleLineCommentTrivia",
                            "text": "/// Copyright (c) 2012 Ecma International.  All rights reserved. "
                        },
                        {
                            "kind": "NewLineTrivia",
                            "text": "\r\n"
                        },
                        {
                            "kind": "SingleLineCommentTrivia",
                            "text": "/// Ecma International makes this code available under the terms and conditions set"
                        },
                        {
                            "kind": "NewLineTrivia",
                            "text": "\r\n"
                        },
                        {
                            "kind": "SingleLineCommentTrivia",
                            "text": "/// forth on http://hg.ecmascript.org/tests/test262/raw-file/tip/LICENSE (the "
                        },
                        {
                            "kind": "NewLineTrivia",
                            "text": "\r\n"
                        },
                        {
                            "kind": "SingleLineCommentTrivia",
                            "text": "/// \"Use Terms\").   Any redistribution of this code must retain the above "
                        },
                        {
                            "kind": "NewLineTrivia",
                            "text": "\r\n"
                        },
                        {
                            "kind": "SingleLineCommentTrivia",
                            "text": "/// copyright and this notice and otherwise comply with the Use Terms."
                        },
                        {
                            "kind": "NewLineTrivia",
                            "text": "\r\n"
                        },
                        {
                            "kind": "MultiLineCommentTrivia",
                            "text": "/**\r\n * @path ch15/15.4/15.4.4/15.4.4.21/15.4.4.21-8-c-6.js\r\n * @description Array.prototype.reduce - if exception occurs, it occurs after any side-effects that might be produced by step 3\r\n */"
                        },
                        {
                            "kind": "NewLineTrivia",
                            "text": "\r\n"
                        },
                        {
                            "kind": "NewLineTrivia",
                            "text": "\r\n"
                        },
                        {
                            "kind": "NewLineTrivia",
                            "text": "\r\n"
                        }
                    ],
                    "trailingTrivia": [
                        {
                            "kind": "WhitespaceTrivia",
                            "text": " "
                        }
                    ]
                },
                "identifier": {
                    "kind": "IdentifierName",
                    "fullStart": 588,
                    "fullEnd": 596,
                    "start": 588,
                    "end": 596,
                    "fullWidth": 8,
                    "width": 8,
                    "text": "testcase",
                    "value": "testcase",
                    "valueText": "testcase"
                },
                "callSignature": {
                    "kind": "CallSignature",
                    "fullStart": 596,
                    "fullEnd": 599,
                    "start": 596,
                    "end": 598,
                    "fullWidth": 3,
                    "width": 2,
                    "parameterList": {
                        "kind": "ParameterList",
                        "fullStart": 596,
                        "fullEnd": 599,
                        "start": 596,
                        "end": 598,
                        "fullWidth": 3,
                        "width": 2,
                        "openParenToken": {
                            "kind": "OpenParenToken",
                            "fullStart": 596,
                            "fullEnd": 597,
                            "start": 596,
                            "end": 597,
                            "fullWidth": 1,
                            "width": 1,
                            "text": "(",
                            "value": "(",
                            "valueText": "("
                        },
                        "parameters": [],
                        "closeParenToken": {
                            "kind": "CloseParenToken",
                            "fullStart": 597,
                            "fullEnd": 599,
                            "start": 597,
                            "end": 598,
                            "fullWidth": 2,
                            "width": 1,
                            "text": ")",
                            "value": ")",
                            "valueText": ")",
                            "hasTrailingTrivia": true,
                            "trailingTrivia": [
                                {
                                    "kind": "WhitespaceTrivia",
                                    "text": " "
                                }
                            ]
                        }
                    }
                },
                "block": {
                    "kind": "Block",
                    "fullStart": 599,
                    "fullEnd": 1205,
                    "start": 599,
                    "end": 1203,
                    "fullWidth": 606,
                    "width": 604,
                    "isIncrementallyUnusable": true,
                    "openBraceToken": {
                        "kind": "OpenBraceToken",
                        "fullStart": 599,
                        "fullEnd": 602,
                        "start": 599,
                        "end": 600,
                        "fullWidth": 3,
                        "width": 1,
                        "text": "{",
                        "value": "{",
                        "valueText": "{",
                        "hasTrailingTrivia": true,
                        "hasTrailingNewLine": true,
                        "trailingTrivia": [
                            {
                                "kind": "NewLineTrivia",
                                "text": "\r\n"
                            }
                        ]
                    },
                    "statements": [
                        {
                            "kind": "VariableStatement",
                            "fullStart": 602,
                            "fullEnd": 627,
                            "start": 612,
                            "end": 625,
                            "fullWidth": 25,
                            "width": 13,
                            "modifiers": [],
                            "variableDeclaration": {
                                "kind": "VariableDeclaration",
                                "fullStart": 602,
                                "fullEnd": 624,
                                "start": 612,
                                "end": 624,
                                "fullWidth": 22,
                                "width": 12,
                                "varKeyword": {
                                    "kind": "VarKeyword",
                                    "fullStart": 602,
                                    "fullEnd": 616,
                                    "start": 612,
                                    "end": 615,
                                    "fullWidth": 14,
                                    "width": 3,
                                    "text": "var",
                                    "value": "var",
                                    "valueText": "var",
                                    "hasLeadingTrivia": true,
                                    "hasLeadingNewLine": true,
                                    "hasTrailingTrivia": true,
                                    "leadingTrivia": [
                                        {
                                            "kind": "NewLineTrivia",
                                            "text": "\r\n"
                                        },
                                        {
                                            "kind": "WhitespaceTrivia",
                                            "text": "        "
                                        }
                                    ],
                                    "trailingTrivia": [
                                        {
                                            "kind": "WhitespaceTrivia",
                                            "text": " "
                                        }
                                    ]
                                },
                                "variableDeclarators": [
                                    {
                                        "kind": "VariableDeclarator",
                                        "fullStart": 616,
                                        "fullEnd": 624,
                                        "start": 616,
                                        "end": 624,
                                        "fullWidth": 8,
<<<<<<< HEAD
                                        "width": 8,
                                        "identifier": {
=======
                                        "propertyName": {
>>>>>>> 85e84683
                                            "kind": "IdentifierName",
                                            "fullStart": 616,
                                            "fullEnd": 620,
                                            "start": 616,
                                            "end": 619,
                                            "fullWidth": 4,
                                            "width": 3,
                                            "text": "obj",
                                            "value": "obj",
                                            "valueText": "obj",
                                            "hasTrailingTrivia": true,
                                            "trailingTrivia": [
                                                {
                                                    "kind": "WhitespaceTrivia",
                                                    "text": " "
                                                }
                                            ]
                                        },
                                        "equalsValueClause": {
                                            "kind": "EqualsValueClause",
                                            "fullStart": 620,
                                            "fullEnd": 624,
                                            "start": 620,
                                            "end": 624,
                                            "fullWidth": 4,
                                            "width": 4,
                                            "equalsToken": {
                                                "kind": "EqualsToken",
                                                "fullStart": 620,
                                                "fullEnd": 622,
                                                "start": 620,
                                                "end": 621,
                                                "fullWidth": 2,
                                                "width": 1,
                                                "text": "=",
                                                "value": "=",
                                                "valueText": "=",
                                                "hasTrailingTrivia": true,
                                                "trailingTrivia": [
                                                    {
                                                        "kind": "WhitespaceTrivia",
                                                        "text": " "
                                                    }
                                                ]
                                            },
                                            "value": {
                                                "kind": "ObjectLiteralExpression",
                                                "fullStart": 622,
                                                "fullEnd": 624,
                                                "start": 622,
                                                "end": 624,
                                                "fullWidth": 2,
                                                "width": 2,
                                                "openBraceToken": {
                                                    "kind": "OpenBraceToken",
                                                    "fullStart": 622,
                                                    "fullEnd": 623,
                                                    "start": 622,
                                                    "end": 623,
                                                    "fullWidth": 1,
                                                    "width": 1,
                                                    "text": "{",
                                                    "value": "{",
                                                    "valueText": "{"
                                                },
                                                "propertyAssignments": [],
                                                "closeBraceToken": {
                                                    "kind": "CloseBraceToken",
                                                    "fullStart": 623,
                                                    "fullEnd": 624,
                                                    "start": 623,
                                                    "end": 624,
                                                    "fullWidth": 1,
                                                    "width": 1,
                                                    "text": "}",
                                                    "value": "}",
                                                    "valueText": "}"
                                                }
                                            }
                                        }
                                    }
                                ]
                            },
                            "semicolonToken": {
                                "kind": "SemicolonToken",
                                "fullStart": 624,
                                "fullEnd": 627,
                                "start": 624,
                                "end": 625,
                                "fullWidth": 3,
                                "width": 1,
                                "text": ";",
                                "value": ";",
                                "valueText": ";",
                                "hasTrailingTrivia": true,
                                "hasTrailingNewLine": true,
                                "trailingTrivia": [
                                    {
                                        "kind": "NewLineTrivia",
                                        "text": "\r\n"
                                    }
                                ]
                            }
                        },
                        {
                            "kind": "VariableStatement",
                            "fullStart": 627,
                            "fullEnd": 660,
                            "start": 637,
                            "end": 658,
                            "fullWidth": 33,
                            "width": 21,
                            "modifiers": [],
                            "variableDeclaration": {
                                "kind": "VariableDeclaration",
                                "fullStart": 627,
                                "fullEnd": 657,
                                "start": 637,
                                "end": 657,
                                "fullWidth": 30,
                                "width": 20,
                                "varKeyword": {
                                    "kind": "VarKeyword",
                                    "fullStart": 627,
                                    "fullEnd": 641,
                                    "start": 637,
                                    "end": 640,
                                    "fullWidth": 14,
                                    "width": 3,
                                    "text": "var",
                                    "value": "var",
                                    "valueText": "var",
                                    "hasLeadingTrivia": true,
                                    "hasLeadingNewLine": true,
                                    "hasTrailingTrivia": true,
                                    "leadingTrivia": [
                                        {
                                            "kind": "NewLineTrivia",
                                            "text": "\r\n"
                                        },
                                        {
                                            "kind": "WhitespaceTrivia",
                                            "text": "        "
                                        }
                                    ],
                                    "trailingTrivia": [
                                        {
                                            "kind": "WhitespaceTrivia",
                                            "text": " "
                                        }
                                    ]
                                },
                                "variableDeclarators": [
                                    {
                                        "kind": "VariableDeclarator",
                                        "fullStart": 641,
                                        "fullEnd": 657,
                                        "start": 641,
                                        "end": 657,
                                        "fullWidth": 16,
<<<<<<< HEAD
                                        "width": 16,
                                        "identifier": {
=======
                                        "propertyName": {
>>>>>>> 85e84683
                                            "kind": "IdentifierName",
                                            "fullStart": 641,
                                            "fullEnd": 650,
                                            "start": 641,
                                            "end": 649,
                                            "fullWidth": 9,
                                            "width": 8,
                                            "text": "accessed",
                                            "value": "accessed",
                                            "valueText": "accessed",
                                            "hasTrailingTrivia": true,
                                            "trailingTrivia": [
                                                {
                                                    "kind": "WhitespaceTrivia",
                                                    "text": " "
                                                }
                                            ]
                                        },
                                        "equalsValueClause": {
                                            "kind": "EqualsValueClause",
                                            "fullStart": 650,
                                            "fullEnd": 657,
                                            "start": 650,
                                            "end": 657,
                                            "fullWidth": 7,
                                            "width": 7,
                                            "equalsToken": {
                                                "kind": "EqualsToken",
                                                "fullStart": 650,
                                                "fullEnd": 652,
                                                "start": 650,
                                                "end": 651,
                                                "fullWidth": 2,
                                                "width": 1,
                                                "text": "=",
                                                "value": "=",
                                                "valueText": "=",
                                                "hasTrailingTrivia": true,
                                                "trailingTrivia": [
                                                    {
                                                        "kind": "WhitespaceTrivia",
                                                        "text": " "
                                                    }
                                                ]
                                            },
                                            "value": {
                                                "kind": "FalseKeyword",
                                                "fullStart": 652,
                                                "fullEnd": 657,
                                                "start": 652,
                                                "end": 657,
                                                "fullWidth": 5,
                                                "width": 5,
                                                "text": "false",
                                                "value": false,
                                                "valueText": "false"
                                            }
                                        }
                                    }
                                ]
                            },
                            "semicolonToken": {
                                "kind": "SemicolonToken",
                                "fullStart": 657,
                                "fullEnd": 660,
                                "start": 657,
                                "end": 658,
                                "fullWidth": 3,
                                "width": 1,
                                "text": ";",
                                "value": ";",
                                "valueText": ";",
                                "hasTrailingTrivia": true,
                                "hasTrailingNewLine": true,
                                "trailingTrivia": [
                                    {
                                        "kind": "NewLineTrivia",
                                        "text": "\r\n"
                                    }
                                ]
                            }
                        },
                        {
                            "kind": "ExpressionStatement",
                            "fullStart": 660,
                            "fullEnd": 996,
                            "start": 670,
                            "end": 994,
                            "fullWidth": 336,
                            "width": 324,
                            "isIncrementallyUnusable": true,
                            "expression": {
                                "kind": "InvocationExpression",
                                "fullStart": 660,
                                "fullEnd": 993,
                                "start": 670,
                                "end": 993,
                                "fullWidth": 333,
                                "width": 323,
                                "isIncrementallyUnusable": true,
                                "expression": {
                                    "kind": "MemberAccessExpression",
                                    "fullStart": 660,
                                    "fullEnd": 691,
                                    "start": 670,
                                    "end": 691,
                                    "fullWidth": 31,
                                    "width": 21,
                                    "expression": {
                                        "kind": "IdentifierName",
                                        "fullStart": 660,
                                        "fullEnd": 676,
                                        "start": 670,
                                        "end": 676,
                                        "fullWidth": 16,
                                        "width": 6,
                                        "text": "Object",
                                        "value": "Object",
                                        "valueText": "Object",
                                        "hasLeadingTrivia": true,
                                        "hasLeadingNewLine": true,
                                        "leadingTrivia": [
                                            {
                                                "kind": "NewLineTrivia",
                                                "text": "\r\n"
                                            },
                                            {
                                                "kind": "WhitespaceTrivia",
                                                "text": "        "
                                            }
                                        ]
                                    },
                                    "dotToken": {
                                        "kind": "DotToken",
                                        "fullStart": 676,
                                        "fullEnd": 677,
                                        "start": 676,
                                        "end": 677,
                                        "fullWidth": 1,
                                        "width": 1,
                                        "text": ".",
                                        "value": ".",
                                        "valueText": "."
                                    },
                                    "name": {
                                        "kind": "IdentifierName",
                                        "fullStart": 677,
                                        "fullEnd": 691,
                                        "start": 677,
                                        "end": 691,
                                        "fullWidth": 14,
                                        "width": 14,
                                        "text": "defineProperty",
                                        "value": "defineProperty",
                                        "valueText": "defineProperty"
                                    }
                                },
                                "argumentList": {
                                    "kind": "ArgumentList",
                                    "fullStart": 691,
                                    "fullEnd": 993,
                                    "start": 691,
                                    "end": 993,
                                    "fullWidth": 302,
                                    "width": 302,
                                    "isIncrementallyUnusable": true,
                                    "openParenToken": {
                                        "kind": "OpenParenToken",
                                        "fullStart": 691,
                                        "fullEnd": 692,
                                        "start": 691,
                                        "end": 692,
                                        "fullWidth": 1,
                                        "width": 1,
                                        "text": "(",
                                        "value": "(",
                                        "valueText": "("
                                    },
                                    "arguments": [
                                        {
                                            "kind": "IdentifierName",
                                            "fullStart": 692,
                                            "fullEnd": 695,
                                            "start": 692,
                                            "end": 695,
                                            "fullWidth": 3,
                                            "width": 3,
                                            "text": "obj",
                                            "value": "obj",
                                            "valueText": "obj"
                                        },
                                        {
                                            "kind": "CommaToken",
                                            "fullStart": 695,
                                            "fullEnd": 697,
                                            "start": 695,
                                            "end": 696,
                                            "fullWidth": 2,
                                            "width": 1,
                                            "text": ",",
                                            "value": ",",
                                            "valueText": ",",
                                            "hasTrailingTrivia": true,
                                            "trailingTrivia": [
                                                {
                                                    "kind": "WhitespaceTrivia",
                                                    "text": " "
                                                }
                                            ]
                                        },
                                        {
                                            "kind": "StringLiteral",
                                            "fullStart": 697,
                                            "fullEnd": 705,
                                            "start": 697,
                                            "end": 705,
                                            "fullWidth": 8,
                                            "width": 8,
                                            "text": "\"length\"",
                                            "value": "length",
                                            "valueText": "length"
                                        },
                                        {
                                            "kind": "CommaToken",
                                            "fullStart": 705,
                                            "fullEnd": 707,
                                            "start": 705,
                                            "end": 706,
                                            "fullWidth": 2,
                                            "width": 1,
                                            "text": ",",
                                            "value": ",",
                                            "valueText": ",",
                                            "hasTrailingTrivia": true,
                                            "trailingTrivia": [
                                                {
                                                    "kind": "WhitespaceTrivia",
                                                    "text": " "
                                                }
                                            ]
                                        },
                                        {
                                            "kind": "ObjectLiteralExpression",
                                            "fullStart": 707,
                                            "fullEnd": 992,
                                            "start": 707,
                                            "end": 992,
                                            "fullWidth": 285,
                                            "width": 285,
                                            "isIncrementallyUnusable": true,
                                            "openBraceToken": {
                                                "kind": "OpenBraceToken",
                                                "fullStart": 707,
                                                "fullEnd": 710,
                                                "start": 707,
                                                "end": 708,
                                                "fullWidth": 3,
                                                "width": 1,
                                                "text": "{",
                                                "value": "{",
                                                "valueText": "{",
                                                "hasTrailingTrivia": true,
                                                "hasTrailingNewLine": true,
                                                "trailingTrivia": [
                                                    {
                                                        "kind": "NewLineTrivia",
                                                        "text": "\r\n"
                                                    }
                                                ]
                                            },
                                            "propertyAssignments": [
                                                {
                                                    "kind": "SimplePropertyAssignment",
                                                    "fullStart": 710,
                                                    "fullEnd": 948,
                                                    "start": 722,
                                                    "end": 948,
                                                    "fullWidth": 238,
                                                    "width": 226,
                                                    "isIncrementallyUnusable": true,
                                                    "propertyName": {
                                                        "kind": "IdentifierName",
                                                        "fullStart": 710,
                                                        "fullEnd": 725,
                                                        "start": 722,
                                                        "end": 725,
                                                        "fullWidth": 15,
                                                        "width": 3,
                                                        "text": "get",
                                                        "value": "get",
                                                        "valueText": "get",
                                                        "hasLeadingTrivia": true,
                                                        "leadingTrivia": [
                                                            {
                                                                "kind": "WhitespaceTrivia",
                                                                "text": "            "
                                                            }
                                                        ]
                                                    },
                                                    "colonToken": {
                                                        "kind": "ColonToken",
                                                        "fullStart": 725,
                                                        "fullEnd": 727,
                                                        "start": 725,
                                                        "end": 726,
                                                        "fullWidth": 2,
                                                        "width": 1,
                                                        "text": ":",
                                                        "value": ":",
                                                        "valueText": ":",
                                                        "hasTrailingTrivia": true,
                                                        "trailingTrivia": [
                                                            {
                                                                "kind": "WhitespaceTrivia",
                                                                "text": " "
                                                            }
                                                        ]
                                                    },
                                                    "expression": {
                                                        "kind": "FunctionExpression",
                                                        "fullStart": 727,
                                                        "fullEnd": 948,
                                                        "start": 727,
                                                        "end": 948,
                                                        "fullWidth": 221,
                                                        "width": 221,
                                                        "functionKeyword": {
                                                            "kind": "FunctionKeyword",
                                                            "fullStart": 727,
                                                            "fullEnd": 736,
                                                            "start": 727,
                                                            "end": 735,
                                                            "fullWidth": 9,
                                                            "width": 8,
                                                            "text": "function",
                                                            "value": "function",
                                                            "valueText": "function",
                                                            "hasTrailingTrivia": true,
                                                            "trailingTrivia": [
                                                                {
                                                                    "kind": "WhitespaceTrivia",
                                                                    "text": " "
                                                                }
                                                            ]
                                                        },
                                                        "callSignature": {
                                                            "kind": "CallSignature",
                                                            "fullStart": 736,
                                                            "fullEnd": 739,
                                                            "start": 736,
                                                            "end": 738,
                                                            "fullWidth": 3,
                                                            "width": 2,
                                                            "parameterList": {
                                                                "kind": "ParameterList",
                                                                "fullStart": 736,
                                                                "fullEnd": 739,
                                                                "start": 736,
                                                                "end": 738,
                                                                "fullWidth": 3,
                                                                "width": 2,
                                                                "openParenToken": {
                                                                    "kind": "OpenParenToken",
                                                                    "fullStart": 736,
                                                                    "fullEnd": 737,
                                                                    "start": 736,
                                                                    "end": 737,
                                                                    "fullWidth": 1,
                                                                    "width": 1,
                                                                    "text": "(",
                                                                    "value": "(",
                                                                    "valueText": "("
                                                                },
                                                                "parameters": [],
                                                                "closeParenToken": {
                                                                    "kind": "CloseParenToken",
                                                                    "fullStart": 737,
                                                                    "fullEnd": 739,
                                                                    "start": 737,
                                                                    "end": 738,
                                                                    "fullWidth": 2,
                                                                    "width": 1,
                                                                    "text": ")",
                                                                    "value": ")",
                                                                    "valueText": ")",
                                                                    "hasTrailingTrivia": true,
                                                                    "trailingTrivia": [
                                                                        {
                                                                            "kind": "WhitespaceTrivia",
                                                                            "text": " "
                                                                        }
                                                                    ]
                                                                }
                                                            }
                                                        },
                                                        "block": {
                                                            "kind": "Block",
                                                            "fullStart": 739,
                                                            "fullEnd": 948,
                                                            "start": 739,
                                                            "end": 948,
                                                            "fullWidth": 209,
                                                            "width": 209,
                                                            "openBraceToken": {
                                                                "kind": "OpenBraceToken",
                                                                "fullStart": 739,
                                                                "fullEnd": 742,
                                                                "start": 739,
                                                                "end": 740,
                                                                "fullWidth": 3,
                                                                "width": 1,
                                                                "text": "{",
                                                                "value": "{",
                                                                "valueText": "{",
                                                                "hasTrailingTrivia": true,
                                                                "hasTrailingNewLine": true,
                                                                "trailingTrivia": [
                                                                    {
                                                                        "kind": "NewLineTrivia",
                                                                        "text": "\r\n"
                                                                    }
                                                                ]
                                                            },
                                                            "statements": [
                                                                {
                                                                    "kind": "ReturnStatement",
                                                                    "fullStart": 742,
                                                                    "fullEnd": 935,
                                                                    "start": 758,
                                                                    "end": 933,
                                                                    "fullWidth": 193,
                                                                    "width": 175,
                                                                    "returnKeyword": {
                                                                        "kind": "ReturnKeyword",
                                                                        "fullStart": 742,
                                                                        "fullEnd": 765,
                                                                        "start": 758,
                                                                        "end": 764,
                                                                        "fullWidth": 23,
                                                                        "width": 6,
                                                                        "text": "return",
                                                                        "value": "return",
                                                                        "valueText": "return",
                                                                        "hasLeadingTrivia": true,
                                                                        "hasTrailingTrivia": true,
                                                                        "leadingTrivia": [
                                                                            {
                                                                                "kind": "WhitespaceTrivia",
                                                                                "text": "                "
                                                                            }
                                                                        ],
                                                                        "trailingTrivia": [
                                                                            {
                                                                                "kind": "WhitespaceTrivia",
                                                                                "text": " "
                                                                            }
                                                                        ]
                                                                    },
                                                                    "expression": {
                                                                        "kind": "ObjectLiteralExpression",
                                                                        "fullStart": 765,
                                                                        "fullEnd": 932,
                                                                        "start": 765,
                                                                        "end": 932,
                                                                        "fullWidth": 167,
                                                                        "width": 167,
                                                                        "openBraceToken": {
                                                                            "kind": "OpenBraceToken",
                                                                            "fullStart": 765,
                                                                            "fullEnd": 768,
                                                                            "start": 765,
                                                                            "end": 766,
                                                                            "fullWidth": 3,
                                                                            "width": 1,
                                                                            "text": "{",
                                                                            "value": "{",
                                                                            "valueText": "{",
                                                                            "hasTrailingTrivia": true,
                                                                            "hasTrailingNewLine": true,
                                                                            "trailingTrivia": [
                                                                                {
                                                                                    "kind": "NewLineTrivia",
                                                                                    "text": "\r\n"
                                                                                }
                                                                            ]
                                                                        },
                                                                        "propertyAssignments": [
                                                                            {
                                                                                "kind": "SimplePropertyAssignment",
                                                                                "fullStart": 768,
                                                                                "fullEnd": 915,
                                                                                "start": 788,
                                                                                "end": 913,
                                                                                "fullWidth": 147,
                                                                                "width": 125,
                                                                                "propertyName": {
                                                                                    "kind": "IdentifierName",
                                                                                    "fullStart": 768,
                                                                                    "fullEnd": 796,
                                                                                    "start": 788,
                                                                                    "end": 796,
                                                                                    "fullWidth": 28,
                                                                                    "width": 8,
                                                                                    "text": "toString",
                                                                                    "value": "toString",
                                                                                    "valueText": "toString",
                                                                                    "hasLeadingTrivia": true,
                                                                                    "leadingTrivia": [
                                                                                        {
                                                                                            "kind": "WhitespaceTrivia",
                                                                                            "text": "                    "
                                                                                        }
                                                                                    ]
                                                                                },
                                                                                "colonToken": {
                                                                                    "kind": "ColonToken",
                                                                                    "fullStart": 796,
                                                                                    "fullEnd": 798,
                                                                                    "start": 796,
                                                                                    "end": 797,
                                                                                    "fullWidth": 2,
                                                                                    "width": 1,
                                                                                    "text": ":",
                                                                                    "value": ":",
                                                                                    "valueText": ":",
                                                                                    "hasTrailingTrivia": true,
                                                                                    "trailingTrivia": [
                                                                                        {
                                                                                            "kind": "WhitespaceTrivia",
                                                                                            "text": " "
                                                                                        }
                                                                                    ]
                                                                                },
                                                                                "expression": {
                                                                                    "kind": "FunctionExpression",
                                                                                    "fullStart": 798,
                                                                                    "fullEnd": 915,
                                                                                    "start": 798,
                                                                                    "end": 913,
                                                                                    "fullWidth": 117,
                                                                                    "width": 115,
                                                                                    "functionKeyword": {
                                                                                        "kind": "FunctionKeyword",
                                                                                        "fullStart": 798,
                                                                                        "fullEnd": 807,
                                                                                        "start": 798,
                                                                                        "end": 806,
                                                                                        "fullWidth": 9,
                                                                                        "width": 8,
                                                                                        "text": "function",
                                                                                        "value": "function",
                                                                                        "valueText": "function",
                                                                                        "hasTrailingTrivia": true,
                                                                                        "trailingTrivia": [
                                                                                            {
                                                                                                "kind": "WhitespaceTrivia",
                                                                                                "text": " "
                                                                                            }
                                                                                        ]
                                                                                    },
                                                                                    "callSignature": {
                                                                                        "kind": "CallSignature",
                                                                                        "fullStart": 807,
                                                                                        "fullEnd": 810,
                                                                                        "start": 807,
                                                                                        "end": 809,
                                                                                        "fullWidth": 3,
                                                                                        "width": 2,
                                                                                        "parameterList": {
                                                                                            "kind": "ParameterList",
                                                                                            "fullStart": 807,
                                                                                            "fullEnd": 810,
                                                                                            "start": 807,
                                                                                            "end": 809,
                                                                                            "fullWidth": 3,
                                                                                            "width": 2,
                                                                                            "openParenToken": {
                                                                                                "kind": "OpenParenToken",
                                                                                                "fullStart": 807,
                                                                                                "fullEnd": 808,
                                                                                                "start": 807,
                                                                                                "end": 808,
                                                                                                "fullWidth": 1,
                                                                                                "width": 1,
                                                                                                "text": "(",
                                                                                                "value": "(",
                                                                                                "valueText": "("
                                                                                            },
                                                                                            "parameters": [],
                                                                                            "closeParenToken": {
                                                                                                "kind": "CloseParenToken",
                                                                                                "fullStart": 808,
                                                                                                "fullEnd": 810,
                                                                                                "start": 808,
                                                                                                "end": 809,
                                                                                                "fullWidth": 2,
                                                                                                "width": 1,
                                                                                                "text": ")",
                                                                                                "value": ")",
                                                                                                "valueText": ")",
                                                                                                "hasTrailingTrivia": true,
                                                                                                "trailingTrivia": [
                                                                                                    {
                                                                                                        "kind": "WhitespaceTrivia",
                                                                                                        "text": " "
                                                                                                    }
                                                                                                ]
                                                                                            }
                                                                                        }
                                                                                    },
                                                                                    "block": {
                                                                                        "kind": "Block",
                                                                                        "fullStart": 810,
                                                                                        "fullEnd": 915,
                                                                                        "start": 810,
                                                                                        "end": 913,
                                                                                        "fullWidth": 105,
                                                                                        "width": 103,
                                                                                        "openBraceToken": {
                                                                                            "kind": "OpenBraceToken",
                                                                                            "fullStart": 810,
                                                                                            "fullEnd": 813,
                                                                                            "start": 810,
                                                                                            "end": 811,
                                                                                            "fullWidth": 3,
                                                                                            "width": 1,
                                                                                            "text": "{",
                                                                                            "value": "{",
                                                                                            "valueText": "{",
                                                                                            "hasTrailingTrivia": true,
                                                                                            "hasTrailingNewLine": true,
                                                                                            "trailingTrivia": [
                                                                                                {
                                                                                                    "kind": "NewLineTrivia",
                                                                                                    "text": "\r\n"
                                                                                                }
                                                                                            ]
                                                                                        },
                                                                                        "statements": [
                                                                                            {
                                                                                                "kind": "ExpressionStatement",
                                                                                                "fullStart": 813,
                                                                                                "fullEnd": 855,
                                                                                                "start": 837,
                                                                                                "end": 853,
                                                                                                "fullWidth": 42,
                                                                                                "width": 16,
                                                                                                "expression": {
                                                                                                    "kind": "AssignmentExpression",
                                                                                                    "fullStart": 813,
                                                                                                    "fullEnd": 852,
                                                                                                    "start": 837,
                                                                                                    "end": 852,
                                                                                                    "fullWidth": 39,
                                                                                                    "width": 15,
                                                                                                    "left": {
                                                                                                        "kind": "IdentifierName",
                                                                                                        "fullStart": 813,
                                                                                                        "fullEnd": 846,
                                                                                                        "start": 837,
                                                                                                        "end": 845,
                                                                                                        "fullWidth": 33,
                                                                                                        "width": 8,
                                                                                                        "text": "accessed",
                                                                                                        "value": "accessed",
                                                                                                        "valueText": "accessed",
                                                                                                        "hasLeadingTrivia": true,
                                                                                                        "hasTrailingTrivia": true,
                                                                                                        "leadingTrivia": [
                                                                                                            {
                                                                                                                "kind": "WhitespaceTrivia",
                                                                                                                "text": "                        "
                                                                                                            }
                                                                                                        ],
                                                                                                        "trailingTrivia": [
                                                                                                            {
                                                                                                                "kind": "WhitespaceTrivia",
                                                                                                                "text": " "
                                                                                                            }
                                                                                                        ]
                                                                                                    },
                                                                                                    "operatorToken": {
                                                                                                        "kind": "EqualsToken",
                                                                                                        "fullStart": 846,
                                                                                                        "fullEnd": 848,
                                                                                                        "start": 846,
                                                                                                        "end": 847,
                                                                                                        "fullWidth": 2,
                                                                                                        "width": 1,
                                                                                                        "text": "=",
                                                                                                        "value": "=",
                                                                                                        "valueText": "=",
                                                                                                        "hasTrailingTrivia": true,
                                                                                                        "trailingTrivia": [
                                                                                                            {
                                                                                                                "kind": "WhitespaceTrivia",
                                                                                                                "text": " "
                                                                                                            }
                                                                                                        ]
                                                                                                    },
                                                                                                    "right": {
                                                                                                        "kind": "TrueKeyword",
                                                                                                        "fullStart": 848,
                                                                                                        "fullEnd": 852,
                                                                                                        "start": 848,
                                                                                                        "end": 852,
                                                                                                        "fullWidth": 4,
                                                                                                        "width": 4,
                                                                                                        "text": "true",
                                                                                                        "value": true,
                                                                                                        "valueText": "true"
                                                                                                    }
                                                                                                },
                                                                                                "semicolonToken": {
                                                                                                    "kind": "SemicolonToken",
                                                                                                    "fullStart": 852,
                                                                                                    "fullEnd": 855,
                                                                                                    "start": 852,
                                                                                                    "end": 853,
                                                                                                    "fullWidth": 3,
                                                                                                    "width": 1,
                                                                                                    "text": ";",
                                                                                                    "value": ";",
                                                                                                    "valueText": ";",
                                                                                                    "hasTrailingTrivia": true,
                                                                                                    "hasTrailingNewLine": true,
                                                                                                    "trailingTrivia": [
                                                                                                        {
                                                                                                            "kind": "NewLineTrivia",
                                                                                                            "text": "\r\n"
                                                                                                        }
                                                                                                    ]
                                                                                                }
                                                                                            },
                                                                                            {
                                                                                                "kind": "ReturnStatement",
                                                                                                "fullStart": 855,
                                                                                                "fullEnd": 892,
                                                                                                "start": 879,
                                                                                                "end": 890,
                                                                                                "fullWidth": 37,
                                                                                                "width": 11,
                                                                                                "returnKeyword": {
                                                                                                    "kind": "ReturnKeyword",
                                                                                                    "fullStart": 855,
                                                                                                    "fullEnd": 886,
                                                                                                    "start": 879,
                                                                                                    "end": 885,
                                                                                                    "fullWidth": 31,
                                                                                                    "width": 6,
                                                                                                    "text": "return",
                                                                                                    "value": "return",
                                                                                                    "valueText": "return",
                                                                                                    "hasLeadingTrivia": true,
                                                                                                    "hasTrailingTrivia": true,
                                                                                                    "leadingTrivia": [
                                                                                                        {
                                                                                                            "kind": "WhitespaceTrivia",
                                                                                                            "text": "                        "
                                                                                                        }
                                                                                                    ],
                                                                                                    "trailingTrivia": [
                                                                                                        {
                                                                                                            "kind": "WhitespaceTrivia",
                                                                                                            "text": " "
                                                                                                        }
                                                                                                    ]
                                                                                                },
                                                                                                "expression": {
                                                                                                    "kind": "StringLiteral",
                                                                                                    "fullStart": 886,
                                                                                                    "fullEnd": 889,
                                                                                                    "start": 886,
                                                                                                    "end": 889,
                                                                                                    "fullWidth": 3,
                                                                                                    "width": 3,
                                                                                                    "text": "\"2\"",
                                                                                                    "value": "2",
                                                                                                    "valueText": "2"
                                                                                                },
                                                                                                "semicolonToken": {
                                                                                                    "kind": "SemicolonToken",
                                                                                                    "fullStart": 889,
                                                                                                    "fullEnd": 892,
                                                                                                    "start": 889,
                                                                                                    "end": 890,
                                                                                                    "fullWidth": 3,
                                                                                                    "width": 1,
                                                                                                    "text": ";",
                                                                                                    "value": ";",
                                                                                                    "valueText": ";",
                                                                                                    "hasTrailingTrivia": true,
                                                                                                    "hasTrailingNewLine": true,
                                                                                                    "trailingTrivia": [
                                                                                                        {
                                                                                                            "kind": "NewLineTrivia",
                                                                                                            "text": "\r\n"
                                                                                                        }
                                                                                                    ]
                                                                                                }
                                                                                            }
                                                                                        ],
                                                                                        "closeBraceToken": {
                                                                                            "kind": "CloseBraceToken",
                                                                                            "fullStart": 892,
                                                                                            "fullEnd": 915,
                                                                                            "start": 912,
                                                                                            "end": 913,
                                                                                            "fullWidth": 23,
                                                                                            "width": 1,
                                                                                            "text": "}",
                                                                                            "value": "}",
                                                                                            "valueText": "}",
                                                                                            "hasLeadingTrivia": true,
                                                                                            "hasTrailingTrivia": true,
                                                                                            "hasTrailingNewLine": true,
                                                                                            "leadingTrivia": [
                                                                                                {
                                                                                                    "kind": "WhitespaceTrivia",
                                                                                                    "text": "                    "
                                                                                                }
                                                                                            ],
                                                                                            "trailingTrivia": [
                                                                                                {
                                                                                                    "kind": "NewLineTrivia",
                                                                                                    "text": "\r\n"
                                                                                                }
                                                                                            ]
                                                                                        }
                                                                                    }
                                                                                }
                                                                            }
                                                                        ],
                                                                        "closeBraceToken": {
                                                                            "kind": "CloseBraceToken",
                                                                            "fullStart": 915,
                                                                            "fullEnd": 932,
                                                                            "start": 931,
                                                                            "end": 932,
                                                                            "fullWidth": 17,
                                                                            "width": 1,
                                                                            "text": "}",
                                                                            "value": "}",
                                                                            "valueText": "}",
                                                                            "hasLeadingTrivia": true,
                                                                            "leadingTrivia": [
                                                                                {
                                                                                    "kind": "WhitespaceTrivia",
                                                                                    "text": "                "
                                                                                }
                                                                            ]
                                                                        }
                                                                    },
                                                                    "semicolonToken": {
                                                                        "kind": "SemicolonToken",
                                                                        "fullStart": 932,
                                                                        "fullEnd": 935,
                                                                        "start": 932,
                                                                        "end": 933,
                                                                        "fullWidth": 3,
                                                                        "width": 1,
                                                                        "text": ";",
                                                                        "value": ";",
                                                                        "valueText": ";",
                                                                        "hasTrailingTrivia": true,
                                                                        "hasTrailingNewLine": true,
                                                                        "trailingTrivia": [
                                                                            {
                                                                                "kind": "NewLineTrivia",
                                                                                "text": "\r\n"
                                                                            }
                                                                        ]
                                                                    }
                                                                }
                                                            ],
                                                            "closeBraceToken": {
                                                                "kind": "CloseBraceToken",
                                                                "fullStart": 935,
                                                                "fullEnd": 948,
                                                                "start": 947,
                                                                "end": 948,
                                                                "fullWidth": 13,
                                                                "width": 1,
                                                                "text": "}",
                                                                "value": "}",
                                                                "valueText": "}",
                                                                "hasLeadingTrivia": true,
                                                                "leadingTrivia": [
                                                                    {
                                                                        "kind": "WhitespaceTrivia",
                                                                        "text": "            "
                                                                    }
                                                                ]
                                                            }
                                                        }
                                                    }
                                                },
                                                {
                                                    "kind": "CommaToken",
                                                    "fullStart": 948,
                                                    "fullEnd": 951,
                                                    "start": 948,
                                                    "end": 949,
                                                    "fullWidth": 3,
                                                    "width": 1,
                                                    "text": ",",
                                                    "value": ",",
                                                    "valueText": ",",
                                                    "hasTrailingTrivia": true,
                                                    "hasTrailingNewLine": true,
                                                    "trailingTrivia": [
                                                        {
                                                            "kind": "NewLineTrivia",
                                                            "text": "\r\n"
                                                        }
                                                    ]
                                                },
                                                {
                                                    "kind": "SimplePropertyAssignment",
                                                    "fullStart": 951,
                                                    "fullEnd": 983,
                                                    "start": 963,
                                                    "end": 981,
                                                    "fullWidth": 32,
                                                    "width": 18,
                                                    "propertyName": {
                                                        "kind": "IdentifierName",
                                                        "fullStart": 951,
                                                        "fullEnd": 975,
                                                        "start": 963,
                                                        "end": 975,
                                                        "fullWidth": 24,
                                                        "width": 12,
                                                        "text": "configurable",
                                                        "value": "configurable",
                                                        "valueText": "configurable",
                                                        "hasLeadingTrivia": true,
                                                        "leadingTrivia": [
                                                            {
                                                                "kind": "WhitespaceTrivia",
                                                                "text": "            "
                                                            }
                                                        ]
                                                    },
                                                    "colonToken": {
                                                        "kind": "ColonToken",
                                                        "fullStart": 975,
                                                        "fullEnd": 977,
                                                        "start": 975,
                                                        "end": 976,
                                                        "fullWidth": 2,
                                                        "width": 1,
                                                        "text": ":",
                                                        "value": ":",
                                                        "valueText": ":",
                                                        "hasTrailingTrivia": true,
                                                        "trailingTrivia": [
                                                            {
                                                                "kind": "WhitespaceTrivia",
                                                                "text": " "
                                                            }
                                                        ]
                                                    },
                                                    "expression": {
                                                        "kind": "TrueKeyword",
                                                        "fullStart": 977,
                                                        "fullEnd": 983,
                                                        "start": 977,
                                                        "end": 981,
                                                        "fullWidth": 6,
                                                        "width": 4,
                                                        "text": "true",
                                                        "value": true,
                                                        "valueText": "true",
                                                        "hasTrailingTrivia": true,
                                                        "hasTrailingNewLine": true,
                                                        "trailingTrivia": [
                                                            {
                                                                "kind": "NewLineTrivia",
                                                                "text": "\r\n"
                                                            }
                                                        ]
                                                    }
                                                }
                                            ],
                                            "closeBraceToken": {
                                                "kind": "CloseBraceToken",
                                                "fullStart": 983,
                                                "fullEnd": 992,
                                                "start": 991,
                                                "end": 992,
                                                "fullWidth": 9,
                                                "width": 1,
                                                "text": "}",
                                                "value": "}",
                                                "valueText": "}",
                                                "hasLeadingTrivia": true,
                                                "leadingTrivia": [
                                                    {
                                                        "kind": "WhitespaceTrivia",
                                                        "text": "        "
                                                    }
                                                ]
                                            }
                                        }
                                    ],
                                    "closeParenToken": {
                                        "kind": "CloseParenToken",
                                        "fullStart": 992,
                                        "fullEnd": 993,
                                        "start": 992,
                                        "end": 993,
                                        "fullWidth": 1,
                                        "width": 1,
                                        "text": ")",
                                        "value": ")",
                                        "valueText": ")"
                                    }
                                }
                            },
                            "semicolonToken": {
                                "kind": "SemicolonToken",
                                "fullStart": 993,
                                "fullEnd": 996,
                                "start": 993,
                                "end": 994,
                                "fullWidth": 3,
                                "width": 1,
                                "text": ";",
                                "value": ";",
                                "valueText": ";",
                                "hasTrailingTrivia": true,
                                "hasTrailingNewLine": true,
                                "trailingTrivia": [
                                    {
                                        "kind": "NewLineTrivia",
                                        "text": "\r\n"
                                    }
                                ]
                            }
                        },
                        {
                            "kind": "TryStatement",
                            "fullStart": 996,
                            "fullEnd": 1198,
                            "start": 1006,
                            "end": 1196,
                            "fullWidth": 202,
                            "width": 190,
                            "tryKeyword": {
                                "kind": "TryKeyword",
                                "fullStart": 996,
                                "fullEnd": 1010,
                                "start": 1006,
                                "end": 1009,
                                "fullWidth": 14,
                                "width": 3,
                                "text": "try",
                                "value": "try",
                                "valueText": "try",
                                "hasLeadingTrivia": true,
                                "hasLeadingNewLine": true,
                                "hasTrailingTrivia": true,
                                "leadingTrivia": [
                                    {
                                        "kind": "NewLineTrivia",
                                        "text": "\r\n"
                                    },
                                    {
                                        "kind": "WhitespaceTrivia",
                                        "text": "        "
                                    }
                                ],
                                "trailingTrivia": [
                                    {
                                        "kind": "WhitespaceTrivia",
                                        "text": " "
                                    }
                                ]
                            },
                            "block": {
                                "kind": "Block",
                                "fullStart": 1010,
                                "fullEnd": 1114,
                                "start": 1010,
                                "end": 1113,
                                "fullWidth": 104,
                                "width": 103,
                                "openBraceToken": {
                                    "kind": "OpenBraceToken",
                                    "fullStart": 1010,
                                    "fullEnd": 1013,
                                    "start": 1010,
                                    "end": 1011,
                                    "fullWidth": 3,
                                    "width": 1,
                                    "text": "{",
                                    "value": "{",
                                    "valueText": "{",
                                    "hasTrailingTrivia": true,
                                    "hasTrailingNewLine": true,
                                    "trailingTrivia": [
                                        {
                                            "kind": "NewLineTrivia",
                                            "text": "\r\n"
                                        }
                                    ]
                                },
                                "statements": [
                                    {
                                        "kind": "ExpressionStatement",
                                        "fullStart": 1013,
                                        "fullEnd": 1077,
                                        "start": 1025,
                                        "end": 1075,
                                        "fullWidth": 64,
                                        "width": 50,
                                        "expression": {
                                            "kind": "InvocationExpression",
                                            "fullStart": 1013,
                                            "fullEnd": 1074,
                                            "start": 1025,
                                            "end": 1074,
                                            "fullWidth": 61,
                                            "width": 49,
                                            "expression": {
                                                "kind": "MemberAccessExpression",
                                                "fullStart": 1013,
                                                "fullEnd": 1052,
                                                "start": 1025,
                                                "end": 1052,
                                                "fullWidth": 39,
                                                "width": 27,
                                                "expression": {
                                                    "kind": "MemberAccessExpression",
                                                    "fullStart": 1013,
                                                    "fullEnd": 1047,
                                                    "start": 1025,
                                                    "end": 1047,
                                                    "fullWidth": 34,
                                                    "width": 22,
                                                    "expression": {
                                                        "kind": "MemberAccessExpression",
                                                        "fullStart": 1013,
                                                        "fullEnd": 1040,
                                                        "start": 1025,
                                                        "end": 1040,
                                                        "fullWidth": 27,
                                                        "width": 15,
                                                        "expression": {
                                                            "kind": "IdentifierName",
                                                            "fullStart": 1013,
                                                            "fullEnd": 1030,
                                                            "start": 1025,
                                                            "end": 1030,
                                                            "fullWidth": 17,
                                                            "width": 5,
                                                            "text": "Array",
                                                            "value": "Array",
                                                            "valueText": "Array",
                                                            "hasLeadingTrivia": true,
                                                            "leadingTrivia": [
                                                                {
                                                                    "kind": "WhitespaceTrivia",
                                                                    "text": "            "
                                                                }
                                                            ]
                                                        },
                                                        "dotToken": {
                                                            "kind": "DotToken",
                                                            "fullStart": 1030,
                                                            "fullEnd": 1031,
                                                            "start": 1030,
                                                            "end": 1031,
                                                            "fullWidth": 1,
                                                            "width": 1,
                                                            "text": ".",
                                                            "value": ".",
                                                            "valueText": "."
                                                        },
                                                        "name": {
                                                            "kind": "IdentifierName",
                                                            "fullStart": 1031,
                                                            "fullEnd": 1040,
                                                            "start": 1031,
                                                            "end": 1040,
                                                            "fullWidth": 9,
                                                            "width": 9,
                                                            "text": "prototype",
                                                            "value": "prototype",
                                                            "valueText": "prototype"
                                                        }
                                                    },
                                                    "dotToken": {
                                                        "kind": "DotToken",
                                                        "fullStart": 1040,
                                                        "fullEnd": 1041,
                                                        "start": 1040,
                                                        "end": 1041,
                                                        "fullWidth": 1,
                                                        "width": 1,
                                                        "text": ".",
                                                        "value": ".",
                                                        "valueText": "."
                                                    },
                                                    "name": {
                                                        "kind": "IdentifierName",
                                                        "fullStart": 1041,
                                                        "fullEnd": 1047,
                                                        "start": 1041,
                                                        "end": 1047,
                                                        "fullWidth": 6,
                                                        "width": 6,
                                                        "text": "reduce",
                                                        "value": "reduce",
                                                        "valueText": "reduce"
                                                    }
                                                },
                                                "dotToken": {
                                                    "kind": "DotToken",
                                                    "fullStart": 1047,
                                                    "fullEnd": 1048,
                                                    "start": 1047,
                                                    "end": 1048,
                                                    "fullWidth": 1,
                                                    "width": 1,
                                                    "text": ".",
                                                    "value": ".",
                                                    "valueText": "."
                                                },
                                                "name": {
                                                    "kind": "IdentifierName",
                                                    "fullStart": 1048,
                                                    "fullEnd": 1052,
                                                    "start": 1048,
                                                    "end": 1052,
                                                    "fullWidth": 4,
                                                    "width": 4,
                                                    "text": "call",
                                                    "value": "call",
                                                    "valueText": "call"
                                                }
                                            },
                                            "argumentList": {
                                                "kind": "ArgumentList",
                                                "fullStart": 1052,
                                                "fullEnd": 1074,
                                                "start": 1052,
                                                "end": 1074,
                                                "fullWidth": 22,
                                                "width": 22,
                                                "openParenToken": {
                                                    "kind": "OpenParenToken",
                                                    "fullStart": 1052,
                                                    "fullEnd": 1053,
                                                    "start": 1052,
                                                    "end": 1053,
                                                    "fullWidth": 1,
                                                    "width": 1,
                                                    "text": "(",
                                                    "value": "(",
                                                    "valueText": "("
                                                },
                                                "arguments": [
                                                    {
                                                        "kind": "IdentifierName",
                                                        "fullStart": 1053,
                                                        "fullEnd": 1056,
                                                        "start": 1053,
                                                        "end": 1056,
                                                        "fullWidth": 3,
                                                        "width": 3,
                                                        "text": "obj",
                                                        "value": "obj",
                                                        "valueText": "obj"
                                                    },
                                                    {
                                                        "kind": "CommaToken",
                                                        "fullStart": 1056,
                                                        "fullEnd": 1058,
                                                        "start": 1056,
                                                        "end": 1057,
                                                        "fullWidth": 2,
                                                        "width": 1,
                                                        "text": ",",
                                                        "value": ",",
                                                        "valueText": ",",
                                                        "hasTrailingTrivia": true,
                                                        "trailingTrivia": [
                                                            {
                                                                "kind": "WhitespaceTrivia",
                                                                "text": " "
                                                            }
                                                        ]
                                                    },
                                                    {
                                                        "kind": "FunctionExpression",
                                                        "fullStart": 1058,
                                                        "fullEnd": 1073,
                                                        "start": 1058,
                                                        "end": 1073,
                                                        "fullWidth": 15,
                                                        "width": 15,
                                                        "functionKeyword": {
                                                            "kind": "FunctionKeyword",
                                                            "fullStart": 1058,
                                                            "fullEnd": 1067,
                                                            "start": 1058,
                                                            "end": 1066,
                                                            "fullWidth": 9,
                                                            "width": 8,
                                                            "text": "function",
                                                            "value": "function",
                                                            "valueText": "function",
                                                            "hasTrailingTrivia": true,
                                                            "trailingTrivia": [
                                                                {
                                                                    "kind": "WhitespaceTrivia",
                                                                    "text": " "
                                                                }
                                                            ]
                                                        },
                                                        "callSignature": {
                                                            "kind": "CallSignature",
                                                            "fullStart": 1067,
                                                            "fullEnd": 1070,
                                                            "start": 1067,
                                                            "end": 1069,
                                                            "fullWidth": 3,
                                                            "width": 2,
                                                            "parameterList": {
                                                                "kind": "ParameterList",
                                                                "fullStart": 1067,
                                                                "fullEnd": 1070,
                                                                "start": 1067,
                                                                "end": 1069,
                                                                "fullWidth": 3,
                                                                "width": 2,
                                                                "openParenToken": {
                                                                    "kind": "OpenParenToken",
                                                                    "fullStart": 1067,
                                                                    "fullEnd": 1068,
                                                                    "start": 1067,
                                                                    "end": 1068,
                                                                    "fullWidth": 1,
                                                                    "width": 1,
                                                                    "text": "(",
                                                                    "value": "(",
                                                                    "valueText": "("
                                                                },
                                                                "parameters": [],
                                                                "closeParenToken": {
                                                                    "kind": "CloseParenToken",
                                                                    "fullStart": 1068,
                                                                    "fullEnd": 1070,
                                                                    "start": 1068,
                                                                    "end": 1069,
                                                                    "fullWidth": 2,
                                                                    "width": 1,
                                                                    "text": ")",
                                                                    "value": ")",
                                                                    "valueText": ")",
                                                                    "hasTrailingTrivia": true,
                                                                    "trailingTrivia": [
                                                                        {
                                                                            "kind": "WhitespaceTrivia",
                                                                            "text": " "
                                                                        }
                                                                    ]
                                                                }
                                                            }
                                                        },
                                                        "block": {
                                                            "kind": "Block",
                                                            "fullStart": 1070,
                                                            "fullEnd": 1073,
                                                            "start": 1070,
                                                            "end": 1073,
                                                            "fullWidth": 3,
                                                            "width": 3,
                                                            "openBraceToken": {
                                                                "kind": "OpenBraceToken",
                                                                "fullStart": 1070,
                                                                "fullEnd": 1072,
                                                                "start": 1070,
                                                                "end": 1071,
                                                                "fullWidth": 2,
                                                                "width": 1,
                                                                "text": "{",
                                                                "value": "{",
                                                                "valueText": "{",
                                                                "hasTrailingTrivia": true,
                                                                "trailingTrivia": [
                                                                    {
                                                                        "kind": "WhitespaceTrivia",
                                                                        "text": " "
                                                                    }
                                                                ]
                                                            },
                                                            "statements": [],
                                                            "closeBraceToken": {
                                                                "kind": "CloseBraceToken",
                                                                "fullStart": 1072,
                                                                "fullEnd": 1073,
                                                                "start": 1072,
                                                                "end": 1073,
                                                                "fullWidth": 1,
                                                                "width": 1,
                                                                "text": "}",
                                                                "value": "}",
                                                                "valueText": "}"
                                                            }
                                                        }
                                                    }
                                                ],
                                                "closeParenToken": {
                                                    "kind": "CloseParenToken",
                                                    "fullStart": 1073,
                                                    "fullEnd": 1074,
                                                    "start": 1073,
                                                    "end": 1074,
                                                    "fullWidth": 1,
                                                    "width": 1,
                                                    "text": ")",
                                                    "value": ")",
                                                    "valueText": ")"
                                                }
                                            }
                                        },
                                        "semicolonToken": {
                                            "kind": "SemicolonToken",
                                            "fullStart": 1074,
                                            "fullEnd": 1077,
                                            "start": 1074,
                                            "end": 1075,
                                            "fullWidth": 3,
                                            "width": 1,
                                            "text": ";",
                                            "value": ";",
                                            "valueText": ";",
                                            "hasTrailingTrivia": true,
                                            "hasTrailingNewLine": true,
                                            "trailingTrivia": [
                                                {
                                                    "kind": "NewLineTrivia",
                                                    "text": "\r\n"
                                                }
                                            ]
                                        }
                                    },
                                    {
                                        "kind": "ReturnStatement",
                                        "fullStart": 1077,
                                        "fullEnd": 1104,
                                        "start": 1089,
                                        "end": 1102,
                                        "fullWidth": 27,
                                        "width": 13,
                                        "returnKeyword": {
                                            "kind": "ReturnKeyword",
                                            "fullStart": 1077,
                                            "fullEnd": 1096,
                                            "start": 1089,
                                            "end": 1095,
                                            "fullWidth": 19,
                                            "width": 6,
                                            "text": "return",
                                            "value": "return",
                                            "valueText": "return",
                                            "hasLeadingTrivia": true,
                                            "hasTrailingTrivia": true,
                                            "leadingTrivia": [
                                                {
                                                    "kind": "WhitespaceTrivia",
                                                    "text": "            "
                                                }
                                            ],
                                            "trailingTrivia": [
                                                {
                                                    "kind": "WhitespaceTrivia",
                                                    "text": " "
                                                }
                                            ]
                                        },
                                        "expression": {
                                            "kind": "FalseKeyword",
                                            "fullStart": 1096,
                                            "fullEnd": 1101,
                                            "start": 1096,
                                            "end": 1101,
                                            "fullWidth": 5,
                                            "width": 5,
                                            "text": "false",
                                            "value": false,
                                            "valueText": "false"
                                        },
                                        "semicolonToken": {
                                            "kind": "SemicolonToken",
                                            "fullStart": 1101,
                                            "fullEnd": 1104,
                                            "start": 1101,
                                            "end": 1102,
                                            "fullWidth": 3,
                                            "width": 1,
                                            "text": ";",
                                            "value": ";",
                                            "valueText": ";",
                                            "hasTrailingTrivia": true,
                                            "hasTrailingNewLine": true,
                                            "trailingTrivia": [
                                                {
                                                    "kind": "NewLineTrivia",
                                                    "text": "\r\n"
                                                }
                                            ]
                                        }
                                    }
                                ],
                                "closeBraceToken": {
                                    "kind": "CloseBraceToken",
                                    "fullStart": 1104,
                                    "fullEnd": 1114,
                                    "start": 1112,
                                    "end": 1113,
                                    "fullWidth": 10,
                                    "width": 1,
                                    "text": "}",
                                    "value": "}",
                                    "valueText": "}",
                                    "hasLeadingTrivia": true,
                                    "hasTrailingTrivia": true,
                                    "leadingTrivia": [
                                        {
                                            "kind": "WhitespaceTrivia",
                                            "text": "        "
                                        }
                                    ],
                                    "trailingTrivia": [
                                        {
                                            "kind": "WhitespaceTrivia",
                                            "text": " "
                                        }
                                    ]
                                }
                            },
                            "catchClause": {
                                "kind": "CatchClause",
                                "fullStart": 1114,
                                "fullEnd": 1198,
                                "start": 1114,
                                "end": 1196,
                                "fullWidth": 84,
                                "width": 82,
                                "catchKeyword": {
                                    "kind": "CatchKeyword",
                                    "fullStart": 1114,
                                    "fullEnd": 1120,
                                    "start": 1114,
                                    "end": 1119,
                                    "fullWidth": 6,
                                    "width": 5,
                                    "text": "catch",
                                    "value": "catch",
                                    "valueText": "catch",
                                    "hasTrailingTrivia": true,
                                    "trailingTrivia": [
                                        {
                                            "kind": "WhitespaceTrivia",
                                            "text": " "
                                        }
                                    ]
                                },
                                "openParenToken": {
                                    "kind": "OpenParenToken",
                                    "fullStart": 1120,
                                    "fullEnd": 1121,
                                    "start": 1120,
                                    "end": 1121,
                                    "fullWidth": 1,
                                    "width": 1,
                                    "text": "(",
                                    "value": "(",
                                    "valueText": "("
                                },
                                "identifier": {
                                    "kind": "IdentifierName",
                                    "fullStart": 1121,
                                    "fullEnd": 1123,
                                    "start": 1121,
                                    "end": 1123,
                                    "fullWidth": 2,
                                    "width": 2,
                                    "text": "ex",
                                    "value": "ex",
                                    "valueText": "ex"
                                },
                                "closeParenToken": {
                                    "kind": "CloseParenToken",
                                    "fullStart": 1123,
                                    "fullEnd": 1125,
                                    "start": 1123,
                                    "end": 1124,
                                    "fullWidth": 2,
                                    "width": 1,
                                    "text": ")",
                                    "value": ")",
                                    "valueText": ")",
                                    "hasTrailingTrivia": true,
                                    "trailingTrivia": [
                                        {
                                            "kind": "WhitespaceTrivia",
                                            "text": " "
                                        }
                                    ]
                                },
                                "block": {
                                    "kind": "Block",
                                    "fullStart": 1125,
                                    "fullEnd": 1198,
                                    "start": 1125,
                                    "end": 1196,
                                    "fullWidth": 73,
                                    "width": 71,
                                    "openBraceToken": {
                                        "kind": "OpenBraceToken",
                                        "fullStart": 1125,
                                        "fullEnd": 1128,
                                        "start": 1125,
                                        "end": 1126,
                                        "fullWidth": 3,
                                        "width": 1,
                                        "text": "{",
                                        "value": "{",
                                        "valueText": "{",
                                        "hasTrailingTrivia": true,
                                        "hasTrailingNewLine": true,
                                        "trailingTrivia": [
                                            {
                                                "kind": "NewLineTrivia",
                                                "text": "\r\n"
                                            }
                                        ]
                                    },
                                    "statements": [
                                        {
                                            "kind": "ReturnStatement",
                                            "fullStart": 1128,
                                            "fullEnd": 1187,
                                            "start": 1140,
                                            "end": 1185,
                                            "fullWidth": 59,
                                            "width": 45,
                                            "returnKeyword": {
                                                "kind": "ReturnKeyword",
                                                "fullStart": 1128,
                                                "fullEnd": 1147,
                                                "start": 1140,
                                                "end": 1146,
                                                "fullWidth": 19,
                                                "width": 6,
                                                "text": "return",
                                                "value": "return",
                                                "valueText": "return",
                                                "hasLeadingTrivia": true,
                                                "hasTrailingTrivia": true,
                                                "leadingTrivia": [
                                                    {
                                                        "kind": "WhitespaceTrivia",
                                                        "text": "            "
                                                    }
                                                ],
                                                "trailingTrivia": [
                                                    {
                                                        "kind": "WhitespaceTrivia",
                                                        "text": " "
                                                    }
                                                ]
                                            },
                                            "expression": {
                                                "kind": "LogicalAndExpression",
                                                "fullStart": 1147,
                                                "fullEnd": 1184,
                                                "start": 1147,
                                                "end": 1184,
                                                "fullWidth": 37,
                                                "width": 37,
                                                "left": {
                                                    "kind": "ParenthesizedExpression",
                                                    "fullStart": 1147,
                                                    "fullEnd": 1173,
                                                    "start": 1147,
                                                    "end": 1172,
                                                    "fullWidth": 26,
                                                    "width": 25,
                                                    "openParenToken": {
                                                        "kind": "OpenParenToken",
                                                        "fullStart": 1147,
                                                        "fullEnd": 1148,
                                                        "start": 1147,
                                                        "end": 1148,
                                                        "fullWidth": 1,
                                                        "width": 1,
                                                        "text": "(",
                                                        "value": "(",
                                                        "valueText": "("
                                                    },
                                                    "expression": {
                                                        "kind": "InstanceOfExpression",
                                                        "fullStart": 1148,
                                                        "fullEnd": 1171,
                                                        "start": 1148,
                                                        "end": 1171,
                                                        "fullWidth": 23,
                                                        "width": 23,
                                                        "left": {
                                                            "kind": "IdentifierName",
                                                            "fullStart": 1148,
                                                            "fullEnd": 1151,
                                                            "start": 1148,
                                                            "end": 1150,
                                                            "fullWidth": 3,
                                                            "width": 2,
                                                            "text": "ex",
                                                            "value": "ex",
                                                            "valueText": "ex",
                                                            "hasTrailingTrivia": true,
                                                            "trailingTrivia": [
                                                                {
                                                                    "kind": "WhitespaceTrivia",
                                                                    "text": " "
                                                                }
                                                            ]
                                                        },
                                                        "operatorToken": {
                                                            "kind": "InstanceOfKeyword",
                                                            "fullStart": 1151,
                                                            "fullEnd": 1162,
                                                            "start": 1151,
                                                            "end": 1161,
                                                            "fullWidth": 11,
                                                            "width": 10,
                                                            "text": "instanceof",
                                                            "value": "instanceof",
                                                            "valueText": "instanceof",
                                                            "hasTrailingTrivia": true,
                                                            "trailingTrivia": [
                                                                {
                                                                    "kind": "WhitespaceTrivia",
                                                                    "text": " "
                                                                }
                                                            ]
                                                        },
                                                        "right": {
                                                            "kind": "IdentifierName",
                                                            "fullStart": 1162,
                                                            "fullEnd": 1171,
                                                            "start": 1162,
                                                            "end": 1171,
                                                            "fullWidth": 9,
                                                            "width": 9,
                                                            "text": "TypeError",
                                                            "value": "TypeError",
                                                            "valueText": "TypeError"
                                                        }
                                                    },
                                                    "closeParenToken": {
                                                        "kind": "CloseParenToken",
                                                        "fullStart": 1171,
                                                        "fullEnd": 1173,
                                                        "start": 1171,
                                                        "end": 1172,
                                                        "fullWidth": 2,
                                                        "width": 1,
                                                        "text": ")",
                                                        "value": ")",
                                                        "valueText": ")",
                                                        "hasTrailingTrivia": true,
                                                        "trailingTrivia": [
                                                            {
                                                                "kind": "WhitespaceTrivia",
                                                                "text": " "
                                                            }
                                                        ]
                                                    }
                                                },
                                                "operatorToken": {
                                                    "kind": "AmpersandAmpersandToken",
                                                    "fullStart": 1173,
                                                    "fullEnd": 1176,
                                                    "start": 1173,
                                                    "end": 1175,
                                                    "fullWidth": 3,
                                                    "width": 2,
                                                    "text": "&&",
                                                    "value": "&&",
                                                    "valueText": "&&",
                                                    "hasTrailingTrivia": true,
                                                    "trailingTrivia": [
                                                        {
                                                            "kind": "WhitespaceTrivia",
                                                            "text": " "
                                                        }
                                                    ]
                                                },
                                                "right": {
                                                    "kind": "IdentifierName",
                                                    "fullStart": 1176,
                                                    "fullEnd": 1184,
                                                    "start": 1176,
                                                    "end": 1184,
                                                    "fullWidth": 8,
                                                    "width": 8,
                                                    "text": "accessed",
                                                    "value": "accessed",
                                                    "valueText": "accessed"
                                                }
                                            },
                                            "semicolonToken": {
                                                "kind": "SemicolonToken",
                                                "fullStart": 1184,
                                                "fullEnd": 1187,
                                                "start": 1184,
                                                "end": 1185,
                                                "fullWidth": 3,
                                                "width": 1,
                                                "text": ";",
                                                "value": ";",
                                                "valueText": ";",
                                                "hasTrailingTrivia": true,
                                                "hasTrailingNewLine": true,
                                                "trailingTrivia": [
                                                    {
                                                        "kind": "NewLineTrivia",
                                                        "text": "\r\n"
                                                    }
                                                ]
                                            }
                                        }
                                    ],
                                    "closeBraceToken": {
                                        "kind": "CloseBraceToken",
                                        "fullStart": 1187,
                                        "fullEnd": 1198,
                                        "start": 1195,
                                        "end": 1196,
                                        "fullWidth": 11,
                                        "width": 1,
                                        "text": "}",
                                        "value": "}",
                                        "valueText": "}",
                                        "hasLeadingTrivia": true,
                                        "hasTrailingTrivia": true,
                                        "hasTrailingNewLine": true,
                                        "leadingTrivia": [
                                            {
                                                "kind": "WhitespaceTrivia",
                                                "text": "        "
                                            }
                                        ],
                                        "trailingTrivia": [
                                            {
                                                "kind": "NewLineTrivia",
                                                "text": "\r\n"
                                            }
                                        ]
                                    }
                                }
                            }
                        }
                    ],
                    "closeBraceToken": {
                        "kind": "CloseBraceToken",
                        "fullStart": 1198,
                        "fullEnd": 1205,
                        "start": 1202,
                        "end": 1203,
                        "fullWidth": 7,
                        "width": 1,
                        "text": "}",
                        "value": "}",
                        "valueText": "}",
                        "hasLeadingTrivia": true,
                        "hasTrailingTrivia": true,
                        "hasTrailingNewLine": true,
                        "leadingTrivia": [
                            {
                                "kind": "WhitespaceTrivia",
                                "text": "    "
                            }
                        ],
                        "trailingTrivia": [
                            {
                                "kind": "NewLineTrivia",
                                "text": "\r\n"
                            }
                        ]
                    }
                }
            },
            {
                "kind": "ExpressionStatement",
                "fullStart": 1205,
                "fullEnd": 1229,
                "start": 1205,
                "end": 1227,
                "fullWidth": 24,
                "width": 22,
                "expression": {
                    "kind": "InvocationExpression",
                    "fullStart": 1205,
                    "fullEnd": 1226,
                    "start": 1205,
                    "end": 1226,
                    "fullWidth": 21,
                    "width": 21,
                    "expression": {
                        "kind": "IdentifierName",
                        "fullStart": 1205,
                        "fullEnd": 1216,
                        "start": 1205,
                        "end": 1216,
                        "fullWidth": 11,
                        "width": 11,
                        "text": "runTestCase",
                        "value": "runTestCase",
                        "valueText": "runTestCase"
                    },
                    "argumentList": {
                        "kind": "ArgumentList",
                        "fullStart": 1216,
                        "fullEnd": 1226,
                        "start": 1216,
                        "end": 1226,
                        "fullWidth": 10,
                        "width": 10,
                        "openParenToken": {
                            "kind": "OpenParenToken",
                            "fullStart": 1216,
                            "fullEnd": 1217,
                            "start": 1216,
                            "end": 1217,
                            "fullWidth": 1,
                            "width": 1,
                            "text": "(",
                            "value": "(",
                            "valueText": "("
                        },
                        "arguments": [
                            {
                                "kind": "IdentifierName",
                                "fullStart": 1217,
                                "fullEnd": 1225,
                                "start": 1217,
                                "end": 1225,
                                "fullWidth": 8,
                                "width": 8,
                                "text": "testcase",
                                "value": "testcase",
                                "valueText": "testcase"
                            }
                        ],
                        "closeParenToken": {
                            "kind": "CloseParenToken",
                            "fullStart": 1225,
                            "fullEnd": 1226,
                            "start": 1225,
                            "end": 1226,
                            "fullWidth": 1,
                            "width": 1,
                            "text": ")",
                            "value": ")",
                            "valueText": ")"
                        }
                    }
                },
                "semicolonToken": {
                    "kind": "SemicolonToken",
                    "fullStart": 1226,
                    "fullEnd": 1229,
                    "start": 1226,
                    "end": 1227,
                    "fullWidth": 3,
                    "width": 1,
                    "text": ";",
                    "value": ";",
                    "valueText": ";",
                    "hasTrailingTrivia": true,
                    "hasTrailingNewLine": true,
                    "trailingTrivia": [
                        {
                            "kind": "NewLineTrivia",
                            "text": "\r\n"
                        }
                    ]
                }
            }
        ],
        "endOfFileToken": {
            "kind": "EndOfFileToken",
            "fullStart": 1229,
            "fullEnd": 1229,
            "start": 1229,
            "end": 1229,
            "fullWidth": 0,
            "width": 0,
            "text": ""
        }
    },
    "lineMap": {
        "lineStarts": [
            0,
            67,
            152,
            232,
            308,
            380,
            385,
            441,
            570,
            575,
            577,
            579,
            602,
            604,
            627,
            629,
            660,
            662,
            710,
            742,
            768,
            813,
            855,
            892,
            915,
            935,
            951,
            983,
            996,
            998,
            1013,
            1077,
            1104,
            1128,
            1187,
            1198,
            1205,
            1229
        ],
        "length": 1229
    }
}<|MERGE_RESOLUTION|>--- conflicted
+++ resolved
@@ -252,12 +252,8 @@
                                         "start": 616,
                                         "end": 624,
                                         "fullWidth": 8,
-<<<<<<< HEAD
                                         "width": 8,
-                                        "identifier": {
-=======
                                         "propertyName": {
->>>>>>> 85e84683
                                             "kind": "IdentifierName",
                                             "fullStart": 616,
                                             "fullEnd": 620,
@@ -418,12 +414,8 @@
                                         "start": 641,
                                         "end": 657,
                                         "fullWidth": 16,
-<<<<<<< HEAD
                                         "width": 16,
-                                        "identifier": {
-=======
                                         "propertyName": {
->>>>>>> 85e84683
                                             "kind": "IdentifierName",
                                             "fullStart": 641,
                                             "fullEnd": 650,
