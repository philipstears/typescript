--- conflicted
+++ resolved
@@ -422,11 +422,8 @@
                                             "start": 620,
                                             "end": 627,
                                             "fullWidth": 7,
-<<<<<<< HEAD
                                             "width": 7,
-=======
                                             "modifiers": [],
->>>>>>> e3c38734
                                             "identifier": {
                                                 "kind": "IdentifierName",
                                                 "fullStart": 620,
@@ -466,11 +463,8 @@
                                             "start": 629,
                                             "end": 635,
                                             "fullWidth": 6,
-<<<<<<< HEAD
                                             "width": 6,
-=======
                                             "modifiers": [],
->>>>>>> e3c38734
                                             "identifier": {
                                                 "kind": "IdentifierName",
                                                 "fullStart": 629,
@@ -510,11 +504,8 @@
                                             "start": 637,
                                             "end": 640,
                                             "fullWidth": 3,
-<<<<<<< HEAD
                                             "width": 3,
-=======
                                             "modifiers": [],
->>>>>>> e3c38734
                                             "identifier": {
                                                 "kind": "IdentifierName",
                                                 "fullStart": 637,
@@ -554,11 +545,8 @@
                                             "start": 642,
                                             "end": 645,
                                             "fullWidth": 3,
-<<<<<<< HEAD
                                             "width": 3,
-=======
                                             "modifiers": [],
->>>>>>> e3c38734
                                             "identifier": {
                                                 "kind": "IdentifierName",
                                                 "fullStart": 642,
