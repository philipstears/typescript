{
    "isDeclaration": false,
    "languageVersion": "EcmaScript5",
    "parseOptions": {
        "allowAutomaticSemicolonInsertion": true
    },
    "sourceUnit": {
        "kind": "SourceUnit",
        "fullStart": 0,
        "fullEnd": 1094,
        "start": 626,
        "end": 1094,
        "fullWidth": 1094,
        "width": 468,
        "isIncrementallyUnusable": true,
        "moduleElements": [
            {
                "kind": "FunctionDeclaration",
                "fullStart": 0,
                "fullEnd": 1070,
                "start": 626,
                "end": 1068,
                "fullWidth": 1070,
                "width": 442,
                "modifiers": [],
                "functionKeyword": {
                    "kind": "FunctionKeyword",
                    "fullStart": 0,
                    "fullEnd": 635,
                    "start": 626,
                    "end": 634,
                    "fullWidth": 635,
                    "width": 8,
                    "text": "function",
                    "value": "function",
                    "valueText": "function",
                    "hasLeadingTrivia": true,
                    "hasLeadingComment": true,
                    "hasLeadingNewLine": true,
                    "hasTrailingTrivia": true,
                    "leadingTrivia": [
                        {
                            "kind": "SingleLineCommentTrivia",
                            "text": "/// Copyright (c) 2012 Ecma International.  All rights reserved. "
                        },
                        {
                            "kind": "NewLineTrivia",
                            "text": "\r\n"
                        },
                        {
                            "kind": "SingleLineCommentTrivia",
                            "text": "/// Ecma International makes this code available under the terms and conditions set"
                        },
                        {
                            "kind": "NewLineTrivia",
                            "text": "\r\n"
                        },
                        {
                            "kind": "SingleLineCommentTrivia",
                            "text": "/// forth on http://hg.ecmascript.org/tests/test262/raw-file/tip/LICENSE (the "
                        },
                        {
                            "kind": "NewLineTrivia",
                            "text": "\r\n"
                        },
                        {
                            "kind": "SingleLineCommentTrivia",
                            "text": "/// \"Use Terms\").   Any redistribution of this code must retain the above "
                        },
                        {
                            "kind": "NewLineTrivia",
                            "text": "\r\n"
                        },
                        {
                            "kind": "SingleLineCommentTrivia",
                            "text": "/// copyright and this notice and otherwise comply with the Use Terms."
                        },
                        {
                            "kind": "NewLineTrivia",
                            "text": "\r\n"
                        },
                        {
                            "kind": "MultiLineCommentTrivia",
                            "text": "/**\r\n * @path ch15/15.4/15.4.4/15.4.4.21/15.4.4.21-9-c-i-26.js\r\n * @description Array.prototype.reduce - This object is the Arguments object which implements its own property get method (number of arguments equals number of parameters)\r\n */"
                        },
                        {
                            "kind": "NewLineTrivia",
                            "text": "\r\n"
                        },
                        {
                            "kind": "NewLineTrivia",
                            "text": "\r\n"
                        },
                        {
                            "kind": "NewLineTrivia",
                            "text": "\r\n"
                        }
                    ],
                    "trailingTrivia": [
                        {
                            "kind": "WhitespaceTrivia",
                            "text": " "
                        }
                    ]
                },
                "identifier": {
                    "kind": "IdentifierName",
                    "fullStart": 635,
                    "fullEnd": 643,
                    "start": 635,
                    "end": 643,
                    "fullWidth": 8,
                    "width": 8,
                    "text": "testcase",
                    "value": "testcase",
                    "valueText": "testcase"
                },
                "callSignature": {
                    "kind": "CallSignature",
                    "fullStart": 643,
                    "fullEnd": 646,
                    "start": 643,
                    "end": 645,
                    "fullWidth": 3,
                    "width": 2,
                    "parameterList": {
                        "kind": "ParameterList",
                        "fullStart": 643,
                        "fullEnd": 646,
                        "start": 643,
                        "end": 645,
                        "fullWidth": 3,
                        "width": 2,
                        "openParenToken": {
                            "kind": "OpenParenToken",
                            "fullStart": 643,
                            "fullEnd": 644,
                            "start": 643,
                            "end": 644,
                            "fullWidth": 1,
                            "width": 1,
                            "text": "(",
                            "value": "(",
                            "valueText": "("
                        },
                        "parameters": [],
                        "closeParenToken": {
                            "kind": "CloseParenToken",
                            "fullStart": 644,
                            "fullEnd": 646,
                            "start": 644,
                            "end": 645,
                            "fullWidth": 2,
                            "width": 1,
                            "text": ")",
                            "value": ")",
                            "valueText": ")",
                            "hasTrailingTrivia": true,
                            "trailingTrivia": [
                                {
                                    "kind": "WhitespaceTrivia",
                                    "text": " "
                                }
                            ]
                        }
                    }
                },
                "block": {
                    "kind": "Block",
                    "fullStart": 646,
                    "fullEnd": 1070,
                    "start": 646,
                    "end": 1068,
                    "fullWidth": 424,
                    "width": 422,
                    "openBraceToken": {
                        "kind": "OpenBraceToken",
                        "fullStart": 646,
                        "fullEnd": 649,
                        "start": 646,
                        "end": 647,
                        "fullWidth": 3,
                        "width": 1,
                        "text": "{",
                        "value": "{",
                        "valueText": "{",
                        "hasTrailingTrivia": true,
                        "hasTrailingNewLine": true,
                        "trailingTrivia": [
                            {
                                "kind": "NewLineTrivia",
                                "text": "\r\n"
                            }
                        ]
                    },
                    "statements": [
                        {
                            "kind": "VariableStatement",
                            "fullStart": 649,
                            "fullEnd": 684,
                            "start": 659,
                            "end": 682,
                            "fullWidth": 35,
                            "width": 23,
                            "modifiers": [],
                            "variableDeclaration": {
                                "kind": "VariableDeclaration",
                                "fullStart": 649,
                                "fullEnd": 681,
                                "start": 659,
                                "end": 681,
                                "fullWidth": 32,
                                "width": 22,
                                "varKeyword": {
                                    "kind": "VarKeyword",
                                    "fullStart": 649,
                                    "fullEnd": 663,
                                    "start": 659,
                                    "end": 662,
                                    "fullWidth": 14,
                                    "width": 3,
                                    "text": "var",
                                    "value": "var",
                                    "valueText": "var",
                                    "hasLeadingTrivia": true,
                                    "hasLeadingNewLine": true,
                                    "hasTrailingTrivia": true,
                                    "leadingTrivia": [
                                        {
                                            "kind": "NewLineTrivia",
                                            "text": "\r\n"
                                        },
                                        {
                                            "kind": "WhitespaceTrivia",
                                            "text": "        "
                                        }
                                    ],
                                    "trailingTrivia": [
                                        {
                                            "kind": "WhitespaceTrivia",
                                            "text": " "
                                        }
                                    ]
                                },
                                "variableDeclarators": [
                                    {
                                        "kind": "VariableDeclarator",
                                        "fullStart": 663,
                                        "fullEnd": 681,
                                        "start": 663,
                                        "end": 681,
                                        "fullWidth": 18,
                                        "width": 18,
                                        "identifier": {
                                            "kind": "IdentifierName",
                                            "fullStart": 663,
                                            "fullEnd": 674,
                                            "start": 663,
                                            "end": 673,
                                            "fullWidth": 11,
                                            "width": 10,
                                            "text": "testResult",
                                            "value": "testResult",
                                            "valueText": "testResult",
                                            "hasTrailingTrivia": true,
                                            "trailingTrivia": [
                                                {
                                                    "kind": "WhitespaceTrivia",
                                                    "text": " "
                                                }
                                            ]
                                        },
                                        "equalsValueClause": {
                                            "kind": "EqualsValueClause",
                                            "fullStart": 674,
                                            "fullEnd": 681,
                                            "start": 674,
                                            "end": 681,
                                            "fullWidth": 7,
                                            "width": 7,
                                            "equalsToken": {
                                                "kind": "EqualsToken",
                                                "fullStart": 674,
                                                "fullEnd": 676,
                                                "start": 674,
                                                "end": 675,
                                                "fullWidth": 2,
                                                "width": 1,
                                                "text": "=",
                                                "value": "=",
                                                "valueText": "=",
                                                "hasTrailingTrivia": true,
                                                "trailingTrivia": [
                                                    {
                                                        "kind": "WhitespaceTrivia",
                                                        "text": " "
                                                    }
                                                ]
                                            },
                                            "value": {
                                                "kind": "FalseKeyword",
                                                "fullStart": 676,
                                                "fullEnd": 681,
                                                "start": 676,
                                                "end": 681,
                                                "fullWidth": 5,
                                                "width": 5,
                                                "text": "false",
                                                "value": false,
                                                "valueText": "false"
                                            }
                                        }
                                    }
                                ]
                            },
                            "semicolonToken": {
                                "kind": "SemicolonToken",
                                "fullStart": 681,
                                "fullEnd": 684,
                                "start": 681,
                                "end": 682,
                                "fullWidth": 3,
                                "width": 1,
                                "text": ";",
                                "value": ";",
                                "valueText": ";",
                                "hasTrailingTrivia": true,
                                "hasTrailingNewLine": true,
                                "trailingTrivia": [
                                    {
                                        "kind": "NewLineTrivia",
                                        "text": "\r\n"
                                    }
                                ]
                            }
                        },
                        {
                            "kind": "VariableStatement",
                            "fullStart": 684,
                            "fullEnd": 715,
                            "start": 692,
                            "end": 713,
                            "fullWidth": 31,
                            "width": 21,
                            "modifiers": [],
                            "variableDeclaration": {
                                "kind": "VariableDeclaration",
                                "fullStart": 684,
                                "fullEnd": 712,
                                "start": 692,
                                "end": 712,
                                "fullWidth": 28,
                                "width": 20,
                                "varKeyword": {
                                    "kind": "VarKeyword",
                                    "fullStart": 684,
                                    "fullEnd": 696,
                                    "start": 692,
                                    "end": 695,
                                    "fullWidth": 12,
                                    "width": 3,
                                    "text": "var",
                                    "value": "var",
                                    "valueText": "var",
                                    "hasLeadingTrivia": true,
                                    "hasTrailingTrivia": true,
                                    "leadingTrivia": [
                                        {
                                            "kind": "WhitespaceTrivia",
                                            "text": "        "
                                        }
                                    ],
                                    "trailingTrivia": [
                                        {
                                            "kind": "WhitespaceTrivia",
                                            "text": " "
                                        }
                                    ]
                                },
                                "variableDeclarators": [
                                    {
                                        "kind": "VariableDeclarator",
                                        "fullStart": 696,
                                        "fullEnd": 712,
                                        "start": 696,
                                        "end": 712,
                                        "fullWidth": 16,
                                        "width": 16,
                                        "identifier": {
                                            "kind": "IdentifierName",
                                            "fullStart": 696,
                                            "fullEnd": 709,
                                            "start": 696,
                                            "end": 708,
                                            "fullWidth": 13,
                                            "width": 12,
                                            "text": "initialValue",
                                            "value": "initialValue",
                                            "valueText": "initialValue",
                                            "hasTrailingTrivia": true,
                                            "trailingTrivia": [
                                                {
                                                    "kind": "WhitespaceTrivia",
                                                    "text": " "
                                                }
                                            ]
                                        },
                                        "equalsValueClause": {
                                            "kind": "EqualsValueClause",
                                            "fullStart": 709,
                                            "fullEnd": 712,
                                            "start": 709,
                                            "end": 712,
                                            "fullWidth": 3,
                                            "width": 3,
                                            "equalsToken": {
                                                "kind": "EqualsToken",
                                                "fullStart": 709,
                                                "fullEnd": 711,
                                                "start": 709,
                                                "end": 710,
                                                "fullWidth": 2,
                                                "width": 1,
                                                "text": "=",
                                                "value": "=",
                                                "valueText": "=",
                                                "hasTrailingTrivia": true,
                                                "trailingTrivia": [
                                                    {
                                                        "kind": "WhitespaceTrivia",
                                                        "text": " "
                                                    }
                                                ]
                                            },
                                            "value": {
                                                "kind": "NumericLiteral",
                                                "fullStart": 711,
                                                "fullEnd": 712,
                                                "start": 711,
                                                "end": 712,
                                                "fullWidth": 1,
                                                "width": 1,
                                                "text": "0",
                                                "value": 0,
                                                "valueText": "0"
                                            }
                                        }
                                    }
                                ]
                            },
                            "semicolonToken": {
                                "kind": "SemicolonToken",
                                "fullStart": 712,
                                "fullEnd": 715,
                                "start": 712,
                                "end": 713,
                                "fullWidth": 3,
                                "width": 1,
                                "text": ";",
                                "value": ";",
                                "valueText": ";",
                                "hasTrailingTrivia": true,
                                "hasTrailingNewLine": true,
                                "trailingTrivia": [
                                    {
                                        "kind": "NewLineTrivia",
                                        "text": "\r\n"
                                    }
                                ]
                            }
                        },
                        {
                            "kind": "FunctionDeclaration",
                            "fullStart": 715,
                            "fullEnd": 875,
                            "start": 723,
                            "end": 873,
                            "fullWidth": 160,
                            "width": 150,
                            "modifiers": [],
                            "functionKeyword": {
                                "kind": "FunctionKeyword",
                                "fullStart": 715,
                                "fullEnd": 732,
                                "start": 723,
                                "end": 731,
                                "fullWidth": 17,
                                "width": 8,
                                "text": "function",
                                "value": "function",
                                "valueText": "function",
                                "hasLeadingTrivia": true,
                                "hasTrailingTrivia": true,
                                "leadingTrivia": [
                                    {
                                        "kind": "WhitespaceTrivia",
                                        "text": "        "
                                    }
                                ],
                                "trailingTrivia": [
                                    {
                                        "kind": "WhitespaceTrivia",
                                        "text": " "
                                    }
                                ]
                            },
                            "identifier": {
                                "kind": "IdentifierName",
                                "fullStart": 732,
                                "fullEnd": 742,
                                "start": 732,
                                "end": 742,
                                "fullWidth": 10,
                                "width": 10,
                                "text": "callbackfn",
                                "value": "callbackfn",
                                "valueText": "callbackfn"
                            },
                            "callSignature": {
                                "kind": "CallSignature",
                                "fullStart": 742,
                                "fullEnd": 770,
                                "start": 742,
                                "end": 769,
                                "fullWidth": 28,
                                "width": 27,
                                "parameterList": {
                                    "kind": "ParameterList",
                                    "fullStart": 742,
                                    "fullEnd": 770,
                                    "start": 742,
                                    "end": 769,
                                    "fullWidth": 28,
                                    "width": 27,
                                    "openParenToken": {
                                        "kind": "OpenParenToken",
                                        "fullStart": 742,
                                        "fullEnd": 743,
                                        "start": 742,
                                        "end": 743,
                                        "fullWidth": 1,
                                        "width": 1,
                                        "text": "(",
                                        "value": "(",
                                        "valueText": "("
                                    },
                                    "parameters": [
                                        {
                                            "kind": "Parameter",
                                            "fullStart": 743,
                                            "fullEnd": 750,
                                            "start": 743,
                                            "end": 750,
                                            "fullWidth": 7,
<<<<<<< HEAD
                                            "width": 7,
=======
                                            "modifiers": [],
>>>>>>> e3c38734
                                            "identifier": {
                                                "kind": "IdentifierName",
                                                "fullStart": 743,
                                                "fullEnd": 750,
                                                "start": 743,
                                                "end": 750,
                                                "fullWidth": 7,
                                                "width": 7,
                                                "text": "prevVal",
                                                "value": "prevVal",
                                                "valueText": "prevVal"
                                            }
                                        },
                                        {
                                            "kind": "CommaToken",
                                            "fullStart": 750,
                                            "fullEnd": 752,
                                            "start": 750,
                                            "end": 751,
                                            "fullWidth": 2,
                                            "width": 1,
                                            "text": ",",
                                            "value": ",",
                                            "valueText": ",",
                                            "hasTrailingTrivia": true,
                                            "trailingTrivia": [
                                                {
                                                    "kind": "WhitespaceTrivia",
                                                    "text": " "
                                                }
                                            ]
                                        },
                                        {
                                            "kind": "Parameter",
                                            "fullStart": 752,
                                            "fullEnd": 758,
                                            "start": 752,
                                            "end": 758,
                                            "fullWidth": 6,
<<<<<<< HEAD
                                            "width": 6,
=======
                                            "modifiers": [],
>>>>>>> e3c38734
                                            "identifier": {
                                                "kind": "IdentifierName",
                                                "fullStart": 752,
                                                "fullEnd": 758,
                                                "start": 752,
                                                "end": 758,
                                                "fullWidth": 6,
                                                "width": 6,
                                                "text": "curVal",
                                                "value": "curVal",
                                                "valueText": "curVal"
                                            }
                                        },
                                        {
                                            "kind": "CommaToken",
                                            "fullStart": 758,
                                            "fullEnd": 760,
                                            "start": 758,
                                            "end": 759,
                                            "fullWidth": 2,
                                            "width": 1,
                                            "text": ",",
                                            "value": ",",
                                            "valueText": ",",
                                            "hasTrailingTrivia": true,
                                            "trailingTrivia": [
                                                {
                                                    "kind": "WhitespaceTrivia",
                                                    "text": " "
                                                }
                                            ]
                                        },
                                        {
                                            "kind": "Parameter",
                                            "fullStart": 760,
                                            "fullEnd": 763,
                                            "start": 760,
                                            "end": 763,
                                            "fullWidth": 3,
<<<<<<< HEAD
                                            "width": 3,
=======
                                            "modifiers": [],
>>>>>>> e3c38734
                                            "identifier": {
                                                "kind": "IdentifierName",
                                                "fullStart": 760,
                                                "fullEnd": 763,
                                                "start": 760,
                                                "end": 763,
                                                "fullWidth": 3,
                                                "width": 3,
                                                "text": "idx",
                                                "value": "idx",
                                                "valueText": "idx"
                                            }
                                        },
                                        {
                                            "kind": "CommaToken",
                                            "fullStart": 763,
                                            "fullEnd": 765,
                                            "start": 763,
                                            "end": 764,
                                            "fullWidth": 2,
                                            "width": 1,
                                            "text": ",",
                                            "value": ",",
                                            "valueText": ",",
                                            "hasTrailingTrivia": true,
                                            "trailingTrivia": [
                                                {
                                                    "kind": "WhitespaceTrivia",
                                                    "text": " "
                                                }
                                            ]
                                        },
                                        {
                                            "kind": "Parameter",
                                            "fullStart": 765,
                                            "fullEnd": 768,
                                            "start": 765,
                                            "end": 768,
                                            "fullWidth": 3,
<<<<<<< HEAD
                                            "width": 3,
=======
                                            "modifiers": [],
>>>>>>> e3c38734
                                            "identifier": {
                                                "kind": "IdentifierName",
                                                "fullStart": 765,
                                                "fullEnd": 768,
                                                "start": 765,
                                                "end": 768,
                                                "fullWidth": 3,
                                                "width": 3,
                                                "text": "obj",
                                                "value": "obj",
                                                "valueText": "obj"
                                            }
                                        }
                                    ],
                                    "closeParenToken": {
                                        "kind": "CloseParenToken",
                                        "fullStart": 768,
                                        "fullEnd": 770,
                                        "start": 768,
                                        "end": 769,
                                        "fullWidth": 2,
                                        "width": 1,
                                        "text": ")",
                                        "value": ")",
                                        "valueText": ")",
                                        "hasTrailingTrivia": true,
                                        "trailingTrivia": [
                                            {
                                                "kind": "WhitespaceTrivia",
                                                "text": " "
                                            }
                                        ]
                                    }
                                }
                            },
                            "block": {
                                "kind": "Block",
                                "fullStart": 770,
                                "fullEnd": 875,
                                "start": 770,
                                "end": 873,
                                "fullWidth": 105,
                                "width": 103,
                                "openBraceToken": {
                                    "kind": "OpenBraceToken",
                                    "fullStart": 770,
                                    "fullEnd": 773,
                                    "start": 770,
                                    "end": 771,
                                    "fullWidth": 3,
                                    "width": 1,
                                    "text": "{",
                                    "value": "{",
                                    "valueText": "{",
                                    "hasTrailingTrivia": true,
                                    "hasTrailingNewLine": true,
                                    "trailingTrivia": [
                                        {
                                            "kind": "NewLineTrivia",
                                            "text": "\r\n"
                                        }
                                    ]
                                },
                                "statements": [
                                    {
                                        "kind": "IfStatement",
                                        "fullStart": 773,
                                        "fullEnd": 864,
                                        "start": 785,
                                        "end": 862,
                                        "fullWidth": 91,
                                        "width": 77,
                                        "ifKeyword": {
                                            "kind": "IfKeyword",
                                            "fullStart": 773,
                                            "fullEnd": 788,
                                            "start": 785,
                                            "end": 787,
                                            "fullWidth": 15,
                                            "width": 2,
                                            "text": "if",
                                            "value": "if",
                                            "valueText": "if",
                                            "hasLeadingTrivia": true,
                                            "hasTrailingTrivia": true,
                                            "leadingTrivia": [
                                                {
                                                    "kind": "WhitespaceTrivia",
                                                    "text": "            "
                                                }
                                            ],
                                            "trailingTrivia": [
                                                {
                                                    "kind": "WhitespaceTrivia",
                                                    "text": " "
                                                }
                                            ]
                                        },
                                        "openParenToken": {
                                            "kind": "OpenParenToken",
                                            "fullStart": 788,
                                            "fullEnd": 789,
                                            "start": 788,
                                            "end": 789,
                                            "fullWidth": 1,
                                            "width": 1,
                                            "text": "(",
                                            "value": "(",
                                            "valueText": "("
                                        },
                                        "condition": {
                                            "kind": "EqualsExpression",
                                            "fullStart": 789,
                                            "fullEnd": 798,
                                            "start": 789,
                                            "end": 798,
                                            "fullWidth": 9,
                                            "width": 9,
                                            "left": {
                                                "kind": "IdentifierName",
                                                "fullStart": 789,
                                                "fullEnd": 793,
                                                "start": 789,
                                                "end": 792,
                                                "fullWidth": 4,
                                                "width": 3,
                                                "text": "idx",
                                                "value": "idx",
                                                "valueText": "idx",
                                                "hasTrailingTrivia": true,
                                                "trailingTrivia": [
                                                    {
                                                        "kind": "WhitespaceTrivia",
                                                        "text": " "
                                                    }
                                                ]
                                            },
                                            "operatorToken": {
                                                "kind": "EqualsEqualsEqualsToken",
                                                "fullStart": 793,
                                                "fullEnd": 797,
                                                "start": 793,
                                                "end": 796,
                                                "fullWidth": 4,
                                                "width": 3,
                                                "text": "===",
                                                "value": "===",
                                                "valueText": "===",
                                                "hasTrailingTrivia": true,
                                                "trailingTrivia": [
                                                    {
                                                        "kind": "WhitespaceTrivia",
                                                        "text": " "
                                                    }
                                                ]
                                            },
                                            "right": {
                                                "kind": "NumericLiteral",
                                                "fullStart": 797,
                                                "fullEnd": 798,
                                                "start": 797,
                                                "end": 798,
                                                "fullWidth": 1,
                                                "width": 1,
                                                "text": "2",
                                                "value": 2,
                                                "valueText": "2"
                                            }
                                        },
                                        "closeParenToken": {
                                            "kind": "CloseParenToken",
                                            "fullStart": 798,
                                            "fullEnd": 800,
                                            "start": 798,
                                            "end": 799,
                                            "fullWidth": 2,
                                            "width": 1,
                                            "text": ")",
                                            "value": ")",
                                            "valueText": ")",
                                            "hasTrailingTrivia": true,
                                            "trailingTrivia": [
                                                {
                                                    "kind": "WhitespaceTrivia",
                                                    "text": " "
                                                }
                                            ]
                                        },
                                        "statement": {
                                            "kind": "Block",
                                            "fullStart": 800,
                                            "fullEnd": 864,
                                            "start": 800,
                                            "end": 862,
                                            "fullWidth": 64,
                                            "width": 62,
                                            "openBraceToken": {
                                                "kind": "OpenBraceToken",
                                                "fullStart": 800,
                                                "fullEnd": 803,
                                                "start": 800,
                                                "end": 801,
                                                "fullWidth": 3,
                                                "width": 1,
                                                "text": "{",
                                                "value": "{",
                                                "valueText": "{",
                                                "hasTrailingTrivia": true,
                                                "hasTrailingNewLine": true,
                                                "trailingTrivia": [
                                                    {
                                                        "kind": "NewLineTrivia",
                                                        "text": "\r\n"
                                                    }
                                                ]
                                            },
                                            "statements": [
                                                {
                                                    "kind": "ExpressionStatement",
                                                    "fullStart": 803,
                                                    "fullEnd": 849,
                                                    "start": 819,
                                                    "end": 847,
                                                    "fullWidth": 46,
                                                    "width": 28,
                                                    "expression": {
                                                        "kind": "AssignmentExpression",
                                                        "fullStart": 803,
                                                        "fullEnd": 846,
                                                        "start": 819,
                                                        "end": 846,
                                                        "fullWidth": 43,
                                                        "width": 27,
                                                        "left": {
                                                            "kind": "IdentifierName",
                                                            "fullStart": 803,
                                                            "fullEnd": 830,
                                                            "start": 819,
                                                            "end": 829,
                                                            "fullWidth": 27,
                                                            "width": 10,
                                                            "text": "testResult",
                                                            "value": "testResult",
                                                            "valueText": "testResult",
                                                            "hasLeadingTrivia": true,
                                                            "hasTrailingTrivia": true,
                                                            "leadingTrivia": [
                                                                {
                                                                    "kind": "WhitespaceTrivia",
                                                                    "text": "                "
                                                                }
                                                            ],
                                                            "trailingTrivia": [
                                                                {
                                                                    "kind": "WhitespaceTrivia",
                                                                    "text": " "
                                                                }
                                                            ]
                                                        },
                                                        "operatorToken": {
                                                            "kind": "EqualsToken",
                                                            "fullStart": 830,
                                                            "fullEnd": 832,
                                                            "start": 830,
                                                            "end": 831,
                                                            "fullWidth": 2,
                                                            "width": 1,
                                                            "text": "=",
                                                            "value": "=",
                                                            "valueText": "=",
                                                            "hasTrailingTrivia": true,
                                                            "trailingTrivia": [
                                                                {
                                                                    "kind": "WhitespaceTrivia",
                                                                    "text": " "
                                                                }
                                                            ]
                                                        },
                                                        "right": {
                                                            "kind": "ParenthesizedExpression",
                                                            "fullStart": 832,
                                                            "fullEnd": 846,
                                                            "start": 832,
                                                            "end": 846,
                                                            "fullWidth": 14,
                                                            "width": 14,
                                                            "openParenToken": {
                                                                "kind": "OpenParenToken",
                                                                "fullStart": 832,
                                                                "fullEnd": 833,
                                                                "start": 832,
                                                                "end": 833,
                                                                "fullWidth": 1,
                                                                "width": 1,
                                                                "text": "(",
                                                                "value": "(",
                                                                "valueText": "("
                                                            },
                                                            "expression": {
                                                                "kind": "EqualsExpression",
                                                                "fullStart": 833,
                                                                "fullEnd": 845,
                                                                "start": 833,
                                                                "end": 845,
                                                                "fullWidth": 12,
                                                                "width": 12,
                                                                "left": {
                                                                    "kind": "IdentifierName",
                                                                    "fullStart": 833,
                                                                    "fullEnd": 840,
                                                                    "start": 833,
                                                                    "end": 839,
                                                                    "fullWidth": 7,
                                                                    "width": 6,
                                                                    "text": "curVal",
                                                                    "value": "curVal",
                                                                    "valueText": "curVal",
                                                                    "hasTrailingTrivia": true,
                                                                    "trailingTrivia": [
                                                                        {
                                                                            "kind": "WhitespaceTrivia",
                                                                            "text": " "
                                                                        }
                                                                    ]
                                                                },
                                                                "operatorToken": {
                                                                    "kind": "EqualsEqualsEqualsToken",
                                                                    "fullStart": 840,
                                                                    "fullEnd": 844,
                                                                    "start": 840,
                                                                    "end": 843,
                                                                    "fullWidth": 4,
                                                                    "width": 3,
                                                                    "text": "===",
                                                                    "value": "===",
                                                                    "valueText": "===",
                                                                    "hasTrailingTrivia": true,
                                                                    "trailingTrivia": [
                                                                        {
                                                                            "kind": "WhitespaceTrivia",
                                                                            "text": " "
                                                                        }
                                                                    ]
                                                                },
                                                                "right": {
                                                                    "kind": "NumericLiteral",
                                                                    "fullStart": 844,
                                                                    "fullEnd": 845,
                                                                    "start": 844,
                                                                    "end": 845,
                                                                    "fullWidth": 1,
                                                                    "width": 1,
                                                                    "text": "2",
                                                                    "value": 2,
                                                                    "valueText": "2"
                                                                }
                                                            },
                                                            "closeParenToken": {
                                                                "kind": "CloseParenToken",
                                                                "fullStart": 845,
                                                                "fullEnd": 846,
                                                                "start": 845,
                                                                "end": 846,
                                                                "fullWidth": 1,
                                                                "width": 1,
                                                                "text": ")",
                                                                "value": ")",
                                                                "valueText": ")"
                                                            }
                                                        }
                                                    },
                                                    "semicolonToken": {
                                                        "kind": "SemicolonToken",
                                                        "fullStart": 846,
                                                        "fullEnd": 849,
                                                        "start": 846,
                                                        "end": 847,
                                                        "fullWidth": 3,
                                                        "width": 1,
                                                        "text": ";",
                                                        "value": ";",
                                                        "valueText": ";",
                                                        "hasTrailingTrivia": true,
                                                        "hasTrailingNewLine": true,
                                                        "trailingTrivia": [
                                                            {
                                                                "kind": "NewLineTrivia",
                                                                "text": "\r\n"
                                                            }
                                                        ]
                                                    }
                                                }
                                            ],
                                            "closeBraceToken": {
                                                "kind": "CloseBraceToken",
                                                "fullStart": 849,
                                                "fullEnd": 864,
                                                "start": 861,
                                                "end": 862,
                                                "fullWidth": 15,
                                                "width": 1,
                                                "text": "}",
                                                "value": "}",
                                                "valueText": "}",
                                                "hasLeadingTrivia": true,
                                                "hasTrailingTrivia": true,
                                                "hasTrailingNewLine": true,
                                                "leadingTrivia": [
                                                    {
                                                        "kind": "WhitespaceTrivia",
                                                        "text": "            "
                                                    }
                                                ],
                                                "trailingTrivia": [
                                                    {
                                                        "kind": "NewLineTrivia",
                                                        "text": "\r\n"
                                                    }
                                                ]
                                            }
                                        }
                                    }
                                ],
                                "closeBraceToken": {
                                    "kind": "CloseBraceToken",
                                    "fullStart": 864,
                                    "fullEnd": 875,
                                    "start": 872,
                                    "end": 873,
                                    "fullWidth": 11,
                                    "width": 1,
                                    "text": "}",
                                    "value": "}",
                                    "valueText": "}",
                                    "hasLeadingTrivia": true,
                                    "hasTrailingTrivia": true,
                                    "hasTrailingNewLine": true,
                                    "leadingTrivia": [
                                        {
                                            "kind": "WhitespaceTrivia",
                                            "text": "        "
                                        }
                                    ],
                                    "trailingTrivia": [
                                        {
                                            "kind": "NewLineTrivia",
                                            "text": "\r\n"
                                        }
                                    ]
                                }
                            }
                        },
                        {
                            "kind": "VariableStatement",
                            "fullStart": 875,
                            "fullEnd": 1009,
                            "start": 885,
                            "end": 1007,
                            "fullWidth": 134,
                            "width": 122,
                            "modifiers": [],
                            "variableDeclaration": {
                                "kind": "VariableDeclaration",
                                "fullStart": 875,
                                "fullEnd": 1006,
                                "start": 885,
                                "end": 1006,
                                "fullWidth": 131,
                                "width": 121,
                                "varKeyword": {
                                    "kind": "VarKeyword",
                                    "fullStart": 875,
                                    "fullEnd": 889,
                                    "start": 885,
                                    "end": 888,
                                    "fullWidth": 14,
                                    "width": 3,
                                    "text": "var",
                                    "value": "var",
                                    "valueText": "var",
                                    "hasLeadingTrivia": true,
                                    "hasLeadingNewLine": true,
                                    "hasTrailingTrivia": true,
                                    "leadingTrivia": [
                                        {
                                            "kind": "NewLineTrivia",
                                            "text": "\r\n"
                                        },
                                        {
                                            "kind": "WhitespaceTrivia",
                                            "text": "        "
                                        }
                                    ],
                                    "trailingTrivia": [
                                        {
                                            "kind": "WhitespaceTrivia",
                                            "text": " "
                                        }
                                    ]
                                },
                                "variableDeclarators": [
                                    {
                                        "kind": "VariableDeclarator",
                                        "fullStart": 889,
                                        "fullEnd": 1006,
                                        "start": 889,
                                        "end": 1006,
                                        "fullWidth": 117,
                                        "width": 117,
                                        "identifier": {
                                            "kind": "IdentifierName",
                                            "fullStart": 889,
                                            "fullEnd": 894,
                                            "start": 889,
                                            "end": 893,
                                            "fullWidth": 5,
                                            "width": 4,
                                            "text": "func",
                                            "value": "func",
                                            "valueText": "func",
                                            "hasTrailingTrivia": true,
                                            "trailingTrivia": [
                                                {
                                                    "kind": "WhitespaceTrivia",
                                                    "text": " "
                                                }
                                            ]
                                        },
                                        "equalsValueClause": {
                                            "kind": "EqualsValueClause",
                                            "fullStart": 894,
                                            "fullEnd": 1006,
                                            "start": 894,
                                            "end": 1006,
                                            "fullWidth": 112,
                                            "width": 112,
                                            "equalsToken": {
                                                "kind": "EqualsToken",
                                                "fullStart": 894,
                                                "fullEnd": 896,
                                                "start": 894,
                                                "end": 895,
                                                "fullWidth": 2,
                                                "width": 1,
                                                "text": "=",
                                                "value": "=",
                                                "valueText": "=",
                                                "hasTrailingTrivia": true,
                                                "trailingTrivia": [
                                                    {
                                                        "kind": "WhitespaceTrivia",
                                                        "text": " "
                                                    }
                                                ]
                                            },
                                            "value": {
                                                "kind": "FunctionExpression",
                                                "fullStart": 896,
                                                "fullEnd": 1006,
                                                "start": 896,
                                                "end": 1006,
                                                "fullWidth": 110,
                                                "width": 110,
                                                "functionKeyword": {
                                                    "kind": "FunctionKeyword",
                                                    "fullStart": 896,
                                                    "fullEnd": 905,
                                                    "start": 896,
                                                    "end": 904,
                                                    "fullWidth": 9,
                                                    "width": 8,
                                                    "text": "function",
                                                    "value": "function",
                                                    "valueText": "function",
                                                    "hasTrailingTrivia": true,
                                                    "trailingTrivia": [
                                                        {
                                                            "kind": "WhitespaceTrivia",
                                                            "text": " "
                                                        }
                                                    ]
                                                },
                                                "callSignature": {
                                                    "kind": "CallSignature",
                                                    "fullStart": 905,
                                                    "fullEnd": 915,
                                                    "start": 905,
                                                    "end": 914,
                                                    "fullWidth": 10,
                                                    "width": 9,
                                                    "parameterList": {
                                                        "kind": "ParameterList",
                                                        "fullStart": 905,
                                                        "fullEnd": 915,
                                                        "start": 905,
                                                        "end": 914,
                                                        "fullWidth": 10,
                                                        "width": 9,
                                                        "openParenToken": {
                                                            "kind": "OpenParenToken",
                                                            "fullStart": 905,
                                                            "fullEnd": 906,
                                                            "start": 905,
                                                            "end": 906,
                                                            "fullWidth": 1,
                                                            "width": 1,
                                                            "text": "(",
                                                            "value": "(",
                                                            "valueText": "("
                                                        },
                                                        "parameters": [
                                                            {
                                                                "kind": "Parameter",
                                                                "fullStart": 906,
                                                                "fullEnd": 907,
                                                                "start": 906,
                                                                "end": 907,
                                                                "fullWidth": 1,
<<<<<<< HEAD
                                                                "width": 1,
=======
                                                                "modifiers": [],
>>>>>>> e3c38734
                                                                "identifier": {
                                                                    "kind": "IdentifierName",
                                                                    "fullStart": 906,
                                                                    "fullEnd": 907,
                                                                    "start": 906,
                                                                    "end": 907,
                                                                    "fullWidth": 1,
                                                                    "width": 1,
                                                                    "text": "a",
                                                                    "value": "a",
                                                                    "valueText": "a"
                                                                }
                                                            },
                                                            {
                                                                "kind": "CommaToken",
                                                                "fullStart": 907,
                                                                "fullEnd": 909,
                                                                "start": 907,
                                                                "end": 908,
                                                                "fullWidth": 2,
                                                                "width": 1,
                                                                "text": ",",
                                                                "value": ",",
                                                                "valueText": ",",
                                                                "hasTrailingTrivia": true,
                                                                "trailingTrivia": [
                                                                    {
                                                                        "kind": "WhitespaceTrivia",
                                                                        "text": " "
                                                                    }
                                                                ]
                                                            },
                                                            {
                                                                "kind": "Parameter",
                                                                "fullStart": 909,
                                                                "fullEnd": 910,
                                                                "start": 909,
                                                                "end": 910,
                                                                "fullWidth": 1,
<<<<<<< HEAD
                                                                "width": 1,
=======
                                                                "modifiers": [],
>>>>>>> e3c38734
                                                                "identifier": {
                                                                    "kind": "IdentifierName",
                                                                    "fullStart": 909,
                                                                    "fullEnd": 910,
                                                                    "start": 909,
                                                                    "end": 910,
                                                                    "fullWidth": 1,
                                                                    "width": 1,
                                                                    "text": "b",
                                                                    "value": "b",
                                                                    "valueText": "b"
                                                                }
                                                            },
                                                            {
                                                                "kind": "CommaToken",
                                                                "fullStart": 910,
                                                                "fullEnd": 912,
                                                                "start": 910,
                                                                "end": 911,
                                                                "fullWidth": 2,
                                                                "width": 1,
                                                                "text": ",",
                                                                "value": ",",
                                                                "valueText": ",",
                                                                "hasTrailingTrivia": true,
                                                                "trailingTrivia": [
                                                                    {
                                                                        "kind": "WhitespaceTrivia",
                                                                        "text": " "
                                                                    }
                                                                ]
                                                            },
                                                            {
                                                                "kind": "Parameter",
                                                                "fullStart": 912,
                                                                "fullEnd": 913,
                                                                "start": 912,
                                                                "end": 913,
                                                                "fullWidth": 1,
<<<<<<< HEAD
                                                                "width": 1,
=======
                                                                "modifiers": [],
>>>>>>> e3c38734
                                                                "identifier": {
                                                                    "kind": "IdentifierName",
                                                                    "fullStart": 912,
                                                                    "fullEnd": 913,
                                                                    "start": 912,
                                                                    "end": 913,
                                                                    "fullWidth": 1,
                                                                    "width": 1,
                                                                    "text": "c",
                                                                    "value": "c",
                                                                    "valueText": "c"
                                                                }
                                                            }
                                                        ],
                                                        "closeParenToken": {
                                                            "kind": "CloseParenToken",
                                                            "fullStart": 913,
                                                            "fullEnd": 915,
                                                            "start": 913,
                                                            "end": 914,
                                                            "fullWidth": 2,
                                                            "width": 1,
                                                            "text": ")",
                                                            "value": ")",
                                                            "valueText": ")",
                                                            "hasTrailingTrivia": true,
                                                            "trailingTrivia": [
                                                                {
                                                                    "kind": "WhitespaceTrivia",
                                                                    "text": " "
                                                                }
                                                            ]
                                                        }
                                                    }
                                                },
                                                "block": {
                                                    "kind": "Block",
                                                    "fullStart": 915,
                                                    "fullEnd": 1006,
                                                    "start": 915,
                                                    "end": 1006,
                                                    "fullWidth": 91,
                                                    "width": 91,
                                                    "openBraceToken": {
                                                        "kind": "OpenBraceToken",
                                                        "fullStart": 915,
                                                        "fullEnd": 918,
                                                        "start": 915,
                                                        "end": 916,
                                                        "fullWidth": 3,
                                                        "width": 1,
                                                        "text": "{",
                                                        "value": "{",
                                                        "valueText": "{",
                                                        "hasTrailingTrivia": true,
                                                        "hasTrailingNewLine": true,
                                                        "trailingTrivia": [
                                                            {
                                                                "kind": "NewLineTrivia",
                                                                "text": "\r\n"
                                                            }
                                                        ]
                                                    },
                                                    "statements": [
                                                        {
                                                            "kind": "ExpressionStatement",
                                                            "fullStart": 918,
                                                            "fullEnd": 997,
                                                            "start": 930,
                                                            "end": 995,
                                                            "fullWidth": 79,
                                                            "width": 65,
                                                            "expression": {
                                                                "kind": "InvocationExpression",
                                                                "fullStart": 918,
                                                                "fullEnd": 994,
                                                                "start": 930,
                                                                "end": 994,
                                                                "fullWidth": 76,
                                                                "width": 64,
                                                                "expression": {
                                                                    "kind": "MemberAccessExpression",
                                                                    "fullStart": 918,
                                                                    "fullEnd": 957,
                                                                    "start": 930,
                                                                    "end": 957,
                                                                    "fullWidth": 39,
                                                                    "width": 27,
                                                                    "expression": {
                                                                        "kind": "MemberAccessExpression",
                                                                        "fullStart": 918,
                                                                        "fullEnd": 952,
                                                                        "start": 930,
                                                                        "end": 952,
                                                                        "fullWidth": 34,
                                                                        "width": 22,
                                                                        "expression": {
                                                                            "kind": "MemberAccessExpression",
                                                                            "fullStart": 918,
                                                                            "fullEnd": 945,
                                                                            "start": 930,
                                                                            "end": 945,
                                                                            "fullWidth": 27,
                                                                            "width": 15,
                                                                            "expression": {
                                                                                "kind": "IdentifierName",
                                                                                "fullStart": 918,
                                                                                "fullEnd": 935,
                                                                                "start": 930,
                                                                                "end": 935,
                                                                                "fullWidth": 17,
                                                                                "width": 5,
                                                                                "text": "Array",
                                                                                "value": "Array",
                                                                                "valueText": "Array",
                                                                                "hasLeadingTrivia": true,
                                                                                "leadingTrivia": [
                                                                                    {
                                                                                        "kind": "WhitespaceTrivia",
                                                                                        "text": "            "
                                                                                    }
                                                                                ]
                                                                            },
                                                                            "dotToken": {
                                                                                "kind": "DotToken",
                                                                                "fullStart": 935,
                                                                                "fullEnd": 936,
                                                                                "start": 935,
                                                                                "end": 936,
                                                                                "fullWidth": 1,
                                                                                "width": 1,
                                                                                "text": ".",
                                                                                "value": ".",
                                                                                "valueText": "."
                                                                            },
                                                                            "name": {
                                                                                "kind": "IdentifierName",
                                                                                "fullStart": 936,
                                                                                "fullEnd": 945,
                                                                                "start": 936,
                                                                                "end": 945,
                                                                                "fullWidth": 9,
                                                                                "width": 9,
                                                                                "text": "prototype",
                                                                                "value": "prototype",
                                                                                "valueText": "prototype"
                                                                            }
                                                                        },
                                                                        "dotToken": {
                                                                            "kind": "DotToken",
                                                                            "fullStart": 945,
                                                                            "fullEnd": 946,
                                                                            "start": 945,
                                                                            "end": 946,
                                                                            "fullWidth": 1,
                                                                            "width": 1,
                                                                            "text": ".",
                                                                            "value": ".",
                                                                            "valueText": "."
                                                                        },
                                                                        "name": {
                                                                            "kind": "IdentifierName",
                                                                            "fullStart": 946,
                                                                            "fullEnd": 952,
                                                                            "start": 946,
                                                                            "end": 952,
                                                                            "fullWidth": 6,
                                                                            "width": 6,
                                                                            "text": "reduce",
                                                                            "value": "reduce",
                                                                            "valueText": "reduce"
                                                                        }
                                                                    },
                                                                    "dotToken": {
                                                                        "kind": "DotToken",
                                                                        "fullStart": 952,
                                                                        "fullEnd": 953,
                                                                        "start": 952,
                                                                        "end": 953,
                                                                        "fullWidth": 1,
                                                                        "width": 1,
                                                                        "text": ".",
                                                                        "value": ".",
                                                                        "valueText": "."
                                                                    },
                                                                    "name": {
                                                                        "kind": "IdentifierName",
                                                                        "fullStart": 953,
                                                                        "fullEnd": 957,
                                                                        "start": 953,
                                                                        "end": 957,
                                                                        "fullWidth": 4,
                                                                        "width": 4,
                                                                        "text": "call",
                                                                        "value": "call",
                                                                        "valueText": "call"
                                                                    }
                                                                },
                                                                "argumentList": {
                                                                    "kind": "ArgumentList",
                                                                    "fullStart": 957,
                                                                    "fullEnd": 994,
                                                                    "start": 957,
                                                                    "end": 994,
                                                                    "fullWidth": 37,
                                                                    "width": 37,
                                                                    "openParenToken": {
                                                                        "kind": "OpenParenToken",
                                                                        "fullStart": 957,
                                                                        "fullEnd": 958,
                                                                        "start": 957,
                                                                        "end": 958,
                                                                        "fullWidth": 1,
                                                                        "width": 1,
                                                                        "text": "(",
                                                                        "value": "(",
                                                                        "valueText": "("
                                                                    },
                                                                    "arguments": [
                                                                        {
                                                                            "kind": "IdentifierName",
                                                                            "fullStart": 958,
                                                                            "fullEnd": 967,
                                                                            "start": 958,
                                                                            "end": 967,
                                                                            "fullWidth": 9,
                                                                            "width": 9,
                                                                            "text": "arguments",
                                                                            "value": "arguments",
                                                                            "valueText": "arguments"
                                                                        },
                                                                        {
                                                                            "kind": "CommaToken",
                                                                            "fullStart": 967,
                                                                            "fullEnd": 969,
                                                                            "start": 967,
                                                                            "end": 968,
                                                                            "fullWidth": 2,
                                                                            "width": 1,
                                                                            "text": ",",
                                                                            "value": ",",
                                                                            "valueText": ",",
                                                                            "hasTrailingTrivia": true,
                                                                            "trailingTrivia": [
                                                                                {
                                                                                    "kind": "WhitespaceTrivia",
                                                                                    "text": " "
                                                                                }
                                                                            ]
                                                                        },
                                                                        {
                                                                            "kind": "IdentifierName",
                                                                            "fullStart": 969,
                                                                            "fullEnd": 979,
                                                                            "start": 969,
                                                                            "end": 979,
                                                                            "fullWidth": 10,
                                                                            "width": 10,
                                                                            "text": "callbackfn",
                                                                            "value": "callbackfn",
                                                                            "valueText": "callbackfn"
                                                                        },
                                                                        {
                                                                            "kind": "CommaToken",
                                                                            "fullStart": 979,
                                                                            "fullEnd": 981,
                                                                            "start": 979,
                                                                            "end": 980,
                                                                            "fullWidth": 2,
                                                                            "width": 1,
                                                                            "text": ",",
                                                                            "value": ",",
                                                                            "valueText": ",",
                                                                            "hasTrailingTrivia": true,
                                                                            "trailingTrivia": [
                                                                                {
                                                                                    "kind": "WhitespaceTrivia",
                                                                                    "text": " "
                                                                                }
                                                                            ]
                                                                        },
                                                                        {
                                                                            "kind": "IdentifierName",
                                                                            "fullStart": 981,
                                                                            "fullEnd": 993,
                                                                            "start": 981,
                                                                            "end": 993,
                                                                            "fullWidth": 12,
                                                                            "width": 12,
                                                                            "text": "initialValue",
                                                                            "value": "initialValue",
                                                                            "valueText": "initialValue"
                                                                        }
                                                                    ],
                                                                    "closeParenToken": {
                                                                        "kind": "CloseParenToken",
                                                                        "fullStart": 993,
                                                                        "fullEnd": 994,
                                                                        "start": 993,
                                                                        "end": 994,
                                                                        "fullWidth": 1,
                                                                        "width": 1,
                                                                        "text": ")",
                                                                        "value": ")",
                                                                        "valueText": ")"
                                                                    }
                                                                }
                                                            },
                                                            "semicolonToken": {
                                                                "kind": "SemicolonToken",
                                                                "fullStart": 994,
                                                                "fullEnd": 997,
                                                                "start": 994,
                                                                "end": 995,
                                                                "fullWidth": 3,
                                                                "width": 1,
                                                                "text": ";",
                                                                "value": ";",
                                                                "valueText": ";",
                                                                "hasTrailingTrivia": true,
                                                                "hasTrailingNewLine": true,
                                                                "trailingTrivia": [
                                                                    {
                                                                        "kind": "NewLineTrivia",
                                                                        "text": "\r\n"
                                                                    }
                                                                ]
                                                            }
                                                        }
                                                    ],
                                                    "closeBraceToken": {
                                                        "kind": "CloseBraceToken",
                                                        "fullStart": 997,
                                                        "fullEnd": 1006,
                                                        "start": 1005,
                                                        "end": 1006,
                                                        "fullWidth": 9,
                                                        "width": 1,
                                                        "text": "}",
                                                        "value": "}",
                                                        "valueText": "}",
                                                        "hasLeadingTrivia": true,
                                                        "leadingTrivia": [
                                                            {
                                                                "kind": "WhitespaceTrivia",
                                                                "text": "        "
                                                            }
                                                        ]
                                                    }
                                                }
                                            }
                                        }
                                    }
                                ]
                            },
                            "semicolonToken": {
                                "kind": "SemicolonToken",
                                "fullStart": 1006,
                                "fullEnd": 1009,
                                "start": 1006,
                                "end": 1007,
                                "fullWidth": 3,
                                "width": 1,
                                "text": ";",
                                "value": ";",
                                "valueText": ";",
                                "hasTrailingTrivia": true,
                                "hasTrailingNewLine": true,
                                "trailingTrivia": [
                                    {
                                        "kind": "NewLineTrivia",
                                        "text": "\r\n"
                                    }
                                ]
                            }
                        },
                        {
                            "kind": "ExpressionStatement",
                            "fullStart": 1009,
                            "fullEnd": 1035,
                            "start": 1019,
                            "end": 1033,
                            "fullWidth": 26,
                            "width": 14,
                            "expression": {
                                "kind": "InvocationExpression",
                                "fullStart": 1009,
                                "fullEnd": 1032,
                                "start": 1019,
                                "end": 1032,
                                "fullWidth": 23,
                                "width": 13,
                                "expression": {
                                    "kind": "IdentifierName",
                                    "fullStart": 1009,
                                    "fullEnd": 1023,
                                    "start": 1019,
                                    "end": 1023,
                                    "fullWidth": 14,
                                    "width": 4,
                                    "text": "func",
                                    "value": "func",
                                    "valueText": "func",
                                    "hasLeadingTrivia": true,
                                    "hasLeadingNewLine": true,
                                    "leadingTrivia": [
                                        {
                                            "kind": "NewLineTrivia",
                                            "text": "\r\n"
                                        },
                                        {
                                            "kind": "WhitespaceTrivia",
                                            "text": "        "
                                        }
                                    ]
                                },
                                "argumentList": {
                                    "kind": "ArgumentList",
                                    "fullStart": 1023,
                                    "fullEnd": 1032,
                                    "start": 1023,
                                    "end": 1032,
                                    "fullWidth": 9,
                                    "width": 9,
                                    "openParenToken": {
                                        "kind": "OpenParenToken",
                                        "fullStart": 1023,
                                        "fullEnd": 1024,
                                        "start": 1023,
                                        "end": 1024,
                                        "fullWidth": 1,
                                        "width": 1,
                                        "text": "(",
                                        "value": "(",
                                        "valueText": "("
                                    },
                                    "arguments": [
                                        {
                                            "kind": "NumericLiteral",
                                            "fullStart": 1024,
                                            "fullEnd": 1025,
                                            "start": 1024,
                                            "end": 1025,
                                            "fullWidth": 1,
                                            "width": 1,
                                            "text": "0",
                                            "value": 0,
                                            "valueText": "0"
                                        },
                                        {
                                            "kind": "CommaToken",
                                            "fullStart": 1025,
                                            "fullEnd": 1027,
                                            "start": 1025,
                                            "end": 1026,
                                            "fullWidth": 2,
                                            "width": 1,
                                            "text": ",",
                                            "value": ",",
                                            "valueText": ",",
                                            "hasTrailingTrivia": true,
                                            "trailingTrivia": [
                                                {
                                                    "kind": "WhitespaceTrivia",
                                                    "text": " "
                                                }
                                            ]
                                        },
                                        {
                                            "kind": "NumericLiteral",
                                            "fullStart": 1027,
                                            "fullEnd": 1028,
                                            "start": 1027,
                                            "end": 1028,
                                            "fullWidth": 1,
                                            "width": 1,
                                            "text": "1",
                                            "value": 1,
                                            "valueText": "1"
                                        },
                                        {
                                            "kind": "CommaToken",
                                            "fullStart": 1028,
                                            "fullEnd": 1030,
                                            "start": 1028,
                                            "end": 1029,
                                            "fullWidth": 2,
                                            "width": 1,
                                            "text": ",",
                                            "value": ",",
                                            "valueText": ",",
                                            "hasTrailingTrivia": true,
                                            "trailingTrivia": [
                                                {
                                                    "kind": "WhitespaceTrivia",
                                                    "text": " "
                                                }
                                            ]
                                        },
                                        {
                                            "kind": "NumericLiteral",
                                            "fullStart": 1030,
                                            "fullEnd": 1031,
                                            "start": 1030,
                                            "end": 1031,
                                            "fullWidth": 1,
                                            "width": 1,
                                            "text": "2",
                                            "value": 2,
                                            "valueText": "2"
                                        }
                                    ],
                                    "closeParenToken": {
                                        "kind": "CloseParenToken",
                                        "fullStart": 1031,
                                        "fullEnd": 1032,
                                        "start": 1031,
                                        "end": 1032,
                                        "fullWidth": 1,
                                        "width": 1,
                                        "text": ")",
                                        "value": ")",
                                        "valueText": ")"
                                    }
                                }
                            },
                            "semicolonToken": {
                                "kind": "SemicolonToken",
                                "fullStart": 1032,
                                "fullEnd": 1035,
                                "start": 1032,
                                "end": 1033,
                                "fullWidth": 3,
                                "width": 1,
                                "text": ";",
                                "value": ";",
                                "valueText": ";",
                                "hasTrailingTrivia": true,
                                "hasTrailingNewLine": true,
                                "trailingTrivia": [
                                    {
                                        "kind": "NewLineTrivia",
                                        "text": "\r\n"
                                    }
                                ]
                            }
                        },
                        {
                            "kind": "ReturnStatement",
                            "fullStart": 1035,
                            "fullEnd": 1063,
                            "start": 1043,
                            "end": 1061,
                            "fullWidth": 28,
                            "width": 18,
                            "returnKeyword": {
                                "kind": "ReturnKeyword",
                                "fullStart": 1035,
                                "fullEnd": 1050,
                                "start": 1043,
                                "end": 1049,
                                "fullWidth": 15,
                                "width": 6,
                                "text": "return",
                                "value": "return",
                                "valueText": "return",
                                "hasLeadingTrivia": true,
                                "hasTrailingTrivia": true,
                                "leadingTrivia": [
                                    {
                                        "kind": "WhitespaceTrivia",
                                        "text": "        "
                                    }
                                ],
                                "trailingTrivia": [
                                    {
                                        "kind": "WhitespaceTrivia",
                                        "text": " "
                                    }
                                ]
                            },
                            "expression": {
                                "kind": "IdentifierName",
                                "fullStart": 1050,
                                "fullEnd": 1060,
                                "start": 1050,
                                "end": 1060,
                                "fullWidth": 10,
                                "width": 10,
                                "text": "testResult",
                                "value": "testResult",
                                "valueText": "testResult"
                            },
                            "semicolonToken": {
                                "kind": "SemicolonToken",
                                "fullStart": 1060,
                                "fullEnd": 1063,
                                "start": 1060,
                                "end": 1061,
                                "fullWidth": 3,
                                "width": 1,
                                "text": ";",
                                "value": ";",
                                "valueText": ";",
                                "hasTrailingTrivia": true,
                                "hasTrailingNewLine": true,
                                "trailingTrivia": [
                                    {
                                        "kind": "NewLineTrivia",
                                        "text": "\r\n"
                                    }
                                ]
                            }
                        }
                    ],
                    "closeBraceToken": {
                        "kind": "CloseBraceToken",
                        "fullStart": 1063,
                        "fullEnd": 1070,
                        "start": 1067,
                        "end": 1068,
                        "fullWidth": 7,
                        "width": 1,
                        "text": "}",
                        "value": "}",
                        "valueText": "}",
                        "hasLeadingTrivia": true,
                        "hasTrailingTrivia": true,
                        "hasTrailingNewLine": true,
                        "leadingTrivia": [
                            {
                                "kind": "WhitespaceTrivia",
                                "text": "    "
                            }
                        ],
                        "trailingTrivia": [
                            {
                                "kind": "NewLineTrivia",
                                "text": "\r\n"
                            }
                        ]
                    }
                }
            },
            {
                "kind": "ExpressionStatement",
                "fullStart": 1070,
                "fullEnd": 1094,
                "start": 1070,
                "end": 1092,
                "fullWidth": 24,
                "width": 22,
                "expression": {
                    "kind": "InvocationExpression",
                    "fullStart": 1070,
                    "fullEnd": 1091,
                    "start": 1070,
                    "end": 1091,
                    "fullWidth": 21,
                    "width": 21,
                    "expression": {
                        "kind": "IdentifierName",
                        "fullStart": 1070,
                        "fullEnd": 1081,
                        "start": 1070,
                        "end": 1081,
                        "fullWidth": 11,
                        "width": 11,
                        "text": "runTestCase",
                        "value": "runTestCase",
                        "valueText": "runTestCase"
                    },
                    "argumentList": {
                        "kind": "ArgumentList",
                        "fullStart": 1081,
                        "fullEnd": 1091,
                        "start": 1081,
                        "end": 1091,
                        "fullWidth": 10,
                        "width": 10,
                        "openParenToken": {
                            "kind": "OpenParenToken",
                            "fullStart": 1081,
                            "fullEnd": 1082,
                            "start": 1081,
                            "end": 1082,
                            "fullWidth": 1,
                            "width": 1,
                            "text": "(",
                            "value": "(",
                            "valueText": "("
                        },
                        "arguments": [
                            {
                                "kind": "IdentifierName",
                                "fullStart": 1082,
                                "fullEnd": 1090,
                                "start": 1082,
                                "end": 1090,
                                "fullWidth": 8,
                                "width": 8,
                                "text": "testcase",
                                "value": "testcase",
                                "valueText": "testcase"
                            }
                        ],
                        "closeParenToken": {
                            "kind": "CloseParenToken",
                            "fullStart": 1090,
                            "fullEnd": 1091,
                            "start": 1090,
                            "end": 1091,
                            "fullWidth": 1,
                            "width": 1,
                            "text": ")",
                            "value": ")",
                            "valueText": ")"
                        }
                    }
                },
                "semicolonToken": {
                    "kind": "SemicolonToken",
                    "fullStart": 1091,
                    "fullEnd": 1094,
                    "start": 1091,
                    "end": 1092,
                    "fullWidth": 3,
                    "width": 1,
                    "text": ";",
                    "value": ";",
                    "valueText": ";",
                    "hasTrailingTrivia": true,
                    "hasTrailingNewLine": true,
                    "trailingTrivia": [
                        {
                            "kind": "NewLineTrivia",
                            "text": "\r\n"
                        }
                    ]
                }
            }
        ],
        "endOfFileToken": {
            "kind": "EndOfFileToken",
            "fullStart": 1094,
            "fullEnd": 1094,
            "start": 1094,
            "end": 1094,
            "fullWidth": 0,
            "width": 0,
            "text": ""
        }
    },
    "lineMap": {
        "lineStarts": [
            0,
            67,
            152,
            232,
            308,
            380,
            385,
            444,
            617,
            622,
            624,
            626,
            649,
            651,
            684,
            715,
            773,
            803,
            849,
            864,
            875,
            877,
            918,
            997,
            1009,
            1011,
            1035,
            1063,
            1070,
            1094
        ],
        "length": 1094
    }
}<|MERGE_RESOLUTION|>--- conflicted
+++ resolved
@@ -552,11 +552,8 @@
                                             "start": 743,
                                             "end": 750,
                                             "fullWidth": 7,
-<<<<<<< HEAD
                                             "width": 7,
-=======
                                             "modifiers": [],
->>>>>>> e3c38734
                                             "identifier": {
                                                 "kind": "IdentifierName",
                                                 "fullStart": 743,
@@ -596,11 +593,8 @@
                                             "start": 752,
                                             "end": 758,
                                             "fullWidth": 6,
-<<<<<<< HEAD
                                             "width": 6,
-=======
                                             "modifiers": [],
->>>>>>> e3c38734
                                             "identifier": {
                                                 "kind": "IdentifierName",
                                                 "fullStart": 752,
@@ -640,11 +634,8 @@
                                             "start": 760,
                                             "end": 763,
                                             "fullWidth": 3,
-<<<<<<< HEAD
                                             "width": 3,
-=======
                                             "modifiers": [],
->>>>>>> e3c38734
                                             "identifier": {
                                                 "kind": "IdentifierName",
                                                 "fullStart": 760,
@@ -684,11 +675,8 @@
                                             "start": 765,
                                             "end": 768,
                                             "fullWidth": 3,
-<<<<<<< HEAD
                                             "width": 3,
-=======
                                             "modifiers": [],
->>>>>>> e3c38734
                                             "identifier": {
                                                 "kind": "IdentifierName",
                                                 "fullStart": 765,
@@ -1307,11 +1295,8 @@
                                                                 "start": 906,
                                                                 "end": 907,
                                                                 "fullWidth": 1,
-<<<<<<< HEAD
                                                                 "width": 1,
-=======
                                                                 "modifiers": [],
->>>>>>> e3c38734
                                                                 "identifier": {
                                                                     "kind": "IdentifierName",
                                                                     "fullStart": 906,
@@ -1351,11 +1336,8 @@
                                                                 "start": 909,
                                                                 "end": 910,
                                                                 "fullWidth": 1,
-<<<<<<< HEAD
                                                                 "width": 1,
-=======
                                                                 "modifiers": [],
->>>>>>> e3c38734
                                                                 "identifier": {
                                                                     "kind": "IdentifierName",
                                                                     "fullStart": 909,
@@ -1395,11 +1377,8 @@
                                                                 "start": 912,
                                                                 "end": 913,
                                                                 "fullWidth": 1,
-<<<<<<< HEAD
                                                                 "width": 1,
-=======
                                                                 "modifiers": [],
->>>>>>> e3c38734
                                                                 "identifier": {
                                                                     "kind": "IdentifierName",
                                                                     "fullStart": 912,
