--- conflicted
+++ resolved
@@ -247,12 +247,8 @@
                                         "start": 593,
                                         "end": 603,
                                         "fullWidth": 10,
-<<<<<<< HEAD
                                         "width": 10,
-                                        "identifier": {
-=======
                                         "propertyName": {
->>>>>>> 85e84683
                                             "kind": "IdentifierName",
                                             "fullStart": 593,
                                             "fullEnd": 600,
@@ -876,12 +872,8 @@
                                         "start": 740,
                                         "end": 758,
                                         "fullWidth": 18,
-<<<<<<< HEAD
                                         "width": 18,
-                                        "identifier": {
-=======
                                         "propertyName": {
->>>>>>> 85e84683
                                             "kind": "IdentifierName",
                                             "fullStart": 740,
                                             "fullEnd": 744,
@@ -1847,12 +1839,8 @@
                                         "start": 971,
                                         "end": 1020,
                                         "fullWidth": 49,
-<<<<<<< HEAD
                                         "width": 49,
-                                        "identifier": {
-=======
                                         "propertyName": {
->>>>>>> 85e84683
                                             "kind": "IdentifierName",
                                             "fullStart": 971,
                                             "fullEnd": 980,
