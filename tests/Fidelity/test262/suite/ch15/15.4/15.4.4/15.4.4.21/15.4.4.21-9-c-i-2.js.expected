--- conflicted
+++ resolved
@@ -552,11 +552,8 @@
                                             "start": 668,
                                             "end": 675,
                                             "fullWidth": 7,
-<<<<<<< HEAD
                                             "width": 7,
-=======
                                             "modifiers": [],
->>>>>>> e3c38734
                                             "identifier": {
                                                 "kind": "IdentifierName",
                                                 "fullStart": 668,
@@ -596,11 +593,8 @@
                                             "start": 677,
                                             "end": 683,
                                             "fullWidth": 6,
-<<<<<<< HEAD
                                             "width": 6,
-=======
                                             "modifiers": [],
->>>>>>> e3c38734
                                             "identifier": {
                                                 "kind": "IdentifierName",
                                                 "fullStart": 677,
@@ -640,11 +634,8 @@
                                             "start": 685,
                                             "end": 688,
                                             "fullWidth": 3,
-<<<<<<< HEAD
                                             "width": 3,
-=======
                                             "modifiers": [],
->>>>>>> e3c38734
                                             "identifier": {
                                                 "kind": "IdentifierName",
                                                 "fullStart": 685,
@@ -684,11 +675,8 @@
                                             "start": 690,
                                             "end": 693,
                                             "fullWidth": 3,
-<<<<<<< HEAD
                                             "width": 3,
-=======
                                             "modifiers": [],
->>>>>>> e3c38734
                                             "identifier": {
                                                 "kind": "IdentifierName",
                                                 "fullStart": 690,
