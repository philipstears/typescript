--- conflicted
+++ resolved
@@ -1110,12 +1110,8 @@
                                         "start": 778,
                                         "end": 797,
                                         "fullWidth": 19,
-<<<<<<< HEAD
                                         "width": 19,
-                                        "identifier": {
-=======
                                         "propertyName": {
->>>>>>> 85e84683
                                             "kind": "IdentifierName",
                                             "fullStart": 778,
                                             "fullEnd": 782,
@@ -1380,12 +1376,8 @@
                                         "start": 806,
                                         "end": 834,
                                         "fullWidth": 28,
-<<<<<<< HEAD
                                         "width": 28,
-                                        "identifier": {
-=======
                                         "propertyName": {
->>>>>>> 85e84683
                                             "kind": "IdentifierName",
                                             "fullStart": 806,
                                             "fullEnd": 810,
