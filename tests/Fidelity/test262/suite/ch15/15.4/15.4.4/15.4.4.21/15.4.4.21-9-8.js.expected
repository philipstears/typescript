--- conflicted
+++ resolved
@@ -252,12 +252,8 @@
                                         "start": 569,
                                         "end": 585,
                                         "fullWidth": 16,
-<<<<<<< HEAD
                                         "width": 16,
-                                        "identifier": {
-=======
                                         "propertyName": {
->>>>>>> 85e84683
                                             "kind": "IdentifierName",
                                             "fullStart": 569,
                                             "fullEnd": 578,
@@ -391,12 +387,8 @@
                                         "start": 600,
                                         "end": 624,
                                         "fullWidth": 24,
-<<<<<<< HEAD
                                         "width": 24,
-                                        "identifier": {
-=======
                                         "propertyName": {
->>>>>>> 85e84683
                                             "kind": "IdentifierName",
                                             "fullStart": 600,
                                             "fullEnd": 617,
@@ -786,12 +778,8 @@
                                         "start": 723,
                                         "end": 742,
                                         "fullWidth": 19,
-<<<<<<< HEAD
                                         "width": 19,
-                                        "identifier": {
-=======
                                         "propertyName": {
->>>>>>> 85e84683
                                             "kind": "IdentifierName",
                                             "fullStart": 723,
                                             "fullEnd": 727,
