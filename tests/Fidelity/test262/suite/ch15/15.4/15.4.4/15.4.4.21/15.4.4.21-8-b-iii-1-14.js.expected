--- conflicted
+++ resolved
@@ -252,12 +252,8 @@
                                         "start": 643,
                                         "end": 661,
                                         "fullWidth": 18,
-<<<<<<< HEAD
                                         "width": 18,
-                                        "identifier": {
-=======
                                         "propertyName": {
->>>>>>> 85e84683
                                             "kind": "IdentifierName",
                                             "fullStart": 643,
                                             "fullEnd": 654,
