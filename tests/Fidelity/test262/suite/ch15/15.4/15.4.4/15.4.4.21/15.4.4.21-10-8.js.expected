--- conflicted
+++ resolved
@@ -250,12 +250,8 @@
                                         "start": 543,
                                         "end": 554,
                                         "fullWidth": 11,
-<<<<<<< HEAD
                                         "width": 11,
-                                        "identifier": {
-=======
                                         "propertyName": {
->>>>>>> 85e84683
                                             "kind": "IdentifierName",
                                             "fullStart": 543,
                                             "fullEnd": 551,
@@ -835,12 +831,8 @@
                                         "start": 660,
                                         "end": 690,
                                         "fullWidth": 30,
-<<<<<<< HEAD
                                         "width": 30,
-                                        "identifier": {
-=======
                                         "propertyName": {
->>>>>>> 85e84683
                                             "kind": "IdentifierName",
                                             "fullStart": 660,
                                             "fullEnd": 667,
