--- conflicted
+++ resolved
@@ -250,12 +250,8 @@
                                         "start": 577,
                                         "end": 593,
                                         "fullWidth": 16,
-<<<<<<< HEAD
                                         "width": 16,
-                                        "identifier": {
-=======
                                         "propertyName": {
->>>>>>> 85e84683
                                             "kind": "IdentifierName",
                                             "fullStart": 577,
                                             "fullEnd": 586,
@@ -863,12 +859,8 @@
                                         "start": 734,
                                         "end": 766,
                                         "fullWidth": 32,
-<<<<<<< HEAD
                                         "width": 32,
-                                        "identifier": {
-=======
                                         "propertyName": {
->>>>>>> 85e84683
                                             "kind": "IdentifierName",
                                             "fullStart": 734,
                                             "fullEnd": 738,
