--- conflicted
+++ resolved
@@ -422,11 +422,8 @@
                                             "start": 626,
                                             "end": 633,
                                             "fullWidth": 7,
-<<<<<<< HEAD
                                             "width": 7,
-=======
                                             "modifiers": [],
->>>>>>> e3c38734
                                             "identifier": {
                                                 "kind": "IdentifierName",
                                                 "fullStart": 626,
@@ -466,11 +463,8 @@
                                             "start": 635,
                                             "end": 641,
                                             "fullWidth": 6,
-<<<<<<< HEAD
                                             "width": 6,
-=======
                                             "modifiers": [],
->>>>>>> e3c38734
                                             "identifier": {
                                                 "kind": "IdentifierName",
                                                 "fullStart": 635,
@@ -510,11 +504,8 @@
                                             "start": 643,
                                             "end": 646,
                                             "fullWidth": 3,
-<<<<<<< HEAD
                                             "width": 3,
-=======
                                             "modifiers": [],
->>>>>>> e3c38734
                                             "identifier": {
                                                 "kind": "IdentifierName",
                                                 "fullStart": 643,
@@ -554,11 +545,8 @@
                                             "start": 648,
                                             "end": 651,
                                             "fullWidth": 3,
-<<<<<<< HEAD
                                             "width": 3,
-=======
                                             "modifiers": [],
->>>>>>> e3c38734
                                             "identifier": {
                                                 "kind": "IdentifierName",
                                                 "fullStart": 648,
