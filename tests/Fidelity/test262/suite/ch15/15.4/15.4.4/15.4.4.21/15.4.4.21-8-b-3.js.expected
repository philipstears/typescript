--- conflicted
+++ resolved
@@ -829,11 +829,8 @@
                                             "start": 705,
                                             "end": 712,
                                             "fullWidth": 7,
-<<<<<<< HEAD
                                             "width": 7,
-=======
                                             "modifiers": [],
->>>>>>> e3c38734
                                             "identifier": {
                                                 "kind": "IdentifierName",
                                                 "fullStart": 705,
@@ -873,11 +870,8 @@
                                             "start": 714,
                                             "end": 717,
                                             "fullWidth": 3,
-<<<<<<< HEAD
                                             "width": 3,
-=======
                                             "modifiers": [],
->>>>>>> e3c38734
                                             "identifier": {
                                                 "kind": "IdentifierName",
                                                 "fullStart": 714,
@@ -917,11 +911,8 @@
                                             "start": 719,
                                             "end": 722,
                                             "fullWidth": 3,
-<<<<<<< HEAD
                                             "width": 3,
-=======
                                             "modifiers": [],
->>>>>>> e3c38734
                                             "identifier": {
                                                 "kind": "IdentifierName",
                                                 "fullStart": 719,
@@ -961,11 +952,8 @@
                                             "start": 724,
                                             "end": 727,
                                             "fullWidth": 3,
-<<<<<<< HEAD
                                             "width": 3,
-=======
                                             "modifiers": [],
->>>>>>> e3c38734
                                             "identifier": {
                                                 "kind": "IdentifierName",
                                                 "fullStart": 724,
