--- conflicted
+++ resolved
@@ -282,11 +282,8 @@
                                             "start": 585,
                                             "end": 592,
                                             "fullWidth": 7,
-<<<<<<< HEAD
                                             "width": 7,
-=======
                                             "modifiers": [],
->>>>>>> e3c38734
                                             "identifier": {
                                                 "kind": "IdentifierName",
                                                 "fullStart": 585,
@@ -326,11 +323,8 @@
                                             "start": 594,
                                             "end": 600,
                                             "fullWidth": 6,
-<<<<<<< HEAD
                                             "width": 6,
-=======
                                             "modifiers": [],
->>>>>>> e3c38734
                                             "identifier": {
                                                 "kind": "IdentifierName",
                                                 "fullStart": 594,
@@ -370,11 +364,8 @@
                                             "start": 602,
                                             "end": 605,
                                             "fullWidth": 3,
-<<<<<<< HEAD
                                             "width": 3,
-=======
                                             "modifiers": [],
->>>>>>> e3c38734
                                             "identifier": {
                                                 "kind": "IdentifierName",
                                                 "fullStart": 602,
@@ -414,11 +405,8 @@
                                             "start": 607,
                                             "end": 610,
                                             "fullWidth": 3,
-<<<<<<< HEAD
                                             "width": 3,
-=======
                                             "modifiers": [],
->>>>>>> e3c38734
                                             "identifier": {
                                                 "kind": "IdentifierName",
                                                 "fullStart": 607,
