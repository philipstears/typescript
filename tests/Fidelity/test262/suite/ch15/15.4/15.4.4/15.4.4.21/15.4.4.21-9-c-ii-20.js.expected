--- conflicted
+++ resolved
@@ -417,11 +417,8 @@
                                             "start": 617,
                                             "end": 624,
                                             "fullWidth": 7,
-<<<<<<< HEAD
                                             "width": 7,
-=======
                                             "modifiers": [],
->>>>>>> e3c38734
                                             "identifier": {
                                                 "kind": "IdentifierName",
                                                 "fullStart": 617,
@@ -461,11 +458,8 @@
                                             "start": 626,
                                             "end": 632,
                                             "fullWidth": 6,
-<<<<<<< HEAD
                                             "width": 6,
-=======
                                             "modifiers": [],
->>>>>>> e3c38734
                                             "identifier": {
                                                 "kind": "IdentifierName",
                                                 "fullStart": 626,
@@ -505,11 +499,8 @@
                                             "start": 634,
                                             "end": 637,
                                             "fullWidth": 3,
-<<<<<<< HEAD
                                             "width": 3,
-=======
                                             "modifiers": [],
->>>>>>> e3c38734
                                             "identifier": {
                                                 "kind": "IdentifierName",
                                                 "fullStart": 634,
@@ -549,11 +540,8 @@
                                             "start": 639,
                                             "end": 642,
                                             "fullWidth": 3,
-<<<<<<< HEAD
                                             "width": 3,
-=======
                                             "modifiers": [],
->>>>>>> e3c38734
                                             "identifier": {
                                                 "kind": "IdentifierName",
                                                 "fullStart": 639,
