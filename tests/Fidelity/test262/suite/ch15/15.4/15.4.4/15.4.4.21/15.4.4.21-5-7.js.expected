--- conflicted
+++ resolved
@@ -650,12 +650,8 @@
                                         "start": 693,
                                         "end": 706,
                                         "fullWidth": 13,
-<<<<<<< HEAD
                                         "width": 13,
-                                        "identifier": {
-=======
                                         "propertyName": {
->>>>>>> 85e84683
                                             "kind": "IdentifierName",
                                             "fullStart": 693,
                                             "fullEnd": 695,
@@ -860,12 +856,8 @@
                                         "start": 719,
                                         "end": 762,
                                         "fullWidth": 43,
-<<<<<<< HEAD
                                         "width": 43,
-                                        "identifier": {
-=======
                                         "propertyName": {
->>>>>>> 85e84683
                                             "kind": "IdentifierName",
                                             "fullStart": 719,
                                             "fullEnd": 721,
