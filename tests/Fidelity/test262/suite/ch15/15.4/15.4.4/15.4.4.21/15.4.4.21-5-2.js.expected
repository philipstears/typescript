{
    "isDeclaration": false,
    "languageVersion": "EcmaScript5",
    "parseOptions": {
        "allowAutomaticSemicolonInsertion": true
    },
    "sourceUnit": {
        "kind": "SourceUnit",
        "fullStart": 0,
        "fullEnd": 889,
        "start": 598,
        "end": 889,
        "fullWidth": 889,
        "width": 291,
        "isIncrementallyUnusable": true,
        "moduleElements": [
            {
                "kind": "FunctionDeclaration",
                "fullStart": 0,
                "fullEnd": 865,
                "start": 598,
                "end": 863,
                "fullWidth": 865,
                "width": 265,
                "modifiers": [],
                "functionKeyword": {
                    "kind": "FunctionKeyword",
                    "fullStart": 0,
                    "fullEnd": 607,
                    "start": 598,
                    "end": 606,
                    "fullWidth": 607,
                    "width": 8,
                    "text": "function",
                    "value": "function",
                    "valueText": "function",
                    "hasLeadingTrivia": true,
                    "hasLeadingComment": true,
                    "hasLeadingNewLine": true,
                    "hasTrailingTrivia": true,
                    "leadingTrivia": [
                        {
                            "kind": "SingleLineCommentTrivia",
                            "text": "/// Copyright (c) 2012 Ecma International.  All rights reserved. "
                        },
                        {
                            "kind": "NewLineTrivia",
                            "text": "\r\n"
                        },
                        {
                            "kind": "SingleLineCommentTrivia",
                            "text": "/// Ecma International makes this code available under the terms and conditions set"
                        },
                        {
                            "kind": "NewLineTrivia",
                            "text": "\r\n"
                        },
                        {
                            "kind": "SingleLineCommentTrivia",
                            "text": "/// forth on http://hg.ecmascript.org/tests/test262/raw-file/tip/LICENSE (the "
                        },
                        {
                            "kind": "NewLineTrivia",
                            "text": "\r\n"
                        },
                        {
                            "kind": "SingleLineCommentTrivia",
                            "text": "/// \"Use Terms\").   Any redistribution of this code must retain the above "
                        },
                        {
                            "kind": "NewLineTrivia",
                            "text": "\r\n"
                        },
                        {
                            "kind": "SingleLineCommentTrivia",
                            "text": "/// copyright and this notice and otherwise comply with the Use Terms."
                        },
                        {
                            "kind": "NewLineTrivia",
                            "text": "\r\n"
                        },
                        {
                            "kind": "MultiLineCommentTrivia",
                            "text": "/**\r\n * @path ch15/15.4/15.4.4/15.4.4.21/15.4.4.21-5-2.js\r\n * @description Array.prototype.reduce throws TypeError if 'length' is 0 (subclassed Array, length overridden to null (type conversion)), no initVal\r\n */"
                        },
                        {
                            "kind": "NewLineTrivia",
                            "text": "\r\n"
                        },
                        {
                            "kind": "NewLineTrivia",
                            "text": "\r\n"
                        },
                        {
                            "kind": "NewLineTrivia",
                            "text": "\r\n"
                        }
                    ],
                    "trailingTrivia": [
                        {
                            "kind": "WhitespaceTrivia",
                            "text": " "
                        }
                    ]
                },
                "identifier": {
                    "kind": "IdentifierName",
                    "fullStart": 607,
                    "fullEnd": 615,
                    "start": 607,
                    "end": 615,
                    "fullWidth": 8,
                    "width": 8,
                    "text": "testcase",
                    "value": "testcase",
                    "valueText": "testcase"
                },
                "callSignature": {
                    "kind": "CallSignature",
                    "fullStart": 615,
                    "fullEnd": 618,
                    "start": 615,
                    "end": 617,
                    "fullWidth": 3,
                    "width": 2,
                    "parameterList": {
                        "kind": "ParameterList",
                        "fullStart": 615,
                        "fullEnd": 618,
                        "start": 615,
                        "end": 617,
                        "fullWidth": 3,
                        "width": 2,
                        "openParenToken": {
                            "kind": "OpenParenToken",
                            "fullStart": 615,
                            "fullEnd": 616,
                            "start": 615,
                            "end": 616,
                            "fullWidth": 1,
                            "width": 1,
                            "text": "(",
                            "value": "(",
                            "valueText": "("
                        },
                        "parameters": [],
                        "closeParenToken": {
                            "kind": "CloseParenToken",
                            "fullStart": 616,
                            "fullEnd": 618,
                            "start": 616,
                            "end": 617,
                            "fullWidth": 2,
                            "width": 1,
                            "text": ")",
                            "value": ")",
                            "valueText": ")",
                            "hasTrailingTrivia": true,
                            "trailingTrivia": [
                                {
                                    "kind": "WhitespaceTrivia",
                                    "text": " "
                                }
                            ]
                        }
                    }
                },
                "block": {
                    "kind": "Block",
                    "fullStart": 618,
                    "fullEnd": 865,
                    "start": 618,
                    "end": 863,
                    "fullWidth": 247,
                    "width": 245,
                    "openBraceToken": {
                        "kind": "OpenBraceToken",
                        "fullStart": 618,
                        "fullEnd": 621,
                        "start": 618,
                        "end": 619,
                        "fullWidth": 3,
                        "width": 1,
                        "text": "{",
                        "value": "{",
                        "valueText": "{",
                        "hasTrailingTrivia": true,
                        "hasTrailingNewLine": true,
                        "trailingTrivia": [
                            {
                                "kind": "NewLineTrivia",
                                "text": "\r\n"
                            }
                        ]
                    },
                    "statements": [
                        {
                            "kind": "ExpressionStatement",
                            "fullStart": 621,
                            "fullEnd": 660,
                            "start": 623,
                            "end": 658,
                            "fullWidth": 39,
                            "width": 35,
                            "expression": {
                                "kind": "AssignmentExpression",
                                "fullStart": 621,
                                "fullEnd": 657,
                                "start": 623,
                                "end": 657,
                                "fullWidth": 36,
                                "width": 34,
                                "left": {
                                    "kind": "MemberAccessExpression",
                                    "fullStart": 621,
                                    "fullEnd": 637,
                                    "start": 623,
                                    "end": 636,
                                    "fullWidth": 16,
                                    "width": 13,
                                    "expression": {
                                        "kind": "IdentifierName",
                                        "fullStart": 621,
                                        "fullEnd": 626,
                                        "start": 623,
                                        "end": 626,
                                        "fullWidth": 5,
                                        "width": 3,
                                        "text": "foo",
                                        "value": "foo",
                                        "valueText": "foo",
                                        "hasLeadingTrivia": true,
                                        "leadingTrivia": [
                                            {
                                                "kind": "WhitespaceTrivia",
                                                "text": "  "
                                            }
                                        ]
                                    },
                                    "dotToken": {
                                        "kind": "DotToken",
                                        "fullStart": 626,
                                        "fullEnd": 627,
                                        "start": 626,
                                        "end": 627,
                                        "fullWidth": 1,
                                        "width": 1,
                                        "text": ".",
                                        "value": ".",
                                        "valueText": "."
                                    },
                                    "name": {
                                        "kind": "IdentifierName",
                                        "fullStart": 627,
                                        "fullEnd": 637,
                                        "start": 627,
                                        "end": 636,
                                        "fullWidth": 10,
                                        "width": 9,
                                        "text": "prototype",
                                        "value": "prototype",
                                        "valueText": "prototype",
                                        "hasTrailingTrivia": true,
                                        "trailingTrivia": [
                                            {
                                                "kind": "WhitespaceTrivia",
                                                "text": " "
                                            }
                                        ]
                                    }
                                },
                                "operatorToken": {
                                    "kind": "EqualsToken",
                                    "fullStart": 637,
                                    "fullEnd": 639,
                                    "start": 637,
                                    "end": 638,
                                    "fullWidth": 2,
                                    "width": 1,
                                    "text": "=",
                                    "value": "=",
                                    "valueText": "=",
                                    "hasTrailingTrivia": true,
                                    "trailingTrivia": [
                                        {
                                            "kind": "WhitespaceTrivia",
                                            "text": " "
                                        }
                                    ]
                                },
                                "right": {
                                    "kind": "ObjectCreationExpression",
                                    "fullStart": 639,
                                    "fullEnd": 657,
                                    "start": 639,
                                    "end": 657,
                                    "fullWidth": 18,
                                    "width": 18,
                                    "newKeyword": {
                                        "kind": "NewKeyword",
                                        "fullStart": 639,
                                        "fullEnd": 643,
                                        "start": 639,
                                        "end": 642,
                                        "fullWidth": 4,
                                        "width": 3,
                                        "text": "new",
                                        "value": "new",
                                        "valueText": "new",
                                        "hasTrailingTrivia": true,
                                        "trailingTrivia": [
                                            {
                                                "kind": "WhitespaceTrivia",
                                                "text": " "
                                            }
                                        ]
                                    },
                                    "expression": {
                                        "kind": "IdentifierName",
                                        "fullStart": 643,
                                        "fullEnd": 648,
                                        "start": 643,
                                        "end": 648,
                                        "fullWidth": 5,
                                        "width": 5,
                                        "text": "Array",
                                        "value": "Array",
                                        "valueText": "Array"
                                    },
                                    "argumentList": {
                                        "kind": "ArgumentList",
                                        "fullStart": 648,
                                        "fullEnd": 657,
                                        "start": 648,
                                        "end": 657,
                                        "fullWidth": 9,
                                        "width": 9,
                                        "openParenToken": {
                                            "kind": "OpenParenToken",
                                            "fullStart": 648,
                                            "fullEnd": 649,
                                            "start": 648,
                                            "end": 649,
                                            "fullWidth": 1,
                                            "width": 1,
                                            "text": "(",
                                            "value": "(",
                                            "valueText": "("
                                        },
                                        "arguments": [
                                            {
                                                "kind": "NumericLiteral",
                                                "fullStart": 649,
                                                "fullEnd": 650,
                                                "start": 649,
                                                "end": 650,
                                                "fullWidth": 1,
                                                "width": 1,
                                                "text": "1",
                                                "value": 1,
                                                "valueText": "1"
                                            },
                                            {
                                                "kind": "CommaToken",
                                                "fullStart": 650,
                                                "fullEnd": 652,
                                                "start": 650,
                                                "end": 651,
                                                "fullWidth": 2,
                                                "width": 1,
                                                "text": ",",
                                                "value": ",",
                                                "valueText": ",",
                                                "hasTrailingTrivia": true,
                                                "trailingTrivia": [
                                                    {
                                                        "kind": "WhitespaceTrivia",
                                                        "text": " "
                                                    }
                                                ]
                                            },
                                            {
                                                "kind": "NumericLiteral",
                                                "fullStart": 652,
                                                "fullEnd": 653,
                                                "start": 652,
                                                "end": 653,
                                                "fullWidth": 1,
                                                "width": 1,
                                                "text": "2",
                                                "value": 2,
                                                "valueText": "2"
                                            },
                                            {
                                                "kind": "CommaToken",
                                                "fullStart": 653,
                                                "fullEnd": 655,
                                                "start": 653,
                                                "end": 654,
                                                "fullWidth": 2,
                                                "width": 1,
                                                "text": ",",
                                                "value": ",",
                                                "valueText": ",",
                                                "hasTrailingTrivia": true,
                                                "trailingTrivia": [
                                                    {
                                                        "kind": "WhitespaceTrivia",
                                                        "text": " "
                                                    }
                                                ]
                                            },
                                            {
                                                "kind": "NumericLiteral",
                                                "fullStart": 655,
                                                "fullEnd": 656,
                                                "start": 655,
                                                "end": 656,
                                                "fullWidth": 1,
                                                "width": 1,
                                                "text": "3",
                                                "value": 3,
                                                "valueText": "3"
                                            }
                                        ],
                                        "closeParenToken": {
                                            "kind": "CloseParenToken",
                                            "fullStart": 656,
                                            "fullEnd": 657,
                                            "start": 656,
                                            "end": 657,
                                            "fullWidth": 1,
                                            "width": 1,
                                            "text": ")",
                                            "value": ")",
                                            "valueText": ")"
                                        }
                                    }
                                }
                            },
                            "semicolonToken": {
                                "kind": "SemicolonToken",
                                "fullStart": 657,
                                "fullEnd": 660,
                                "start": 657,
                                "end": 658,
                                "fullWidth": 3,
                                "width": 1,
                                "text": ";",
                                "value": ";",
                                "valueText": ";",
                                "hasTrailingTrivia": true,
                                "hasTrailingNewLine": true,
                                "trailingTrivia": [
                                    {
                                        "kind": "NewLineTrivia",
                                        "text": "\r\n"
                                    }
                                ]
                            }
                        },
                        {
                            "kind": "FunctionDeclaration",
                            "fullStart": 660,
                            "fullEnd": 681,
                            "start": 662,
                            "end": 679,
                            "fullWidth": 21,
                            "width": 17,
                            "modifiers": [],
                            "functionKeyword": {
                                "kind": "FunctionKeyword",
                                "fullStart": 660,
                                "fullEnd": 671,
                                "start": 662,
                                "end": 670,
                                "fullWidth": 11,
                                "width": 8,
                                "text": "function",
                                "value": "function",
                                "valueText": "function",
                                "hasLeadingTrivia": true,
                                "hasTrailingTrivia": true,
                                "leadingTrivia": [
                                    {
                                        "kind": "WhitespaceTrivia",
                                        "text": "  "
                                    }
                                ],
                                "trailingTrivia": [
                                    {
                                        "kind": "WhitespaceTrivia",
                                        "text": " "
                                    }
                                ]
                            },
                            "identifier": {
                                "kind": "IdentifierName",
                                "fullStart": 671,
                                "fullEnd": 674,
                                "start": 671,
                                "end": 674,
                                "fullWidth": 3,
                                "width": 3,
                                "text": "foo",
                                "value": "foo",
                                "valueText": "foo"
                            },
                            "callSignature": {
                                "kind": "CallSignature",
                                "fullStart": 674,
                                "fullEnd": 677,
                                "start": 674,
                                "end": 676,
                                "fullWidth": 3,
                                "width": 2,
                                "parameterList": {
                                    "kind": "ParameterList",
                                    "fullStart": 674,
                                    "fullEnd": 677,
                                    "start": 674,
                                    "end": 676,
                                    "fullWidth": 3,
                                    "width": 2,
                                    "openParenToken": {
                                        "kind": "OpenParenToken",
                                        "fullStart": 674,
                                        "fullEnd": 675,
                                        "start": 674,
                                        "end": 675,
                                        "fullWidth": 1,
                                        "width": 1,
                                        "text": "(",
                                        "value": "(",
                                        "valueText": "("
                                    },
                                    "parameters": [],
                                    "closeParenToken": {
                                        "kind": "CloseParenToken",
                                        "fullStart": 675,
                                        "fullEnd": 677,
                                        "start": 675,
                                        "end": 676,
                                        "fullWidth": 2,
                                        "width": 1,
                                        "text": ")",
                                        "value": ")",
                                        "valueText": ")",
                                        "hasTrailingTrivia": true,
                                        "trailingTrivia": [
                                            {
                                                "kind": "WhitespaceTrivia",
                                                "text": " "
                                            }
                                        ]
                                    }
                                }
                            },
                            "block": {
                                "kind": "Block",
                                "fullStart": 677,
                                "fullEnd": 681,
                                "start": 677,
                                "end": 679,
                                "fullWidth": 4,
                                "width": 2,
                                "openBraceToken": {
                                    "kind": "OpenBraceToken",
                                    "fullStart": 677,
                                    "fullEnd": 678,
                                    "start": 677,
                                    "end": 678,
                                    "fullWidth": 1,
                                    "width": 1,
                                    "text": "{",
                                    "value": "{",
                                    "valueText": "{"
                                },
                                "statements": [],
                                "closeBraceToken": {
                                    "kind": "CloseBraceToken",
                                    "fullStart": 678,
                                    "fullEnd": 681,
                                    "start": 678,
                                    "end": 679,
                                    "fullWidth": 3,
                                    "width": 1,
                                    "text": "}",
                                    "value": "}",
                                    "valueText": "}",
                                    "hasTrailingTrivia": true,
                                    "hasTrailingNewLine": true,
                                    "trailingTrivia": [
                                        {
                                            "kind": "NewLineTrivia",
                                            "text": "\r\n"
                                        }
                                    ]
                                }
                            }
                        },
                        {
                            "kind": "VariableStatement",
                            "fullStart": 681,
                            "fullEnd": 703,
                            "start": 683,
                            "end": 701,
                            "fullWidth": 22,
                            "width": 18,
                            "modifiers": [],
                            "variableDeclaration": {
                                "kind": "VariableDeclaration",
                                "fullStart": 681,
                                "fullEnd": 700,
                                "start": 683,
                                "end": 700,
                                "fullWidth": 19,
                                "width": 17,
                                "varKeyword": {
                                    "kind": "VarKeyword",
                                    "fullStart": 681,
                                    "fullEnd": 687,
                                    "start": 683,
                                    "end": 686,
                                    "fullWidth": 6,
                                    "width": 3,
                                    "text": "var",
                                    "value": "var",
                                    "valueText": "var",
                                    "hasLeadingTrivia": true,
                                    "hasTrailingTrivia": true,
                                    "leadingTrivia": [
                                        {
                                            "kind": "WhitespaceTrivia",
                                            "text": "  "
                                        }
                                    ],
                                    "trailingTrivia": [
                                        {
                                            "kind": "WhitespaceTrivia",
                                            "text": " "
                                        }
                                    ]
                                },
                                "variableDeclarators": [
                                    {
                                        "kind": "VariableDeclarator",
                                        "fullStart": 687,
                                        "fullEnd": 700,
                                        "start": 687,
                                        "end": 700,
                                        "fullWidth": 13,
<<<<<<< HEAD
                                        "width": 13,
                                        "identifier": {
=======
                                        "propertyName": {
>>>>>>> 85e84683
                                            "kind": "IdentifierName",
                                            "fullStart": 687,
                                            "fullEnd": 689,
                                            "start": 687,
                                            "end": 688,
                                            "fullWidth": 2,
                                            "width": 1,
                                            "text": "f",
                                            "value": "f",
                                            "valueText": "f",
                                            "hasTrailingTrivia": true,
                                            "trailingTrivia": [
                                                {
                                                    "kind": "WhitespaceTrivia",
                                                    "text": " "
                                                }
                                            ]
                                        },
                                        "equalsValueClause": {
                                            "kind": "EqualsValueClause",
                                            "fullStart": 689,
                                            "fullEnd": 700,
                                            "start": 689,
                                            "end": 700,
                                            "fullWidth": 11,
                                            "width": 11,
                                            "equalsToken": {
                                                "kind": "EqualsToken",
                                                "fullStart": 689,
                                                "fullEnd": 691,
                                                "start": 689,
                                                "end": 690,
                                                "fullWidth": 2,
                                                "width": 1,
                                                "text": "=",
                                                "value": "=",
                                                "valueText": "=",
                                                "hasTrailingTrivia": true,
                                                "trailingTrivia": [
                                                    {
                                                        "kind": "WhitespaceTrivia",
                                                        "text": " "
                                                    }
                                                ]
                                            },
                                            "value": {
                                                "kind": "ObjectCreationExpression",
                                                "fullStart": 691,
                                                "fullEnd": 700,
                                                "start": 691,
                                                "end": 700,
                                                "fullWidth": 9,
                                                "width": 9,
                                                "newKeyword": {
                                                    "kind": "NewKeyword",
                                                    "fullStart": 691,
                                                    "fullEnd": 695,
                                                    "start": 691,
                                                    "end": 694,
                                                    "fullWidth": 4,
                                                    "width": 3,
                                                    "text": "new",
                                                    "value": "new",
                                                    "valueText": "new",
                                                    "hasTrailingTrivia": true,
                                                    "trailingTrivia": [
                                                        {
                                                            "kind": "WhitespaceTrivia",
                                                            "text": " "
                                                        }
                                                    ]
                                                },
                                                "expression": {
                                                    "kind": "IdentifierName",
                                                    "fullStart": 695,
                                                    "fullEnd": 698,
                                                    "start": 695,
                                                    "end": 698,
                                                    "fullWidth": 3,
                                                    "width": 3,
                                                    "text": "foo",
                                                    "value": "foo",
                                                    "valueText": "foo"
                                                },
                                                "argumentList": {
                                                    "kind": "ArgumentList",
                                                    "fullStart": 698,
                                                    "fullEnd": 700,
                                                    "start": 698,
                                                    "end": 700,
                                                    "fullWidth": 2,
                                                    "width": 2,
                                                    "openParenToken": {
                                                        "kind": "OpenParenToken",
                                                        "fullStart": 698,
                                                        "fullEnd": 699,
                                                        "start": 698,
                                                        "end": 699,
                                                        "fullWidth": 1,
                                                        "width": 1,
                                                        "text": "(",
                                                        "value": "(",
                                                        "valueText": "("
                                                    },
                                                    "arguments": [],
                                                    "closeParenToken": {
                                                        "kind": "CloseParenToken",
                                                        "fullStart": 699,
                                                        "fullEnd": 700,
                                                        "start": 699,
                                                        "end": 700,
                                                        "fullWidth": 1,
                                                        "width": 1,
                                                        "text": ")",
                                                        "value": ")",
                                                        "valueText": ")"
                                                    }
                                                }
                                            }
                                        }
                                    }
                                ]
                            },
                            "semicolonToken": {
                                "kind": "SemicolonToken",
                                "fullStart": 700,
                                "fullEnd": 703,
                                "start": 700,
                                "end": 701,
                                "fullWidth": 3,
                                "width": 1,
                                "text": ";",
                                "value": ";",
                                "valueText": ";",
                                "hasTrailingTrivia": true,
                                "hasTrailingNewLine": true,
                                "trailingTrivia": [
                                    {
                                        "kind": "NewLineTrivia",
                                        "text": "\r\n"
                                    }
                                ]
                            }
                        },
                        {
                            "kind": "ExpressionStatement",
                            "fullStart": 703,
                            "fullEnd": 723,
                            "start": 705,
                            "end": 721,
                            "fullWidth": 20,
                            "width": 16,
                            "expression": {
                                "kind": "AssignmentExpression",
                                "fullStart": 703,
                                "fullEnd": 720,
                                "start": 705,
                                "end": 720,
                                "fullWidth": 17,
                                "width": 15,
                                "left": {
                                    "kind": "MemberAccessExpression",
                                    "fullStart": 703,
                                    "fullEnd": 714,
                                    "start": 705,
                                    "end": 713,
                                    "fullWidth": 11,
                                    "width": 8,
                                    "expression": {
                                        "kind": "IdentifierName",
                                        "fullStart": 703,
                                        "fullEnd": 706,
                                        "start": 705,
                                        "end": 706,
                                        "fullWidth": 3,
                                        "width": 1,
                                        "text": "f",
                                        "value": "f",
                                        "valueText": "f",
                                        "hasLeadingTrivia": true,
                                        "leadingTrivia": [
                                            {
                                                "kind": "WhitespaceTrivia",
                                                "text": "  "
                                            }
                                        ]
                                    },
                                    "dotToken": {
                                        "kind": "DotToken",
                                        "fullStart": 706,
                                        "fullEnd": 707,
                                        "start": 706,
                                        "end": 707,
                                        "fullWidth": 1,
                                        "width": 1,
                                        "text": ".",
                                        "value": ".",
                                        "valueText": "."
                                    },
                                    "name": {
                                        "kind": "IdentifierName",
                                        "fullStart": 707,
                                        "fullEnd": 714,
                                        "start": 707,
                                        "end": 713,
                                        "fullWidth": 7,
                                        "width": 6,
                                        "text": "length",
                                        "value": "length",
                                        "valueText": "length",
                                        "hasTrailingTrivia": true,
                                        "trailingTrivia": [
                                            {
                                                "kind": "WhitespaceTrivia",
                                                "text": " "
                                            }
                                        ]
                                    }
                                },
                                "operatorToken": {
                                    "kind": "EqualsToken",
                                    "fullStart": 714,
                                    "fullEnd": 716,
                                    "start": 714,
                                    "end": 715,
                                    "fullWidth": 2,
                                    "width": 1,
                                    "text": "=",
                                    "value": "=",
                                    "valueText": "=",
                                    "hasTrailingTrivia": true,
                                    "trailingTrivia": [
                                        {
                                            "kind": "WhitespaceTrivia",
                                            "text": " "
                                        }
                                    ]
                                },
                                "right": {
                                    "kind": "NullKeyword",
                                    "fullStart": 716,
                                    "fullEnd": 720,
                                    "start": 716,
                                    "end": 720,
                                    "fullWidth": 4,
                                    "width": 4,
                                    "text": "null"
                                }
                            },
                            "semicolonToken": {
                                "kind": "SemicolonToken",
                                "fullStart": 720,
                                "fullEnd": 723,
                                "start": 720,
                                "end": 721,
                                "fullWidth": 3,
                                "width": 1,
                                "text": ";",
                                "value": ";",
                                "valueText": ";",
                                "hasTrailingTrivia": true,
                                "hasTrailingNewLine": true,
                                "trailingTrivia": [
                                    {
                                        "kind": "NewLineTrivia",
                                        "text": "\r\n"
                                    }
                                ]
                            }
                        },
                        {
                            "kind": "FunctionDeclaration",
                            "fullStart": 723,
                            "fullEnd": 746,
                            "start": 729,
                            "end": 744,
                            "fullWidth": 23,
                            "width": 15,
                            "modifiers": [],
                            "functionKeyword": {
                                "kind": "FunctionKeyword",
                                "fullStart": 723,
                                "fullEnd": 738,
                                "start": 729,
                                "end": 737,
                                "fullWidth": 15,
                                "width": 8,
                                "text": "function",
                                "value": "function",
                                "valueText": "function",
                                "hasLeadingTrivia": true,
                                "hasLeadingNewLine": true,
                                "hasTrailingTrivia": true,
                                "leadingTrivia": [
                                    {
                                        "kind": "WhitespaceTrivia",
                                        "text": "  "
                                    },
                                    {
                                        "kind": "NewLineTrivia",
                                        "text": "\r\n"
                                    },
                                    {
                                        "kind": "WhitespaceTrivia",
                                        "text": "  "
                                    }
                                ],
                                "trailingTrivia": [
                                    {
                                        "kind": "WhitespaceTrivia",
                                        "text": " "
                                    }
                                ]
                            },
                            "identifier": {
                                "kind": "IdentifierName",
                                "fullStart": 738,
                                "fullEnd": 740,
                                "start": 738,
                                "end": 740,
                                "fullWidth": 2,
                                "width": 2,
                                "text": "cb",
                                "value": "cb",
                                "valueText": "cb"
                            },
                            "callSignature": {
                                "kind": "CallSignature",
                                "fullStart": 740,
                                "fullEnd": 742,
                                "start": 740,
                                "end": 742,
                                "fullWidth": 2,
                                "width": 2,
                                "parameterList": {
                                    "kind": "ParameterList",
                                    "fullStart": 740,
                                    "fullEnd": 742,
                                    "start": 740,
                                    "end": 742,
                                    "fullWidth": 2,
                                    "width": 2,
                                    "openParenToken": {
                                        "kind": "OpenParenToken",
                                        "fullStart": 740,
                                        "fullEnd": 741,
                                        "start": 740,
                                        "end": 741,
                                        "fullWidth": 1,
                                        "width": 1,
                                        "text": "(",
                                        "value": "(",
                                        "valueText": "("
                                    },
                                    "parameters": [],
                                    "closeParenToken": {
                                        "kind": "CloseParenToken",
                                        "fullStart": 741,
                                        "fullEnd": 742,
                                        "start": 741,
                                        "end": 742,
                                        "fullWidth": 1,
                                        "width": 1,
                                        "text": ")",
                                        "value": ")",
                                        "valueText": ")"
                                    }
                                }
                            },
                            "block": {
                                "kind": "Block",
                                "fullStart": 742,
                                "fullEnd": 746,
                                "start": 742,
                                "end": 744,
                                "fullWidth": 4,
                                "width": 2,
                                "openBraceToken": {
                                    "kind": "OpenBraceToken",
                                    "fullStart": 742,
                                    "fullEnd": 743,
                                    "start": 742,
                                    "end": 743,
                                    "fullWidth": 1,
                                    "width": 1,
                                    "text": "{",
                                    "value": "{",
                                    "valueText": "{"
                                },
                                "statements": [],
                                "closeBraceToken": {
                                    "kind": "CloseBraceToken",
                                    "fullStart": 743,
                                    "fullEnd": 746,
                                    "start": 743,
                                    "end": 744,
                                    "fullWidth": 3,
                                    "width": 1,
                                    "text": "}",
                                    "value": "}",
                                    "valueText": "}",
                                    "hasTrailingTrivia": true,
                                    "hasTrailingNewLine": true,
                                    "trailingTrivia": [
                                        {
                                            "kind": "NewLineTrivia",
                                            "text": "\r\n"
                                        }
                                    ]
                                }
                            }
                        },
                        {
                            "kind": "TryStatement",
                            "fullStart": 746,
                            "fullEnd": 861,
                            "start": 748,
                            "end": 859,
                            "fullWidth": 115,
                            "width": 111,
                            "tryKeyword": {
                                "kind": "TryKeyword",
                                "fullStart": 746,
                                "fullEnd": 752,
                                "start": 748,
                                "end": 751,
                                "fullWidth": 6,
                                "width": 3,
                                "text": "try",
                                "value": "try",
                                "valueText": "try",
                                "hasLeadingTrivia": true,
                                "hasTrailingTrivia": true,
                                "leadingTrivia": [
                                    {
                                        "kind": "WhitespaceTrivia",
                                        "text": "  "
                                    }
                                ],
                                "trailingTrivia": [
                                    {
                                        "kind": "WhitespaceTrivia",
                                        "text": " "
                                    }
                                ]
                            },
                            "block": {
                                "kind": "Block",
                                "fullStart": 752,
                                "fullEnd": 779,
                                "start": 752,
                                "end": 777,
                                "fullWidth": 27,
                                "width": 25,
                                "openBraceToken": {
                                    "kind": "OpenBraceToken",
                                    "fullStart": 752,
                                    "fullEnd": 755,
                                    "start": 752,
                                    "end": 753,
                                    "fullWidth": 3,
                                    "width": 1,
                                    "text": "{",
                                    "value": "{",
                                    "valueText": "{",
                                    "hasTrailingTrivia": true,
                                    "hasTrailingNewLine": true,
                                    "trailingTrivia": [
                                        {
                                            "kind": "NewLineTrivia",
                                            "text": "\r\n"
                                        }
                                    ]
                                },
                                "statements": [
                                    {
                                        "kind": "ExpressionStatement",
                                        "fullStart": 755,
                                        "fullEnd": 774,
                                        "start": 759,
                                        "end": 772,
                                        "fullWidth": 19,
                                        "width": 13,
                                        "expression": {
                                            "kind": "InvocationExpression",
                                            "fullStart": 755,
                                            "fullEnd": 771,
                                            "start": 759,
                                            "end": 771,
                                            "fullWidth": 16,
                                            "width": 12,
                                            "expression": {
                                                "kind": "MemberAccessExpression",
                                                "fullStart": 755,
                                                "fullEnd": 767,
                                                "start": 759,
                                                "end": 767,
                                                "fullWidth": 12,
                                                "width": 8,
                                                "expression": {
                                                    "kind": "IdentifierName",
                                                    "fullStart": 755,
                                                    "fullEnd": 760,
                                                    "start": 759,
                                                    "end": 760,
                                                    "fullWidth": 5,
                                                    "width": 1,
                                                    "text": "f",
                                                    "value": "f",
                                                    "valueText": "f",
                                                    "hasLeadingTrivia": true,
                                                    "leadingTrivia": [
                                                        {
                                                            "kind": "WhitespaceTrivia",
                                                            "text": "    "
                                                        }
                                                    ]
                                                },
                                                "dotToken": {
                                                    "kind": "DotToken",
                                                    "fullStart": 760,
                                                    "fullEnd": 761,
                                                    "start": 760,
                                                    "end": 761,
                                                    "fullWidth": 1,
                                                    "width": 1,
                                                    "text": ".",
                                                    "value": ".",
                                                    "valueText": "."
                                                },
                                                "name": {
                                                    "kind": "IdentifierName",
                                                    "fullStart": 761,
                                                    "fullEnd": 767,
                                                    "start": 761,
                                                    "end": 767,
                                                    "fullWidth": 6,
                                                    "width": 6,
                                                    "text": "reduce",
                                                    "value": "reduce",
                                                    "valueText": "reduce"
                                                }
                                            },
                                            "argumentList": {
                                                "kind": "ArgumentList",
                                                "fullStart": 767,
                                                "fullEnd": 771,
                                                "start": 767,
                                                "end": 771,
                                                "fullWidth": 4,
                                                "width": 4,
                                                "openParenToken": {
                                                    "kind": "OpenParenToken",
                                                    "fullStart": 767,
                                                    "fullEnd": 768,
                                                    "start": 767,
                                                    "end": 768,
                                                    "fullWidth": 1,
                                                    "width": 1,
                                                    "text": "(",
                                                    "value": "(",
                                                    "valueText": "("
                                                },
                                                "arguments": [
                                                    {
                                                        "kind": "IdentifierName",
                                                        "fullStart": 768,
                                                        "fullEnd": 770,
                                                        "start": 768,
                                                        "end": 770,
                                                        "fullWidth": 2,
                                                        "width": 2,
                                                        "text": "cb",
                                                        "value": "cb",
                                                        "valueText": "cb"
                                                    }
                                                ],
                                                "closeParenToken": {
                                                    "kind": "CloseParenToken",
                                                    "fullStart": 770,
                                                    "fullEnd": 771,
                                                    "start": 770,
                                                    "end": 771,
                                                    "fullWidth": 1,
                                                    "width": 1,
                                                    "text": ")",
                                                    "value": ")",
                                                    "valueText": ")"
                                                }
                                            }
                                        },
                                        "semicolonToken": {
                                            "kind": "SemicolonToken",
                                            "fullStart": 771,
                                            "fullEnd": 774,
                                            "start": 771,
                                            "end": 772,
                                            "fullWidth": 3,
                                            "width": 1,
                                            "text": ";",
                                            "value": ";",
                                            "valueText": ";",
                                            "hasTrailingTrivia": true,
                                            "hasTrailingNewLine": true,
                                            "trailingTrivia": [
                                                {
                                                    "kind": "NewLineTrivia",
                                                    "text": "\r\n"
                                                }
                                            ]
                                        }
                                    }
                                ],
                                "closeBraceToken": {
                                    "kind": "CloseBraceToken",
                                    "fullStart": 774,
                                    "fullEnd": 779,
                                    "start": 776,
                                    "end": 777,
                                    "fullWidth": 5,
                                    "width": 1,
                                    "text": "}",
                                    "value": "}",
                                    "valueText": "}",
                                    "hasLeadingTrivia": true,
                                    "hasTrailingTrivia": true,
                                    "hasTrailingNewLine": true,
                                    "leadingTrivia": [
                                        {
                                            "kind": "WhitespaceTrivia",
                                            "text": "  "
                                        }
                                    ],
                                    "trailingTrivia": [
                                        {
                                            "kind": "NewLineTrivia",
                                            "text": "\r\n"
                                        }
                                    ]
                                }
                            },
                            "catchClause": {
                                "kind": "CatchClause",
                                "fullStart": 779,
                                "fullEnd": 861,
                                "start": 781,
                                "end": 859,
                                "fullWidth": 82,
                                "width": 78,
                                "catchKeyword": {
                                    "kind": "CatchKeyword",
                                    "fullStart": 779,
                                    "fullEnd": 787,
                                    "start": 781,
                                    "end": 786,
                                    "fullWidth": 8,
                                    "width": 5,
                                    "text": "catch",
                                    "value": "catch",
                                    "valueText": "catch",
                                    "hasLeadingTrivia": true,
                                    "hasTrailingTrivia": true,
                                    "leadingTrivia": [
                                        {
                                            "kind": "WhitespaceTrivia",
                                            "text": "  "
                                        }
                                    ],
                                    "trailingTrivia": [
                                        {
                                            "kind": "WhitespaceTrivia",
                                            "text": " "
                                        }
                                    ]
                                },
                                "openParenToken": {
                                    "kind": "OpenParenToken",
                                    "fullStart": 787,
                                    "fullEnd": 788,
                                    "start": 787,
                                    "end": 788,
                                    "fullWidth": 1,
                                    "width": 1,
                                    "text": "(",
                                    "value": "(",
                                    "valueText": "("
                                },
                                "identifier": {
                                    "kind": "IdentifierName",
                                    "fullStart": 788,
                                    "fullEnd": 789,
                                    "start": 788,
                                    "end": 789,
                                    "fullWidth": 1,
                                    "width": 1,
                                    "text": "e",
                                    "value": "e",
                                    "valueText": "e"
                                },
                                "closeParenToken": {
                                    "kind": "CloseParenToken",
                                    "fullStart": 789,
                                    "fullEnd": 791,
                                    "start": 789,
                                    "end": 790,
                                    "fullWidth": 2,
                                    "width": 1,
                                    "text": ")",
                                    "value": ")",
                                    "valueText": ")",
                                    "hasTrailingTrivia": true,
                                    "trailingTrivia": [
                                        {
                                            "kind": "WhitespaceTrivia",
                                            "text": " "
                                        }
                                    ]
                                },
                                "block": {
                                    "kind": "Block",
                                    "fullStart": 791,
                                    "fullEnd": 861,
                                    "start": 791,
                                    "end": 859,
                                    "fullWidth": 70,
                                    "width": 68,
                                    "openBraceToken": {
                                        "kind": "OpenBraceToken",
                                        "fullStart": 791,
                                        "fullEnd": 794,
                                        "start": 791,
                                        "end": 792,
                                        "fullWidth": 3,
                                        "width": 1,
                                        "text": "{",
                                        "value": "{",
                                        "valueText": "{",
                                        "hasTrailingTrivia": true,
                                        "hasTrailingNewLine": true,
                                        "trailingTrivia": [
                                            {
                                                "kind": "NewLineTrivia",
                                                "text": "\r\n"
                                            }
                                        ]
                                    },
                                    "statements": [
                                        {
                                            "kind": "IfStatement",
                                            "fullStart": 794,
                                            "fullEnd": 856,
                                            "start": 798,
                                            "end": 854,
                                            "fullWidth": 62,
                                            "width": 56,
                                            "ifKeyword": {
                                                "kind": "IfKeyword",
                                                "fullStart": 794,
                                                "fullEnd": 801,
                                                "start": 798,
                                                "end": 800,
                                                "fullWidth": 7,
                                                "width": 2,
                                                "text": "if",
                                                "value": "if",
                                                "valueText": "if",
                                                "hasLeadingTrivia": true,
                                                "hasTrailingTrivia": true,
                                                "leadingTrivia": [
                                                    {
                                                        "kind": "WhitespaceTrivia",
                                                        "text": "    "
                                                    }
                                                ],
                                                "trailingTrivia": [
                                                    {
                                                        "kind": "WhitespaceTrivia",
                                                        "text": " "
                                                    }
                                                ]
                                            },
                                            "openParenToken": {
                                                "kind": "OpenParenToken",
                                                "fullStart": 801,
                                                "fullEnd": 802,
                                                "start": 801,
                                                "end": 802,
                                                "fullWidth": 1,
                                                "width": 1,
                                                "text": "(",
                                                "value": "(",
                                                "valueText": "("
                                            },
                                            "condition": {
                                                "kind": "InstanceOfExpression",
                                                "fullStart": 802,
                                                "fullEnd": 824,
                                                "start": 802,
                                                "end": 824,
                                                "fullWidth": 22,
                                                "width": 22,
                                                "left": {
                                                    "kind": "IdentifierName",
                                                    "fullStart": 802,
                                                    "fullEnd": 804,
                                                    "start": 802,
                                                    "end": 803,
                                                    "fullWidth": 2,
                                                    "width": 1,
                                                    "text": "e",
                                                    "value": "e",
                                                    "valueText": "e",
                                                    "hasTrailingTrivia": true,
                                                    "trailingTrivia": [
                                                        {
                                                            "kind": "WhitespaceTrivia",
                                                            "text": " "
                                                        }
                                                    ]
                                                },
                                                "operatorToken": {
                                                    "kind": "InstanceOfKeyword",
                                                    "fullStart": 804,
                                                    "fullEnd": 815,
                                                    "start": 804,
                                                    "end": 814,
                                                    "fullWidth": 11,
                                                    "width": 10,
                                                    "text": "instanceof",
                                                    "value": "instanceof",
                                                    "valueText": "instanceof",
                                                    "hasTrailingTrivia": true,
                                                    "trailingTrivia": [
                                                        {
                                                            "kind": "WhitespaceTrivia",
                                                            "text": " "
                                                        }
                                                    ]
                                                },
                                                "right": {
                                                    "kind": "IdentifierName",
                                                    "fullStart": 815,
                                                    "fullEnd": 824,
                                                    "start": 815,
                                                    "end": 824,
                                                    "fullWidth": 9,
                                                    "width": 9,
                                                    "text": "TypeError",
                                                    "value": "TypeError",
                                                    "valueText": "TypeError"
                                                }
                                            },
                                            "closeParenToken": {
                                                "kind": "CloseParenToken",
                                                "fullStart": 824,
                                                "fullEnd": 826,
                                                "start": 824,
                                                "end": 825,
                                                "fullWidth": 2,
                                                "width": 1,
                                                "text": ")",
                                                "value": ")",
                                                "valueText": ")",
                                                "hasTrailingTrivia": true,
                                                "trailingTrivia": [
                                                    {
                                                        "kind": "WhitespaceTrivia",
                                                        "text": " "
                                                    }
                                                ]
                                            },
                                            "statement": {
                                                "kind": "Block",
                                                "fullStart": 826,
                                                "fullEnd": 856,
                                                "start": 826,
                                                "end": 854,
                                                "fullWidth": 30,
                                                "width": 28,
                                                "openBraceToken": {
                                                    "kind": "OpenBraceToken",
                                                    "fullStart": 826,
                                                    "fullEnd": 829,
                                                    "start": 826,
                                                    "end": 827,
                                                    "fullWidth": 3,
                                                    "width": 1,
                                                    "text": "{",
                                                    "value": "{",
                                                    "valueText": "{",
                                                    "hasTrailingTrivia": true,
                                                    "hasTrailingNewLine": true,
                                                    "trailingTrivia": [
                                                        {
                                                            "kind": "NewLineTrivia",
                                                            "text": "\r\n"
                                                        }
                                                    ]
                                                },
                                                "statements": [
                                                    {
                                                        "kind": "ReturnStatement",
                                                        "fullStart": 829,
                                                        "fullEnd": 849,
                                                        "start": 835,
                                                        "end": 847,
                                                        "fullWidth": 20,
                                                        "width": 12,
                                                        "returnKeyword": {
                                                            "kind": "ReturnKeyword",
                                                            "fullStart": 829,
                                                            "fullEnd": 842,
                                                            "start": 835,
                                                            "end": 841,
                                                            "fullWidth": 13,
                                                            "width": 6,
                                                            "text": "return",
                                                            "value": "return",
                                                            "valueText": "return",
                                                            "hasLeadingTrivia": true,
                                                            "hasTrailingTrivia": true,
                                                            "leadingTrivia": [
                                                                {
                                                                    "kind": "WhitespaceTrivia",
                                                                    "text": "      "
                                                                }
                                                            ],
                                                            "trailingTrivia": [
                                                                {
                                                                    "kind": "WhitespaceTrivia",
                                                                    "text": " "
                                                                }
                                                            ]
                                                        },
                                                        "expression": {
                                                            "kind": "TrueKeyword",
                                                            "fullStart": 842,
                                                            "fullEnd": 846,
                                                            "start": 842,
                                                            "end": 846,
                                                            "fullWidth": 4,
                                                            "width": 4,
                                                            "text": "true",
                                                            "value": true,
                                                            "valueText": "true"
                                                        },
                                                        "semicolonToken": {
                                                            "kind": "SemicolonToken",
                                                            "fullStart": 846,
                                                            "fullEnd": 849,
                                                            "start": 846,
                                                            "end": 847,
                                                            "fullWidth": 3,
                                                            "width": 1,
                                                            "text": ";",
                                                            "value": ";",
                                                            "valueText": ";",
                                                            "hasTrailingTrivia": true,
                                                            "hasTrailingNewLine": true,
                                                            "trailingTrivia": [
                                                                {
                                                                    "kind": "NewLineTrivia",
                                                                    "text": "\r\n"
                                                                }
                                                            ]
                                                        }
                                                    }
                                                ],
                                                "closeBraceToken": {
                                                    "kind": "CloseBraceToken",
                                                    "fullStart": 849,
                                                    "fullEnd": 856,
                                                    "start": 853,
                                                    "end": 854,
                                                    "fullWidth": 7,
                                                    "width": 1,
                                                    "text": "}",
                                                    "value": "}",
                                                    "valueText": "}",
                                                    "hasLeadingTrivia": true,
                                                    "hasTrailingTrivia": true,
                                                    "hasTrailingNewLine": true,
                                                    "leadingTrivia": [
                                                        {
                                                            "kind": "WhitespaceTrivia",
                                                            "text": "    "
                                                        }
                                                    ],
                                                    "trailingTrivia": [
                                                        {
                                                            "kind": "NewLineTrivia",
                                                            "text": "\r\n"
                                                        }
                                                    ]
                                                }
                                            }
                                        }
                                    ],
                                    "closeBraceToken": {
                                        "kind": "CloseBraceToken",
                                        "fullStart": 856,
                                        "fullEnd": 861,
                                        "start": 858,
                                        "end": 859,
                                        "fullWidth": 5,
                                        "width": 1,
                                        "text": "}",
                                        "value": "}",
                                        "valueText": "}",
                                        "hasLeadingTrivia": true,
                                        "hasTrailingTrivia": true,
                                        "hasTrailingNewLine": true,
                                        "leadingTrivia": [
                                            {
                                                "kind": "WhitespaceTrivia",
                                                "text": "  "
                                            }
                                        ],
                                        "trailingTrivia": [
                                            {
                                                "kind": "NewLineTrivia",
                                                "text": "\r\n"
                                            }
                                        ]
                                    }
                                }
                            }
                        }
                    ],
                    "closeBraceToken": {
                        "kind": "CloseBraceToken",
                        "fullStart": 861,
                        "fullEnd": 865,
                        "start": 862,
                        "end": 863,
                        "fullWidth": 4,
                        "width": 1,
                        "text": "}",
                        "value": "}",
                        "valueText": "}",
                        "hasLeadingTrivia": true,
                        "hasTrailingTrivia": true,
                        "hasTrailingNewLine": true,
                        "leadingTrivia": [
                            {
                                "kind": "WhitespaceTrivia",
                                "text": " "
                            }
                        ],
                        "trailingTrivia": [
                            {
                                "kind": "NewLineTrivia",
                                "text": "\r\n"
                            }
                        ]
                    }
                }
            },
            {
                "kind": "ExpressionStatement",
                "fullStart": 865,
                "fullEnd": 889,
                "start": 865,
                "end": 887,
                "fullWidth": 24,
                "width": 22,
                "expression": {
                    "kind": "InvocationExpression",
                    "fullStart": 865,
                    "fullEnd": 886,
                    "start": 865,
                    "end": 886,
                    "fullWidth": 21,
                    "width": 21,
                    "expression": {
                        "kind": "IdentifierName",
                        "fullStart": 865,
                        "fullEnd": 876,
                        "start": 865,
                        "end": 876,
                        "fullWidth": 11,
                        "width": 11,
                        "text": "runTestCase",
                        "value": "runTestCase",
                        "valueText": "runTestCase"
                    },
                    "argumentList": {
                        "kind": "ArgumentList",
                        "fullStart": 876,
                        "fullEnd": 886,
                        "start": 876,
                        "end": 886,
                        "fullWidth": 10,
                        "width": 10,
                        "openParenToken": {
                            "kind": "OpenParenToken",
                            "fullStart": 876,
                            "fullEnd": 877,
                            "start": 876,
                            "end": 877,
                            "fullWidth": 1,
                            "width": 1,
                            "text": "(",
                            "value": "(",
                            "valueText": "("
                        },
                        "arguments": [
                            {
                                "kind": "IdentifierName",
                                "fullStart": 877,
                                "fullEnd": 885,
                                "start": 877,
                                "end": 885,
                                "fullWidth": 8,
                                "width": 8,
                                "text": "testcase",
                                "value": "testcase",
                                "valueText": "testcase"
                            }
                        ],
                        "closeParenToken": {
                            "kind": "CloseParenToken",
                            "fullStart": 885,
                            "fullEnd": 886,
                            "start": 885,
                            "end": 886,
                            "fullWidth": 1,
                            "width": 1,
                            "text": ")",
                            "value": ")",
                            "valueText": ")"
                        }
                    }
                },
                "semicolonToken": {
                    "kind": "SemicolonToken",
                    "fullStart": 886,
                    "fullEnd": 889,
                    "start": 886,
                    "end": 887,
                    "fullWidth": 3,
                    "width": 1,
                    "text": ";",
                    "value": ";",
                    "valueText": ";",
                    "hasTrailingTrivia": true,
                    "hasTrailingNewLine": true,
                    "trailingTrivia": [
                        {
                            "kind": "NewLineTrivia",
                            "text": "\r\n"
                        }
                    ]
                }
            }
        ],
        "endOfFileToken": {
            "kind": "EndOfFileToken",
            "fullStart": 889,
            "fullEnd": 889,
            "start": 889,
            "end": 889,
            "fullWidth": 0,
            "width": 0,
            "text": ""
        }
    },
    "lineMap": {
        "lineStarts": [
            0,
            67,
            152,
            232,
            308,
            380,
            385,
            439,
            589,
            594,
            596,
            598,
            621,
            660,
            681,
            703,
            723,
            727,
            746,
            755,
            774,
            779,
            794,
            829,
            849,
            856,
            861,
            865,
            889
        ],
        "length": 889
    }
}<|MERGE_RESOLUTION|>--- conflicted
+++ resolved
@@ -650,12 +650,8 @@
                                         "start": 687,
                                         "end": 700,
                                         "fullWidth": 13,
-<<<<<<< HEAD
                                         "width": 13,
-                                        "identifier": {
-=======
                                         "propertyName": {
->>>>>>> 85e84683
                                             "kind": "IdentifierName",
                                             "fullStart": 687,
                                             "fullEnd": 689,
