{
    "isDeclaration": false,
    "languageVersion": "EcmaScript5",
    "parseOptions": {
        "allowAutomaticSemicolonInsertion": true
    },
    "sourceUnit": {
        "kind": "SourceUnit",
        "fullStart": 0,
        "fullEnd": 1097,
        "start": 632,
        "end": 1097,
        "fullWidth": 1097,
        "width": 465,
        "isIncrementallyUnusable": true,
        "moduleElements": [
            {
                "kind": "FunctionDeclaration",
                "fullStart": 0,
                "fullEnd": 1073,
                "start": 632,
                "end": 1071,
                "fullWidth": 1073,
                "width": 439,
                "modifiers": [],
                "functionKeyword": {
                    "kind": "FunctionKeyword",
                    "fullStart": 0,
                    "fullEnd": 641,
                    "start": 632,
                    "end": 640,
                    "fullWidth": 641,
                    "width": 8,
                    "text": "function",
                    "value": "function",
                    "valueText": "function",
                    "hasLeadingTrivia": true,
                    "hasLeadingComment": true,
                    "hasLeadingNewLine": true,
                    "hasTrailingTrivia": true,
                    "leadingTrivia": [
                        {
                            "kind": "SingleLineCommentTrivia",
                            "text": "/// Copyright (c) 2012 Ecma International.  All rights reserved. "
                        },
                        {
                            "kind": "NewLineTrivia",
                            "text": "\r\n"
                        },
                        {
                            "kind": "SingleLineCommentTrivia",
                            "text": "/// Ecma International makes this code available under the terms and conditions set"
                        },
                        {
                            "kind": "NewLineTrivia",
                            "text": "\r\n"
                        },
                        {
                            "kind": "SingleLineCommentTrivia",
                            "text": "/// forth on http://hg.ecmascript.org/tests/test262/raw-file/tip/LICENSE (the "
                        },
                        {
                            "kind": "NewLineTrivia",
                            "text": "\r\n"
                        },
                        {
                            "kind": "SingleLineCommentTrivia",
                            "text": "/// \"Use Terms\").   Any redistribution of this code must retain the above "
                        },
                        {
                            "kind": "NewLineTrivia",
                            "text": "\r\n"
                        },
                        {
                            "kind": "SingleLineCommentTrivia",
                            "text": "/// copyright and this notice and otherwise comply with the Use Terms."
                        },
                        {
                            "kind": "NewLineTrivia",
                            "text": "\r\n"
                        },
                        {
                            "kind": "MultiLineCommentTrivia",
                            "text": "/**\r\n * @path ch15/15.4/15.4.4/15.4.4.21/15.4.4.21-9-c-i-25.js\r\n * @description Array.prototype.reduce - This object is the Arguments object which implements its own property get method (number of arguments is less than number of parameters)\r\n */"
                        },
                        {
                            "kind": "NewLineTrivia",
                            "text": "\r\n"
                        },
                        {
                            "kind": "NewLineTrivia",
                            "text": "\r\n"
                        },
                        {
                            "kind": "NewLineTrivia",
                            "text": "\r\n"
                        }
                    ],
                    "trailingTrivia": [
                        {
                            "kind": "WhitespaceTrivia",
                            "text": " "
                        }
                    ]
                },
                "identifier": {
                    "kind": "IdentifierName",
                    "fullStart": 641,
                    "fullEnd": 649,
                    "start": 641,
                    "end": 649,
                    "fullWidth": 8,
                    "width": 8,
                    "text": "testcase",
                    "value": "testcase",
                    "valueText": "testcase"
                },
                "callSignature": {
                    "kind": "CallSignature",
                    "fullStart": 649,
                    "fullEnd": 652,
                    "start": 649,
                    "end": 651,
                    "fullWidth": 3,
                    "width": 2,
                    "parameterList": {
                        "kind": "ParameterList",
                        "fullStart": 649,
                        "fullEnd": 652,
                        "start": 649,
                        "end": 651,
                        "fullWidth": 3,
                        "width": 2,
                        "openParenToken": {
                            "kind": "OpenParenToken",
                            "fullStart": 649,
                            "fullEnd": 650,
                            "start": 649,
                            "end": 650,
                            "fullWidth": 1,
                            "width": 1,
                            "text": "(",
                            "value": "(",
                            "valueText": "("
                        },
                        "parameters": [],
                        "closeParenToken": {
                            "kind": "CloseParenToken",
                            "fullStart": 650,
                            "fullEnd": 652,
                            "start": 650,
                            "end": 651,
                            "fullWidth": 2,
                            "width": 1,
                            "text": ")",
                            "value": ")",
                            "valueText": ")",
                            "hasTrailingTrivia": true,
                            "trailingTrivia": [
                                {
                                    "kind": "WhitespaceTrivia",
                                    "text": " "
                                }
                            ]
                        }
                    }
                },
                "block": {
                    "kind": "Block",
                    "fullStart": 652,
                    "fullEnd": 1073,
                    "start": 652,
                    "end": 1071,
                    "fullWidth": 421,
                    "width": 419,
                    "openBraceToken": {
                        "kind": "OpenBraceToken",
                        "fullStart": 652,
                        "fullEnd": 655,
                        "start": 652,
                        "end": 653,
                        "fullWidth": 3,
                        "width": 1,
                        "text": "{",
                        "value": "{",
                        "valueText": "{",
                        "hasTrailingTrivia": true,
                        "hasTrailingNewLine": true,
                        "trailingTrivia": [
                            {
                                "kind": "NewLineTrivia",
                                "text": "\r\n"
                            }
                        ]
                    },
                    "statements": [
                        {
                            "kind": "VariableStatement",
                            "fullStart": 655,
                            "fullEnd": 690,
                            "start": 665,
                            "end": 688,
                            "fullWidth": 35,
                            "width": 23,
                            "modifiers": [],
                            "variableDeclaration": {
                                "kind": "VariableDeclaration",
                                "fullStart": 655,
                                "fullEnd": 687,
                                "start": 665,
                                "end": 687,
                                "fullWidth": 32,
                                "width": 22,
                                "varKeyword": {
                                    "kind": "VarKeyword",
                                    "fullStart": 655,
                                    "fullEnd": 669,
                                    "start": 665,
                                    "end": 668,
                                    "fullWidth": 14,
                                    "width": 3,
                                    "text": "var",
                                    "value": "var",
                                    "valueText": "var",
                                    "hasLeadingTrivia": true,
                                    "hasLeadingNewLine": true,
                                    "hasTrailingTrivia": true,
                                    "leadingTrivia": [
                                        {
                                            "kind": "NewLineTrivia",
                                            "text": "\r\n"
                                        },
                                        {
                                            "kind": "WhitespaceTrivia",
                                            "text": "        "
                                        }
                                    ],
                                    "trailingTrivia": [
                                        {
                                            "kind": "WhitespaceTrivia",
                                            "text": " "
                                        }
                                    ]
                                },
                                "variableDeclarators": [
                                    {
                                        "kind": "VariableDeclarator",
                                        "fullStart": 669,
                                        "fullEnd": 687,
                                        "start": 669,
                                        "end": 687,
                                        "fullWidth": 18,
                                        "width": 18,
                                        "identifier": {
                                            "kind": "IdentifierName",
                                            "fullStart": 669,
                                            "fullEnd": 680,
                                            "start": 669,
                                            "end": 679,
                                            "fullWidth": 11,
                                            "width": 10,
                                            "text": "testResult",
                                            "value": "testResult",
                                            "valueText": "testResult",
                                            "hasTrailingTrivia": true,
                                            "trailingTrivia": [
                                                {
                                                    "kind": "WhitespaceTrivia",
                                                    "text": " "
                                                }
                                            ]
                                        },
                                        "equalsValueClause": {
                                            "kind": "EqualsValueClause",
                                            "fullStart": 680,
                                            "fullEnd": 687,
                                            "start": 680,
                                            "end": 687,
                                            "fullWidth": 7,
                                            "width": 7,
                                            "equalsToken": {
                                                "kind": "EqualsToken",
                                                "fullStart": 680,
                                                "fullEnd": 682,
                                                "start": 680,
                                                "end": 681,
                                                "fullWidth": 2,
                                                "width": 1,
                                                "text": "=",
                                                "value": "=",
                                                "valueText": "=",
                                                "hasTrailingTrivia": true,
                                                "trailingTrivia": [
                                                    {
                                                        "kind": "WhitespaceTrivia",
                                                        "text": " "
                                                    }
                                                ]
                                            },
                                            "value": {
                                                "kind": "FalseKeyword",
                                                "fullStart": 682,
                                                "fullEnd": 687,
                                                "start": 682,
                                                "end": 687,
                                                "fullWidth": 5,
                                                "width": 5,
                                                "text": "false",
                                                "value": false,
                                                "valueText": "false"
                                            }
                                        }
                                    }
                                ]
                            },
                            "semicolonToken": {
                                "kind": "SemicolonToken",
                                "fullStart": 687,
                                "fullEnd": 690,
                                "start": 687,
                                "end": 688,
                                "fullWidth": 3,
                                "width": 1,
                                "text": ";",
                                "value": ";",
                                "valueText": ";",
                                "hasTrailingTrivia": true,
                                "hasTrailingNewLine": true,
                                "trailingTrivia": [
                                    {
                                        "kind": "NewLineTrivia",
                                        "text": "\r\n"
                                    }
                                ]
                            }
                        },
                        {
                            "kind": "VariableStatement",
                            "fullStart": 690,
                            "fullEnd": 721,
                            "start": 698,
                            "end": 719,
                            "fullWidth": 31,
                            "width": 21,
                            "modifiers": [],
                            "variableDeclaration": {
                                "kind": "VariableDeclaration",
                                "fullStart": 690,
                                "fullEnd": 718,
                                "start": 698,
                                "end": 718,
                                "fullWidth": 28,
                                "width": 20,
                                "varKeyword": {
                                    "kind": "VarKeyword",
                                    "fullStart": 690,
                                    "fullEnd": 702,
                                    "start": 698,
                                    "end": 701,
                                    "fullWidth": 12,
                                    "width": 3,
                                    "text": "var",
                                    "value": "var",
                                    "valueText": "var",
                                    "hasLeadingTrivia": true,
                                    "hasTrailingTrivia": true,
                                    "leadingTrivia": [
                                        {
                                            "kind": "WhitespaceTrivia",
                                            "text": "        "
                                        }
                                    ],
                                    "trailingTrivia": [
                                        {
                                            "kind": "WhitespaceTrivia",
                                            "text": " "
                                        }
                                    ]
                                },
                                "variableDeclarators": [
                                    {
                                        "kind": "VariableDeclarator",
                                        "fullStart": 702,
                                        "fullEnd": 718,
                                        "start": 702,
                                        "end": 718,
                                        "fullWidth": 16,
                                        "width": 16,
                                        "identifier": {
                                            "kind": "IdentifierName",
                                            "fullStart": 702,
                                            "fullEnd": 715,
                                            "start": 702,
                                            "end": 714,
                                            "fullWidth": 13,
                                            "width": 12,
                                            "text": "initialValue",
                                            "value": "initialValue",
                                            "valueText": "initialValue",
                                            "hasTrailingTrivia": true,
                                            "trailingTrivia": [
                                                {
                                                    "kind": "WhitespaceTrivia",
                                                    "text": " "
                                                }
                                            ]
                                        },
                                        "equalsValueClause": {
                                            "kind": "EqualsValueClause",
                                            "fullStart": 715,
                                            "fullEnd": 718,
                                            "start": 715,
                                            "end": 718,
                                            "fullWidth": 3,
                                            "width": 3,
                                            "equalsToken": {
                                                "kind": "EqualsToken",
                                                "fullStart": 715,
                                                "fullEnd": 717,
                                                "start": 715,
                                                "end": 716,
                                                "fullWidth": 2,
                                                "width": 1,
                                                "text": "=",
                                                "value": "=",
                                                "valueText": "=",
                                                "hasTrailingTrivia": true,
                                                "trailingTrivia": [
                                                    {
                                                        "kind": "WhitespaceTrivia",
                                                        "text": " "
                                                    }
                                                ]
                                            },
                                            "value": {
                                                "kind": "NumericLiteral",
                                                "fullStart": 717,
                                                "fullEnd": 718,
                                                "start": 717,
                                                "end": 718,
                                                "fullWidth": 1,
                                                "width": 1,
                                                "text": "0",
                                                "value": 0,
                                                "valueText": "0"
                                            }
                                        }
                                    }
                                ]
                            },
                            "semicolonToken": {
                                "kind": "SemicolonToken",
                                "fullStart": 718,
                                "fullEnd": 721,
                                "start": 718,
                                "end": 719,
                                "fullWidth": 3,
                                "width": 1,
                                "text": ";",
                                "value": ";",
                                "valueText": ";",
                                "hasTrailingTrivia": true,
                                "hasTrailingNewLine": true,
                                "trailingTrivia": [
                                    {
                                        "kind": "NewLineTrivia",
                                        "text": "\r\n"
                                    }
                                ]
                            }
                        },
                        {
                            "kind": "FunctionDeclaration",
                            "fullStart": 721,
                            "fullEnd": 881,
                            "start": 729,
                            "end": 879,
                            "fullWidth": 160,
                            "width": 150,
                            "modifiers": [],
                            "functionKeyword": {
                                "kind": "FunctionKeyword",
                                "fullStart": 721,
                                "fullEnd": 738,
                                "start": 729,
                                "end": 737,
                                "fullWidth": 17,
                                "width": 8,
                                "text": "function",
                                "value": "function",
                                "valueText": "function",
                                "hasLeadingTrivia": true,
                                "hasTrailingTrivia": true,
                                "leadingTrivia": [
                                    {
                                        "kind": "WhitespaceTrivia",
                                        "text": "        "
                                    }
                                ],
                                "trailingTrivia": [
                                    {
                                        "kind": "WhitespaceTrivia",
                                        "text": " "
                                    }
                                ]
                            },
                            "identifier": {
                                "kind": "IdentifierName",
                                "fullStart": 738,
                                "fullEnd": 748,
                                "start": 738,
                                "end": 748,
                                "fullWidth": 10,
                                "width": 10,
                                "text": "callbackfn",
                                "value": "callbackfn",
                                "valueText": "callbackfn"
                            },
                            "callSignature": {
                                "kind": "CallSignature",
                                "fullStart": 748,
                                "fullEnd": 776,
                                "start": 748,
                                "end": 775,
                                "fullWidth": 28,
                                "width": 27,
                                "parameterList": {
                                    "kind": "ParameterList",
                                    "fullStart": 748,
                                    "fullEnd": 776,
                                    "start": 748,
                                    "end": 775,
                                    "fullWidth": 28,
                                    "width": 27,
                                    "openParenToken": {
                                        "kind": "OpenParenToken",
                                        "fullStart": 748,
                                        "fullEnd": 749,
                                        "start": 748,
                                        "end": 749,
                                        "fullWidth": 1,
                                        "width": 1,
                                        "text": "(",
                                        "value": "(",
                                        "valueText": "("
                                    },
                                    "parameters": [
                                        {
                                            "kind": "Parameter",
                                            "fullStart": 749,
                                            "fullEnd": 756,
                                            "start": 749,
                                            "end": 756,
                                            "fullWidth": 7,
<<<<<<< HEAD
                                            "width": 7,
=======
                                            "modifiers": [],
>>>>>>> e3c38734
                                            "identifier": {
                                                "kind": "IdentifierName",
                                                "fullStart": 749,
                                                "fullEnd": 756,
                                                "start": 749,
                                                "end": 756,
                                                "fullWidth": 7,
                                                "width": 7,
                                                "text": "prevVal",
                                                "value": "prevVal",
                                                "valueText": "prevVal"
                                            }
                                        },
                                        {
                                            "kind": "CommaToken",
                                            "fullStart": 756,
                                            "fullEnd": 758,
                                            "start": 756,
                                            "end": 757,
                                            "fullWidth": 2,
                                            "width": 1,
                                            "text": ",",
                                            "value": ",",
                                            "valueText": ",",
                                            "hasTrailingTrivia": true,
                                            "trailingTrivia": [
                                                {
                                                    "kind": "WhitespaceTrivia",
                                                    "text": " "
                                                }
                                            ]
                                        },
                                        {
                                            "kind": "Parameter",
                                            "fullStart": 758,
                                            "fullEnd": 764,
                                            "start": 758,
                                            "end": 764,
                                            "fullWidth": 6,
<<<<<<< HEAD
                                            "width": 6,
=======
                                            "modifiers": [],
>>>>>>> e3c38734
                                            "identifier": {
                                                "kind": "IdentifierName",
                                                "fullStart": 758,
                                                "fullEnd": 764,
                                                "start": 758,
                                                "end": 764,
                                                "fullWidth": 6,
                                                "width": 6,
                                                "text": "curVal",
                                                "value": "curVal",
                                                "valueText": "curVal"
                                            }
                                        },
                                        {
                                            "kind": "CommaToken",
                                            "fullStart": 764,
                                            "fullEnd": 766,
                                            "start": 764,
                                            "end": 765,
                                            "fullWidth": 2,
                                            "width": 1,
                                            "text": ",",
                                            "value": ",",
                                            "valueText": ",",
                                            "hasTrailingTrivia": true,
                                            "trailingTrivia": [
                                                {
                                                    "kind": "WhitespaceTrivia",
                                                    "text": " "
                                                }
                                            ]
                                        },
                                        {
                                            "kind": "Parameter",
                                            "fullStart": 766,
                                            "fullEnd": 769,
                                            "start": 766,
                                            "end": 769,
                                            "fullWidth": 3,
<<<<<<< HEAD
                                            "width": 3,
=======
                                            "modifiers": [],
>>>>>>> e3c38734
                                            "identifier": {
                                                "kind": "IdentifierName",
                                                "fullStart": 766,
                                                "fullEnd": 769,
                                                "start": 766,
                                                "end": 769,
                                                "fullWidth": 3,
                                                "width": 3,
                                                "text": "idx",
                                                "value": "idx",
                                                "valueText": "idx"
                                            }
                                        },
                                        {
                                            "kind": "CommaToken",
                                            "fullStart": 769,
                                            "fullEnd": 771,
                                            "start": 769,
                                            "end": 770,
                                            "fullWidth": 2,
                                            "width": 1,
                                            "text": ",",
                                            "value": ",",
                                            "valueText": ",",
                                            "hasTrailingTrivia": true,
                                            "trailingTrivia": [
                                                {
                                                    "kind": "WhitespaceTrivia",
                                                    "text": " "
                                                }
                                            ]
                                        },
                                        {
                                            "kind": "Parameter",
                                            "fullStart": 771,
                                            "fullEnd": 774,
                                            "start": 771,
                                            "end": 774,
                                            "fullWidth": 3,
<<<<<<< HEAD
                                            "width": 3,
=======
                                            "modifiers": [],
>>>>>>> e3c38734
                                            "identifier": {
                                                "kind": "IdentifierName",
                                                "fullStart": 771,
                                                "fullEnd": 774,
                                                "start": 771,
                                                "end": 774,
                                                "fullWidth": 3,
                                                "width": 3,
                                                "text": "obj",
                                                "value": "obj",
                                                "valueText": "obj"
                                            }
                                        }
                                    ],
                                    "closeParenToken": {
                                        "kind": "CloseParenToken",
                                        "fullStart": 774,
                                        "fullEnd": 776,
                                        "start": 774,
                                        "end": 775,
                                        "fullWidth": 2,
                                        "width": 1,
                                        "text": ")",
                                        "value": ")",
                                        "valueText": ")",
                                        "hasTrailingTrivia": true,
                                        "trailingTrivia": [
                                            {
                                                "kind": "WhitespaceTrivia",
                                                "text": " "
                                            }
                                        ]
                                    }
                                }
                            },
                            "block": {
                                "kind": "Block",
                                "fullStart": 776,
                                "fullEnd": 881,
                                "start": 776,
                                "end": 879,
                                "fullWidth": 105,
                                "width": 103,
                                "openBraceToken": {
                                    "kind": "OpenBraceToken",
                                    "fullStart": 776,
                                    "fullEnd": 779,
                                    "start": 776,
                                    "end": 777,
                                    "fullWidth": 3,
                                    "width": 1,
                                    "text": "{",
                                    "value": "{",
                                    "valueText": "{",
                                    "hasTrailingTrivia": true,
                                    "hasTrailingNewLine": true,
                                    "trailingTrivia": [
                                        {
                                            "kind": "NewLineTrivia",
                                            "text": "\r\n"
                                        }
                                    ]
                                },
                                "statements": [
                                    {
                                        "kind": "IfStatement",
                                        "fullStart": 779,
                                        "fullEnd": 870,
                                        "start": 791,
                                        "end": 868,
                                        "fullWidth": 91,
                                        "width": 77,
                                        "ifKeyword": {
                                            "kind": "IfKeyword",
                                            "fullStart": 779,
                                            "fullEnd": 794,
                                            "start": 791,
                                            "end": 793,
                                            "fullWidth": 15,
                                            "width": 2,
                                            "text": "if",
                                            "value": "if",
                                            "valueText": "if",
                                            "hasLeadingTrivia": true,
                                            "hasTrailingTrivia": true,
                                            "leadingTrivia": [
                                                {
                                                    "kind": "WhitespaceTrivia",
                                                    "text": "            "
                                                }
                                            ],
                                            "trailingTrivia": [
                                                {
                                                    "kind": "WhitespaceTrivia",
                                                    "text": " "
                                                }
                                            ]
                                        },
                                        "openParenToken": {
                                            "kind": "OpenParenToken",
                                            "fullStart": 794,
                                            "fullEnd": 795,
                                            "start": 794,
                                            "end": 795,
                                            "fullWidth": 1,
                                            "width": 1,
                                            "text": "(",
                                            "value": "(",
                                            "valueText": "("
                                        },
                                        "condition": {
                                            "kind": "EqualsExpression",
                                            "fullStart": 795,
                                            "fullEnd": 804,
                                            "start": 795,
                                            "end": 804,
                                            "fullWidth": 9,
                                            "width": 9,
                                            "left": {
                                                "kind": "IdentifierName",
                                                "fullStart": 795,
                                                "fullEnd": 799,
                                                "start": 795,
                                                "end": 798,
                                                "fullWidth": 4,
                                                "width": 3,
                                                "text": "idx",
                                                "value": "idx",
                                                "valueText": "idx",
                                                "hasTrailingTrivia": true,
                                                "trailingTrivia": [
                                                    {
                                                        "kind": "WhitespaceTrivia",
                                                        "text": " "
                                                    }
                                                ]
                                            },
                                            "operatorToken": {
                                                "kind": "EqualsEqualsEqualsToken",
                                                "fullStart": 799,
                                                "fullEnd": 803,
                                                "start": 799,
                                                "end": 802,
                                                "fullWidth": 4,
                                                "width": 3,
                                                "text": "===",
                                                "value": "===",
                                                "valueText": "===",
                                                "hasTrailingTrivia": true,
                                                "trailingTrivia": [
                                                    {
                                                        "kind": "WhitespaceTrivia",
                                                        "text": " "
                                                    }
                                                ]
                                            },
                                            "right": {
                                                "kind": "NumericLiteral",
                                                "fullStart": 803,
                                                "fullEnd": 804,
                                                "start": 803,
                                                "end": 804,
                                                "fullWidth": 1,
                                                "width": 1,
                                                "text": "1",
                                                "value": 1,
                                                "valueText": "1"
                                            }
                                        },
                                        "closeParenToken": {
                                            "kind": "CloseParenToken",
                                            "fullStart": 804,
                                            "fullEnd": 806,
                                            "start": 804,
                                            "end": 805,
                                            "fullWidth": 2,
                                            "width": 1,
                                            "text": ")",
                                            "value": ")",
                                            "valueText": ")",
                                            "hasTrailingTrivia": true,
                                            "trailingTrivia": [
                                                {
                                                    "kind": "WhitespaceTrivia",
                                                    "text": " "
                                                }
                                            ]
                                        },
                                        "statement": {
                                            "kind": "Block",
                                            "fullStart": 806,
                                            "fullEnd": 870,
                                            "start": 806,
                                            "end": 868,
                                            "fullWidth": 64,
                                            "width": 62,
                                            "openBraceToken": {
                                                "kind": "OpenBraceToken",
                                                "fullStart": 806,
                                                "fullEnd": 809,
                                                "start": 806,
                                                "end": 807,
                                                "fullWidth": 3,
                                                "width": 1,
                                                "text": "{",
                                                "value": "{",
                                                "valueText": "{",
                                                "hasTrailingTrivia": true,
                                                "hasTrailingNewLine": true,
                                                "trailingTrivia": [
                                                    {
                                                        "kind": "NewLineTrivia",
                                                        "text": "\r\n"
                                                    }
                                                ]
                                            },
                                            "statements": [
                                                {
                                                    "kind": "ExpressionStatement",
                                                    "fullStart": 809,
                                                    "fullEnd": 855,
                                                    "start": 825,
                                                    "end": 853,
                                                    "fullWidth": 46,
                                                    "width": 28,
                                                    "expression": {
                                                        "kind": "AssignmentExpression",
                                                        "fullStart": 809,
                                                        "fullEnd": 852,
                                                        "start": 825,
                                                        "end": 852,
                                                        "fullWidth": 43,
                                                        "width": 27,
                                                        "left": {
                                                            "kind": "IdentifierName",
                                                            "fullStart": 809,
                                                            "fullEnd": 836,
                                                            "start": 825,
                                                            "end": 835,
                                                            "fullWidth": 27,
                                                            "width": 10,
                                                            "text": "testResult",
                                                            "value": "testResult",
                                                            "valueText": "testResult",
                                                            "hasLeadingTrivia": true,
                                                            "hasTrailingTrivia": true,
                                                            "leadingTrivia": [
                                                                {
                                                                    "kind": "WhitespaceTrivia",
                                                                    "text": "                "
                                                                }
                                                            ],
                                                            "trailingTrivia": [
                                                                {
                                                                    "kind": "WhitespaceTrivia",
                                                                    "text": " "
                                                                }
                                                            ]
                                                        },
                                                        "operatorToken": {
                                                            "kind": "EqualsToken",
                                                            "fullStart": 836,
                                                            "fullEnd": 838,
                                                            "start": 836,
                                                            "end": 837,
                                                            "fullWidth": 2,
                                                            "width": 1,
                                                            "text": "=",
                                                            "value": "=",
                                                            "valueText": "=",
                                                            "hasTrailingTrivia": true,
                                                            "trailingTrivia": [
                                                                {
                                                                    "kind": "WhitespaceTrivia",
                                                                    "text": " "
                                                                }
                                                            ]
                                                        },
                                                        "right": {
                                                            "kind": "ParenthesizedExpression",
                                                            "fullStart": 838,
                                                            "fullEnd": 852,
                                                            "start": 838,
                                                            "end": 852,
                                                            "fullWidth": 14,
                                                            "width": 14,
                                                            "openParenToken": {
                                                                "kind": "OpenParenToken",
                                                                "fullStart": 838,
                                                                "fullEnd": 839,
                                                                "start": 838,
                                                                "end": 839,
                                                                "fullWidth": 1,
                                                                "width": 1,
                                                                "text": "(",
                                                                "value": "(",
                                                                "valueText": "("
                                                            },
                                                            "expression": {
                                                                "kind": "EqualsExpression",
                                                                "fullStart": 839,
                                                                "fullEnd": 851,
                                                                "start": 839,
                                                                "end": 851,
                                                                "fullWidth": 12,
                                                                "width": 12,
                                                                "left": {
                                                                    "kind": "IdentifierName",
                                                                    "fullStart": 839,
                                                                    "fullEnd": 846,
                                                                    "start": 839,
                                                                    "end": 845,
                                                                    "fullWidth": 7,
                                                                    "width": 6,
                                                                    "text": "curVal",
                                                                    "value": "curVal",
                                                                    "valueText": "curVal",
                                                                    "hasTrailingTrivia": true,
                                                                    "trailingTrivia": [
                                                                        {
                                                                            "kind": "WhitespaceTrivia",
                                                                            "text": " "
                                                                        }
                                                                    ]
                                                                },
                                                                "operatorToken": {
                                                                    "kind": "EqualsEqualsEqualsToken",
                                                                    "fullStart": 846,
                                                                    "fullEnd": 850,
                                                                    "start": 846,
                                                                    "end": 849,
                                                                    "fullWidth": 4,
                                                                    "width": 3,
                                                                    "text": "===",
                                                                    "value": "===",
                                                                    "valueText": "===",
                                                                    "hasTrailingTrivia": true,
                                                                    "trailingTrivia": [
                                                                        {
                                                                            "kind": "WhitespaceTrivia",
                                                                            "text": " "
                                                                        }
                                                                    ]
                                                                },
                                                                "right": {
                                                                    "kind": "NumericLiteral",
                                                                    "fullStart": 850,
                                                                    "fullEnd": 851,
                                                                    "start": 850,
                                                                    "end": 851,
                                                                    "fullWidth": 1,
                                                                    "width": 1,
                                                                    "text": "1",
                                                                    "value": 1,
                                                                    "valueText": "1"
                                                                }
                                                            },
                                                            "closeParenToken": {
                                                                "kind": "CloseParenToken",
                                                                "fullStart": 851,
                                                                "fullEnd": 852,
                                                                "start": 851,
                                                                "end": 852,
                                                                "fullWidth": 1,
                                                                "width": 1,
                                                                "text": ")",
                                                                "value": ")",
                                                                "valueText": ")"
                                                            }
                                                        }
                                                    },
                                                    "semicolonToken": {
                                                        "kind": "SemicolonToken",
                                                        "fullStart": 852,
                                                        "fullEnd": 855,
                                                        "start": 852,
                                                        "end": 853,
                                                        "fullWidth": 3,
                                                        "width": 1,
                                                        "text": ";",
                                                        "value": ";",
                                                        "valueText": ";",
                                                        "hasTrailingTrivia": true,
                                                        "hasTrailingNewLine": true,
                                                        "trailingTrivia": [
                                                            {
                                                                "kind": "NewLineTrivia",
                                                                "text": "\r\n"
                                                            }
                                                        ]
                                                    }
                                                }
                                            ],
                                            "closeBraceToken": {
                                                "kind": "CloseBraceToken",
                                                "fullStart": 855,
                                                "fullEnd": 870,
                                                "start": 867,
                                                "end": 868,
                                                "fullWidth": 15,
                                                "width": 1,
                                                "text": "}",
                                                "value": "}",
                                                "valueText": "}",
                                                "hasLeadingTrivia": true,
                                                "hasTrailingTrivia": true,
                                                "hasTrailingNewLine": true,
                                                "leadingTrivia": [
                                                    {
                                                        "kind": "WhitespaceTrivia",
                                                        "text": "            "
                                                    }
                                                ],
                                                "trailingTrivia": [
                                                    {
                                                        "kind": "NewLineTrivia",
                                                        "text": "\r\n"
                                                    }
                                                ]
                                            }
                                        }
                                    }
                                ],
                                "closeBraceToken": {
                                    "kind": "CloseBraceToken",
                                    "fullStart": 870,
                                    "fullEnd": 881,
                                    "start": 878,
                                    "end": 879,
                                    "fullWidth": 11,
                                    "width": 1,
                                    "text": "}",
                                    "value": "}",
                                    "valueText": "}",
                                    "hasLeadingTrivia": true,
                                    "hasTrailingTrivia": true,
                                    "hasTrailingNewLine": true,
                                    "leadingTrivia": [
                                        {
                                            "kind": "WhitespaceTrivia",
                                            "text": "        "
                                        }
                                    ],
                                    "trailingTrivia": [
                                        {
                                            "kind": "NewLineTrivia",
                                            "text": "\r\n"
                                        }
                                    ]
                                }
                            }
                        },
                        {
                            "kind": "VariableStatement",
                            "fullStart": 881,
                            "fullEnd": 1015,
                            "start": 891,
                            "end": 1013,
                            "fullWidth": 134,
                            "width": 122,
                            "modifiers": [],
                            "variableDeclaration": {
                                "kind": "VariableDeclaration",
                                "fullStart": 881,
                                "fullEnd": 1012,
                                "start": 891,
                                "end": 1012,
                                "fullWidth": 131,
                                "width": 121,
                                "varKeyword": {
                                    "kind": "VarKeyword",
                                    "fullStart": 881,
                                    "fullEnd": 895,
                                    "start": 891,
                                    "end": 894,
                                    "fullWidth": 14,
                                    "width": 3,
                                    "text": "var",
                                    "value": "var",
                                    "valueText": "var",
                                    "hasLeadingTrivia": true,
                                    "hasLeadingNewLine": true,
                                    "hasTrailingTrivia": true,
                                    "leadingTrivia": [
                                        {
                                            "kind": "NewLineTrivia",
                                            "text": "\r\n"
                                        },
                                        {
                                            "kind": "WhitespaceTrivia",
                                            "text": "        "
                                        }
                                    ],
                                    "trailingTrivia": [
                                        {
                                            "kind": "WhitespaceTrivia",
                                            "text": " "
                                        }
                                    ]
                                },
                                "variableDeclarators": [
                                    {
                                        "kind": "VariableDeclarator",
                                        "fullStart": 895,
                                        "fullEnd": 1012,
                                        "start": 895,
                                        "end": 1012,
                                        "fullWidth": 117,
                                        "width": 117,
                                        "identifier": {
                                            "kind": "IdentifierName",
                                            "fullStart": 895,
                                            "fullEnd": 900,
                                            "start": 895,
                                            "end": 899,
                                            "fullWidth": 5,
                                            "width": 4,
                                            "text": "func",
                                            "value": "func",
                                            "valueText": "func",
                                            "hasTrailingTrivia": true,
                                            "trailingTrivia": [
                                                {
                                                    "kind": "WhitespaceTrivia",
                                                    "text": " "
                                                }
                                            ]
                                        },
                                        "equalsValueClause": {
                                            "kind": "EqualsValueClause",
                                            "fullStart": 900,
                                            "fullEnd": 1012,
                                            "start": 900,
                                            "end": 1012,
                                            "fullWidth": 112,
                                            "width": 112,
                                            "equalsToken": {
                                                "kind": "EqualsToken",
                                                "fullStart": 900,
                                                "fullEnd": 902,
                                                "start": 900,
                                                "end": 901,
                                                "fullWidth": 2,
                                                "width": 1,
                                                "text": "=",
                                                "value": "=",
                                                "valueText": "=",
                                                "hasTrailingTrivia": true,
                                                "trailingTrivia": [
                                                    {
                                                        "kind": "WhitespaceTrivia",
                                                        "text": " "
                                                    }
                                                ]
                                            },
                                            "value": {
                                                "kind": "FunctionExpression",
                                                "fullStart": 902,
                                                "fullEnd": 1012,
                                                "start": 902,
                                                "end": 1012,
                                                "fullWidth": 110,
                                                "width": 110,
                                                "functionKeyword": {
                                                    "kind": "FunctionKeyword",
                                                    "fullStart": 902,
                                                    "fullEnd": 911,
                                                    "start": 902,
                                                    "end": 910,
                                                    "fullWidth": 9,
                                                    "width": 8,
                                                    "text": "function",
                                                    "value": "function",
                                                    "valueText": "function",
                                                    "hasTrailingTrivia": true,
                                                    "trailingTrivia": [
                                                        {
                                                            "kind": "WhitespaceTrivia",
                                                            "text": " "
                                                        }
                                                    ]
                                                },
                                                "callSignature": {
                                                    "kind": "CallSignature",
                                                    "fullStart": 911,
                                                    "fullEnd": 921,
                                                    "start": 911,
                                                    "end": 920,
                                                    "fullWidth": 10,
                                                    "width": 9,
                                                    "parameterList": {
                                                        "kind": "ParameterList",
                                                        "fullStart": 911,
                                                        "fullEnd": 921,
                                                        "start": 911,
                                                        "end": 920,
                                                        "fullWidth": 10,
                                                        "width": 9,
                                                        "openParenToken": {
                                                            "kind": "OpenParenToken",
                                                            "fullStart": 911,
                                                            "fullEnd": 912,
                                                            "start": 911,
                                                            "end": 912,
                                                            "fullWidth": 1,
                                                            "width": 1,
                                                            "text": "(",
                                                            "value": "(",
                                                            "valueText": "("
                                                        },
                                                        "parameters": [
                                                            {
                                                                "kind": "Parameter",
                                                                "fullStart": 912,
                                                                "fullEnd": 913,
                                                                "start": 912,
                                                                "end": 913,
                                                                "fullWidth": 1,
<<<<<<< HEAD
                                                                "width": 1,
=======
                                                                "modifiers": [],
>>>>>>> e3c38734
                                                                "identifier": {
                                                                    "kind": "IdentifierName",
                                                                    "fullStart": 912,
                                                                    "fullEnd": 913,
                                                                    "start": 912,
                                                                    "end": 913,
                                                                    "fullWidth": 1,
                                                                    "width": 1,
                                                                    "text": "a",
                                                                    "value": "a",
                                                                    "valueText": "a"
                                                                }
                                                            },
                                                            {
                                                                "kind": "CommaToken",
                                                                "fullStart": 913,
                                                                "fullEnd": 915,
                                                                "start": 913,
                                                                "end": 914,
                                                                "fullWidth": 2,
                                                                "width": 1,
                                                                "text": ",",
                                                                "value": ",",
                                                                "valueText": ",",
                                                                "hasTrailingTrivia": true,
                                                                "trailingTrivia": [
                                                                    {
                                                                        "kind": "WhitespaceTrivia",
                                                                        "text": " "
                                                                    }
                                                                ]
                                                            },
                                                            {
                                                                "kind": "Parameter",
                                                                "fullStart": 915,
                                                                "fullEnd": 916,
                                                                "start": 915,
                                                                "end": 916,
                                                                "fullWidth": 1,
<<<<<<< HEAD
                                                                "width": 1,
=======
                                                                "modifiers": [],
>>>>>>> e3c38734
                                                                "identifier": {
                                                                    "kind": "IdentifierName",
                                                                    "fullStart": 915,
                                                                    "fullEnd": 916,
                                                                    "start": 915,
                                                                    "end": 916,
                                                                    "fullWidth": 1,
                                                                    "width": 1,
                                                                    "text": "b",
                                                                    "value": "b",
                                                                    "valueText": "b"
                                                                }
                                                            },
                                                            {
                                                                "kind": "CommaToken",
                                                                "fullStart": 916,
                                                                "fullEnd": 918,
                                                                "start": 916,
                                                                "end": 917,
                                                                "fullWidth": 2,
                                                                "width": 1,
                                                                "text": ",",
                                                                "value": ",",
                                                                "valueText": ",",
                                                                "hasTrailingTrivia": true,
                                                                "trailingTrivia": [
                                                                    {
                                                                        "kind": "WhitespaceTrivia",
                                                                        "text": " "
                                                                    }
                                                                ]
                                                            },
                                                            {
                                                                "kind": "Parameter",
                                                                "fullStart": 918,
                                                                "fullEnd": 919,
                                                                "start": 918,
                                                                "end": 919,
                                                                "fullWidth": 1,
<<<<<<< HEAD
                                                                "width": 1,
=======
                                                                "modifiers": [],
>>>>>>> e3c38734
                                                                "identifier": {
                                                                    "kind": "IdentifierName",
                                                                    "fullStart": 918,
                                                                    "fullEnd": 919,
                                                                    "start": 918,
                                                                    "end": 919,
                                                                    "fullWidth": 1,
                                                                    "width": 1,
                                                                    "text": "c",
                                                                    "value": "c",
                                                                    "valueText": "c"
                                                                }
                                                            }
                                                        ],
                                                        "closeParenToken": {
                                                            "kind": "CloseParenToken",
                                                            "fullStart": 919,
                                                            "fullEnd": 921,
                                                            "start": 919,
                                                            "end": 920,
                                                            "fullWidth": 2,
                                                            "width": 1,
                                                            "text": ")",
                                                            "value": ")",
                                                            "valueText": ")",
                                                            "hasTrailingTrivia": true,
                                                            "trailingTrivia": [
                                                                {
                                                                    "kind": "WhitespaceTrivia",
                                                                    "text": " "
                                                                }
                                                            ]
                                                        }
                                                    }
                                                },
                                                "block": {
                                                    "kind": "Block",
                                                    "fullStart": 921,
                                                    "fullEnd": 1012,
                                                    "start": 921,
                                                    "end": 1012,
                                                    "fullWidth": 91,
                                                    "width": 91,
                                                    "openBraceToken": {
                                                        "kind": "OpenBraceToken",
                                                        "fullStart": 921,
                                                        "fullEnd": 924,
                                                        "start": 921,
                                                        "end": 922,
                                                        "fullWidth": 3,
                                                        "width": 1,
                                                        "text": "{",
                                                        "value": "{",
                                                        "valueText": "{",
                                                        "hasTrailingTrivia": true,
                                                        "hasTrailingNewLine": true,
                                                        "trailingTrivia": [
                                                            {
                                                                "kind": "NewLineTrivia",
                                                                "text": "\r\n"
                                                            }
                                                        ]
                                                    },
                                                    "statements": [
                                                        {
                                                            "kind": "ExpressionStatement",
                                                            "fullStart": 924,
                                                            "fullEnd": 1003,
                                                            "start": 936,
                                                            "end": 1001,
                                                            "fullWidth": 79,
                                                            "width": 65,
                                                            "expression": {
                                                                "kind": "InvocationExpression",
                                                                "fullStart": 924,
                                                                "fullEnd": 1000,
                                                                "start": 936,
                                                                "end": 1000,
                                                                "fullWidth": 76,
                                                                "width": 64,
                                                                "expression": {
                                                                    "kind": "MemberAccessExpression",
                                                                    "fullStart": 924,
                                                                    "fullEnd": 963,
                                                                    "start": 936,
                                                                    "end": 963,
                                                                    "fullWidth": 39,
                                                                    "width": 27,
                                                                    "expression": {
                                                                        "kind": "MemberAccessExpression",
                                                                        "fullStart": 924,
                                                                        "fullEnd": 958,
                                                                        "start": 936,
                                                                        "end": 958,
                                                                        "fullWidth": 34,
                                                                        "width": 22,
                                                                        "expression": {
                                                                            "kind": "MemberAccessExpression",
                                                                            "fullStart": 924,
                                                                            "fullEnd": 951,
                                                                            "start": 936,
                                                                            "end": 951,
                                                                            "fullWidth": 27,
                                                                            "width": 15,
                                                                            "expression": {
                                                                                "kind": "IdentifierName",
                                                                                "fullStart": 924,
                                                                                "fullEnd": 941,
                                                                                "start": 936,
                                                                                "end": 941,
                                                                                "fullWidth": 17,
                                                                                "width": 5,
                                                                                "text": "Array",
                                                                                "value": "Array",
                                                                                "valueText": "Array",
                                                                                "hasLeadingTrivia": true,
                                                                                "leadingTrivia": [
                                                                                    {
                                                                                        "kind": "WhitespaceTrivia",
                                                                                        "text": "            "
                                                                                    }
                                                                                ]
                                                                            },
                                                                            "dotToken": {
                                                                                "kind": "DotToken",
                                                                                "fullStart": 941,
                                                                                "fullEnd": 942,
                                                                                "start": 941,
                                                                                "end": 942,
                                                                                "fullWidth": 1,
                                                                                "width": 1,
                                                                                "text": ".",
                                                                                "value": ".",
                                                                                "valueText": "."
                                                                            },
                                                                            "name": {
                                                                                "kind": "IdentifierName",
                                                                                "fullStart": 942,
                                                                                "fullEnd": 951,
                                                                                "start": 942,
                                                                                "end": 951,
                                                                                "fullWidth": 9,
                                                                                "width": 9,
                                                                                "text": "prototype",
                                                                                "value": "prototype",
                                                                                "valueText": "prototype"
                                                                            }
                                                                        },
                                                                        "dotToken": {
                                                                            "kind": "DotToken",
                                                                            "fullStart": 951,
                                                                            "fullEnd": 952,
                                                                            "start": 951,
                                                                            "end": 952,
                                                                            "fullWidth": 1,
                                                                            "width": 1,
                                                                            "text": ".",
                                                                            "value": ".",
                                                                            "valueText": "."
                                                                        },
                                                                        "name": {
                                                                            "kind": "IdentifierName",
                                                                            "fullStart": 952,
                                                                            "fullEnd": 958,
                                                                            "start": 952,
                                                                            "end": 958,
                                                                            "fullWidth": 6,
                                                                            "width": 6,
                                                                            "text": "reduce",
                                                                            "value": "reduce",
                                                                            "valueText": "reduce"
                                                                        }
                                                                    },
                                                                    "dotToken": {
                                                                        "kind": "DotToken",
                                                                        "fullStart": 958,
                                                                        "fullEnd": 959,
                                                                        "start": 958,
                                                                        "end": 959,
                                                                        "fullWidth": 1,
                                                                        "width": 1,
                                                                        "text": ".",
                                                                        "value": ".",
                                                                        "valueText": "."
                                                                    },
                                                                    "name": {
                                                                        "kind": "IdentifierName",
                                                                        "fullStart": 959,
                                                                        "fullEnd": 963,
                                                                        "start": 959,
                                                                        "end": 963,
                                                                        "fullWidth": 4,
                                                                        "width": 4,
                                                                        "text": "call",
                                                                        "value": "call",
                                                                        "valueText": "call"
                                                                    }
                                                                },
                                                                "argumentList": {
                                                                    "kind": "ArgumentList",
                                                                    "fullStart": 963,
                                                                    "fullEnd": 1000,
                                                                    "start": 963,
                                                                    "end": 1000,
                                                                    "fullWidth": 37,
                                                                    "width": 37,
                                                                    "openParenToken": {
                                                                        "kind": "OpenParenToken",
                                                                        "fullStart": 963,
                                                                        "fullEnd": 964,
                                                                        "start": 963,
                                                                        "end": 964,
                                                                        "fullWidth": 1,
                                                                        "width": 1,
                                                                        "text": "(",
                                                                        "value": "(",
                                                                        "valueText": "("
                                                                    },
                                                                    "arguments": [
                                                                        {
                                                                            "kind": "IdentifierName",
                                                                            "fullStart": 964,
                                                                            "fullEnd": 973,
                                                                            "start": 964,
                                                                            "end": 973,
                                                                            "fullWidth": 9,
                                                                            "width": 9,
                                                                            "text": "arguments",
                                                                            "value": "arguments",
                                                                            "valueText": "arguments"
                                                                        },
                                                                        {
                                                                            "kind": "CommaToken",
                                                                            "fullStart": 973,
                                                                            "fullEnd": 975,
                                                                            "start": 973,
                                                                            "end": 974,
                                                                            "fullWidth": 2,
                                                                            "width": 1,
                                                                            "text": ",",
                                                                            "value": ",",
                                                                            "valueText": ",",
                                                                            "hasTrailingTrivia": true,
                                                                            "trailingTrivia": [
                                                                                {
                                                                                    "kind": "WhitespaceTrivia",
                                                                                    "text": " "
                                                                                }
                                                                            ]
                                                                        },
                                                                        {
                                                                            "kind": "IdentifierName",
                                                                            "fullStart": 975,
                                                                            "fullEnd": 985,
                                                                            "start": 975,
                                                                            "end": 985,
                                                                            "fullWidth": 10,
                                                                            "width": 10,
                                                                            "text": "callbackfn",
                                                                            "value": "callbackfn",
                                                                            "valueText": "callbackfn"
                                                                        },
                                                                        {
                                                                            "kind": "CommaToken",
                                                                            "fullStart": 985,
                                                                            "fullEnd": 987,
                                                                            "start": 985,
                                                                            "end": 986,
                                                                            "fullWidth": 2,
                                                                            "width": 1,
                                                                            "text": ",",
                                                                            "value": ",",
                                                                            "valueText": ",",
                                                                            "hasTrailingTrivia": true,
                                                                            "trailingTrivia": [
                                                                                {
                                                                                    "kind": "WhitespaceTrivia",
                                                                                    "text": " "
                                                                                }
                                                                            ]
                                                                        },
                                                                        {
                                                                            "kind": "IdentifierName",
                                                                            "fullStart": 987,
                                                                            "fullEnd": 999,
                                                                            "start": 987,
                                                                            "end": 999,
                                                                            "fullWidth": 12,
                                                                            "width": 12,
                                                                            "text": "initialValue",
                                                                            "value": "initialValue",
                                                                            "valueText": "initialValue"
                                                                        }
                                                                    ],
                                                                    "closeParenToken": {
                                                                        "kind": "CloseParenToken",
                                                                        "fullStart": 999,
                                                                        "fullEnd": 1000,
                                                                        "start": 999,
                                                                        "end": 1000,
                                                                        "fullWidth": 1,
                                                                        "width": 1,
                                                                        "text": ")",
                                                                        "value": ")",
                                                                        "valueText": ")"
                                                                    }
                                                                }
                                                            },
                                                            "semicolonToken": {
                                                                "kind": "SemicolonToken",
                                                                "fullStart": 1000,
                                                                "fullEnd": 1003,
                                                                "start": 1000,
                                                                "end": 1001,
                                                                "fullWidth": 3,
                                                                "width": 1,
                                                                "text": ";",
                                                                "value": ";",
                                                                "valueText": ";",
                                                                "hasTrailingTrivia": true,
                                                                "hasTrailingNewLine": true,
                                                                "trailingTrivia": [
                                                                    {
                                                                        "kind": "NewLineTrivia",
                                                                        "text": "\r\n"
                                                                    }
                                                                ]
                                                            }
                                                        }
                                                    ],
                                                    "closeBraceToken": {
                                                        "kind": "CloseBraceToken",
                                                        "fullStart": 1003,
                                                        "fullEnd": 1012,
                                                        "start": 1011,
                                                        "end": 1012,
                                                        "fullWidth": 9,
                                                        "width": 1,
                                                        "text": "}",
                                                        "value": "}",
                                                        "valueText": "}",
                                                        "hasLeadingTrivia": true,
                                                        "leadingTrivia": [
                                                            {
                                                                "kind": "WhitespaceTrivia",
                                                                "text": "        "
                                                            }
                                                        ]
                                                    }
                                                }
                                            }
                                        }
                                    }
                                ]
                            },
                            "semicolonToken": {
                                "kind": "SemicolonToken",
                                "fullStart": 1012,
                                "fullEnd": 1015,
                                "start": 1012,
                                "end": 1013,
                                "fullWidth": 3,
                                "width": 1,
                                "text": ";",
                                "value": ";",
                                "valueText": ";",
                                "hasTrailingTrivia": true,
                                "hasTrailingNewLine": true,
                                "trailingTrivia": [
                                    {
                                        "kind": "NewLineTrivia",
                                        "text": "\r\n"
                                    }
                                ]
                            }
                        },
                        {
                            "kind": "ExpressionStatement",
                            "fullStart": 1015,
                            "fullEnd": 1038,
                            "start": 1025,
                            "end": 1036,
                            "fullWidth": 23,
                            "width": 11,
                            "expression": {
                                "kind": "InvocationExpression",
                                "fullStart": 1015,
                                "fullEnd": 1035,
                                "start": 1025,
                                "end": 1035,
                                "fullWidth": 20,
                                "width": 10,
                                "expression": {
                                    "kind": "IdentifierName",
                                    "fullStart": 1015,
                                    "fullEnd": 1029,
                                    "start": 1025,
                                    "end": 1029,
                                    "fullWidth": 14,
                                    "width": 4,
                                    "text": "func",
                                    "value": "func",
                                    "valueText": "func",
                                    "hasLeadingTrivia": true,
                                    "hasLeadingNewLine": true,
                                    "leadingTrivia": [
                                        {
                                            "kind": "NewLineTrivia",
                                            "text": "\r\n"
                                        },
                                        {
                                            "kind": "WhitespaceTrivia",
                                            "text": "        "
                                        }
                                    ]
                                },
                                "argumentList": {
                                    "kind": "ArgumentList",
                                    "fullStart": 1029,
                                    "fullEnd": 1035,
                                    "start": 1029,
                                    "end": 1035,
                                    "fullWidth": 6,
                                    "width": 6,
                                    "openParenToken": {
                                        "kind": "OpenParenToken",
                                        "fullStart": 1029,
                                        "fullEnd": 1030,
                                        "start": 1029,
                                        "end": 1030,
                                        "fullWidth": 1,
                                        "width": 1,
                                        "text": "(",
                                        "value": "(",
                                        "valueText": "("
                                    },
                                    "arguments": [
                                        {
                                            "kind": "NumericLiteral",
                                            "fullStart": 1030,
                                            "fullEnd": 1031,
                                            "start": 1030,
                                            "end": 1031,
                                            "fullWidth": 1,
                                            "width": 1,
                                            "text": "0",
                                            "value": 0,
                                            "valueText": "0"
                                        },
                                        {
                                            "kind": "CommaToken",
                                            "fullStart": 1031,
                                            "fullEnd": 1033,
                                            "start": 1031,
                                            "end": 1032,
                                            "fullWidth": 2,
                                            "width": 1,
                                            "text": ",",
                                            "value": ",",
                                            "valueText": ",",
                                            "hasTrailingTrivia": true,
                                            "trailingTrivia": [
                                                {
                                                    "kind": "WhitespaceTrivia",
                                                    "text": " "
                                                }
                                            ]
                                        },
                                        {
                                            "kind": "NumericLiteral",
                                            "fullStart": 1033,
                                            "fullEnd": 1034,
                                            "start": 1033,
                                            "end": 1034,
                                            "fullWidth": 1,
                                            "width": 1,
                                            "text": "1",
                                            "value": 1,
                                            "valueText": "1"
                                        }
                                    ],
                                    "closeParenToken": {
                                        "kind": "CloseParenToken",
                                        "fullStart": 1034,
                                        "fullEnd": 1035,
                                        "start": 1034,
                                        "end": 1035,
                                        "fullWidth": 1,
                                        "width": 1,
                                        "text": ")",
                                        "value": ")",
                                        "valueText": ")"
                                    }
                                }
                            },
                            "semicolonToken": {
                                "kind": "SemicolonToken",
                                "fullStart": 1035,
                                "fullEnd": 1038,
                                "start": 1035,
                                "end": 1036,
                                "fullWidth": 3,
                                "width": 1,
                                "text": ";",
                                "value": ";",
                                "valueText": ";",
                                "hasTrailingTrivia": true,
                                "hasTrailingNewLine": true,
                                "trailingTrivia": [
                                    {
                                        "kind": "NewLineTrivia",
                                        "text": "\r\n"
                                    }
                                ]
                            }
                        },
                        {
                            "kind": "ReturnStatement",
                            "fullStart": 1038,
                            "fullEnd": 1066,
                            "start": 1046,
                            "end": 1064,
                            "fullWidth": 28,
                            "width": 18,
                            "returnKeyword": {
                                "kind": "ReturnKeyword",
                                "fullStart": 1038,
                                "fullEnd": 1053,
                                "start": 1046,
                                "end": 1052,
                                "fullWidth": 15,
                                "width": 6,
                                "text": "return",
                                "value": "return",
                                "valueText": "return",
                                "hasLeadingTrivia": true,
                                "hasTrailingTrivia": true,
                                "leadingTrivia": [
                                    {
                                        "kind": "WhitespaceTrivia",
                                        "text": "        "
                                    }
                                ],
                                "trailingTrivia": [
                                    {
                                        "kind": "WhitespaceTrivia",
                                        "text": " "
                                    }
                                ]
                            },
                            "expression": {
                                "kind": "IdentifierName",
                                "fullStart": 1053,
                                "fullEnd": 1063,
                                "start": 1053,
                                "end": 1063,
                                "fullWidth": 10,
                                "width": 10,
                                "text": "testResult",
                                "value": "testResult",
                                "valueText": "testResult"
                            },
                            "semicolonToken": {
                                "kind": "SemicolonToken",
                                "fullStart": 1063,
                                "fullEnd": 1066,
                                "start": 1063,
                                "end": 1064,
                                "fullWidth": 3,
                                "width": 1,
                                "text": ";",
                                "value": ";",
                                "valueText": ";",
                                "hasTrailingTrivia": true,
                                "hasTrailingNewLine": true,
                                "trailingTrivia": [
                                    {
                                        "kind": "NewLineTrivia",
                                        "text": "\r\n"
                                    }
                                ]
                            }
                        }
                    ],
                    "closeBraceToken": {
                        "kind": "CloseBraceToken",
                        "fullStart": 1066,
                        "fullEnd": 1073,
                        "start": 1070,
                        "end": 1071,
                        "fullWidth": 7,
                        "width": 1,
                        "text": "}",
                        "value": "}",
                        "valueText": "}",
                        "hasLeadingTrivia": true,
                        "hasTrailingTrivia": true,
                        "hasTrailingNewLine": true,
                        "leadingTrivia": [
                            {
                                "kind": "WhitespaceTrivia",
                                "text": "    "
                            }
                        ],
                        "trailingTrivia": [
                            {
                                "kind": "NewLineTrivia",
                                "text": "\r\n"
                            }
                        ]
                    }
                }
            },
            {
                "kind": "ExpressionStatement",
                "fullStart": 1073,
                "fullEnd": 1097,
                "start": 1073,
                "end": 1095,
                "fullWidth": 24,
                "width": 22,
                "expression": {
                    "kind": "InvocationExpression",
                    "fullStart": 1073,
                    "fullEnd": 1094,
                    "start": 1073,
                    "end": 1094,
                    "fullWidth": 21,
                    "width": 21,
                    "expression": {
                        "kind": "IdentifierName",
                        "fullStart": 1073,
                        "fullEnd": 1084,
                        "start": 1073,
                        "end": 1084,
                        "fullWidth": 11,
                        "width": 11,
                        "text": "runTestCase",
                        "value": "runTestCase",
                        "valueText": "runTestCase"
                    },
                    "argumentList": {
                        "kind": "ArgumentList",
                        "fullStart": 1084,
                        "fullEnd": 1094,
                        "start": 1084,
                        "end": 1094,
                        "fullWidth": 10,
                        "width": 10,
                        "openParenToken": {
                            "kind": "OpenParenToken",
                            "fullStart": 1084,
                            "fullEnd": 1085,
                            "start": 1084,
                            "end": 1085,
                            "fullWidth": 1,
                            "width": 1,
                            "text": "(",
                            "value": "(",
                            "valueText": "("
                        },
                        "arguments": [
                            {
                                "kind": "IdentifierName",
                                "fullStart": 1085,
                                "fullEnd": 1093,
                                "start": 1085,
                                "end": 1093,
                                "fullWidth": 8,
                                "width": 8,
                                "text": "testcase",
                                "value": "testcase",
                                "valueText": "testcase"
                            }
                        ],
                        "closeParenToken": {
                            "kind": "CloseParenToken",
                            "fullStart": 1093,
                            "fullEnd": 1094,
                            "start": 1093,
                            "end": 1094,
                            "fullWidth": 1,
                            "width": 1,
                            "text": ")",
                            "value": ")",
                            "valueText": ")"
                        }
                    }
                },
                "semicolonToken": {
                    "kind": "SemicolonToken",
                    "fullStart": 1094,
                    "fullEnd": 1097,
                    "start": 1094,
                    "end": 1095,
                    "fullWidth": 3,
                    "width": 1,
                    "text": ";",
                    "value": ";",
                    "valueText": ";",
                    "hasTrailingTrivia": true,
                    "hasTrailingNewLine": true,
                    "trailingTrivia": [
                        {
                            "kind": "NewLineTrivia",
                            "text": "\r\n"
                        }
                    ]
                }
            }
        ],
        "endOfFileToken": {
            "kind": "EndOfFileToken",
            "fullStart": 1097,
            "fullEnd": 1097,
            "start": 1097,
            "end": 1097,
            "fullWidth": 0,
            "width": 0,
            "text": ""
        }
    },
    "lineMap": {
        "lineStarts": [
            0,
            67,
            152,
            232,
            308,
            380,
            385,
            444,
            623,
            628,
            630,
            632,
            655,
            657,
            690,
            721,
            779,
            809,
            855,
            870,
            881,
            883,
            924,
            1003,
            1015,
            1017,
            1038,
            1066,
            1073,
            1097
        ],
        "length": 1097
    }
}<|MERGE_RESOLUTION|>--- conflicted
+++ resolved
@@ -552,11 +552,8 @@
                                             "start": 749,
                                             "end": 756,
                                             "fullWidth": 7,
-<<<<<<< HEAD
                                             "width": 7,
-=======
                                             "modifiers": [],
->>>>>>> e3c38734
                                             "identifier": {
                                                 "kind": "IdentifierName",
                                                 "fullStart": 749,
@@ -596,11 +593,8 @@
                                             "start": 758,
                                             "end": 764,
                                             "fullWidth": 6,
-<<<<<<< HEAD
                                             "width": 6,
-=======
                                             "modifiers": [],
->>>>>>> e3c38734
                                             "identifier": {
                                                 "kind": "IdentifierName",
                                                 "fullStart": 758,
@@ -640,11 +634,8 @@
                                             "start": 766,
                                             "end": 769,
                                             "fullWidth": 3,
-<<<<<<< HEAD
                                             "width": 3,
-=======
                                             "modifiers": [],
->>>>>>> e3c38734
                                             "identifier": {
                                                 "kind": "IdentifierName",
                                                 "fullStart": 766,
@@ -684,11 +675,8 @@
                                             "start": 771,
                                             "end": 774,
                                             "fullWidth": 3,
-<<<<<<< HEAD
                                             "width": 3,
-=======
                                             "modifiers": [],
->>>>>>> e3c38734
                                             "identifier": {
                                                 "kind": "IdentifierName",
                                                 "fullStart": 771,
@@ -1307,11 +1295,8 @@
                                                                 "start": 912,
                                                                 "end": 913,
                                                                 "fullWidth": 1,
-<<<<<<< HEAD
                                                                 "width": 1,
-=======
                                                                 "modifiers": [],
->>>>>>> e3c38734
                                                                 "identifier": {
                                                                     "kind": "IdentifierName",
                                                                     "fullStart": 912,
@@ -1351,11 +1336,8 @@
                                                                 "start": 915,
                                                                 "end": 916,
                                                                 "fullWidth": 1,
-<<<<<<< HEAD
                                                                 "width": 1,
-=======
                                                                 "modifiers": [],
->>>>>>> e3c38734
                                                                 "identifier": {
                                                                     "kind": "IdentifierName",
                                                                     "fullStart": 915,
@@ -1395,11 +1377,8 @@
                                                                 "start": 918,
                                                                 "end": 919,
                                                                 "fullWidth": 1,
-<<<<<<< HEAD
                                                                 "width": 1,
-=======
                                                                 "modifiers": [],
->>>>>>> e3c38734
                                                                 "identifier": {
                                                                     "kind": "IdentifierName",
                                                                     "fullStart": 918,
