--- conflicted
+++ resolved
@@ -250,12 +250,8 @@
                                         "start": 554,
                                         "end": 585,
                                         "fullWidth": 31,
-<<<<<<< HEAD
                                         "width": 31,
-                                        "identifier": {
-=======
                                         "propertyName": {
->>>>>>> 85e84683
                                             "kind": "IdentifierName",
                                             "fullStart": 554,
                                             "fullEnd": 558,
