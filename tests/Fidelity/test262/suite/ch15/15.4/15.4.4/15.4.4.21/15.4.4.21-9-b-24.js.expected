{
    "isDeclaration": false,
    "languageVersion": "EcmaScript5",
    "parseOptions": {
        "allowAutomaticSemicolonInsertion": true
    },
    "sourceUnit": {
        "kind": "SourceUnit",
        "fullStart": 0,
        "fullEnd": 1344,
        "start": 584,
        "end": 1344,
        "fullWidth": 1344,
        "width": 760,
        "isIncrementallyUnusable": true,
        "moduleElements": [
            {
                "kind": "FunctionDeclaration",
                "fullStart": 0,
                "fullEnd": 1320,
                "start": 584,
                "end": 1318,
                "fullWidth": 1320,
                "width": 734,
                "isIncrementallyUnusable": true,
                "modifiers": [],
                "functionKeyword": {
                    "kind": "FunctionKeyword",
                    "fullStart": 0,
                    "fullEnd": 593,
                    "start": 584,
                    "end": 592,
                    "fullWidth": 593,
                    "width": 8,
                    "text": "function",
                    "value": "function",
                    "valueText": "function",
                    "hasLeadingTrivia": true,
                    "hasLeadingComment": true,
                    "hasLeadingNewLine": true,
                    "hasTrailingTrivia": true,
                    "leadingTrivia": [
                        {
                            "kind": "SingleLineCommentTrivia",
                            "text": "/// Copyright (c) 2012 Ecma International.  All rights reserved. "
                        },
                        {
                            "kind": "NewLineTrivia",
                            "text": "\r\n"
                        },
                        {
                            "kind": "SingleLineCommentTrivia",
                            "text": "/// Ecma International makes this code available under the terms and conditions set"
                        },
                        {
                            "kind": "NewLineTrivia",
                            "text": "\r\n"
                        },
                        {
                            "kind": "SingleLineCommentTrivia",
                            "text": "/// forth on http://hg.ecmascript.org/tests/test262/raw-file/tip/LICENSE (the "
                        },
                        {
                            "kind": "NewLineTrivia",
                            "text": "\r\n"
                        },
                        {
                            "kind": "SingleLineCommentTrivia",
                            "text": "/// \"Use Terms\").   Any redistribution of this code must retain the above "
                        },
                        {
                            "kind": "NewLineTrivia",
                            "text": "\r\n"
                        },
                        {
                            "kind": "SingleLineCommentTrivia",
                            "text": "/// copyright and this notice and otherwise comply with the Use Terms."
                        },
                        {
                            "kind": "NewLineTrivia",
                            "text": "\r\n"
                        },
                        {
                            "kind": "MultiLineCommentTrivia",
                            "text": "/**\r\n * @path ch15/15.4/15.4.4/15.4.4.21/15.4.4.21-9-b-24.js\r\n * @description Array.prototype.reduce - deleting property of prototype causes deleted index property not to be visited on an Array\r\n */"
                        },
                        {
                            "kind": "NewLineTrivia",
                            "text": "\r\n"
                        },
                        {
                            "kind": "NewLineTrivia",
                            "text": "\r\n"
                        },
                        {
                            "kind": "NewLineTrivia",
                            "text": "\r\n"
                        }
                    ],
                    "trailingTrivia": [
                        {
                            "kind": "WhitespaceTrivia",
                            "text": " "
                        }
                    ]
                },
                "identifier": {
                    "kind": "IdentifierName",
                    "fullStart": 593,
                    "fullEnd": 601,
                    "start": 593,
                    "end": 601,
                    "fullWidth": 8,
                    "width": 8,
                    "text": "testcase",
                    "value": "testcase",
                    "valueText": "testcase"
                },
                "callSignature": {
                    "kind": "CallSignature",
                    "fullStart": 601,
                    "fullEnd": 604,
                    "start": 601,
                    "end": 603,
                    "fullWidth": 3,
                    "width": 2,
                    "parameterList": {
                        "kind": "ParameterList",
                        "fullStart": 601,
                        "fullEnd": 604,
                        "start": 601,
                        "end": 603,
                        "fullWidth": 3,
                        "width": 2,
                        "openParenToken": {
                            "kind": "OpenParenToken",
                            "fullStart": 601,
                            "fullEnd": 602,
                            "start": 601,
                            "end": 602,
                            "fullWidth": 1,
                            "width": 1,
                            "text": "(",
                            "value": "(",
                            "valueText": "("
                        },
                        "parameters": [],
                        "closeParenToken": {
                            "kind": "CloseParenToken",
                            "fullStart": 602,
                            "fullEnd": 604,
                            "start": 602,
                            "end": 603,
                            "fullWidth": 2,
                            "width": 1,
                            "text": ")",
                            "value": ")",
                            "valueText": ")",
                            "hasTrailingTrivia": true,
                            "trailingTrivia": [
                                {
                                    "kind": "WhitespaceTrivia",
                                    "text": " "
                                }
                            ]
                        }
                    }
                },
                "block": {
                    "kind": "Block",
                    "fullStart": 604,
                    "fullEnd": 1320,
                    "start": 604,
                    "end": 1318,
                    "fullWidth": 716,
                    "width": 714,
                    "isIncrementallyUnusable": true,
                    "openBraceToken": {
                        "kind": "OpenBraceToken",
                        "fullStart": 604,
                        "fullEnd": 607,
                        "start": 604,
                        "end": 605,
                        "fullWidth": 3,
                        "width": 1,
                        "text": "{",
                        "value": "{",
                        "valueText": "{",
                        "hasTrailingTrivia": true,
                        "hasTrailingNewLine": true,
                        "trailingTrivia": [
                            {
                                "kind": "NewLineTrivia",
                                "text": "\r\n"
                            }
                        ]
                    },
                    "statements": [
                        {
                            "kind": "VariableStatement",
                            "fullStart": 607,
                            "fullEnd": 640,
                            "start": 617,
                            "end": 638,
                            "fullWidth": 33,
                            "width": 21,
                            "modifiers": [],
                            "variableDeclaration": {
                                "kind": "VariableDeclaration",
                                "fullStart": 607,
                                "fullEnd": 637,
                                "start": 617,
                                "end": 637,
                                "fullWidth": 30,
                                "width": 20,
                                "varKeyword": {
                                    "kind": "VarKeyword",
                                    "fullStart": 607,
                                    "fullEnd": 621,
                                    "start": 617,
                                    "end": 620,
                                    "fullWidth": 14,
                                    "width": 3,
                                    "text": "var",
                                    "value": "var",
                                    "valueText": "var",
                                    "hasLeadingTrivia": true,
                                    "hasLeadingNewLine": true,
                                    "hasTrailingTrivia": true,
                                    "leadingTrivia": [
                                        {
                                            "kind": "NewLineTrivia",
                                            "text": "\r\n"
                                        },
                                        {
                                            "kind": "WhitespaceTrivia",
                                            "text": "        "
                                        }
                                    ],
                                    "trailingTrivia": [
                                        {
                                            "kind": "WhitespaceTrivia",
                                            "text": " "
                                        }
                                    ]
                                },
                                "variableDeclarators": [
                                    {
                                        "kind": "VariableDeclarator",
                                        "fullStart": 621,
                                        "fullEnd": 637,
                                        "start": 621,
                                        "end": 637,
                                        "fullWidth": 16,
<<<<<<< HEAD
                                        "width": 16,
                                        "identifier": {
=======
                                        "propertyName": {
>>>>>>> 85e84683
                                            "kind": "IdentifierName",
                                            "fullStart": 621,
                                            "fullEnd": 630,
                                            "start": 621,
                                            "end": 629,
                                            "fullWidth": 9,
                                            "width": 8,
                                            "text": "accessed",
                                            "value": "accessed",
                                            "valueText": "accessed",
                                            "hasTrailingTrivia": true,
                                            "trailingTrivia": [
                                                {
                                                    "kind": "WhitespaceTrivia",
                                                    "text": " "
                                                }
                                            ]
                                        },
                                        "equalsValueClause": {
                                            "kind": "EqualsValueClause",
                                            "fullStart": 630,
                                            "fullEnd": 637,
                                            "start": 630,
                                            "end": 637,
                                            "fullWidth": 7,
                                            "width": 7,
                                            "equalsToken": {
                                                "kind": "EqualsToken",
                                                "fullStart": 630,
                                                "fullEnd": 632,
                                                "start": 630,
                                                "end": 631,
                                                "fullWidth": 2,
                                                "width": 1,
                                                "text": "=",
                                                "value": "=",
                                                "valueText": "=",
                                                "hasTrailingTrivia": true,
                                                "trailingTrivia": [
                                                    {
                                                        "kind": "WhitespaceTrivia",
                                                        "text": " "
                                                    }
                                                ]
                                            },
                                            "value": {
                                                "kind": "FalseKeyword",
                                                "fullStart": 632,
                                                "fullEnd": 637,
                                                "start": 632,
                                                "end": 637,
                                                "fullWidth": 5,
                                                "width": 5,
                                                "text": "false",
                                                "value": false,
                                                "valueText": "false"
                                            }
                                        }
                                    }
                                ]
                            },
                            "semicolonToken": {
                                "kind": "SemicolonToken",
                                "fullStart": 637,
                                "fullEnd": 640,
                                "start": 637,
                                "end": 638,
                                "fullWidth": 3,
                                "width": 1,
                                "text": ";",
                                "value": ";",
                                "valueText": ";",
                                "hasTrailingTrivia": true,
                                "hasTrailingNewLine": true,
                                "trailingTrivia": [
                                    {
                                        "kind": "NewLineTrivia",
                                        "text": "\r\n"
                                    }
                                ]
                            }
                        },
                        {
                            "kind": "VariableStatement",
                            "fullStart": 640,
                            "fullEnd": 672,
                            "start": 648,
                            "end": 670,
                            "fullWidth": 32,
                            "width": 22,
                            "modifiers": [],
                            "variableDeclaration": {
                                "kind": "VariableDeclaration",
                                "fullStart": 640,
                                "fullEnd": 669,
                                "start": 648,
                                "end": 669,
                                "fullWidth": 29,
                                "width": 21,
                                "varKeyword": {
                                    "kind": "VarKeyword",
                                    "fullStart": 640,
                                    "fullEnd": 652,
                                    "start": 648,
                                    "end": 651,
                                    "fullWidth": 12,
                                    "width": 3,
                                    "text": "var",
                                    "value": "var",
                                    "valueText": "var",
                                    "hasLeadingTrivia": true,
                                    "hasTrailingTrivia": true,
                                    "leadingTrivia": [
                                        {
                                            "kind": "WhitespaceTrivia",
                                            "text": "        "
                                        }
                                    ],
                                    "trailingTrivia": [
                                        {
                                            "kind": "WhitespaceTrivia",
                                            "text": " "
                                        }
                                    ]
                                },
                                "variableDeclarators": [
                                    {
                                        "kind": "VariableDeclarator",
                                        "fullStart": 652,
                                        "fullEnd": 669,
                                        "start": 652,
                                        "end": 669,
                                        "fullWidth": 17,
<<<<<<< HEAD
                                        "width": 17,
                                        "identifier": {
=======
                                        "propertyName": {
>>>>>>> 85e84683
                                            "kind": "IdentifierName",
                                            "fullStart": 652,
                                            "fullEnd": 663,
                                            "start": 652,
                                            "end": 662,
                                            "fullWidth": 11,
                                            "width": 10,
                                            "text": "testResult",
                                            "value": "testResult",
                                            "valueText": "testResult",
                                            "hasTrailingTrivia": true,
                                            "trailingTrivia": [
                                                {
                                                    "kind": "WhitespaceTrivia",
                                                    "text": " "
                                                }
                                            ]
                                        },
                                        "equalsValueClause": {
                                            "kind": "EqualsValueClause",
                                            "fullStart": 663,
                                            "fullEnd": 669,
                                            "start": 663,
                                            "end": 669,
                                            "fullWidth": 6,
                                            "width": 6,
                                            "equalsToken": {
                                                "kind": "EqualsToken",
                                                "fullStart": 663,
                                                "fullEnd": 665,
                                                "start": 663,
                                                "end": 664,
                                                "fullWidth": 2,
                                                "width": 1,
                                                "text": "=",
                                                "value": "=",
                                                "valueText": "=",
                                                "hasTrailingTrivia": true,
                                                "trailingTrivia": [
                                                    {
                                                        "kind": "WhitespaceTrivia",
                                                        "text": " "
                                                    }
                                                ]
                                            },
                                            "value": {
                                                "kind": "TrueKeyword",
                                                "fullStart": 665,
                                                "fullEnd": 669,
                                                "start": 665,
                                                "end": 669,
                                                "fullWidth": 4,
                                                "width": 4,
                                                "text": "true",
                                                "value": true,
                                                "valueText": "true"
                                            }
                                        }
                                    }
                                ]
                            },
                            "semicolonToken": {
                                "kind": "SemicolonToken",
                                "fullStart": 669,
                                "fullEnd": 672,
                                "start": 669,
                                "end": 670,
                                "fullWidth": 3,
                                "width": 1,
                                "text": ";",
                                "value": ";",
                                "valueText": ";",
                                "hasTrailingTrivia": true,
                                "hasTrailingNewLine": true,
                                "trailingTrivia": [
                                    {
                                        "kind": "NewLineTrivia",
                                        "text": "\r\n"
                                    }
                                ]
                            }
                        },
                        {
                            "kind": "FunctionDeclaration",
                            "fullStart": 672,
                            "fullEnd": 850,
                            "start": 682,
                            "end": 848,
                            "fullWidth": 178,
                            "width": 166,
                            "modifiers": [],
                            "functionKeyword": {
                                "kind": "FunctionKeyword",
                                "fullStart": 672,
                                "fullEnd": 691,
                                "start": 682,
                                "end": 690,
                                "fullWidth": 19,
                                "width": 8,
                                "text": "function",
                                "value": "function",
                                "valueText": "function",
                                "hasLeadingTrivia": true,
                                "hasLeadingNewLine": true,
                                "hasTrailingTrivia": true,
                                "leadingTrivia": [
                                    {
                                        "kind": "NewLineTrivia",
                                        "text": "\r\n"
                                    },
                                    {
                                        "kind": "WhitespaceTrivia",
                                        "text": "        "
                                    }
                                ],
                                "trailingTrivia": [
                                    {
                                        "kind": "WhitespaceTrivia",
                                        "text": " "
                                    }
                                ]
                            },
                            "identifier": {
                                "kind": "IdentifierName",
                                "fullStart": 691,
                                "fullEnd": 701,
                                "start": 691,
                                "end": 701,
                                "fullWidth": 10,
                                "width": 10,
                                "text": "callbackfn",
                                "value": "callbackfn",
                                "valueText": "callbackfn"
                            },
                            "callSignature": {
                                "kind": "CallSignature",
                                "fullStart": 701,
                                "fullEnd": 724,
                                "start": 701,
                                "end": 723,
                                "fullWidth": 23,
                                "width": 22,
                                "parameterList": {
                                    "kind": "ParameterList",
                                    "fullStart": 701,
                                    "fullEnd": 724,
                                    "start": 701,
                                    "end": 723,
                                    "fullWidth": 23,
                                    "width": 22,
                                    "openParenToken": {
                                        "kind": "OpenParenToken",
                                        "fullStart": 701,
                                        "fullEnd": 702,
                                        "start": 701,
                                        "end": 702,
                                        "fullWidth": 1,
                                        "width": 1,
                                        "text": "(",
                                        "value": "(",
                                        "valueText": "("
                                    },
                                    "parameters": [
                                        {
                                            "kind": "Parameter",
                                            "fullStart": 702,
                                            "fullEnd": 707,
                                            "start": 702,
                                            "end": 707,
                                            "fullWidth": 5,
                                            "width": 5,
                                            "modifiers": [],
                                            "identifier": {
                                                "kind": "IdentifierName",
                                                "fullStart": 702,
                                                "fullEnd": 707,
                                                "start": 702,
                                                "end": 707,
                                                "fullWidth": 5,
                                                "width": 5,
                                                "text": "accum",
                                                "value": "accum",
                                                "valueText": "accum"
                                            }
                                        },
                                        {
                                            "kind": "CommaToken",
                                            "fullStart": 707,
                                            "fullEnd": 709,
                                            "start": 707,
                                            "end": 708,
                                            "fullWidth": 2,
                                            "width": 1,
                                            "text": ",",
                                            "value": ",",
                                            "valueText": ",",
                                            "hasTrailingTrivia": true,
                                            "trailingTrivia": [
                                                {
                                                    "kind": "WhitespaceTrivia",
                                                    "text": " "
                                                }
                                            ]
                                        },
                                        {
                                            "kind": "Parameter",
                                            "fullStart": 709,
                                            "fullEnd": 712,
                                            "start": 709,
                                            "end": 712,
                                            "fullWidth": 3,
                                            "width": 3,
                                            "modifiers": [],
                                            "identifier": {
                                                "kind": "IdentifierName",
                                                "fullStart": 709,
                                                "fullEnd": 712,
                                                "start": 709,
                                                "end": 712,
                                                "fullWidth": 3,
                                                "width": 3,
                                                "text": "val",
                                                "value": "val",
                                                "valueText": "val"
                                            }
                                        },
                                        {
                                            "kind": "CommaToken",
                                            "fullStart": 712,
                                            "fullEnd": 714,
                                            "start": 712,
                                            "end": 713,
                                            "fullWidth": 2,
                                            "width": 1,
                                            "text": ",",
                                            "value": ",",
                                            "valueText": ",",
                                            "hasTrailingTrivia": true,
                                            "trailingTrivia": [
                                                {
                                                    "kind": "WhitespaceTrivia",
                                                    "text": " "
                                                }
                                            ]
                                        },
                                        {
                                            "kind": "Parameter",
                                            "fullStart": 714,
                                            "fullEnd": 717,
                                            "start": 714,
                                            "end": 717,
                                            "fullWidth": 3,
                                            "width": 3,
                                            "modifiers": [],
                                            "identifier": {
                                                "kind": "IdentifierName",
                                                "fullStart": 714,
                                                "fullEnd": 717,
                                                "start": 714,
                                                "end": 717,
                                                "fullWidth": 3,
                                                "width": 3,
                                                "text": "idx",
                                                "value": "idx",
                                                "valueText": "idx"
                                            }
                                        },
                                        {
                                            "kind": "CommaToken",
                                            "fullStart": 717,
                                            "fullEnd": 719,
                                            "start": 717,
                                            "end": 718,
                                            "fullWidth": 2,
                                            "width": 1,
                                            "text": ",",
                                            "value": ",",
                                            "valueText": ",",
                                            "hasTrailingTrivia": true,
                                            "trailingTrivia": [
                                                {
                                                    "kind": "WhitespaceTrivia",
                                                    "text": " "
                                                }
                                            ]
                                        },
                                        {
                                            "kind": "Parameter",
                                            "fullStart": 719,
                                            "fullEnd": 722,
                                            "start": 719,
                                            "end": 722,
                                            "fullWidth": 3,
                                            "width": 3,
                                            "modifiers": [],
                                            "identifier": {
                                                "kind": "IdentifierName",
                                                "fullStart": 719,
                                                "fullEnd": 722,
                                                "start": 719,
                                                "end": 722,
                                                "fullWidth": 3,
                                                "width": 3,
                                                "text": "obj",
                                                "value": "obj",
                                                "valueText": "obj"
                                            }
                                        }
                                    ],
                                    "closeParenToken": {
                                        "kind": "CloseParenToken",
                                        "fullStart": 722,
                                        "fullEnd": 724,
                                        "start": 722,
                                        "end": 723,
                                        "fullWidth": 2,
                                        "width": 1,
                                        "text": ")",
                                        "value": ")",
                                        "valueText": ")",
                                        "hasTrailingTrivia": true,
                                        "trailingTrivia": [
                                            {
                                                "kind": "WhitespaceTrivia",
                                                "text": " "
                                            }
                                        ]
                                    }
                                }
                            },
                            "block": {
                                "kind": "Block",
                                "fullStart": 724,
                                "fullEnd": 850,
                                "start": 724,
                                "end": 848,
                                "fullWidth": 126,
                                "width": 124,
                                "openBraceToken": {
                                    "kind": "OpenBraceToken",
                                    "fullStart": 724,
                                    "fullEnd": 727,
                                    "start": 724,
                                    "end": 725,
                                    "fullWidth": 3,
                                    "width": 1,
                                    "text": "{",
                                    "value": "{",
                                    "valueText": "{",
                                    "hasTrailingTrivia": true,
                                    "hasTrailingNewLine": true,
                                    "trailingTrivia": [
                                        {
                                            "kind": "NewLineTrivia",
                                            "text": "\r\n"
                                        }
                                    ]
                                },
                                "statements": [
                                    {
                                        "kind": "ExpressionStatement",
                                        "fullStart": 727,
                                        "fullEnd": 757,
                                        "start": 739,
                                        "end": 755,
                                        "fullWidth": 30,
                                        "width": 16,
                                        "expression": {
                                            "kind": "AssignmentExpression",
                                            "fullStart": 727,
                                            "fullEnd": 754,
                                            "start": 739,
                                            "end": 754,
                                            "fullWidth": 27,
                                            "width": 15,
                                            "left": {
                                                "kind": "IdentifierName",
                                                "fullStart": 727,
                                                "fullEnd": 748,
                                                "start": 739,
                                                "end": 747,
                                                "fullWidth": 21,
                                                "width": 8,
                                                "text": "accessed",
                                                "value": "accessed",
                                                "valueText": "accessed",
                                                "hasLeadingTrivia": true,
                                                "hasTrailingTrivia": true,
                                                "leadingTrivia": [
                                                    {
                                                        "kind": "WhitespaceTrivia",
                                                        "text": "            "
                                                    }
                                                ],
                                                "trailingTrivia": [
                                                    {
                                                        "kind": "WhitespaceTrivia",
                                                        "text": " "
                                                    }
                                                ]
                                            },
                                            "operatorToken": {
                                                "kind": "EqualsToken",
                                                "fullStart": 748,
                                                "fullEnd": 750,
                                                "start": 748,
                                                "end": 749,
                                                "fullWidth": 2,
                                                "width": 1,
                                                "text": "=",
                                                "value": "=",
                                                "valueText": "=",
                                                "hasTrailingTrivia": true,
                                                "trailingTrivia": [
                                                    {
                                                        "kind": "WhitespaceTrivia",
                                                        "text": " "
                                                    }
                                                ]
                                            },
                                            "right": {
                                                "kind": "TrueKeyword",
                                                "fullStart": 750,
                                                "fullEnd": 754,
                                                "start": 750,
                                                "end": 754,
                                                "fullWidth": 4,
                                                "width": 4,
                                                "text": "true",
                                                "value": true,
                                                "valueText": "true"
                                            }
                                        },
                                        "semicolonToken": {
                                            "kind": "SemicolonToken",
                                            "fullStart": 754,
                                            "fullEnd": 757,
                                            "start": 754,
                                            "end": 755,
                                            "fullWidth": 3,
                                            "width": 1,
                                            "text": ";",
                                            "value": ";",
                                            "valueText": ";",
                                            "hasTrailingTrivia": true,
                                            "hasTrailingNewLine": true,
                                            "trailingTrivia": [
                                                {
                                                    "kind": "NewLineTrivia",
                                                    "text": "\r\n"
                                                }
                                            ]
                                        }
                                    },
                                    {
                                        "kind": "IfStatement",
                                        "fullStart": 757,
                                        "fullEnd": 839,
                                        "start": 769,
                                        "end": 837,
                                        "fullWidth": 82,
                                        "width": 68,
                                        "ifKeyword": {
                                            "kind": "IfKeyword",
                                            "fullStart": 757,
                                            "fullEnd": 772,
                                            "start": 769,
                                            "end": 771,
                                            "fullWidth": 15,
                                            "width": 2,
                                            "text": "if",
                                            "value": "if",
                                            "valueText": "if",
                                            "hasLeadingTrivia": true,
                                            "hasTrailingTrivia": true,
                                            "leadingTrivia": [
                                                {
                                                    "kind": "WhitespaceTrivia",
                                                    "text": "            "
                                                }
                                            ],
                                            "trailingTrivia": [
                                                {
                                                    "kind": "WhitespaceTrivia",
                                                    "text": " "
                                                }
                                            ]
                                        },
                                        "openParenToken": {
                                            "kind": "OpenParenToken",
                                            "fullStart": 772,
                                            "fullEnd": 773,
                                            "start": 772,
                                            "end": 773,
                                            "fullWidth": 1,
                                            "width": 1,
                                            "text": "(",
                                            "value": "(",
                                            "valueText": "("
                                        },
                                        "condition": {
                                            "kind": "EqualsExpression",
                                            "fullStart": 773,
                                            "fullEnd": 782,
                                            "start": 773,
                                            "end": 782,
                                            "fullWidth": 9,
                                            "width": 9,
                                            "left": {
                                                "kind": "IdentifierName",
                                                "fullStart": 773,
                                                "fullEnd": 777,
                                                "start": 773,
                                                "end": 776,
                                                "fullWidth": 4,
                                                "width": 3,
                                                "text": "idx",
                                                "value": "idx",
                                                "valueText": "idx",
                                                "hasTrailingTrivia": true,
                                                "trailingTrivia": [
                                                    {
                                                        "kind": "WhitespaceTrivia",
                                                        "text": " "
                                                    }
                                                ]
                                            },
                                            "operatorToken": {
                                                "kind": "EqualsEqualsEqualsToken",
                                                "fullStart": 777,
                                                "fullEnd": 781,
                                                "start": 777,
                                                "end": 780,
                                                "fullWidth": 4,
                                                "width": 3,
                                                "text": "===",
                                                "value": "===",
                                                "valueText": "===",
                                                "hasTrailingTrivia": true,
                                                "trailingTrivia": [
                                                    {
                                                        "kind": "WhitespaceTrivia",
                                                        "text": " "
                                                    }
                                                ]
                                            },
                                            "right": {
                                                "kind": "NumericLiteral",
                                                "fullStart": 781,
                                                "fullEnd": 782,
                                                "start": 781,
                                                "end": 782,
                                                "fullWidth": 1,
                                                "width": 1,
                                                "text": "1",
                                                "value": 1,
                                                "valueText": "1"
                                            }
                                        },
                                        "closeParenToken": {
                                            "kind": "CloseParenToken",
                                            "fullStart": 782,
                                            "fullEnd": 784,
                                            "start": 782,
                                            "end": 783,
                                            "fullWidth": 2,
                                            "width": 1,
                                            "text": ")",
                                            "value": ")",
                                            "valueText": ")",
                                            "hasTrailingTrivia": true,
                                            "trailingTrivia": [
                                                {
                                                    "kind": "WhitespaceTrivia",
                                                    "text": " "
                                                }
                                            ]
                                        },
                                        "statement": {
                                            "kind": "Block",
                                            "fullStart": 784,
                                            "fullEnd": 839,
                                            "start": 784,
                                            "end": 837,
                                            "fullWidth": 55,
                                            "width": 53,
                                            "openBraceToken": {
                                                "kind": "OpenBraceToken",
                                                "fullStart": 784,
                                                "fullEnd": 787,
                                                "start": 784,
                                                "end": 785,
                                                "fullWidth": 3,
                                                "width": 1,
                                                "text": "{",
                                                "value": "{",
                                                "valueText": "{",
                                                "hasTrailingTrivia": true,
                                                "hasTrailingNewLine": true,
                                                "trailingTrivia": [
                                                    {
                                                        "kind": "NewLineTrivia",
                                                        "text": "\r\n"
                                                    }
                                                ]
                                            },
                                            "statements": [
                                                {
                                                    "kind": "ExpressionStatement",
                                                    "fullStart": 787,
                                                    "fullEnd": 824,
                                                    "start": 803,
                                                    "end": 822,
                                                    "fullWidth": 37,
                                                    "width": 19,
                                                    "expression": {
                                                        "kind": "AssignmentExpression",
                                                        "fullStart": 787,
                                                        "fullEnd": 821,
                                                        "start": 803,
                                                        "end": 821,
                                                        "fullWidth": 34,
                                                        "width": 18,
                                                        "left": {
                                                            "kind": "IdentifierName",
                                                            "fullStart": 787,
                                                            "fullEnd": 814,
                                                            "start": 803,
                                                            "end": 813,
                                                            "fullWidth": 27,
                                                            "width": 10,
                                                            "text": "testResult",
                                                            "value": "testResult",
                                                            "valueText": "testResult",
                                                            "hasLeadingTrivia": true,
                                                            "hasTrailingTrivia": true,
                                                            "leadingTrivia": [
                                                                {
                                                                    "kind": "WhitespaceTrivia",
                                                                    "text": "                "
                                                                }
                                                            ],
                                                            "trailingTrivia": [
                                                                {
                                                                    "kind": "WhitespaceTrivia",
                                                                    "text": " "
                                                                }
                                                            ]
                                                        },
                                                        "operatorToken": {
                                                            "kind": "EqualsToken",
                                                            "fullStart": 814,
                                                            "fullEnd": 816,
                                                            "start": 814,
                                                            "end": 815,
                                                            "fullWidth": 2,
                                                            "width": 1,
                                                            "text": "=",
                                                            "value": "=",
                                                            "valueText": "=",
                                                            "hasTrailingTrivia": true,
                                                            "trailingTrivia": [
                                                                {
                                                                    "kind": "WhitespaceTrivia",
                                                                    "text": " "
                                                                }
                                                            ]
                                                        },
                                                        "right": {
                                                            "kind": "FalseKeyword",
                                                            "fullStart": 816,
                                                            "fullEnd": 821,
                                                            "start": 816,
                                                            "end": 821,
                                                            "fullWidth": 5,
                                                            "width": 5,
                                                            "text": "false",
                                                            "value": false,
                                                            "valueText": "false"
                                                        }
                                                    },
                                                    "semicolonToken": {
                                                        "kind": "SemicolonToken",
                                                        "fullStart": 821,
                                                        "fullEnd": 824,
                                                        "start": 821,
                                                        "end": 822,
                                                        "fullWidth": 3,
                                                        "width": 1,
                                                        "text": ";",
                                                        "value": ";",
                                                        "valueText": ";",
                                                        "hasTrailingTrivia": true,
                                                        "hasTrailingNewLine": true,
                                                        "trailingTrivia": [
                                                            {
                                                                "kind": "NewLineTrivia",
                                                                "text": "\r\n"
                                                            }
                                                        ]
                                                    }
                                                }
                                            ],
                                            "closeBraceToken": {
                                                "kind": "CloseBraceToken",
                                                "fullStart": 824,
                                                "fullEnd": 839,
                                                "start": 836,
                                                "end": 837,
                                                "fullWidth": 15,
                                                "width": 1,
                                                "text": "}",
                                                "value": "}",
                                                "valueText": "}",
                                                "hasLeadingTrivia": true,
                                                "hasTrailingTrivia": true,
                                                "hasTrailingNewLine": true,
                                                "leadingTrivia": [
                                                    {
                                                        "kind": "WhitespaceTrivia",
                                                        "text": "            "
                                                    }
                                                ],
                                                "trailingTrivia": [
                                                    {
                                                        "kind": "NewLineTrivia",
                                                        "text": "\r\n"
                                                    }
                                                ]
                                            }
                                        }
                                    }
                                ],
                                "closeBraceToken": {
                                    "kind": "CloseBraceToken",
                                    "fullStart": 839,
                                    "fullEnd": 850,
                                    "start": 847,
                                    "end": 848,
                                    "fullWidth": 11,
                                    "width": 1,
                                    "text": "}",
                                    "value": "}",
                                    "valueText": "}",
                                    "hasLeadingTrivia": true,
                                    "hasTrailingTrivia": true,
                                    "hasTrailingNewLine": true,
                                    "leadingTrivia": [
                                        {
                                            "kind": "WhitespaceTrivia",
                                            "text": "        "
                                        }
                                    ],
                                    "trailingTrivia": [
                                        {
                                            "kind": "NewLineTrivia",
                                            "text": "\r\n"
                                        }
                                    ]
                                }
                            }
                        },
                        {
                            "kind": "VariableStatement",
                            "fullStart": 850,
                            "fullEnd": 883,
                            "start": 860,
                            "end": 881,
                            "fullWidth": 33,
                            "width": 21,
                            "isIncrementallyUnusable": true,
                            "modifiers": [],
                            "variableDeclaration": {
                                "kind": "VariableDeclaration",
                                "fullStart": 850,
                                "fullEnd": 880,
                                "start": 860,
                                "end": 880,
                                "fullWidth": 30,
                                "width": 20,
                                "isIncrementallyUnusable": true,
                                "varKeyword": {
                                    "kind": "VarKeyword",
                                    "fullStart": 850,
                                    "fullEnd": 864,
                                    "start": 860,
                                    "end": 863,
                                    "fullWidth": 14,
                                    "width": 3,
                                    "text": "var",
                                    "value": "var",
                                    "valueText": "var",
                                    "hasLeadingTrivia": true,
                                    "hasLeadingNewLine": true,
                                    "hasTrailingTrivia": true,
                                    "leadingTrivia": [
                                        {
                                            "kind": "NewLineTrivia",
                                            "text": "\r\n"
                                        },
                                        {
                                            "kind": "WhitespaceTrivia",
                                            "text": "        "
                                        }
                                    ],
                                    "trailingTrivia": [
                                        {
                                            "kind": "WhitespaceTrivia",
                                            "text": " "
                                        }
                                    ]
                                },
                                "variableDeclarators": [
                                    {
                                        "kind": "VariableDeclarator",
                                        "fullStart": 864,
                                        "fullEnd": 880,
                                        "start": 864,
                                        "end": 880,
                                        "fullWidth": 16,
                                        "width": 16,
                                        "isIncrementallyUnusable": true,
                                        "propertyName": {
                                            "kind": "IdentifierName",
                                            "fullStart": 864,
                                            "fullEnd": 868,
                                            "start": 864,
                                            "end": 867,
                                            "fullWidth": 4,
                                            "width": 3,
                                            "text": "arr",
                                            "value": "arr",
                                            "valueText": "arr",
                                            "hasTrailingTrivia": true,
                                            "trailingTrivia": [
                                                {
                                                    "kind": "WhitespaceTrivia",
                                                    "text": " "
                                                }
                                            ]
                                        },
                                        "equalsValueClause": {
                                            "kind": "EqualsValueClause",
                                            "fullStart": 868,
                                            "fullEnd": 880,
                                            "start": 868,
                                            "end": 880,
                                            "fullWidth": 12,
                                            "width": 12,
                                            "isIncrementallyUnusable": true,
                                            "equalsToken": {
                                                "kind": "EqualsToken",
                                                "fullStart": 868,
                                                "fullEnd": 870,
                                                "start": 868,
                                                "end": 869,
                                                "fullWidth": 2,
                                                "width": 1,
                                                "text": "=",
                                                "value": "=",
                                                "valueText": "=",
                                                "hasTrailingTrivia": true,
                                                "trailingTrivia": [
                                                    {
                                                        "kind": "WhitespaceTrivia",
                                                        "text": " "
                                                    }
                                                ]
                                            },
                                            "value": {
                                                "kind": "ArrayLiteralExpression",
                                                "fullStart": 870,
                                                "fullEnd": 880,
                                                "start": 870,
                                                "end": 880,
                                                "fullWidth": 10,
                                                "width": 10,
                                                "isIncrementallyUnusable": true,
                                                "openBracketToken": {
                                                    "kind": "OpenBracketToken",
                                                    "fullStart": 870,
                                                    "fullEnd": 871,
                                                    "start": 870,
                                                    "end": 871,
                                                    "fullWidth": 1,
                                                    "width": 1,
                                                    "text": "[",
                                                    "value": "[",
                                                    "valueText": "["
                                                },
                                                "expressions": [
                                                    {
                                                        "kind": "NumericLiteral",
                                                        "fullStart": 871,
                                                        "fullEnd": 872,
                                                        "start": 871,
                                                        "end": 872,
                                                        "fullWidth": 1,
                                                        "width": 1,
                                                        "text": "0",
                                                        "value": 0,
                                                        "valueText": "0"
                                                    },
                                                    {
                                                        "kind": "CommaToken",
                                                        "fullStart": 872,
                                                        "fullEnd": 874,
                                                        "start": 872,
                                                        "end": 873,
                                                        "fullWidth": 2,
                                                        "width": 1,
                                                        "text": ",",
                                                        "value": ",",
                                                        "valueText": ",",
                                                        "hasTrailingTrivia": true,
                                                        "trailingTrivia": [
                                                            {
                                                                "kind": "WhitespaceTrivia",
                                                                "text": " "
                                                            }
                                                        ]
                                                    },
                                                    {
                                                        "kind": "OmittedExpression",
                                                        "fullStart": -1,
                                                        "fullEnd": -1,
                                                        "start": -1,
                                                        "end": -1,
                                                        "fullWidth": 0,
                                                        "width": 0,
                                                        "isIncrementallyUnusable": true
                                                    },
                                                    {
                                                        "kind": "CommaToken",
                                                        "fullStart": 874,
                                                        "fullEnd": 876,
                                                        "start": 874,
                                                        "end": 875,
                                                        "fullWidth": 2,
                                                        "width": 1,
                                                        "text": ",",
                                                        "value": ",",
                                                        "valueText": ",",
                                                        "hasTrailingTrivia": true,
                                                        "trailingTrivia": [
                                                            {
                                                                "kind": "WhitespaceTrivia",
                                                                "text": " "
                                                            }
                                                        ]
                                                    },
                                                    {
                                                        "kind": "OmittedExpression",
                                                        "fullStart": -1,
                                                        "fullEnd": -1,
                                                        "start": -1,
                                                        "end": -1,
                                                        "fullWidth": 0,
                                                        "width": 0,
                                                        "isIncrementallyUnusable": true
                                                    },
                                                    {
                                                        "kind": "CommaToken",
                                                        "fullStart": 876,
                                                        "fullEnd": 878,
                                                        "start": 876,
                                                        "end": 877,
                                                        "fullWidth": 2,
                                                        "width": 1,
                                                        "text": ",",
                                                        "value": ",",
                                                        "valueText": ",",
                                                        "hasTrailingTrivia": true,
                                                        "trailingTrivia": [
                                                            {
                                                                "kind": "WhitespaceTrivia",
                                                                "text": " "
                                                            }
                                                        ]
                                                    },
                                                    {
                                                        "kind": "NumericLiteral",
                                                        "fullStart": 878,
                                                        "fullEnd": 879,
                                                        "start": 878,
                                                        "end": 879,
                                                        "fullWidth": 1,
                                                        "width": 1,
                                                        "text": "3",
                                                        "value": 3,
                                                        "valueText": "3"
                                                    }
                                                ],
                                                "closeBracketToken": {
                                                    "kind": "CloseBracketToken",
                                                    "fullStart": 879,
                                                    "fullEnd": 880,
                                                    "start": 879,
                                                    "end": 880,
                                                    "fullWidth": 1,
                                                    "width": 1,
                                                    "text": "]",
                                                    "value": "]",
                                                    "valueText": "]"
                                                }
                                            }
                                        }
                                    }
                                ]
                            },
                            "semicolonToken": {
                                "kind": "SemicolonToken",
                                "fullStart": 880,
                                "fullEnd": 883,
                                "start": 880,
                                "end": 881,
                                "fullWidth": 3,
                                "width": 1,
                                "text": ";",
                                "value": ";",
                                "valueText": ";",
                                "hasTrailingTrivia": true,
                                "hasTrailingNewLine": true,
                                "trailingTrivia": [
                                    {
                                        "kind": "NewLineTrivia",
                                        "text": "\r\n"
                                    }
                                ]
                            }
                        },
                        {
                            "kind": "ExpressionStatement",
                            "fullStart": 883,
                            "fullEnd": 1090,
                            "start": 891,
                            "end": 1088,
                            "fullWidth": 207,
                            "width": 197,
                            "isIncrementallyUnusable": true,
                            "expression": {
                                "kind": "InvocationExpression",
                                "fullStart": 883,
                                "fullEnd": 1087,
                                "start": 891,
                                "end": 1087,
                                "fullWidth": 204,
                                "width": 196,
                                "isIncrementallyUnusable": true,
                                "expression": {
                                    "kind": "MemberAccessExpression",
                                    "fullStart": 883,
                                    "fullEnd": 912,
                                    "start": 891,
                                    "end": 912,
                                    "fullWidth": 29,
                                    "width": 21,
                                    "expression": {
                                        "kind": "IdentifierName",
                                        "fullStart": 883,
                                        "fullEnd": 897,
                                        "start": 891,
                                        "end": 897,
                                        "fullWidth": 14,
                                        "width": 6,
                                        "text": "Object",
                                        "value": "Object",
                                        "valueText": "Object",
                                        "hasLeadingTrivia": true,
                                        "leadingTrivia": [
                                            {
                                                "kind": "WhitespaceTrivia",
                                                "text": "        "
                                            }
                                        ]
                                    },
                                    "dotToken": {
                                        "kind": "DotToken",
                                        "fullStart": 897,
                                        "fullEnd": 898,
                                        "start": 897,
                                        "end": 898,
                                        "fullWidth": 1,
                                        "width": 1,
                                        "text": ".",
                                        "value": ".",
                                        "valueText": "."
                                    },
                                    "name": {
                                        "kind": "IdentifierName",
                                        "fullStart": 898,
                                        "fullEnd": 912,
                                        "start": 898,
                                        "end": 912,
                                        "fullWidth": 14,
                                        "width": 14,
                                        "text": "defineProperty",
                                        "value": "defineProperty",
                                        "valueText": "defineProperty"
                                    }
                                },
                                "argumentList": {
                                    "kind": "ArgumentList",
                                    "fullStart": 912,
                                    "fullEnd": 1087,
                                    "start": 912,
                                    "end": 1087,
                                    "fullWidth": 175,
                                    "width": 175,
                                    "isIncrementallyUnusable": true,
                                    "openParenToken": {
                                        "kind": "OpenParenToken",
                                        "fullStart": 912,
                                        "fullEnd": 913,
                                        "start": 912,
                                        "end": 913,
                                        "fullWidth": 1,
                                        "width": 1,
                                        "text": "(",
                                        "value": "(",
                                        "valueText": "("
                                    },
                                    "arguments": [
                                        {
                                            "kind": "IdentifierName",
                                            "fullStart": 913,
                                            "fullEnd": 916,
                                            "start": 913,
                                            "end": 916,
                                            "fullWidth": 3,
                                            "width": 3,
                                            "text": "arr",
                                            "value": "arr",
                                            "valueText": "arr"
                                        },
                                        {
                                            "kind": "CommaToken",
                                            "fullStart": 916,
                                            "fullEnd": 918,
                                            "start": 916,
                                            "end": 917,
                                            "fullWidth": 2,
                                            "width": 1,
                                            "text": ",",
                                            "value": ",",
                                            "valueText": ",",
                                            "hasTrailingTrivia": true,
                                            "trailingTrivia": [
                                                {
                                                    "kind": "WhitespaceTrivia",
                                                    "text": " "
                                                }
                                            ]
                                        },
                                        {
                                            "kind": "StringLiteral",
                                            "fullStart": 918,
                                            "fullEnd": 921,
                                            "start": 918,
                                            "end": 921,
                                            "fullWidth": 3,
                                            "width": 3,
                                            "text": "\"0\"",
                                            "value": "0",
                                            "valueText": "0"
                                        },
                                        {
                                            "kind": "CommaToken",
                                            "fullStart": 921,
                                            "fullEnd": 923,
                                            "start": 921,
                                            "end": 922,
                                            "fullWidth": 2,
                                            "width": 1,
                                            "text": ",",
                                            "value": ",",
                                            "valueText": ",",
                                            "hasTrailingTrivia": true,
                                            "trailingTrivia": [
                                                {
                                                    "kind": "WhitespaceTrivia",
                                                    "text": " "
                                                }
                                            ]
                                        },
                                        {
                                            "kind": "ObjectLiteralExpression",
                                            "fullStart": 923,
                                            "fullEnd": 1086,
                                            "start": 923,
                                            "end": 1086,
                                            "fullWidth": 163,
                                            "width": 163,
                                            "isIncrementallyUnusable": true,
                                            "openBraceToken": {
                                                "kind": "OpenBraceToken",
                                                "fullStart": 923,
                                                "fullEnd": 926,
                                                "start": 923,
                                                "end": 924,
                                                "fullWidth": 3,
                                                "width": 1,
                                                "text": "{",
                                                "value": "{",
                                                "valueText": "{",
                                                "hasTrailingTrivia": true,
                                                "hasTrailingNewLine": true,
                                                "trailingTrivia": [
                                                    {
                                                        "kind": "NewLineTrivia",
                                                        "text": "\r\n"
                                                    }
                                                ]
                                            },
                                            "propertyAssignments": [
                                                {
                                                    "kind": "SimplePropertyAssignment",
                                                    "fullStart": 926,
                                                    "fullEnd": 1042,
                                                    "start": 938,
                                                    "end": 1042,
                                                    "fullWidth": 116,
                                                    "width": 104,
                                                    "isIncrementallyUnusable": true,
                                                    "propertyName": {
                                                        "kind": "IdentifierName",
                                                        "fullStart": 926,
                                                        "fullEnd": 941,
                                                        "start": 938,
                                                        "end": 941,
                                                        "fullWidth": 15,
                                                        "width": 3,
                                                        "text": "get",
                                                        "value": "get",
                                                        "valueText": "get",
                                                        "hasLeadingTrivia": true,
                                                        "leadingTrivia": [
                                                            {
                                                                "kind": "WhitespaceTrivia",
                                                                "text": "            "
                                                            }
                                                        ]
                                                    },
                                                    "colonToken": {
                                                        "kind": "ColonToken",
                                                        "fullStart": 941,
                                                        "fullEnd": 943,
                                                        "start": 941,
                                                        "end": 942,
                                                        "fullWidth": 2,
                                                        "width": 1,
                                                        "text": ":",
                                                        "value": ":",
                                                        "valueText": ":",
                                                        "hasTrailingTrivia": true,
                                                        "trailingTrivia": [
                                                            {
                                                                "kind": "WhitespaceTrivia",
                                                                "text": " "
                                                            }
                                                        ]
                                                    },
                                                    "expression": {
                                                        "kind": "FunctionExpression",
                                                        "fullStart": 943,
                                                        "fullEnd": 1042,
                                                        "start": 943,
                                                        "end": 1042,
                                                        "fullWidth": 99,
                                                        "width": 99,
                                                        "functionKeyword": {
                                                            "kind": "FunctionKeyword",
                                                            "fullStart": 943,
                                                            "fullEnd": 952,
                                                            "start": 943,
                                                            "end": 951,
                                                            "fullWidth": 9,
                                                            "width": 8,
                                                            "text": "function",
                                                            "value": "function",
                                                            "valueText": "function",
                                                            "hasTrailingTrivia": true,
                                                            "trailingTrivia": [
                                                                {
                                                                    "kind": "WhitespaceTrivia",
                                                                    "text": " "
                                                                }
                                                            ]
                                                        },
                                                        "callSignature": {
                                                            "kind": "CallSignature",
                                                            "fullStart": 952,
                                                            "fullEnd": 955,
                                                            "start": 952,
                                                            "end": 954,
                                                            "fullWidth": 3,
                                                            "width": 2,
                                                            "parameterList": {
                                                                "kind": "ParameterList",
                                                                "fullStart": 952,
                                                                "fullEnd": 955,
                                                                "start": 952,
                                                                "end": 954,
                                                                "fullWidth": 3,
                                                                "width": 2,
                                                                "openParenToken": {
                                                                    "kind": "OpenParenToken",
                                                                    "fullStart": 952,
                                                                    "fullEnd": 953,
                                                                    "start": 952,
                                                                    "end": 953,
                                                                    "fullWidth": 1,
                                                                    "width": 1,
                                                                    "text": "(",
                                                                    "value": "(",
                                                                    "valueText": "("
                                                                },
                                                                "parameters": [],
                                                                "closeParenToken": {
                                                                    "kind": "CloseParenToken",
                                                                    "fullStart": 953,
                                                                    "fullEnd": 955,
                                                                    "start": 953,
                                                                    "end": 954,
                                                                    "fullWidth": 2,
                                                                    "width": 1,
                                                                    "text": ")",
                                                                    "value": ")",
                                                                    "valueText": ")",
                                                                    "hasTrailingTrivia": true,
                                                                    "trailingTrivia": [
                                                                        {
                                                                            "kind": "WhitespaceTrivia",
                                                                            "text": " "
                                                                        }
                                                                    ]
                                                                }
                                                            }
                                                        },
                                                        "block": {
                                                            "kind": "Block",
                                                            "fullStart": 955,
                                                            "fullEnd": 1042,
                                                            "start": 955,
                                                            "end": 1042,
                                                            "fullWidth": 87,
                                                            "width": 87,
                                                            "openBraceToken": {
                                                                "kind": "OpenBraceToken",
                                                                "fullStart": 955,
                                                                "fullEnd": 958,
                                                                "start": 955,
                                                                "end": 956,
                                                                "fullWidth": 3,
                                                                "width": 1,
                                                                "text": "{",
                                                                "value": "{",
                                                                "valueText": "{",
                                                                "hasTrailingTrivia": true,
                                                                "hasTrailingNewLine": true,
                                                                "trailingTrivia": [
                                                                    {
                                                                        "kind": "NewLineTrivia",
                                                                        "text": "\r\n"
                                                                    }
                                                                ]
                                                            },
                                                            "statements": [
                                                                {
                                                                    "kind": "ExpressionStatement",
                                                                    "fullStart": 958,
                                                                    "fullEnd": 1002,
                                                                    "start": 974,
                                                                    "end": 1000,
                                                                    "fullWidth": 44,
                                                                    "width": 26,
                                                                    "expression": {
                                                                        "kind": "DeleteExpression",
                                                                        "fullStart": 958,
                                                                        "fullEnd": 999,
                                                                        "start": 974,
                                                                        "end": 999,
                                                                        "fullWidth": 41,
                                                                        "width": 25,
                                                                        "deleteKeyword": {
                                                                            "kind": "DeleteKeyword",
                                                                            "fullStart": 958,
                                                                            "fullEnd": 981,
                                                                            "start": 974,
                                                                            "end": 980,
                                                                            "fullWidth": 23,
                                                                            "width": 6,
                                                                            "text": "delete",
                                                                            "value": "delete",
                                                                            "valueText": "delete",
                                                                            "hasLeadingTrivia": true,
                                                                            "hasTrailingTrivia": true,
                                                                            "leadingTrivia": [
                                                                                {
                                                                                    "kind": "WhitespaceTrivia",
                                                                                    "text": "                "
                                                                                }
                                                                            ],
                                                                            "trailingTrivia": [
                                                                                {
                                                                                    "kind": "WhitespaceTrivia",
                                                                                    "text": " "
                                                                                }
                                                                            ]
                                                                        },
                                                                        "expression": {
                                                                            "kind": "ElementAccessExpression",
                                                                            "fullStart": 981,
                                                                            "fullEnd": 999,
                                                                            "start": 981,
                                                                            "end": 999,
                                                                            "fullWidth": 18,
                                                                            "width": 18,
                                                                            "expression": {
                                                                                "kind": "MemberAccessExpression",
                                                                                "fullStart": 981,
                                                                                "fullEnd": 996,
                                                                                "start": 981,
                                                                                "end": 996,
                                                                                "fullWidth": 15,
                                                                                "width": 15,
                                                                                "expression": {
                                                                                    "kind": "IdentifierName",
                                                                                    "fullStart": 981,
                                                                                    "fullEnd": 986,
                                                                                    "start": 981,
                                                                                    "end": 986,
                                                                                    "fullWidth": 5,
                                                                                    "width": 5,
                                                                                    "text": "Array",
                                                                                    "value": "Array",
                                                                                    "valueText": "Array"
                                                                                },
                                                                                "dotToken": {
                                                                                    "kind": "DotToken",
                                                                                    "fullStart": 986,
                                                                                    "fullEnd": 987,
                                                                                    "start": 986,
                                                                                    "end": 987,
                                                                                    "fullWidth": 1,
                                                                                    "width": 1,
                                                                                    "text": ".",
                                                                                    "value": ".",
                                                                                    "valueText": "."
                                                                                },
                                                                                "name": {
                                                                                    "kind": "IdentifierName",
                                                                                    "fullStart": 987,
                                                                                    "fullEnd": 996,
                                                                                    "start": 987,
                                                                                    "end": 996,
                                                                                    "fullWidth": 9,
                                                                                    "width": 9,
                                                                                    "text": "prototype",
                                                                                    "value": "prototype",
                                                                                    "valueText": "prototype"
                                                                                }
                                                                            },
                                                                            "openBracketToken": {
                                                                                "kind": "OpenBracketToken",
                                                                                "fullStart": 996,
                                                                                "fullEnd": 997,
                                                                                "start": 996,
                                                                                "end": 997,
                                                                                "fullWidth": 1,
                                                                                "width": 1,
                                                                                "text": "[",
                                                                                "value": "[",
                                                                                "valueText": "["
                                                                            },
                                                                            "argumentExpression": {
                                                                                "kind": "NumericLiteral",
                                                                                "fullStart": 997,
                                                                                "fullEnd": 998,
                                                                                "start": 997,
                                                                                "end": 998,
                                                                                "fullWidth": 1,
                                                                                "width": 1,
                                                                                "text": "1",
                                                                                "value": 1,
                                                                                "valueText": "1"
                                                                            },
                                                                            "closeBracketToken": {
                                                                                "kind": "CloseBracketToken",
                                                                                "fullStart": 998,
                                                                                "fullEnd": 999,
                                                                                "start": 998,
                                                                                "end": 999,
                                                                                "fullWidth": 1,
                                                                                "width": 1,
                                                                                "text": "]",
                                                                                "value": "]",
                                                                                "valueText": "]"
                                                                            }
                                                                        }
                                                                    },
                                                                    "semicolonToken": {
                                                                        "kind": "SemicolonToken",
                                                                        "fullStart": 999,
                                                                        "fullEnd": 1002,
                                                                        "start": 999,
                                                                        "end": 1000,
                                                                        "fullWidth": 3,
                                                                        "width": 1,
                                                                        "text": ";",
                                                                        "value": ";",
                                                                        "valueText": ";",
                                                                        "hasTrailingTrivia": true,
                                                                        "hasTrailingNewLine": true,
                                                                        "trailingTrivia": [
                                                                            {
                                                                                "kind": "NewLineTrivia",
                                                                                "text": "\r\n"
                                                                            }
                                                                        ]
                                                                    }
                                                                },
                                                                {
                                                                    "kind": "ReturnStatement",
                                                                    "fullStart": 1002,
                                                                    "fullEnd": 1029,
                                                                    "start": 1018,
                                                                    "end": 1027,
                                                                    "fullWidth": 27,
                                                                    "width": 9,
                                                                    "returnKeyword": {
                                                                        "kind": "ReturnKeyword",
                                                                        "fullStart": 1002,
                                                                        "fullEnd": 1025,
                                                                        "start": 1018,
                                                                        "end": 1024,
                                                                        "fullWidth": 23,
                                                                        "width": 6,
                                                                        "text": "return",
                                                                        "value": "return",
                                                                        "valueText": "return",
                                                                        "hasLeadingTrivia": true,
                                                                        "hasTrailingTrivia": true,
                                                                        "leadingTrivia": [
                                                                            {
                                                                                "kind": "WhitespaceTrivia",
                                                                                "text": "                "
                                                                            }
                                                                        ],
                                                                        "trailingTrivia": [
                                                                            {
                                                                                "kind": "WhitespaceTrivia",
                                                                                "text": " "
                                                                            }
                                                                        ]
                                                                    },
                                                                    "expression": {
                                                                        "kind": "NumericLiteral",
                                                                        "fullStart": 1025,
                                                                        "fullEnd": 1026,
                                                                        "start": 1025,
                                                                        "end": 1026,
                                                                        "fullWidth": 1,
                                                                        "width": 1,
                                                                        "text": "0",
                                                                        "value": 0,
                                                                        "valueText": "0"
                                                                    },
                                                                    "semicolonToken": {
                                                                        "kind": "SemicolonToken",
                                                                        "fullStart": 1026,
                                                                        "fullEnd": 1029,
                                                                        "start": 1026,
                                                                        "end": 1027,
                                                                        "fullWidth": 3,
                                                                        "width": 1,
                                                                        "text": ";",
                                                                        "value": ";",
                                                                        "valueText": ";",
                                                                        "hasTrailingTrivia": true,
                                                                        "hasTrailingNewLine": true,
                                                                        "trailingTrivia": [
                                                                            {
                                                                                "kind": "NewLineTrivia",
                                                                                "text": "\r\n"
                                                                            }
                                                                        ]
                                                                    }
                                                                }
                                                            ],
                                                            "closeBraceToken": {
                                                                "kind": "CloseBraceToken",
                                                                "fullStart": 1029,
                                                                "fullEnd": 1042,
                                                                "start": 1041,
                                                                "end": 1042,
                                                                "fullWidth": 13,
                                                                "width": 1,
                                                                "text": "}",
                                                                "value": "}",
                                                                "valueText": "}",
                                                                "hasLeadingTrivia": true,
                                                                "leadingTrivia": [
                                                                    {
                                                                        "kind": "WhitespaceTrivia",
                                                                        "text": "            "
                                                                    }
                                                                ]
                                                            }
                                                        }
                                                    }
                                                },
                                                {
                                                    "kind": "CommaToken",
                                                    "fullStart": 1042,
                                                    "fullEnd": 1045,
                                                    "start": 1042,
                                                    "end": 1043,
                                                    "fullWidth": 3,
                                                    "width": 1,
                                                    "text": ",",
                                                    "value": ",",
                                                    "valueText": ",",
                                                    "hasTrailingTrivia": true,
                                                    "hasTrailingNewLine": true,
                                                    "trailingTrivia": [
                                                        {
                                                            "kind": "NewLineTrivia",
                                                            "text": "\r\n"
                                                        }
                                                    ]
                                                },
                                                {
                                                    "kind": "SimplePropertyAssignment",
                                                    "fullStart": 1045,
                                                    "fullEnd": 1077,
                                                    "start": 1057,
                                                    "end": 1075,
                                                    "fullWidth": 32,
                                                    "width": 18,
                                                    "propertyName": {
                                                        "kind": "IdentifierName",
                                                        "fullStart": 1045,
                                                        "fullEnd": 1069,
                                                        "start": 1057,
                                                        "end": 1069,
                                                        "fullWidth": 24,
                                                        "width": 12,
                                                        "text": "configurable",
                                                        "value": "configurable",
                                                        "valueText": "configurable",
                                                        "hasLeadingTrivia": true,
                                                        "leadingTrivia": [
                                                            {
                                                                "kind": "WhitespaceTrivia",
                                                                "text": "            "
                                                            }
                                                        ]
                                                    },
                                                    "colonToken": {
                                                        "kind": "ColonToken",
                                                        "fullStart": 1069,
                                                        "fullEnd": 1071,
                                                        "start": 1069,
                                                        "end": 1070,
                                                        "fullWidth": 2,
                                                        "width": 1,
                                                        "text": ":",
                                                        "value": ":",
                                                        "valueText": ":",
                                                        "hasTrailingTrivia": true,
                                                        "trailingTrivia": [
                                                            {
                                                                "kind": "WhitespaceTrivia",
                                                                "text": " "
                                                            }
                                                        ]
                                                    },
                                                    "expression": {
                                                        "kind": "TrueKeyword",
                                                        "fullStart": 1071,
                                                        "fullEnd": 1077,
                                                        "start": 1071,
                                                        "end": 1075,
                                                        "fullWidth": 6,
                                                        "width": 4,
                                                        "text": "true",
                                                        "value": true,
                                                        "valueText": "true",
                                                        "hasTrailingTrivia": true,
                                                        "hasTrailingNewLine": true,
                                                        "trailingTrivia": [
                                                            {
                                                                "kind": "NewLineTrivia",
                                                                "text": "\r\n"
                                                            }
                                                        ]
                                                    }
                                                }
                                            ],
                                            "closeBraceToken": {
                                                "kind": "CloseBraceToken",
                                                "fullStart": 1077,
                                                "fullEnd": 1086,
                                                "start": 1085,
                                                "end": 1086,
                                                "fullWidth": 9,
                                                "width": 1,
                                                "text": "}",
                                                "value": "}",
                                                "valueText": "}",
                                                "hasLeadingTrivia": true,
                                                "leadingTrivia": [
                                                    {
                                                        "kind": "WhitespaceTrivia",
                                                        "text": "        "
                                                    }
                                                ]
                                            }
                                        }
                                    ],
                                    "closeParenToken": {
                                        "kind": "CloseParenToken",
                                        "fullStart": 1086,
                                        "fullEnd": 1087,
                                        "start": 1086,
                                        "end": 1087,
                                        "fullWidth": 1,
                                        "width": 1,
                                        "text": ")",
                                        "value": ")",
                                        "valueText": ")"
                                    }
                                }
                            },
                            "semicolonToken": {
                                "kind": "SemicolonToken",
                                "fullStart": 1087,
                                "fullEnd": 1090,
                                "start": 1087,
                                "end": 1088,
                                "fullWidth": 3,
                                "width": 1,
                                "text": ";",
                                "value": ";",
                                "valueText": ";",
                                "hasTrailingTrivia": true,
                                "hasTrailingNewLine": true,
                                "trailingTrivia": [
                                    {
                                        "kind": "NewLineTrivia",
                                        "text": "\r\n"
                                    }
                                ]
                            }
                        },
                        {
                            "kind": "TryStatement",
                            "fullStart": 1090,
                            "fullEnd": 1313,
                            "start": 1100,
                            "end": 1311,
                            "fullWidth": 223,
                            "width": 211,
                            "tryKeyword": {
                                "kind": "TryKeyword",
                                "fullStart": 1090,
                                "fullEnd": 1104,
                                "start": 1100,
                                "end": 1103,
                                "fullWidth": 14,
                                "width": 3,
                                "text": "try",
                                "value": "try",
                                "valueText": "try",
                                "hasLeadingTrivia": true,
                                "hasLeadingNewLine": true,
                                "hasTrailingTrivia": true,
                                "leadingTrivia": [
                                    {
                                        "kind": "NewLineTrivia",
                                        "text": "\r\n"
                                    },
                                    {
                                        "kind": "WhitespaceTrivia",
                                        "text": "        "
                                    }
                                ],
                                "trailingTrivia": [
                                    {
                                        "kind": "WhitespaceTrivia",
                                        "text": " "
                                    }
                                ]
                            },
                            "block": {
                                "kind": "Block",
                                "fullStart": 1104,
                                "fullEnd": 1251,
                                "start": 1104,
                                "end": 1250,
                                "fullWidth": 147,
                                "width": 146,
                                "openBraceToken": {
                                    "kind": "OpenBraceToken",
                                    "fullStart": 1104,
                                    "fullEnd": 1107,
                                    "start": 1104,
                                    "end": 1105,
                                    "fullWidth": 3,
                                    "width": 1,
                                    "text": "{",
                                    "value": "{",
                                    "valueText": "{",
                                    "hasTrailingTrivia": true,
                                    "hasTrailingNewLine": true,
                                    "trailingTrivia": [
                                        {
                                            "kind": "NewLineTrivia",
                                            "text": "\r\n"
                                        }
                                    ]
                                },
                                "statements": [
                                    {
                                        "kind": "ExpressionStatement",
                                        "fullStart": 1107,
                                        "fullEnd": 1144,
                                        "start": 1119,
                                        "end": 1142,
                                        "fullWidth": 37,
                                        "width": 23,
                                        "expression": {
                                            "kind": "AssignmentExpression",
                                            "fullStart": 1107,
                                            "fullEnd": 1141,
                                            "start": 1119,
                                            "end": 1141,
                                            "fullWidth": 34,
                                            "width": 22,
                                            "left": {
                                                "kind": "ElementAccessExpression",
                                                "fullStart": 1107,
                                                "fullEnd": 1138,
                                                "start": 1119,
                                                "end": 1137,
                                                "fullWidth": 31,
                                                "width": 18,
                                                "expression": {
                                                    "kind": "MemberAccessExpression",
                                                    "fullStart": 1107,
                                                    "fullEnd": 1134,
                                                    "start": 1119,
                                                    "end": 1134,
                                                    "fullWidth": 27,
                                                    "width": 15,
                                                    "expression": {
                                                        "kind": "IdentifierName",
                                                        "fullStart": 1107,
                                                        "fullEnd": 1124,
                                                        "start": 1119,
                                                        "end": 1124,
                                                        "fullWidth": 17,
                                                        "width": 5,
                                                        "text": "Array",
                                                        "value": "Array",
                                                        "valueText": "Array",
                                                        "hasLeadingTrivia": true,
                                                        "leadingTrivia": [
                                                            {
                                                                "kind": "WhitespaceTrivia",
                                                                "text": "            "
                                                            }
                                                        ]
                                                    },
                                                    "dotToken": {
                                                        "kind": "DotToken",
                                                        "fullStart": 1124,
                                                        "fullEnd": 1125,
                                                        "start": 1124,
                                                        "end": 1125,
                                                        "fullWidth": 1,
                                                        "width": 1,
                                                        "text": ".",
                                                        "value": ".",
                                                        "valueText": "."
                                                    },
                                                    "name": {
                                                        "kind": "IdentifierName",
                                                        "fullStart": 1125,
                                                        "fullEnd": 1134,
                                                        "start": 1125,
                                                        "end": 1134,
                                                        "fullWidth": 9,
                                                        "width": 9,
                                                        "text": "prototype",
                                                        "value": "prototype",
                                                        "valueText": "prototype"
                                                    }
                                                },
                                                "openBracketToken": {
                                                    "kind": "OpenBracketToken",
                                                    "fullStart": 1134,
                                                    "fullEnd": 1135,
                                                    "start": 1134,
                                                    "end": 1135,
                                                    "fullWidth": 1,
                                                    "width": 1,
                                                    "text": "[",
                                                    "value": "[",
                                                    "valueText": "["
                                                },
                                                "argumentExpression": {
                                                    "kind": "NumericLiteral",
                                                    "fullStart": 1135,
                                                    "fullEnd": 1136,
                                                    "start": 1135,
                                                    "end": 1136,
                                                    "fullWidth": 1,
                                                    "width": 1,
                                                    "text": "1",
                                                    "value": 1,
                                                    "valueText": "1"
                                                },
                                                "closeBracketToken": {
                                                    "kind": "CloseBracketToken",
                                                    "fullStart": 1136,
                                                    "fullEnd": 1138,
                                                    "start": 1136,
                                                    "end": 1137,
                                                    "fullWidth": 2,
                                                    "width": 1,
                                                    "text": "]",
                                                    "value": "]",
                                                    "valueText": "]",
                                                    "hasTrailingTrivia": true,
                                                    "trailingTrivia": [
                                                        {
                                                            "kind": "WhitespaceTrivia",
                                                            "text": " "
                                                        }
                                                    ]
                                                }
                                            },
                                            "operatorToken": {
                                                "kind": "EqualsToken",
                                                "fullStart": 1138,
                                                "fullEnd": 1140,
                                                "start": 1138,
                                                "end": 1139,
                                                "fullWidth": 2,
                                                "width": 1,
                                                "text": "=",
                                                "value": "=",
                                                "valueText": "=",
                                                "hasTrailingTrivia": true,
                                                "trailingTrivia": [
                                                    {
                                                        "kind": "WhitespaceTrivia",
                                                        "text": " "
                                                    }
                                                ]
                                            },
                                            "right": {
                                                "kind": "NumericLiteral",
                                                "fullStart": 1140,
                                                "fullEnd": 1141,
                                                "start": 1140,
                                                "end": 1141,
                                                "fullWidth": 1,
                                                "width": 1,
                                                "text": "1",
                                                "value": 1,
                                                "valueText": "1"
                                            }
                                        },
                                        "semicolonToken": {
                                            "kind": "SemicolonToken",
                                            "fullStart": 1141,
                                            "fullEnd": 1144,
                                            "start": 1141,
                                            "end": 1142,
                                            "fullWidth": 3,
                                            "width": 1,
                                            "text": ";",
                                            "value": ";",
                                            "valueText": ";",
                                            "hasTrailingTrivia": true,
                                            "hasTrailingNewLine": true,
                                            "trailingTrivia": [
                                                {
                                                    "kind": "NewLineTrivia",
                                                    "text": "\r\n"
                                                }
                                            ]
                                        }
                                    },
                                    {
                                        "kind": "ExpressionStatement",
                                        "fullStart": 1144,
                                        "fullEnd": 1197,
                                        "start": 1156,
                                        "end": 1195,
                                        "fullWidth": 53,
                                        "width": 39,
                                        "expression": {
                                            "kind": "InvocationExpression",
                                            "fullStart": 1144,
                                            "fullEnd": 1194,
                                            "start": 1156,
                                            "end": 1194,
                                            "fullWidth": 50,
                                            "width": 38,
                                            "expression": {
                                                "kind": "MemberAccessExpression",
                                                "fullStart": 1144,
                                                "fullEnd": 1166,
                                                "start": 1156,
                                                "end": 1166,
                                                "fullWidth": 22,
                                                "width": 10,
                                                "expression": {
                                                    "kind": "IdentifierName",
                                                    "fullStart": 1144,
                                                    "fullEnd": 1159,
                                                    "start": 1156,
                                                    "end": 1159,
                                                    "fullWidth": 15,
                                                    "width": 3,
                                                    "text": "arr",
                                                    "value": "arr",
                                                    "valueText": "arr",
                                                    "hasLeadingTrivia": true,
                                                    "leadingTrivia": [
                                                        {
                                                            "kind": "WhitespaceTrivia",
                                                            "text": "            "
                                                        }
                                                    ]
                                                },
                                                "dotToken": {
                                                    "kind": "DotToken",
                                                    "fullStart": 1159,
                                                    "fullEnd": 1160,
                                                    "start": 1159,
                                                    "end": 1160,
                                                    "fullWidth": 1,
                                                    "width": 1,
                                                    "text": ".",
                                                    "value": ".",
                                                    "valueText": "."
                                                },
                                                "name": {
                                                    "kind": "IdentifierName",
                                                    "fullStart": 1160,
                                                    "fullEnd": 1166,
                                                    "start": 1160,
                                                    "end": 1166,
                                                    "fullWidth": 6,
                                                    "width": 6,
                                                    "text": "reduce",
                                                    "value": "reduce",
                                                    "valueText": "reduce"
                                                }
                                            },
                                            "argumentList": {
                                                "kind": "ArgumentList",
                                                "fullStart": 1166,
                                                "fullEnd": 1194,
                                                "start": 1166,
                                                "end": 1194,
                                                "fullWidth": 28,
                                                "width": 28,
                                                "openParenToken": {
                                                    "kind": "OpenParenToken",
                                                    "fullStart": 1166,
                                                    "fullEnd": 1167,
                                                    "start": 1166,
                                                    "end": 1167,
                                                    "fullWidth": 1,
                                                    "width": 1,
                                                    "text": "(",
                                                    "value": "(",
                                                    "valueText": "("
                                                },
                                                "arguments": [
                                                    {
                                                        "kind": "IdentifierName",
                                                        "fullStart": 1167,
                                                        "fullEnd": 1177,
                                                        "start": 1167,
                                                        "end": 1177,
                                                        "fullWidth": 10,
                                                        "width": 10,
                                                        "text": "callbackfn",
                                                        "value": "callbackfn",
                                                        "valueText": "callbackfn"
                                                    },
                                                    {
                                                        "kind": "CommaToken",
                                                        "fullStart": 1177,
                                                        "fullEnd": 1179,
                                                        "start": 1177,
                                                        "end": 1178,
                                                        "fullWidth": 2,
                                                        "width": 1,
                                                        "text": ",",
                                                        "value": ",",
                                                        "valueText": ",",
                                                        "hasTrailingTrivia": true,
                                                        "trailingTrivia": [
                                                            {
                                                                "kind": "WhitespaceTrivia",
                                                                "text": " "
                                                            }
                                                        ]
                                                    },
                                                    {
                                                        "kind": "StringLiteral",
                                                        "fullStart": 1179,
                                                        "fullEnd": 1193,
                                                        "start": 1179,
                                                        "end": 1193,
                                                        "fullWidth": 14,
                                                        "width": 14,
                                                        "text": "\"initialValue\"",
                                                        "value": "initialValue",
                                                        "valueText": "initialValue"
                                                    }
                                                ],
                                                "closeParenToken": {
                                                    "kind": "CloseParenToken",
                                                    "fullStart": 1193,
                                                    "fullEnd": 1194,
                                                    "start": 1193,
                                                    "end": 1194,
                                                    "fullWidth": 1,
                                                    "width": 1,
                                                    "text": ")",
                                                    "value": ")",
                                                    "valueText": ")"
                                                }
                                            }
                                        },
                                        "semicolonToken": {
                                            "kind": "SemicolonToken",
                                            "fullStart": 1194,
                                            "fullEnd": 1197,
                                            "start": 1194,
                                            "end": 1195,
                                            "fullWidth": 3,
                                            "width": 1,
                                            "text": ";",
                                            "value": ";",
                                            "valueText": ";",
                                            "hasTrailingTrivia": true,
                                            "hasTrailingNewLine": true,
                                            "trailingTrivia": [
                                                {
                                                    "kind": "NewLineTrivia",
                                                    "text": "\r\n"
                                                }
                                            ]
                                        }
                                    },
                                    {
                                        "kind": "ReturnStatement",
                                        "fullStart": 1197,
                                        "fullEnd": 1241,
                                        "start": 1209,
                                        "end": 1239,
                                        "fullWidth": 44,
                                        "width": 30,
                                        "returnKeyword": {
                                            "kind": "ReturnKeyword",
                                            "fullStart": 1197,
                                            "fullEnd": 1216,
                                            "start": 1209,
                                            "end": 1215,
                                            "fullWidth": 19,
                                            "width": 6,
                                            "text": "return",
                                            "value": "return",
                                            "valueText": "return",
                                            "hasLeadingTrivia": true,
                                            "hasTrailingTrivia": true,
                                            "leadingTrivia": [
                                                {
                                                    "kind": "WhitespaceTrivia",
                                                    "text": "            "
                                                }
                                            ],
                                            "trailingTrivia": [
                                                {
                                                    "kind": "WhitespaceTrivia",
                                                    "text": " "
                                                }
                                            ]
                                        },
                                        "expression": {
                                            "kind": "LogicalAndExpression",
                                            "fullStart": 1216,
                                            "fullEnd": 1238,
                                            "start": 1216,
                                            "end": 1238,
                                            "fullWidth": 22,
                                            "width": 22,
                                            "left": {
                                                "kind": "IdentifierName",
                                                "fullStart": 1216,
                                                "fullEnd": 1227,
                                                "start": 1216,
                                                "end": 1226,
                                                "fullWidth": 11,
                                                "width": 10,
                                                "text": "testResult",
                                                "value": "testResult",
                                                "valueText": "testResult",
                                                "hasTrailingTrivia": true,
                                                "trailingTrivia": [
                                                    {
                                                        "kind": "WhitespaceTrivia",
                                                        "text": " "
                                                    }
                                                ]
                                            },
                                            "operatorToken": {
                                                "kind": "AmpersandAmpersandToken",
                                                "fullStart": 1227,
                                                "fullEnd": 1230,
                                                "start": 1227,
                                                "end": 1229,
                                                "fullWidth": 3,
                                                "width": 2,
                                                "text": "&&",
                                                "value": "&&",
                                                "valueText": "&&",
                                                "hasTrailingTrivia": true,
                                                "trailingTrivia": [
                                                    {
                                                        "kind": "WhitespaceTrivia",
                                                        "text": " "
                                                    }
                                                ]
                                            },
                                            "right": {
                                                "kind": "IdentifierName",
                                                "fullStart": 1230,
                                                "fullEnd": 1238,
                                                "start": 1230,
                                                "end": 1238,
                                                "fullWidth": 8,
                                                "width": 8,
                                                "text": "accessed",
                                                "value": "accessed",
                                                "valueText": "accessed"
                                            }
                                        },
                                        "semicolonToken": {
                                            "kind": "SemicolonToken",
                                            "fullStart": 1238,
                                            "fullEnd": 1241,
                                            "start": 1238,
                                            "end": 1239,
                                            "fullWidth": 3,
                                            "width": 1,
                                            "text": ";",
                                            "value": ";",
                                            "valueText": ";",
                                            "hasTrailingTrivia": true,
                                            "hasTrailingNewLine": true,
                                            "trailingTrivia": [
                                                {
                                                    "kind": "NewLineTrivia",
                                                    "text": "\r\n"
                                                }
                                            ]
                                        }
                                    }
                                ],
                                "closeBraceToken": {
                                    "kind": "CloseBraceToken",
                                    "fullStart": 1241,
                                    "fullEnd": 1251,
                                    "start": 1249,
                                    "end": 1250,
                                    "fullWidth": 10,
                                    "width": 1,
                                    "text": "}",
                                    "value": "}",
                                    "valueText": "}",
                                    "hasLeadingTrivia": true,
                                    "hasTrailingTrivia": true,
                                    "leadingTrivia": [
                                        {
                                            "kind": "WhitespaceTrivia",
                                            "text": "        "
                                        }
                                    ],
                                    "trailingTrivia": [
                                        {
                                            "kind": "WhitespaceTrivia",
                                            "text": " "
                                        }
                                    ]
                                }
                            },
                            "finallyClause": {
                                "kind": "FinallyClause",
                                "fullStart": 1251,
                                "fullEnd": 1313,
                                "start": 1251,
                                "end": 1311,
                                "fullWidth": 62,
                                "width": 60,
                                "finallyKeyword": {
                                    "kind": "FinallyKeyword",
                                    "fullStart": 1251,
                                    "fullEnd": 1259,
                                    "start": 1251,
                                    "end": 1258,
                                    "fullWidth": 8,
                                    "width": 7,
                                    "text": "finally",
                                    "value": "finally",
                                    "valueText": "finally",
                                    "hasTrailingTrivia": true,
                                    "trailingTrivia": [
                                        {
                                            "kind": "WhitespaceTrivia",
                                            "text": " "
                                        }
                                    ]
                                },
                                "block": {
                                    "kind": "Block",
                                    "fullStart": 1259,
                                    "fullEnd": 1313,
                                    "start": 1259,
                                    "end": 1311,
                                    "fullWidth": 54,
                                    "width": 52,
                                    "openBraceToken": {
                                        "kind": "OpenBraceToken",
                                        "fullStart": 1259,
                                        "fullEnd": 1262,
                                        "start": 1259,
                                        "end": 1260,
                                        "fullWidth": 3,
                                        "width": 1,
                                        "text": "{",
                                        "value": "{",
                                        "valueText": "{",
                                        "hasTrailingTrivia": true,
                                        "hasTrailingNewLine": true,
                                        "trailingTrivia": [
                                            {
                                                "kind": "NewLineTrivia",
                                                "text": "\r\n"
                                            }
                                        ]
                                    },
                                    "statements": [
                                        {
                                            "kind": "ExpressionStatement",
                                            "fullStart": 1262,
                                            "fullEnd": 1302,
                                            "start": 1274,
                                            "end": 1300,
                                            "fullWidth": 40,
                                            "width": 26,
                                            "expression": {
                                                "kind": "DeleteExpression",
                                                "fullStart": 1262,
                                                "fullEnd": 1299,
                                                "start": 1274,
                                                "end": 1299,
                                                "fullWidth": 37,
                                                "width": 25,
                                                "deleteKeyword": {
                                                    "kind": "DeleteKeyword",
                                                    "fullStart": 1262,
                                                    "fullEnd": 1281,
                                                    "start": 1274,
                                                    "end": 1280,
                                                    "fullWidth": 19,
                                                    "width": 6,
                                                    "text": "delete",
                                                    "value": "delete",
                                                    "valueText": "delete",
                                                    "hasLeadingTrivia": true,
                                                    "hasTrailingTrivia": true,
                                                    "leadingTrivia": [
                                                        {
                                                            "kind": "WhitespaceTrivia",
                                                            "text": "            "
                                                        }
                                                    ],
                                                    "trailingTrivia": [
                                                        {
                                                            "kind": "WhitespaceTrivia",
                                                            "text": " "
                                                        }
                                                    ]
                                                },
                                                "expression": {
                                                    "kind": "ElementAccessExpression",
                                                    "fullStart": 1281,
                                                    "fullEnd": 1299,
                                                    "start": 1281,
                                                    "end": 1299,
                                                    "fullWidth": 18,
                                                    "width": 18,
                                                    "expression": {
                                                        "kind": "MemberAccessExpression",
                                                        "fullStart": 1281,
                                                        "fullEnd": 1296,
                                                        "start": 1281,
                                                        "end": 1296,
                                                        "fullWidth": 15,
                                                        "width": 15,
                                                        "expression": {
                                                            "kind": "IdentifierName",
                                                            "fullStart": 1281,
                                                            "fullEnd": 1286,
                                                            "start": 1281,
                                                            "end": 1286,
                                                            "fullWidth": 5,
                                                            "width": 5,
                                                            "text": "Array",
                                                            "value": "Array",
                                                            "valueText": "Array"
                                                        },
                                                        "dotToken": {
                                                            "kind": "DotToken",
                                                            "fullStart": 1286,
                                                            "fullEnd": 1287,
                                                            "start": 1286,
                                                            "end": 1287,
                                                            "fullWidth": 1,
                                                            "width": 1,
                                                            "text": ".",
                                                            "value": ".",
                                                            "valueText": "."
                                                        },
                                                        "name": {
                                                            "kind": "IdentifierName",
                                                            "fullStart": 1287,
                                                            "fullEnd": 1296,
                                                            "start": 1287,
                                                            "end": 1296,
                                                            "fullWidth": 9,
                                                            "width": 9,
                                                            "text": "prototype",
                                                            "value": "prototype",
                                                            "valueText": "prototype"
                                                        }
                                                    },
                                                    "openBracketToken": {
                                                        "kind": "OpenBracketToken",
                                                        "fullStart": 1296,
                                                        "fullEnd": 1297,
                                                        "start": 1296,
                                                        "end": 1297,
                                                        "fullWidth": 1,
                                                        "width": 1,
                                                        "text": "[",
                                                        "value": "[",
                                                        "valueText": "["
                                                    },
                                                    "argumentExpression": {
                                                        "kind": "NumericLiteral",
                                                        "fullStart": 1297,
                                                        "fullEnd": 1298,
                                                        "start": 1297,
                                                        "end": 1298,
                                                        "fullWidth": 1,
                                                        "width": 1,
                                                        "text": "1",
                                                        "value": 1,
                                                        "valueText": "1"
                                                    },
                                                    "closeBracketToken": {
                                                        "kind": "CloseBracketToken",
                                                        "fullStart": 1298,
                                                        "fullEnd": 1299,
                                                        "start": 1298,
                                                        "end": 1299,
                                                        "fullWidth": 1,
                                                        "width": 1,
                                                        "text": "]",
                                                        "value": "]",
                                                        "valueText": "]"
                                                    }
                                                }
                                            },
                                            "semicolonToken": {
                                                "kind": "SemicolonToken",
                                                "fullStart": 1299,
                                                "fullEnd": 1302,
                                                "start": 1299,
                                                "end": 1300,
                                                "fullWidth": 3,
                                                "width": 1,
                                                "text": ";",
                                                "value": ";",
                                                "valueText": ";",
                                                "hasTrailingTrivia": true,
                                                "hasTrailingNewLine": true,
                                                "trailingTrivia": [
                                                    {
                                                        "kind": "NewLineTrivia",
                                                        "text": "\r\n"
                                                    }
                                                ]
                                            }
                                        }
                                    ],
                                    "closeBraceToken": {
                                        "kind": "CloseBraceToken",
                                        "fullStart": 1302,
                                        "fullEnd": 1313,
                                        "start": 1310,
                                        "end": 1311,
                                        "fullWidth": 11,
                                        "width": 1,
                                        "text": "}",
                                        "value": "}",
                                        "valueText": "}",
                                        "hasLeadingTrivia": true,
                                        "hasTrailingTrivia": true,
                                        "hasTrailingNewLine": true,
                                        "leadingTrivia": [
                                            {
                                                "kind": "WhitespaceTrivia",
                                                "text": "        "
                                            }
                                        ],
                                        "trailingTrivia": [
                                            {
                                                "kind": "NewLineTrivia",
                                                "text": "\r\n"
                                            }
                                        ]
                                    }
                                }
                            }
                        }
                    ],
                    "closeBraceToken": {
                        "kind": "CloseBraceToken",
                        "fullStart": 1313,
                        "fullEnd": 1320,
                        "start": 1317,
                        "end": 1318,
                        "fullWidth": 7,
                        "width": 1,
                        "text": "}",
                        "value": "}",
                        "valueText": "}",
                        "hasLeadingTrivia": true,
                        "hasTrailingTrivia": true,
                        "hasTrailingNewLine": true,
                        "leadingTrivia": [
                            {
                                "kind": "WhitespaceTrivia",
                                "text": "    "
                            }
                        ],
                        "trailingTrivia": [
                            {
                                "kind": "NewLineTrivia",
                                "text": "\r\n"
                            }
                        ]
                    }
                }
            },
            {
                "kind": "ExpressionStatement",
                "fullStart": 1320,
                "fullEnd": 1344,
                "start": 1320,
                "end": 1342,
                "fullWidth": 24,
                "width": 22,
                "expression": {
                    "kind": "InvocationExpression",
                    "fullStart": 1320,
                    "fullEnd": 1341,
                    "start": 1320,
                    "end": 1341,
                    "fullWidth": 21,
                    "width": 21,
                    "expression": {
                        "kind": "IdentifierName",
                        "fullStart": 1320,
                        "fullEnd": 1331,
                        "start": 1320,
                        "end": 1331,
                        "fullWidth": 11,
                        "width": 11,
                        "text": "runTestCase",
                        "value": "runTestCase",
                        "valueText": "runTestCase"
                    },
                    "argumentList": {
                        "kind": "ArgumentList",
                        "fullStart": 1331,
                        "fullEnd": 1341,
                        "start": 1331,
                        "end": 1341,
                        "fullWidth": 10,
                        "width": 10,
                        "openParenToken": {
                            "kind": "OpenParenToken",
                            "fullStart": 1331,
                            "fullEnd": 1332,
                            "start": 1331,
                            "end": 1332,
                            "fullWidth": 1,
                            "width": 1,
                            "text": "(",
                            "value": "(",
                            "valueText": "("
                        },
                        "arguments": [
                            {
                                "kind": "IdentifierName",
                                "fullStart": 1332,
                                "fullEnd": 1340,
                                "start": 1332,
                                "end": 1340,
                                "fullWidth": 8,
                                "width": 8,
                                "text": "testcase",
                                "value": "testcase",
                                "valueText": "testcase"
                            }
                        ],
                        "closeParenToken": {
                            "kind": "CloseParenToken",
                            "fullStart": 1340,
                            "fullEnd": 1341,
                            "start": 1340,
                            "end": 1341,
                            "fullWidth": 1,
                            "width": 1,
                            "text": ")",
                            "value": ")",
                            "valueText": ")"
                        }
                    }
                },
                "semicolonToken": {
                    "kind": "SemicolonToken",
                    "fullStart": 1341,
                    "fullEnd": 1344,
                    "start": 1341,
                    "end": 1342,
                    "fullWidth": 3,
                    "width": 1,
                    "text": ";",
                    "value": ";",
                    "valueText": ";",
                    "hasTrailingTrivia": true,
                    "hasTrailingNewLine": true,
                    "trailingTrivia": [
                        {
                            "kind": "NewLineTrivia",
                            "text": "\r\n"
                        }
                    ]
                }
            }
        ],
        "endOfFileToken": {
            "kind": "EndOfFileToken",
            "fullStart": 1344,
            "fullEnd": 1344,
            "start": 1344,
            "end": 1344,
            "fullWidth": 0,
            "width": 0,
            "text": ""
        }
    },
    "lineMap": {
        "lineStarts": [
            0,
            67,
            152,
            232,
            308,
            380,
            385,
            442,
            575,
            580,
            582,
            584,
            607,
            609,
            640,
            672,
            674,
            727,
            757,
            787,
            824,
            839,
            850,
            852,
            883,
            926,
            958,
            1002,
            1029,
            1045,
            1077,
            1090,
            1092,
            1107,
            1144,
            1197,
            1241,
            1262,
            1302,
            1313,
            1320,
            1344
        ],
        "length": 1344
    }
}<|MERGE_RESOLUTION|>--- conflicted
+++ resolved
@@ -252,12 +252,8 @@
                                         "start": 621,
                                         "end": 637,
                                         "fullWidth": 16,
-<<<<<<< HEAD
                                         "width": 16,
-                                        "identifier": {
-=======
                                         "propertyName": {
->>>>>>> 85e84683
                                             "kind": "IdentifierName",
                                             "fullStart": 621,
                                             "fullEnd": 630,
@@ -391,12 +387,8 @@
                                         "start": 652,
                                         "end": 669,
                                         "fullWidth": 17,
-<<<<<<< HEAD
                                         "width": 17,
-                                        "identifier": {
-=======
                                         "propertyName": {
->>>>>>> 85e84683
                                             "kind": "IdentifierName",
                                             "fullStart": 652,
                                             "fullEnd": 663,
