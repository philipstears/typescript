--- conflicted
+++ resolved
@@ -252,12 +252,8 @@
                                         "start": 599,
                                         "end": 617,
                                         "fullWidth": 18,
-<<<<<<< HEAD
                                         "width": 18,
-                                        "identifier": {
-=======
                                         "propertyName": {
->>>>>>> 85e84683
                                             "kind": "IdentifierName",
                                             "fullStart": 599,
                                             "fullEnd": 610,
@@ -391,12 +387,8 @@
                                         "start": 632,
                                         "end": 648,
                                         "fullWidth": 16,
-<<<<<<< HEAD
                                         "width": 16,
-                                        "identifier": {
-=======
                                         "propertyName": {
->>>>>>> 85e84683
                                             "kind": "IdentifierName",
                                             "fullStart": 632,
                                             "fullEnd": 645,
