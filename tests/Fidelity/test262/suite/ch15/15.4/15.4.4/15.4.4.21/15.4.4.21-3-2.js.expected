{
    "isDeclaration": false,
    "languageVersion": "EcmaScript5",
    "parseOptions": {
        "allowAutomaticSemicolonInsertion": true
    },
    "sourceUnit": {
        "kind": "SourceUnit",
        "fullStart": 0,
        "fullEnd": 842,
        "start": 537,
        "end": 842,
        "fullWidth": 842,
        "width": 305,
        "isIncrementallyUnusable": true,
        "moduleElements": [
            {
                "kind": "FunctionDeclaration",
                "fullStart": 0,
                "fullEnd": 818,
                "start": 537,
                "end": 816,
                "fullWidth": 818,
                "width": 279,
                "modifiers": [],
                "functionKeyword": {
                    "kind": "FunctionKeyword",
                    "fullStart": 0,
                    "fullEnd": 546,
                    "start": 537,
                    "end": 545,
                    "fullWidth": 546,
                    "width": 8,
                    "text": "function",
                    "value": "function",
                    "valueText": "function",
                    "hasLeadingTrivia": true,
                    "hasLeadingComment": true,
                    "hasLeadingNewLine": true,
                    "hasTrailingTrivia": true,
                    "leadingTrivia": [
                        {
                            "kind": "SingleLineCommentTrivia",
                            "text": "/// Copyright (c) 2012 Ecma International.  All rights reserved. "
                        },
                        {
                            "kind": "NewLineTrivia",
                            "text": "\r\n"
                        },
                        {
                            "kind": "SingleLineCommentTrivia",
                            "text": "/// Ecma International makes this code available under the terms and conditions set"
                        },
                        {
                            "kind": "NewLineTrivia",
                            "text": "\r\n"
                        },
                        {
                            "kind": "SingleLineCommentTrivia",
                            "text": "/// forth on http://hg.ecmascript.org/tests/test262/raw-file/tip/LICENSE (the "
                        },
                        {
                            "kind": "NewLineTrivia",
                            "text": "\r\n"
                        },
                        {
                            "kind": "SingleLineCommentTrivia",
                            "text": "/// \"Use Terms\").   Any redistribution of this code must retain the above "
                        },
                        {
                            "kind": "NewLineTrivia",
                            "text": "\r\n"
                        },
                        {
                            "kind": "SingleLineCommentTrivia",
                            "text": "/// copyright and this notice and otherwise comply with the Use Terms."
                        },
                        {
                            "kind": "NewLineTrivia",
                            "text": "\r\n"
                        },
                        {
                            "kind": "MultiLineCommentTrivia",
                            "text": "/**\r\n * @path ch15/15.4/15.4.4/15.4.4.21/15.4.4.21-3-2.js\r\n * @description Array.prototype.reduce - value of 'length' is a boolean (value is true)\r\n */"
                        },
                        {
                            "kind": "NewLineTrivia",
                            "text": "\r\n"
                        },
                        {
                            "kind": "NewLineTrivia",
                            "text": "\r\n"
                        },
                        {
                            "kind": "NewLineTrivia",
                            "text": "\r\n"
                        }
                    ],
                    "trailingTrivia": [
                        {
                            "kind": "WhitespaceTrivia",
                            "text": " "
                        }
                    ]
                },
                "identifier": {
                    "kind": "IdentifierName",
                    "fullStart": 546,
                    "fullEnd": 554,
                    "start": 546,
                    "end": 554,
                    "fullWidth": 8,
                    "width": 8,
                    "text": "testcase",
                    "value": "testcase",
                    "valueText": "testcase"
                },
                "callSignature": {
                    "kind": "CallSignature",
                    "fullStart": 554,
                    "fullEnd": 557,
                    "start": 554,
                    "end": 556,
                    "fullWidth": 3,
                    "width": 2,
                    "parameterList": {
                        "kind": "ParameterList",
                        "fullStart": 554,
                        "fullEnd": 557,
                        "start": 554,
                        "end": 556,
                        "fullWidth": 3,
                        "width": 2,
                        "openParenToken": {
                            "kind": "OpenParenToken",
                            "fullStart": 554,
                            "fullEnd": 555,
                            "start": 554,
                            "end": 555,
                            "fullWidth": 1,
                            "width": 1,
                            "text": "(",
                            "value": "(",
                            "valueText": "("
                        },
                        "parameters": [],
                        "closeParenToken": {
                            "kind": "CloseParenToken",
                            "fullStart": 555,
                            "fullEnd": 557,
                            "start": 555,
                            "end": 556,
                            "fullWidth": 2,
                            "width": 1,
                            "text": ")",
                            "value": ")",
                            "valueText": ")",
                            "hasTrailingTrivia": true,
                            "trailingTrivia": [
                                {
                                    "kind": "WhitespaceTrivia",
                                    "text": " "
                                }
                            ]
                        }
                    }
                },
                "block": {
                    "kind": "Block",
                    "fullStart": 557,
                    "fullEnd": 818,
                    "start": 557,
                    "end": 816,
                    "fullWidth": 261,
                    "width": 259,
                    "openBraceToken": {
                        "kind": "OpenBraceToken",
                        "fullStart": 557,
                        "fullEnd": 560,
                        "start": 557,
                        "end": 558,
                        "fullWidth": 3,
                        "width": 1,
                        "text": "{",
                        "value": "{",
                        "valueText": "{",
                        "hasTrailingTrivia": true,
                        "hasTrailingNewLine": true,
                        "trailingTrivia": [
                            {
                                "kind": "NewLineTrivia",
                                "text": "\r\n"
                            }
                        ]
                    },
                    "statements": [
                        {
                            "kind": "FunctionDeclaration",
                            "fullStart": 560,
                            "fullEnd": 681,
                            "start": 570,
                            "end": 679,
                            "fullWidth": 121,
                            "width": 109,
                            "modifiers": [],
                            "functionKeyword": {
                                "kind": "FunctionKeyword",
                                "fullStart": 560,
                                "fullEnd": 579,
                                "start": 570,
                                "end": 578,
                                "fullWidth": 19,
                                "width": 8,
                                "text": "function",
                                "value": "function",
                                "valueText": "function",
                                "hasLeadingTrivia": true,
                                "hasLeadingNewLine": true,
                                "hasTrailingTrivia": true,
                                "leadingTrivia": [
                                    {
                                        "kind": "NewLineTrivia",
                                        "text": "\r\n"
                                    },
                                    {
                                        "kind": "WhitespaceTrivia",
                                        "text": "        "
                                    }
                                ],
                                "trailingTrivia": [
                                    {
                                        "kind": "WhitespaceTrivia",
                                        "text": " "
                                    }
                                ]
                            },
                            "identifier": {
                                "kind": "IdentifierName",
                                "fullStart": 579,
                                "fullEnd": 589,
                                "start": 579,
                                "end": 589,
                                "fullWidth": 10,
                                "width": 10,
                                "text": "callbackfn",
                                "value": "callbackfn",
                                "valueText": "callbackfn"
                            },
                            "callSignature": {
                                "kind": "CallSignature",
                                "fullStart": 589,
                                "fullEnd": 617,
                                "start": 589,
                                "end": 616,
                                "fullWidth": 28,
                                "width": 27,
                                "parameterList": {
                                    "kind": "ParameterList",
                                    "fullStart": 589,
                                    "fullEnd": 617,
                                    "start": 589,
                                    "end": 616,
                                    "fullWidth": 28,
                                    "width": 27,
                                    "openParenToken": {
                                        "kind": "OpenParenToken",
                                        "fullStart": 589,
                                        "fullEnd": 590,
                                        "start": 589,
                                        "end": 590,
                                        "fullWidth": 1,
                                        "width": 1,
                                        "text": "(",
                                        "value": "(",
                                        "valueText": "("
                                    },
                                    "parameters": [
                                        {
                                            "kind": "Parameter",
                                            "fullStart": 590,
                                            "fullEnd": 597,
                                            "start": 590,
                                            "end": 597,
                                            "fullWidth": 7,
                                            "width": 7,
                                            "modifiers": [],
                                            "identifier": {
                                                "kind": "IdentifierName",
                                                "fullStart": 590,
                                                "fullEnd": 597,
                                                "start": 590,
                                                "end": 597,
                                                "fullWidth": 7,
                                                "width": 7,
                                                "text": "prevVal",
                                                "value": "prevVal",
                                                "valueText": "prevVal"
                                            }
                                        },
                                        {
                                            "kind": "CommaToken",
                                            "fullStart": 597,
                                            "fullEnd": 599,
                                            "start": 597,
                                            "end": 598,
                                            "fullWidth": 2,
                                            "width": 1,
                                            "text": ",",
                                            "value": ",",
                                            "valueText": ",",
                                            "hasTrailingTrivia": true,
                                            "trailingTrivia": [
                                                {
                                                    "kind": "WhitespaceTrivia",
                                                    "text": " "
                                                }
                                            ]
                                        },
                                        {
                                            "kind": "Parameter",
                                            "fullStart": 599,
                                            "fullEnd": 605,
                                            "start": 599,
                                            "end": 605,
                                            "fullWidth": 6,
                                            "width": 6,
                                            "modifiers": [],
                                            "identifier": {
                                                "kind": "IdentifierName",
                                                "fullStart": 599,
                                                "fullEnd": 605,
                                                "start": 599,
                                                "end": 605,
                                                "fullWidth": 6,
                                                "width": 6,
                                                "text": "curVal",
                                                "value": "curVal",
                                                "valueText": "curVal"
                                            }
                                        },
                                        {
                                            "kind": "CommaToken",
                                            "fullStart": 605,
                                            "fullEnd": 607,
                                            "start": 605,
                                            "end": 606,
                                            "fullWidth": 2,
                                            "width": 1,
                                            "text": ",",
                                            "value": ",",
                                            "valueText": ",",
                                            "hasTrailingTrivia": true,
                                            "trailingTrivia": [
                                                {
                                                    "kind": "WhitespaceTrivia",
                                                    "text": " "
                                                }
                                            ]
                                        },
                                        {
                                            "kind": "Parameter",
                                            "fullStart": 607,
                                            "fullEnd": 610,
                                            "start": 607,
                                            "end": 610,
                                            "fullWidth": 3,
                                            "width": 3,
                                            "modifiers": [],
                                            "identifier": {
                                                "kind": "IdentifierName",
                                                "fullStart": 607,
                                                "fullEnd": 610,
                                                "start": 607,
                                                "end": 610,
                                                "fullWidth": 3,
                                                "width": 3,
                                                "text": "idx",
                                                "value": "idx",
                                                "valueText": "idx"
                                            }
                                        },
                                        {
                                            "kind": "CommaToken",
                                            "fullStart": 610,
                                            "fullEnd": 612,
                                            "start": 610,
                                            "end": 611,
                                            "fullWidth": 2,
                                            "width": 1,
                                            "text": ",",
                                            "value": ",",
                                            "valueText": ",",
                                            "hasTrailingTrivia": true,
                                            "trailingTrivia": [
                                                {
                                                    "kind": "WhitespaceTrivia",
                                                    "text": " "
                                                }
                                            ]
                                        },
                                        {
                                            "kind": "Parameter",
                                            "fullStart": 612,
                                            "fullEnd": 615,
                                            "start": 612,
                                            "end": 615,
                                            "fullWidth": 3,
                                            "width": 3,
                                            "modifiers": [],
                                            "identifier": {
                                                "kind": "IdentifierName",
                                                "fullStart": 612,
                                                "fullEnd": 615,
                                                "start": 612,
                                                "end": 615,
                                                "fullWidth": 3,
                                                "width": 3,
                                                "text": "obj",
                                                "value": "obj",
                                                "valueText": "obj"
                                            }
                                        }
                                    ],
                                    "closeParenToken": {
                                        "kind": "CloseParenToken",
                                        "fullStart": 615,
                                        "fullEnd": 617,
                                        "start": 615,
                                        "end": 616,
                                        "fullWidth": 2,
                                        "width": 1,
                                        "text": ")",
                                        "value": ")",
                                        "valueText": ")",
                                        "hasTrailingTrivia": true,
                                        "trailingTrivia": [
                                            {
                                                "kind": "WhitespaceTrivia",
                                                "text": " "
                                            }
                                        ]
                                    }
                                }
                            },
                            "block": {
                                "kind": "Block",
                                "fullStart": 617,
                                "fullEnd": 681,
                                "start": 617,
                                "end": 679,
                                "fullWidth": 64,
                                "width": 62,
                                "openBraceToken": {
                                    "kind": "OpenBraceToken",
                                    "fullStart": 617,
                                    "fullEnd": 620,
                                    "start": 617,
                                    "end": 618,
                                    "fullWidth": 3,
                                    "width": 1,
                                    "text": "{",
                                    "value": "{",
                                    "valueText": "{",
                                    "hasTrailingTrivia": true,
                                    "hasTrailingNewLine": true,
                                    "trailingTrivia": [
                                        {
                                            "kind": "NewLineTrivia",
                                            "text": "\r\n"
                                        }
                                    ]
                                },
                                "statements": [
                                    {
                                        "kind": "ReturnStatement",
                                        "fullStart": 620,
                                        "fullEnd": 670,
                                        "start": 632,
                                        "end": 668,
                                        "fullWidth": 50,
                                        "width": 36,
                                        "returnKeyword": {
                                            "kind": "ReturnKeyword",
                                            "fullStart": 620,
                                            "fullEnd": 639,
                                            "start": 632,
                                            "end": 638,
                                            "fullWidth": 19,
                                            "width": 6,
                                            "text": "return",
                                            "value": "return",
                                            "valueText": "return",
                                            "hasLeadingTrivia": true,
                                            "hasTrailingTrivia": true,
                                            "leadingTrivia": [
                                                {
                                                    "kind": "WhitespaceTrivia",
                                                    "text": "            "
                                                }
                                            ],
                                            "trailingTrivia": [
                                                {
                                                    "kind": "WhitespaceTrivia",
                                                    "text": " "
                                                }
                                            ]
                                        },
                                        "expression": {
                                            "kind": "ParenthesizedExpression",
                                            "fullStart": 639,
                                            "fullEnd": 667,
                                            "start": 639,
                                            "end": 667,
                                            "fullWidth": 28,
                                            "width": 28,
                                            "openParenToken": {
                                                "kind": "OpenParenToken",
                                                "fullStart": 639,
                                                "fullEnd": 640,
                                                "start": 639,
                                                "end": 640,
                                                "fullWidth": 1,
                                                "width": 1,
                                                "text": "(",
                                                "value": "(",
                                                "valueText": "("
                                            },
                                            "expression": {
                                                "kind": "LogicalAndExpression",
                                                "fullStart": 640,
                                                "fullEnd": 666,
                                                "start": 640,
                                                "end": 666,
                                                "fullWidth": 26,
                                                "width": 26,
                                                "left": {
                                                    "kind": "EqualsExpression",
                                                    "fullStart": 640,
                                                    "fullEnd": 654,
                                                    "start": 640,
                                                    "end": 653,
                                                    "fullWidth": 14,
                                                    "width": 13,
                                                    "left": {
                                                        "kind": "IdentifierName",
                                                        "fullStart": 640,
                                                        "fullEnd": 647,
                                                        "start": 640,
                                                        "end": 646,
                                                        "fullWidth": 7,
                                                        "width": 6,
                                                        "text": "curVal",
                                                        "value": "curVal",
                                                        "valueText": "curVal",
                                                        "hasTrailingTrivia": true,
                                                        "trailingTrivia": [
                                                            {
                                                                "kind": "WhitespaceTrivia",
                                                                "text": " "
                                                            }
                                                        ]
                                                    },
                                                    "operatorToken": {
                                                        "kind": "EqualsEqualsEqualsToken",
                                                        "fullStart": 647,
                                                        "fullEnd": 651,
                                                        "start": 647,
                                                        "end": 650,
                                                        "fullWidth": 4,
                                                        "width": 3,
                                                        "text": "===",
                                                        "value": "===",
                                                        "valueText": "===",
                                                        "hasTrailingTrivia": true,
                                                        "trailingTrivia": [
                                                            {
                                                                "kind": "WhitespaceTrivia",
                                                                "text": " "
                                                            }
                                                        ]
                                                    },
                                                    "right": {
                                                        "kind": "NumericLiteral",
                                                        "fullStart": 651,
                                                        "fullEnd": 654,
                                                        "start": 651,
                                                        "end": 653,
                                                        "fullWidth": 3,
                                                        "width": 2,
                                                        "text": "11",
                                                        "value": 11,
                                                        "valueText": "11",
                                                        "hasTrailingTrivia": true,
                                                        "trailingTrivia": [
                                                            {
                                                                "kind": "WhitespaceTrivia",
                                                                "text": " "
                                                            }
                                                        ]
                                                    }
                                                },
                                                "operatorToken": {
                                                    "kind": "AmpersandAmpersandToken",
                                                    "fullStart": 654,
                                                    "fullEnd": 657,
                                                    "start": 654,
                                                    "end": 656,
                                                    "fullWidth": 3,
                                                    "width": 2,
                                                    "text": "&&",
                                                    "value": "&&",
                                                    "valueText": "&&",
                                                    "hasTrailingTrivia": true,
                                                    "trailingTrivia": [
                                                        {
                                                            "kind": "WhitespaceTrivia",
                                                            "text": " "
                                                        }
                                                    ]
                                                },
                                                "right": {
                                                    "kind": "EqualsExpression",
                                                    "fullStart": 657,
                                                    "fullEnd": 666,
                                                    "start": 657,
                                                    "end": 666,
                                                    "fullWidth": 9,
                                                    "width": 9,
                                                    "left": {
                                                        "kind": "IdentifierName",
                                                        "fullStart": 657,
                                                        "fullEnd": 661,
                                                        "start": 657,
                                                        "end": 660,
                                                        "fullWidth": 4,
                                                        "width": 3,
                                                        "text": "idx",
                                                        "value": "idx",
                                                        "valueText": "idx",
                                                        "hasTrailingTrivia": true,
                                                        "trailingTrivia": [
                                                            {
                                                                "kind": "WhitespaceTrivia",
                                                                "text": " "
                                                            }
                                                        ]
                                                    },
                                                    "operatorToken": {
                                                        "kind": "EqualsEqualsEqualsToken",
                                                        "fullStart": 661,
                                                        "fullEnd": 665,
                                                        "start": 661,
                                                        "end": 664,
                                                        "fullWidth": 4,
                                                        "width": 3,
                                                        "text": "===",
                                                        "value": "===",
                                                        "valueText": "===",
                                                        "hasTrailingTrivia": true,
                                                        "trailingTrivia": [
                                                            {
                                                                "kind": "WhitespaceTrivia",
                                                                "text": " "
                                                            }
                                                        ]
                                                    },
                                                    "right": {
                                                        "kind": "NumericLiteral",
                                                        "fullStart": 665,
                                                        "fullEnd": 666,
                                                        "start": 665,
                                                        "end": 666,
                                                        "fullWidth": 1,
                                                        "width": 1,
                                                        "text": "0",
                                                        "value": 0,
                                                        "valueText": "0"
                                                    }
                                                }
                                            },
                                            "closeParenToken": {
                                                "kind": "CloseParenToken",
                                                "fullStart": 666,
                                                "fullEnd": 667,
                                                "start": 666,
                                                "end": 667,
                                                "fullWidth": 1,
                                                "width": 1,
                                                "text": ")",
                                                "value": ")",
                                                "valueText": ")"
                                            }
                                        },
                                        "semicolonToken": {
                                            "kind": "SemicolonToken",
                                            "fullStart": 667,
                                            "fullEnd": 670,
                                            "start": 667,
                                            "end": 668,
                                            "fullWidth": 3,
                                            "width": 1,
                                            "text": ";",
                                            "value": ";",
                                            "valueText": ";",
                                            "hasTrailingTrivia": true,
                                            "hasTrailingNewLine": true,
                                            "trailingTrivia": [
                                                {
                                                    "kind": "NewLineTrivia",
                                                    "text": "\r\n"
                                                }
                                            ]
                                        }
                                    }
                                ],
                                "closeBraceToken": {
                                    "kind": "CloseBraceToken",
                                    "fullStart": 670,
                                    "fullEnd": 681,
                                    "start": 678,
                                    "end": 679,
                                    "fullWidth": 11,
                                    "width": 1,
                                    "text": "}",
                                    "value": "}",
                                    "valueText": "}",
                                    "hasLeadingTrivia": true,
                                    "hasTrailingTrivia": true,
                                    "hasTrailingNewLine": true,
                                    "leadingTrivia": [
                                        {
                                            "kind": "WhitespaceTrivia",
                                            "text": "        "
                                        }
                                    ],
                                    "trailingTrivia": [
                                        {
                                            "kind": "NewLineTrivia",
                                            "text": "\r\n"
                                        }
                                    ]
                                }
                            }
                        },
                        {
                            "kind": "VariableStatement",
                            "fullStart": 681,
                            "fullEnd": 733,
                            "start": 691,
                            "end": 731,
                            "fullWidth": 52,
                            "width": 40,
                            "modifiers": [],
                            "variableDeclaration": {
                                "kind": "VariableDeclaration",
                                "fullStart": 681,
                                "fullEnd": 730,
                                "start": 691,
                                "end": 730,
                                "fullWidth": 49,
                                "width": 39,
                                "varKeyword": {
                                    "kind": "VarKeyword",
                                    "fullStart": 681,
                                    "fullEnd": 695,
                                    "start": 691,
                                    "end": 694,
                                    "fullWidth": 14,
                                    "width": 3,
                                    "text": "var",
                                    "value": "var",
                                    "valueText": "var",
                                    "hasLeadingTrivia": true,
                                    "hasLeadingNewLine": true,
                                    "hasTrailingTrivia": true,
                                    "leadingTrivia": [
                                        {
                                            "kind": "NewLineTrivia",
                                            "text": "\r\n"
                                        },
                                        {
                                            "kind": "WhitespaceTrivia",
                                            "text": "        "
                                        }
                                    ],
                                    "trailingTrivia": [
                                        {
                                            "kind": "WhitespaceTrivia",
                                            "text": " "
                                        }
                                    ]
                                },
                                "variableDeclarators": [
                                    {
                                        "kind": "VariableDeclarator",
                                        "fullStart": 695,
                                        "fullEnd": 730,
                                        "start": 695,
                                        "end": 730,
                                        "fullWidth": 35,
<<<<<<< HEAD
                                        "width": 35,
                                        "identifier": {
=======
                                        "propertyName": {
>>>>>>> 85e84683
                                            "kind": "IdentifierName",
                                            "fullStart": 695,
                                            "fullEnd": 699,
                                            "start": 695,
                                            "end": 698,
                                            "fullWidth": 4,
                                            "width": 3,
                                            "text": "obj",
                                            "value": "obj",
                                            "valueText": "obj",
                                            "hasTrailingTrivia": true,
                                            "trailingTrivia": [
                                                {
                                                    "kind": "WhitespaceTrivia",
                                                    "text": " "
                                                }
                                            ]
                                        },
                                        "equalsValueClause": {
                                            "kind": "EqualsValueClause",
                                            "fullStart": 699,
                                            "fullEnd": 730,
                                            "start": 699,
                                            "end": 730,
                                            "fullWidth": 31,
                                            "width": 31,
                                            "equalsToken": {
                                                "kind": "EqualsToken",
                                                "fullStart": 699,
                                                "fullEnd": 701,
                                                "start": 699,
                                                "end": 700,
                                                "fullWidth": 2,
                                                "width": 1,
                                                "text": "=",
                                                "value": "=",
                                                "valueText": "=",
                                                "hasTrailingTrivia": true,
                                                "trailingTrivia": [
                                                    {
                                                        "kind": "WhitespaceTrivia",
                                                        "text": " "
                                                    }
                                                ]
                                            },
                                            "value": {
                                                "kind": "ObjectLiteralExpression",
                                                "fullStart": 701,
                                                "fullEnd": 730,
                                                "start": 701,
                                                "end": 730,
                                                "fullWidth": 29,
                                                "width": 29,
                                                "openBraceToken": {
                                                    "kind": "OpenBraceToken",
                                                    "fullStart": 701,
                                                    "fullEnd": 703,
                                                    "start": 701,
                                                    "end": 702,
                                                    "fullWidth": 2,
                                                    "width": 1,
                                                    "text": "{",
                                                    "value": "{",
                                                    "valueText": "{",
                                                    "hasTrailingTrivia": true,
                                                    "trailingTrivia": [
                                                        {
                                                            "kind": "WhitespaceTrivia",
                                                            "text": " "
                                                        }
                                                    ]
                                                },
                                                "propertyAssignments": [
                                                    {
                                                        "kind": "SimplePropertyAssignment",
                                                        "fullStart": 703,
                                                        "fullEnd": 708,
                                                        "start": 703,
                                                        "end": 708,
                                                        "fullWidth": 5,
                                                        "width": 5,
                                                        "propertyName": {
                                                            "kind": "NumericLiteral",
                                                            "fullStart": 703,
                                                            "fullEnd": 704,
                                                            "start": 703,
                                                            "end": 704,
                                                            "fullWidth": 1,
                                                            "width": 1,
                                                            "text": "0",
                                                            "value": 0,
                                                            "valueText": "0"
                                                        },
                                                        "colonToken": {
                                                            "kind": "ColonToken",
                                                            "fullStart": 704,
                                                            "fullEnd": 706,
                                                            "start": 704,
                                                            "end": 705,
                                                            "fullWidth": 2,
                                                            "width": 1,
                                                            "text": ":",
                                                            "value": ":",
                                                            "valueText": ":",
                                                            "hasTrailingTrivia": true,
                                                            "trailingTrivia": [
                                                                {
                                                                    "kind": "WhitespaceTrivia",
                                                                    "text": " "
                                                                }
                                                            ]
                                                        },
                                                        "expression": {
                                                            "kind": "NumericLiteral",
                                                            "fullStart": 706,
                                                            "fullEnd": 708,
                                                            "start": 706,
                                                            "end": 708,
                                                            "fullWidth": 2,
                                                            "width": 2,
                                                            "text": "11",
                                                            "value": 11,
                                                            "valueText": "11"
                                                        }
                                                    },
                                                    {
                                                        "kind": "CommaToken",
                                                        "fullStart": 708,
                                                        "fullEnd": 710,
                                                        "start": 708,
                                                        "end": 709,
                                                        "fullWidth": 2,
                                                        "width": 1,
                                                        "text": ",",
                                                        "value": ",",
                                                        "valueText": ",",
                                                        "hasTrailingTrivia": true,
                                                        "trailingTrivia": [
                                                            {
                                                                "kind": "WhitespaceTrivia",
                                                                "text": " "
                                                            }
                                                        ]
                                                    },
                                                    {
                                                        "kind": "SimplePropertyAssignment",
                                                        "fullStart": 710,
                                                        "fullEnd": 714,
                                                        "start": 710,
                                                        "end": 714,
                                                        "fullWidth": 4,
                                                        "width": 4,
                                                        "propertyName": {
                                                            "kind": "NumericLiteral",
                                                            "fullStart": 710,
                                                            "fullEnd": 711,
                                                            "start": 710,
                                                            "end": 711,
                                                            "fullWidth": 1,
                                                            "width": 1,
                                                            "text": "1",
                                                            "value": 1,
                                                            "valueText": "1"
                                                        },
                                                        "colonToken": {
                                                            "kind": "ColonToken",
                                                            "fullStart": 711,
                                                            "fullEnd": 713,
                                                            "start": 711,
                                                            "end": 712,
                                                            "fullWidth": 2,
                                                            "width": 1,
                                                            "text": ":",
                                                            "value": ":",
                                                            "valueText": ":",
                                                            "hasTrailingTrivia": true,
                                                            "trailingTrivia": [
                                                                {
                                                                    "kind": "WhitespaceTrivia",
                                                                    "text": " "
                                                                }
                                                            ]
                                                        },
                                                        "expression": {
                                                            "kind": "NumericLiteral",
                                                            "fullStart": 713,
                                                            "fullEnd": 714,
                                                            "start": 713,
                                                            "end": 714,
                                                            "fullWidth": 1,
                                                            "width": 1,
                                                            "text": "9",
                                                            "value": 9,
                                                            "valueText": "9"
                                                        }
                                                    },
                                                    {
                                                        "kind": "CommaToken",
                                                        "fullStart": 714,
                                                        "fullEnd": 716,
                                                        "start": 714,
                                                        "end": 715,
                                                        "fullWidth": 2,
                                                        "width": 1,
                                                        "text": ",",
                                                        "value": ",",
                                                        "valueText": ",",
                                                        "hasTrailingTrivia": true,
                                                        "trailingTrivia": [
                                                            {
                                                                "kind": "WhitespaceTrivia",
                                                                "text": " "
                                                            }
                                                        ]
                                                    },
                                                    {
                                                        "kind": "SimplePropertyAssignment",
                                                        "fullStart": 716,
                                                        "fullEnd": 729,
                                                        "start": 716,
                                                        "end": 728,
                                                        "fullWidth": 13,
                                                        "width": 12,
                                                        "propertyName": {
                                                            "kind": "IdentifierName",
                                                            "fullStart": 716,
                                                            "fullEnd": 722,
                                                            "start": 716,
                                                            "end": 722,
                                                            "fullWidth": 6,
                                                            "width": 6,
                                                            "text": "length",
                                                            "value": "length",
                                                            "valueText": "length"
                                                        },
                                                        "colonToken": {
                                                            "kind": "ColonToken",
                                                            "fullStart": 722,
                                                            "fullEnd": 724,
                                                            "start": 722,
                                                            "end": 723,
                                                            "fullWidth": 2,
                                                            "width": 1,
                                                            "text": ":",
                                                            "value": ":",
                                                            "valueText": ":",
                                                            "hasTrailingTrivia": true,
                                                            "trailingTrivia": [
                                                                {
                                                                    "kind": "WhitespaceTrivia",
                                                                    "text": " "
                                                                }
                                                            ]
                                                        },
                                                        "expression": {
                                                            "kind": "TrueKeyword",
                                                            "fullStart": 724,
                                                            "fullEnd": 729,
                                                            "start": 724,
                                                            "end": 728,
                                                            "fullWidth": 5,
                                                            "width": 4,
                                                            "text": "true",
                                                            "value": true,
                                                            "valueText": "true",
                                                            "hasTrailingTrivia": true,
                                                            "trailingTrivia": [
                                                                {
                                                                    "kind": "WhitespaceTrivia",
                                                                    "text": " "
                                                                }
                                                            ]
                                                        }
                                                    }
                                                ],
                                                "closeBraceToken": {
                                                    "kind": "CloseBraceToken",
                                                    "fullStart": 729,
                                                    "fullEnd": 730,
                                                    "start": 729,
                                                    "end": 730,
                                                    "fullWidth": 1,
                                                    "width": 1,
                                                    "text": "}",
                                                    "value": "}",
                                                    "valueText": "}"
                                                }
                                            }
                                        }
                                    }
                                ]
                            },
                            "semicolonToken": {
                                "kind": "SemicolonToken",
                                "fullStart": 730,
                                "fullEnd": 733,
                                "start": 730,
                                "end": 731,
                                "fullWidth": 3,
                                "width": 1,
                                "text": ";",
                                "value": ";",
                                "valueText": ";",
                                "hasTrailingTrivia": true,
                                "hasTrailingNewLine": true,
                                "trailingTrivia": [
                                    {
                                        "kind": "NewLineTrivia",
                                        "text": "\r\n"
                                    }
                                ]
                            }
                        },
                        {
                            "kind": "ReturnStatement",
                            "fullStart": 733,
                            "fullEnd": 809,
                            "start": 743,
                            "end": 807,
                            "fullWidth": 76,
                            "width": 64,
                            "returnKeyword": {
                                "kind": "ReturnKeyword",
                                "fullStart": 733,
                                "fullEnd": 750,
                                "start": 743,
                                "end": 749,
                                "fullWidth": 17,
                                "width": 6,
                                "text": "return",
                                "value": "return",
                                "valueText": "return",
                                "hasLeadingTrivia": true,
                                "hasLeadingNewLine": true,
                                "hasTrailingTrivia": true,
                                "leadingTrivia": [
                                    {
                                        "kind": "NewLineTrivia",
                                        "text": "\r\n"
                                    },
                                    {
                                        "kind": "WhitespaceTrivia",
                                        "text": "        "
                                    }
                                ],
                                "trailingTrivia": [
                                    {
                                        "kind": "WhitespaceTrivia",
                                        "text": " "
                                    }
                                ]
                            },
                            "expression": {
                                "kind": "EqualsExpression",
                                "fullStart": 750,
                                "fullEnd": 806,
                                "start": 750,
                                "end": 806,
                                "fullWidth": 56,
                                "width": 56,
                                "left": {
                                    "kind": "InvocationExpression",
                                    "fullStart": 750,
                                    "fullEnd": 798,
                                    "start": 750,
                                    "end": 797,
                                    "fullWidth": 48,
                                    "width": 47,
                                    "expression": {
                                        "kind": "MemberAccessExpression",
                                        "fullStart": 750,
                                        "fullEnd": 777,
                                        "start": 750,
                                        "end": 777,
                                        "fullWidth": 27,
                                        "width": 27,
                                        "expression": {
                                            "kind": "MemberAccessExpression",
                                            "fullStart": 750,
                                            "fullEnd": 772,
                                            "start": 750,
                                            "end": 772,
                                            "fullWidth": 22,
                                            "width": 22,
                                            "expression": {
                                                "kind": "MemberAccessExpression",
                                                "fullStart": 750,
                                                "fullEnd": 765,
                                                "start": 750,
                                                "end": 765,
                                                "fullWidth": 15,
                                                "width": 15,
                                                "expression": {
                                                    "kind": "IdentifierName",
                                                    "fullStart": 750,
                                                    "fullEnd": 755,
                                                    "start": 750,
                                                    "end": 755,
                                                    "fullWidth": 5,
                                                    "width": 5,
                                                    "text": "Array",
                                                    "value": "Array",
                                                    "valueText": "Array"
                                                },
                                                "dotToken": {
                                                    "kind": "DotToken",
                                                    "fullStart": 755,
                                                    "fullEnd": 756,
                                                    "start": 755,
                                                    "end": 756,
                                                    "fullWidth": 1,
                                                    "width": 1,
                                                    "text": ".",
                                                    "value": ".",
                                                    "valueText": "."
                                                },
                                                "name": {
                                                    "kind": "IdentifierName",
                                                    "fullStart": 756,
                                                    "fullEnd": 765,
                                                    "start": 756,
                                                    "end": 765,
                                                    "fullWidth": 9,
                                                    "width": 9,
                                                    "text": "prototype",
                                                    "value": "prototype",
                                                    "valueText": "prototype"
                                                }
                                            },
                                            "dotToken": {
                                                "kind": "DotToken",
                                                "fullStart": 765,
                                                "fullEnd": 766,
                                                "start": 765,
                                                "end": 766,
                                                "fullWidth": 1,
                                                "width": 1,
                                                "text": ".",
                                                "value": ".",
                                                "valueText": "."
                                            },
                                            "name": {
                                                "kind": "IdentifierName",
                                                "fullStart": 766,
                                                "fullEnd": 772,
                                                "start": 766,
                                                "end": 772,
                                                "fullWidth": 6,
                                                "width": 6,
                                                "text": "reduce",
                                                "value": "reduce",
                                                "valueText": "reduce"
                                            }
                                        },
                                        "dotToken": {
                                            "kind": "DotToken",
                                            "fullStart": 772,
                                            "fullEnd": 773,
                                            "start": 772,
                                            "end": 773,
                                            "fullWidth": 1,
                                            "width": 1,
                                            "text": ".",
                                            "value": ".",
                                            "valueText": "."
                                        },
                                        "name": {
                                            "kind": "IdentifierName",
                                            "fullStart": 773,
                                            "fullEnd": 777,
                                            "start": 773,
                                            "end": 777,
                                            "fullWidth": 4,
                                            "width": 4,
                                            "text": "call",
                                            "value": "call",
                                            "valueText": "call"
                                        }
                                    },
                                    "argumentList": {
                                        "kind": "ArgumentList",
                                        "fullStart": 777,
                                        "fullEnd": 798,
                                        "start": 777,
                                        "end": 797,
                                        "fullWidth": 21,
                                        "width": 20,
                                        "openParenToken": {
                                            "kind": "OpenParenToken",
                                            "fullStart": 777,
                                            "fullEnd": 778,
                                            "start": 777,
                                            "end": 778,
                                            "fullWidth": 1,
                                            "width": 1,
                                            "text": "(",
                                            "value": "(",
                                            "valueText": "("
                                        },
                                        "arguments": [
                                            {
                                                "kind": "IdentifierName",
                                                "fullStart": 778,
                                                "fullEnd": 781,
                                                "start": 778,
                                                "end": 781,
                                                "fullWidth": 3,
                                                "width": 3,
                                                "text": "obj",
                                                "value": "obj",
                                                "valueText": "obj"
                                            },
                                            {
                                                "kind": "CommaToken",
                                                "fullStart": 781,
                                                "fullEnd": 783,
                                                "start": 781,
                                                "end": 782,
                                                "fullWidth": 2,
                                                "width": 1,
                                                "text": ",",
                                                "value": ",",
                                                "valueText": ",",
                                                "hasTrailingTrivia": true,
                                                "trailingTrivia": [
                                                    {
                                                        "kind": "WhitespaceTrivia",
                                                        "text": " "
                                                    }
                                                ]
                                            },
                                            {
                                                "kind": "IdentifierName",
                                                "fullStart": 783,
                                                "fullEnd": 793,
                                                "start": 783,
                                                "end": 793,
                                                "fullWidth": 10,
                                                "width": 10,
                                                "text": "callbackfn",
                                                "value": "callbackfn",
                                                "valueText": "callbackfn"
                                            },
                                            {
                                                "kind": "CommaToken",
                                                "fullStart": 793,
                                                "fullEnd": 795,
                                                "start": 793,
                                                "end": 794,
                                                "fullWidth": 2,
                                                "width": 1,
                                                "text": ",",
                                                "value": ",",
                                                "valueText": ",",
                                                "hasTrailingTrivia": true,
                                                "trailingTrivia": [
                                                    {
                                                        "kind": "WhitespaceTrivia",
                                                        "text": " "
                                                    }
                                                ]
                                            },
                                            {
                                                "kind": "NumericLiteral",
                                                "fullStart": 795,
                                                "fullEnd": 796,
                                                "start": 795,
                                                "end": 796,
                                                "fullWidth": 1,
                                                "width": 1,
                                                "text": "1",
                                                "value": 1,
                                                "valueText": "1"
                                            }
                                        ],
                                        "closeParenToken": {
                                            "kind": "CloseParenToken",
                                            "fullStart": 796,
                                            "fullEnd": 798,
                                            "start": 796,
                                            "end": 797,
                                            "fullWidth": 2,
                                            "width": 1,
                                            "text": ")",
                                            "value": ")",
                                            "valueText": ")",
                                            "hasTrailingTrivia": true,
                                            "trailingTrivia": [
                                                {
                                                    "kind": "WhitespaceTrivia",
                                                    "text": " "
                                                }
                                            ]
                                        }
                                    }
                                },
                                "operatorToken": {
                                    "kind": "EqualsEqualsEqualsToken",
                                    "fullStart": 798,
                                    "fullEnd": 802,
                                    "start": 798,
                                    "end": 801,
                                    "fullWidth": 4,
                                    "width": 3,
                                    "text": "===",
                                    "value": "===",
                                    "valueText": "===",
                                    "hasTrailingTrivia": true,
                                    "trailingTrivia": [
                                        {
                                            "kind": "WhitespaceTrivia",
                                            "text": " "
                                        }
                                    ]
                                },
                                "right": {
                                    "kind": "TrueKeyword",
                                    "fullStart": 802,
                                    "fullEnd": 806,
                                    "start": 802,
                                    "end": 806,
                                    "fullWidth": 4,
                                    "width": 4,
                                    "text": "true",
                                    "value": true,
                                    "valueText": "true"
                                }
                            },
                            "semicolonToken": {
                                "kind": "SemicolonToken",
                                "fullStart": 806,
                                "fullEnd": 809,
                                "start": 806,
                                "end": 807,
                                "fullWidth": 3,
                                "width": 1,
                                "text": ";",
                                "value": ";",
                                "valueText": ";",
                                "hasTrailingTrivia": true,
                                "hasTrailingNewLine": true,
                                "trailingTrivia": [
                                    {
                                        "kind": "NewLineTrivia",
                                        "text": "\r\n"
                                    }
                                ]
                            }
                        }
                    ],
                    "closeBraceToken": {
                        "kind": "CloseBraceToken",
                        "fullStart": 809,
                        "fullEnd": 818,
                        "start": 815,
                        "end": 816,
                        "fullWidth": 9,
                        "width": 1,
                        "text": "}",
                        "value": "}",
                        "valueText": "}",
                        "hasLeadingTrivia": true,
                        "hasLeadingNewLine": true,
                        "hasTrailingTrivia": true,
                        "hasTrailingNewLine": true,
                        "leadingTrivia": [
                            {
                                "kind": "NewLineTrivia",
                                "text": "\r\n"
                            },
                            {
                                "kind": "WhitespaceTrivia",
                                "text": "    "
                            }
                        ],
                        "trailingTrivia": [
                            {
                                "kind": "NewLineTrivia",
                                "text": "\r\n"
                            }
                        ]
                    }
                }
            },
            {
                "kind": "ExpressionStatement",
                "fullStart": 818,
                "fullEnd": 842,
                "start": 818,
                "end": 840,
                "fullWidth": 24,
                "width": 22,
                "expression": {
                    "kind": "InvocationExpression",
                    "fullStart": 818,
                    "fullEnd": 839,
                    "start": 818,
                    "end": 839,
                    "fullWidth": 21,
                    "width": 21,
                    "expression": {
                        "kind": "IdentifierName",
                        "fullStart": 818,
                        "fullEnd": 829,
                        "start": 818,
                        "end": 829,
                        "fullWidth": 11,
                        "width": 11,
                        "text": "runTestCase",
                        "value": "runTestCase",
                        "valueText": "runTestCase"
                    },
                    "argumentList": {
                        "kind": "ArgumentList",
                        "fullStart": 829,
                        "fullEnd": 839,
                        "start": 829,
                        "end": 839,
                        "fullWidth": 10,
                        "width": 10,
                        "openParenToken": {
                            "kind": "OpenParenToken",
                            "fullStart": 829,
                            "fullEnd": 830,
                            "start": 829,
                            "end": 830,
                            "fullWidth": 1,
                            "width": 1,
                            "text": "(",
                            "value": "(",
                            "valueText": "("
                        },
                        "arguments": [
                            {
                                "kind": "IdentifierName",
                                "fullStart": 830,
                                "fullEnd": 838,
                                "start": 830,
                                "end": 838,
                                "fullWidth": 8,
                                "width": 8,
                                "text": "testcase",
                                "value": "testcase",
                                "valueText": "testcase"
                            }
                        ],
                        "closeParenToken": {
                            "kind": "CloseParenToken",
                            "fullStart": 838,
                            "fullEnd": 839,
                            "start": 838,
                            "end": 839,
                            "fullWidth": 1,
                            "width": 1,
                            "text": ")",
                            "value": ")",
                            "valueText": ")"
                        }
                    }
                },
                "semicolonToken": {
                    "kind": "SemicolonToken",
                    "fullStart": 839,
                    "fullEnd": 842,
                    "start": 839,
                    "end": 840,
                    "fullWidth": 3,
                    "width": 1,
                    "text": ";",
                    "value": ";",
                    "valueText": ";",
                    "hasTrailingTrivia": true,
                    "hasTrailingNewLine": true,
                    "trailingTrivia": [
                        {
                            "kind": "NewLineTrivia",
                            "text": "\r\n"
                        }
                    ]
                }
            }
        ],
        "endOfFileToken": {
            "kind": "EndOfFileToken",
            "fullStart": 842,
            "fullEnd": 842,
            "start": 842,
            "end": 842,
            "fullWidth": 0,
            "width": 0,
            "text": ""
        }
    },
    "lineMap": {
        "lineStarts": [
            0,
            67,
            152,
            232,
            308,
            380,
            385,
            439,
            528,
            533,
            535,
            537,
            560,
            562,
            620,
            670,
            681,
            683,
            733,
            735,
            809,
            811,
            818,
            842
        ],
        "length": 842
    }
}<|MERGE_RESOLUTION|>--- conflicted
+++ resolved
@@ -798,12 +798,8 @@
                                         "start": 695,
                                         "end": 730,
                                         "fullWidth": 35,
-<<<<<<< HEAD
                                         "width": 35,
-                                        "identifier": {
-=======
                                         "propertyName": {
->>>>>>> 85e84683
                                             "kind": "IdentifierName",
                                             "fullStart": 695,
                                             "fullEnd": 699,
