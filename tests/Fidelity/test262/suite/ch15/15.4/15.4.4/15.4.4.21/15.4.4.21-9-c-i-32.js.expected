--- conflicted
+++ resolved
@@ -690,11 +690,8 @@
                                             "start": 728,
                                             "end": 735,
                                             "fullWidth": 7,
-<<<<<<< HEAD
                                             "width": 7,
-=======
                                             "modifiers": [],
->>>>>>> e3c38734
                                             "identifier": {
                                                 "kind": "IdentifierName",
                                                 "fullStart": 728,
@@ -734,11 +731,8 @@
                                             "start": 737,
                                             "end": 743,
                                             "fullWidth": 6,
-<<<<<<< HEAD
                                             "width": 6,
-=======
                                             "modifiers": [],
->>>>>>> e3c38734
                                             "identifier": {
                                                 "kind": "IdentifierName",
                                                 "fullStart": 737,
@@ -778,11 +772,8 @@
                                             "start": 745,
                                             "end": 748,
                                             "fullWidth": 3,
-<<<<<<< HEAD
                                             "width": 3,
-=======
                                             "modifiers": [],
->>>>>>> e3c38734
                                             "identifier": {
                                                 "kind": "IdentifierName",
                                                 "fullStart": 745,
@@ -822,11 +813,8 @@
                                             "start": 750,
                                             "end": 753,
                                             "fullWidth": 3,
-<<<<<<< HEAD
                                             "width": 3,
-=======
                                             "modifiers": [],
->>>>>>> e3c38734
                                             "identifier": {
                                                 "kind": "IdentifierName",
                                                 "fullStart": 750,
