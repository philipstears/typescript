{
    "isDeclaration": false,
    "languageVersion": "EcmaScript5",
    "parseOptions": {
        "allowAutomaticSemicolonInsertion": true
    },
    "sourceUnit": {
        "kind": "SourceUnit",
        "fullStart": 0,
        "fullEnd": 1415,
        "start": 580,
        "end": 1415,
        "fullWidth": 1415,
        "width": 835,
        "isIncrementallyUnusable": true,
        "moduleElements": [
            {
                "kind": "FunctionDeclaration",
                "fullStart": 0,
                "fullEnd": 1391,
                "start": 580,
                "end": 1389,
                "fullWidth": 1391,
                "width": 809,
                "isIncrementallyUnusable": true,
                "modifiers": [],
                "functionKeyword": {
                    "kind": "FunctionKeyword",
                    "fullStart": 0,
                    "fullEnd": 589,
                    "start": 580,
                    "end": 588,
                    "fullWidth": 589,
                    "width": 8,
                    "text": "function",
                    "value": "function",
                    "valueText": "function",
                    "hasLeadingTrivia": true,
                    "hasLeadingComment": true,
                    "hasLeadingNewLine": true,
                    "hasTrailingTrivia": true,
                    "leadingTrivia": [
                        {
                            "kind": "SingleLineCommentTrivia",
                            "text": "/// Copyright (c) 2012 Ecma International.  All rights reserved. "
                        },
                        {
                            "kind": "NewLineTrivia",
                            "text": "\r\n"
                        },
                        {
                            "kind": "SingleLineCommentTrivia",
                            "text": "/// Ecma International makes this code available under the terms and conditions set"
                        },
                        {
                            "kind": "NewLineTrivia",
                            "text": "\r\n"
                        },
                        {
                            "kind": "SingleLineCommentTrivia",
                            "text": "/// forth on http://hg.ecmascript.org/tests/test262/raw-file/tip/LICENSE (the "
                        },
                        {
                            "kind": "NewLineTrivia",
                            "text": "\r\n"
                        },
                        {
                            "kind": "SingleLineCommentTrivia",
                            "text": "/// \"Use Terms\").   Any redistribution of this code must retain the above "
                        },
                        {
                            "kind": "NewLineTrivia",
                            "text": "\r\n"
                        },
                        {
                            "kind": "SingleLineCommentTrivia",
                            "text": "/// copyright and this notice and otherwise comply with the Use Terms."
                        },
                        {
                            "kind": "NewLineTrivia",
                            "text": "\r\n"
                        },
                        {
                            "kind": "MultiLineCommentTrivia",
                            "text": "/**\r\n * @path ch15/15.4/15.4.4/15.4.4.21/15.4.4.21-9-c-i-32.js\r\n * @description Array.prototype.reduce - unnhandled exceptions happened in getter terminate iteration on an Array-like object\r\n */"
                        },
                        {
                            "kind": "NewLineTrivia",
                            "text": "\r\n"
                        },
                        {
                            "kind": "NewLineTrivia",
                            "text": "\r\n"
                        },
                        {
                            "kind": "NewLineTrivia",
                            "text": "\r\n"
                        }
                    ],
                    "trailingTrivia": [
                        {
                            "kind": "WhitespaceTrivia",
                            "text": " "
                        }
                    ]
                },
                "identifier": {
                    "kind": "IdentifierName",
                    "fullStart": 589,
                    "fullEnd": 597,
                    "start": 589,
                    "end": 597,
                    "fullWidth": 8,
                    "width": 8,
                    "text": "testcase",
                    "value": "testcase",
                    "valueText": "testcase"
                },
                "callSignature": {
                    "kind": "CallSignature",
                    "fullStart": 597,
                    "fullEnd": 600,
                    "start": 597,
                    "end": 599,
                    "fullWidth": 3,
                    "width": 2,
                    "parameterList": {
                        "kind": "ParameterList",
                        "fullStart": 597,
                        "fullEnd": 600,
                        "start": 597,
                        "end": 599,
                        "fullWidth": 3,
                        "width": 2,
                        "openParenToken": {
                            "kind": "OpenParenToken",
                            "fullStart": 597,
                            "fullEnd": 598,
                            "start": 597,
                            "end": 598,
                            "fullWidth": 1,
                            "width": 1,
                            "text": "(",
                            "value": "(",
                            "valueText": "("
                        },
                        "parameters": [],
                        "closeParenToken": {
                            "kind": "CloseParenToken",
                            "fullStart": 598,
                            "fullEnd": 600,
                            "start": 598,
                            "end": 599,
                            "fullWidth": 2,
                            "width": 1,
                            "text": ")",
                            "value": ")",
                            "valueText": ")",
                            "hasTrailingTrivia": true,
                            "trailingTrivia": [
                                {
                                    "kind": "WhitespaceTrivia",
                                    "text": " "
                                }
                            ]
                        }
                    }
                },
                "block": {
                    "kind": "Block",
                    "fullStart": 600,
                    "fullEnd": 1391,
                    "start": 600,
                    "end": 1389,
                    "fullWidth": 791,
                    "width": 789,
                    "isIncrementallyUnusable": true,
                    "openBraceToken": {
                        "kind": "OpenBraceToken",
                        "fullStart": 600,
                        "fullEnd": 603,
                        "start": 600,
                        "end": 601,
                        "fullWidth": 3,
                        "width": 1,
                        "text": "{",
                        "value": "{",
                        "valueText": "{",
                        "hasTrailingTrivia": true,
                        "hasTrailingNewLine": true,
                        "trailingTrivia": [
                            {
                                "kind": "NewLineTrivia",
                                "text": "\r\n"
                            }
                        ]
                    },
                    "statements": [
                        {
                            "kind": "VariableStatement",
                            "fullStart": 603,
                            "fullEnd": 636,
                            "start": 613,
                            "end": 634,
                            "fullWidth": 33,
                            "width": 21,
                            "modifiers": [],
                            "variableDeclaration": {
                                "kind": "VariableDeclaration",
                                "fullStart": 603,
                                "fullEnd": 633,
                                "start": 613,
                                "end": 633,
                                "fullWidth": 30,
                                "width": 20,
                                "varKeyword": {
                                    "kind": "VarKeyword",
                                    "fullStart": 603,
                                    "fullEnd": 617,
                                    "start": 613,
                                    "end": 616,
                                    "fullWidth": 14,
                                    "width": 3,
                                    "text": "var",
                                    "value": "var",
                                    "valueText": "var",
                                    "hasLeadingTrivia": true,
                                    "hasLeadingNewLine": true,
                                    "hasTrailingTrivia": true,
                                    "leadingTrivia": [
                                        {
                                            "kind": "NewLineTrivia",
                                            "text": "\r\n"
                                        },
                                        {
                                            "kind": "WhitespaceTrivia",
                                            "text": "        "
                                        }
                                    ],
                                    "trailingTrivia": [
                                        {
                                            "kind": "WhitespaceTrivia",
                                            "text": " "
                                        }
                                    ]
                                },
                                "variableDeclarators": [
                                    {
                                        "kind": "VariableDeclarator",
                                        "fullStart": 617,
                                        "fullEnd": 633,
                                        "start": 617,
                                        "end": 633,
                                        "fullWidth": 16,
<<<<<<< HEAD
                                        "width": 16,
                                        "identifier": {
=======
                                        "propertyName": {
>>>>>>> 85e84683
                                            "kind": "IdentifierName",
                                            "fullStart": 617,
                                            "fullEnd": 626,
                                            "start": 617,
                                            "end": 625,
                                            "fullWidth": 9,
                                            "width": 8,
                                            "text": "accessed",
                                            "value": "accessed",
                                            "valueText": "accessed",
                                            "hasTrailingTrivia": true,
                                            "trailingTrivia": [
                                                {
                                                    "kind": "WhitespaceTrivia",
                                                    "text": " "
                                                }
                                            ]
                                        },
                                        "equalsValueClause": {
                                            "kind": "EqualsValueClause",
                                            "fullStart": 626,
                                            "fullEnd": 633,
                                            "start": 626,
                                            "end": 633,
                                            "fullWidth": 7,
                                            "width": 7,
                                            "equalsToken": {
                                                "kind": "EqualsToken",
                                                "fullStart": 626,
                                                "fullEnd": 628,
                                                "start": 626,
                                                "end": 627,
                                                "fullWidth": 2,
                                                "width": 1,
                                                "text": "=",
                                                "value": "=",
                                                "valueText": "=",
                                                "hasTrailingTrivia": true,
                                                "trailingTrivia": [
                                                    {
                                                        "kind": "WhitespaceTrivia",
                                                        "text": " "
                                                    }
                                                ]
                                            },
                                            "value": {
                                                "kind": "FalseKeyword",
                                                "fullStart": 628,
                                                "fullEnd": 633,
                                                "start": 628,
                                                "end": 633,
                                                "fullWidth": 5,
                                                "width": 5,
                                                "text": "false",
                                                "value": false,
                                                "valueText": "false"
                                            }
                                        }
                                    }
                                ]
                            },
                            "semicolonToken": {
                                "kind": "SemicolonToken",
                                "fullStart": 633,
                                "fullEnd": 636,
                                "start": 633,
                                "end": 634,
                                "fullWidth": 3,
                                "width": 1,
                                "text": ";",
                                "value": ";",
                                "valueText": ";",
                                "hasTrailingTrivia": true,
                                "hasTrailingNewLine": true,
                                "trailingTrivia": [
                                    {
                                        "kind": "NewLineTrivia",
                                        "text": "\r\n"
                                    }
                                ]
                            }
                        },
                        {
                            "kind": "VariableStatement",
                            "fullStart": 636,
                            "fullEnd": 669,
                            "start": 644,
                            "end": 667,
                            "fullWidth": 33,
                            "width": 23,
                            "modifiers": [],
                            "variableDeclaration": {
                                "kind": "VariableDeclaration",
                                "fullStart": 636,
                                "fullEnd": 666,
                                "start": 644,
                                "end": 666,
                                "fullWidth": 30,
                                "width": 22,
                                "varKeyword": {
                                    "kind": "VarKeyword",
                                    "fullStart": 636,
                                    "fullEnd": 648,
                                    "start": 644,
                                    "end": 647,
                                    "fullWidth": 12,
                                    "width": 3,
                                    "text": "var",
                                    "value": "var",
                                    "valueText": "var",
                                    "hasLeadingTrivia": true,
                                    "hasTrailingTrivia": true,
                                    "leadingTrivia": [
                                        {
                                            "kind": "WhitespaceTrivia",
                                            "text": "        "
                                        }
                                    ],
                                    "trailingTrivia": [
                                        {
                                            "kind": "WhitespaceTrivia",
                                            "text": " "
                                        }
                                    ]
                                },
                                "variableDeclarators": [
                                    {
                                        "kind": "VariableDeclarator",
                                        "fullStart": 648,
                                        "fullEnd": 666,
                                        "start": 648,
                                        "end": 666,
                                        "fullWidth": 18,
<<<<<<< HEAD
                                        "width": 18,
                                        "identifier": {
=======
                                        "propertyName": {
>>>>>>> 85e84683
                                            "kind": "IdentifierName",
                                            "fullStart": 648,
                                            "fullEnd": 659,
                                            "start": 648,
                                            "end": 658,
                                            "fullWidth": 11,
                                            "width": 10,
                                            "text": "testResult",
                                            "value": "testResult",
                                            "valueText": "testResult",
                                            "hasTrailingTrivia": true,
                                            "trailingTrivia": [
                                                {
                                                    "kind": "WhitespaceTrivia",
                                                    "text": " "
                                                }
                                            ]
                                        },
                                        "equalsValueClause": {
                                            "kind": "EqualsValueClause",
                                            "fullStart": 659,
                                            "fullEnd": 666,
                                            "start": 659,
                                            "end": 666,
                                            "fullWidth": 7,
                                            "width": 7,
                                            "equalsToken": {
                                                "kind": "EqualsToken",
                                                "fullStart": 659,
                                                "fullEnd": 661,
                                                "start": 659,
                                                "end": 660,
                                                "fullWidth": 2,
                                                "width": 1,
                                                "text": "=",
                                                "value": "=",
                                                "valueText": "=",
                                                "hasTrailingTrivia": true,
                                                "trailingTrivia": [
                                                    {
                                                        "kind": "WhitespaceTrivia",
                                                        "text": " "
                                                    }
                                                ]
                                            },
                                            "value": {
                                                "kind": "FalseKeyword",
                                                "fullStart": 661,
                                                "fullEnd": 666,
                                                "start": 661,
                                                "end": 666,
                                                "fullWidth": 5,
                                                "width": 5,
                                                "text": "false",
                                                "value": false,
                                                "valueText": "false"
                                            }
                                        }
                                    }
                                ]
                            },
                            "semicolonToken": {
                                "kind": "SemicolonToken",
                                "fullStart": 666,
                                "fullEnd": 669,
                                "start": 666,
                                "end": 667,
                                "fullWidth": 3,
                                "width": 1,
                                "text": ";",
                                "value": ";",
                                "valueText": ";",
                                "hasTrailingTrivia": true,
                                "hasTrailingNewLine": true,
                                "trailingTrivia": [
                                    {
                                        "kind": "NewLineTrivia",
                                        "text": "\r\n"
                                    }
                                ]
                            }
                        },
                        {
                            "kind": "VariableStatement",
                            "fullStart": 669,
                            "fullEnd": 700,
                            "start": 677,
                            "end": 698,
                            "fullWidth": 31,
                            "width": 21,
                            "modifiers": [],
                            "variableDeclaration": {
                                "kind": "VariableDeclaration",
                                "fullStart": 669,
                                "fullEnd": 697,
                                "start": 677,
                                "end": 697,
                                "fullWidth": 28,
                                "width": 20,
                                "varKeyword": {
                                    "kind": "VarKeyword",
                                    "fullStart": 669,
                                    "fullEnd": 681,
                                    "start": 677,
                                    "end": 680,
                                    "fullWidth": 12,
                                    "width": 3,
                                    "text": "var",
                                    "value": "var",
                                    "valueText": "var",
                                    "hasLeadingTrivia": true,
                                    "hasTrailingTrivia": true,
                                    "leadingTrivia": [
                                        {
                                            "kind": "WhitespaceTrivia",
                                            "text": "        "
                                        }
                                    ],
                                    "trailingTrivia": [
                                        {
                                            "kind": "WhitespaceTrivia",
                                            "text": " "
                                        }
                                    ]
                                },
                                "variableDeclarators": [
                                    {
                                        "kind": "VariableDeclarator",
                                        "fullStart": 681,
                                        "fullEnd": 697,
                                        "start": 681,
                                        "end": 697,
                                        "fullWidth": 16,
<<<<<<< HEAD
                                        "width": 16,
                                        "identifier": {
=======
                                        "propertyName": {
>>>>>>> 85e84683
                                            "kind": "IdentifierName",
                                            "fullStart": 681,
                                            "fullEnd": 694,
                                            "start": 681,
                                            "end": 693,
                                            "fullWidth": 13,
                                            "width": 12,
                                            "text": "initialValue",
                                            "value": "initialValue",
                                            "valueText": "initialValue",
                                            "hasTrailingTrivia": true,
                                            "trailingTrivia": [
                                                {
                                                    "kind": "WhitespaceTrivia",
                                                    "text": " "
                                                }
                                            ]
                                        },
                                        "equalsValueClause": {
                                            "kind": "EqualsValueClause",
                                            "fullStart": 694,
                                            "fullEnd": 697,
                                            "start": 694,
                                            "end": 697,
                                            "fullWidth": 3,
                                            "width": 3,
                                            "equalsToken": {
                                                "kind": "EqualsToken",
                                                "fullStart": 694,
                                                "fullEnd": 696,
                                                "start": 694,
                                                "end": 695,
                                                "fullWidth": 2,
                                                "width": 1,
                                                "text": "=",
                                                "value": "=",
                                                "valueText": "=",
                                                "hasTrailingTrivia": true,
                                                "trailingTrivia": [
                                                    {
                                                        "kind": "WhitespaceTrivia",
                                                        "text": " "
                                                    }
                                                ]
                                            },
                                            "value": {
                                                "kind": "NumericLiteral",
                                                "fullStart": 696,
                                                "fullEnd": 697,
                                                "start": 696,
                                                "end": 697,
                                                "fullWidth": 1,
                                                "width": 1,
                                                "text": "0",
                                                "value": 0,
                                                "valueText": "0"
                                            }
                                        }
                                    }
                                ]
                            },
                            "semicolonToken": {
                                "kind": "SemicolonToken",
                                "fullStart": 697,
                                "fullEnd": 700,
                                "start": 697,
                                "end": 698,
                                "fullWidth": 3,
                                "width": 1,
                                "text": ";",
                                "value": ";",
                                "valueText": ";",
                                "hasTrailingTrivia": true,
                                "hasTrailingNewLine": true,
                                "trailingTrivia": [
                                    {
                                        "kind": "NewLineTrivia",
                                        "text": "\r\n"
                                    }
                                ]
                            }
                        },
                        {
                            "kind": "FunctionDeclaration",
                            "fullStart": 700,
                            "fullEnd": 892,
                            "start": 708,
                            "end": 890,
                            "fullWidth": 192,
                            "width": 182,
                            "isIncrementallyUnusable": true,
                            "modifiers": [],
                            "functionKeyword": {
                                "kind": "FunctionKeyword",
                                "fullStart": 700,
                                "fullEnd": 717,
                                "start": 708,
                                "end": 716,
                                "fullWidth": 17,
                                "width": 8,
                                "text": "function",
                                "value": "function",
                                "valueText": "function",
                                "hasLeadingTrivia": true,
                                "hasTrailingTrivia": true,
                                "leadingTrivia": [
                                    {
                                        "kind": "WhitespaceTrivia",
                                        "text": "        "
                                    }
                                ],
                                "trailingTrivia": [
                                    {
                                        "kind": "WhitespaceTrivia",
                                        "text": " "
                                    }
                                ]
                            },
                            "identifier": {
                                "kind": "IdentifierName",
                                "fullStart": 717,
                                "fullEnd": 727,
                                "start": 717,
                                "end": 727,
                                "fullWidth": 10,
                                "width": 10,
                                "text": "callbackfn",
                                "value": "callbackfn",
                                "valueText": "callbackfn"
                            },
                            "callSignature": {
                                "kind": "CallSignature",
                                "fullStart": 727,
                                "fullEnd": 755,
                                "start": 727,
                                "end": 754,
                                "fullWidth": 28,
                                "width": 27,
                                "parameterList": {
                                    "kind": "ParameterList",
                                    "fullStart": 727,
                                    "fullEnd": 755,
                                    "start": 727,
                                    "end": 754,
                                    "fullWidth": 28,
                                    "width": 27,
                                    "openParenToken": {
                                        "kind": "OpenParenToken",
                                        "fullStart": 727,
                                        "fullEnd": 728,
                                        "start": 727,
                                        "end": 728,
                                        "fullWidth": 1,
                                        "width": 1,
                                        "text": "(",
                                        "value": "(",
                                        "valueText": "("
                                    },
                                    "parameters": [
                                        {
                                            "kind": "Parameter",
                                            "fullStart": 728,
                                            "fullEnd": 735,
                                            "start": 728,
                                            "end": 735,
                                            "fullWidth": 7,
                                            "width": 7,
                                            "modifiers": [],
                                            "identifier": {
                                                "kind": "IdentifierName",
                                                "fullStart": 728,
                                                "fullEnd": 735,
                                                "start": 728,
                                                "end": 735,
                                                "fullWidth": 7,
                                                "width": 7,
                                                "text": "prevVal",
                                                "value": "prevVal",
                                                "valueText": "prevVal"
                                            }
                                        },
                                        {
                                            "kind": "CommaToken",
                                            "fullStart": 735,
                                            "fullEnd": 737,
                                            "start": 735,
                                            "end": 736,
                                            "fullWidth": 2,
                                            "width": 1,
                                            "text": ",",
                                            "value": ",",
                                            "valueText": ",",
                                            "hasTrailingTrivia": true,
                                            "trailingTrivia": [
                                                {
                                                    "kind": "WhitespaceTrivia",
                                                    "text": " "
                                                }
                                            ]
                                        },
                                        {
                                            "kind": "Parameter",
                                            "fullStart": 737,
                                            "fullEnd": 743,
                                            "start": 737,
                                            "end": 743,
                                            "fullWidth": 6,
                                            "width": 6,
                                            "modifiers": [],
                                            "identifier": {
                                                "kind": "IdentifierName",
                                                "fullStart": 737,
                                                "fullEnd": 743,
                                                "start": 737,
                                                "end": 743,
                                                "fullWidth": 6,
                                                "width": 6,
                                                "text": "curVal",
                                                "value": "curVal",
                                                "valueText": "curVal"
                                            }
                                        },
                                        {
                                            "kind": "CommaToken",
                                            "fullStart": 743,
                                            "fullEnd": 745,
                                            "start": 743,
                                            "end": 744,
                                            "fullWidth": 2,
                                            "width": 1,
                                            "text": ",",
                                            "value": ",",
                                            "valueText": ",",
                                            "hasTrailingTrivia": true,
                                            "trailingTrivia": [
                                                {
                                                    "kind": "WhitespaceTrivia",
                                                    "text": " "
                                                }
                                            ]
                                        },
                                        {
                                            "kind": "Parameter",
                                            "fullStart": 745,
                                            "fullEnd": 748,
                                            "start": 745,
                                            "end": 748,
                                            "fullWidth": 3,
                                            "width": 3,
                                            "modifiers": [],
                                            "identifier": {
                                                "kind": "IdentifierName",
                                                "fullStart": 745,
                                                "fullEnd": 748,
                                                "start": 745,
                                                "end": 748,
                                                "fullWidth": 3,
                                                "width": 3,
                                                "text": "idx",
                                                "value": "idx",
                                                "valueText": "idx"
                                            }
                                        },
                                        {
                                            "kind": "CommaToken",
                                            "fullStart": 748,
                                            "fullEnd": 750,
                                            "start": 748,
                                            "end": 749,
                                            "fullWidth": 2,
                                            "width": 1,
                                            "text": ",",
                                            "value": ",",
                                            "valueText": ",",
                                            "hasTrailingTrivia": true,
                                            "trailingTrivia": [
                                                {
                                                    "kind": "WhitespaceTrivia",
                                                    "text": " "
                                                }
                                            ]
                                        },
                                        {
                                            "kind": "Parameter",
                                            "fullStart": 750,
                                            "fullEnd": 753,
                                            "start": 750,
                                            "end": 753,
                                            "fullWidth": 3,
                                            "width": 3,
                                            "modifiers": [],
                                            "identifier": {
                                                "kind": "IdentifierName",
                                                "fullStart": 750,
                                                "fullEnd": 753,
                                                "start": 750,
                                                "end": 753,
                                                "fullWidth": 3,
                                                "width": 3,
                                                "text": "obj",
                                                "value": "obj",
                                                "valueText": "obj"
                                            }
                                        }
                                    ],
                                    "closeParenToken": {
                                        "kind": "CloseParenToken",
                                        "fullStart": 753,
                                        "fullEnd": 755,
                                        "start": 753,
                                        "end": 754,
                                        "fullWidth": 2,
                                        "width": 1,
                                        "text": ")",
                                        "value": ")",
                                        "valueText": ")",
                                        "hasTrailingTrivia": true,
                                        "trailingTrivia": [
                                            {
                                                "kind": "WhitespaceTrivia",
                                                "text": " "
                                            }
                                        ]
                                    }
                                }
                            },
                            "block": {
                                "kind": "Block",
                                "fullStart": 755,
                                "fullEnd": 892,
                                "start": 755,
                                "end": 890,
                                "fullWidth": 137,
                                "width": 135,
                                "isIncrementallyUnusable": true,
                                "openBraceToken": {
                                    "kind": "OpenBraceToken",
                                    "fullStart": 755,
                                    "fullEnd": 758,
                                    "start": 755,
                                    "end": 756,
                                    "fullWidth": 3,
                                    "width": 1,
                                    "text": "{",
                                    "value": "{",
                                    "valueText": "{",
                                    "hasTrailingTrivia": true,
                                    "hasTrailingNewLine": true,
                                    "trailingTrivia": [
                                        {
                                            "kind": "NewLineTrivia",
                                            "text": "\r\n"
                                        }
                                    ]
                                },
                                "statements": [
                                    {
                                        "kind": "IfStatement",
                                        "fullStart": 758,
                                        "fullEnd": 881,
                                        "start": 770,
                                        "end": 879,
                                        "fullWidth": 123,
                                        "width": 109,
                                        "isIncrementallyUnusable": true,
                                        "ifKeyword": {
                                            "kind": "IfKeyword",
                                            "fullStart": 758,
                                            "fullEnd": 773,
                                            "start": 770,
                                            "end": 772,
                                            "fullWidth": 15,
                                            "width": 2,
                                            "text": "if",
                                            "value": "if",
                                            "valueText": "if",
                                            "hasLeadingTrivia": true,
                                            "hasTrailingTrivia": true,
                                            "leadingTrivia": [
                                                {
                                                    "kind": "WhitespaceTrivia",
                                                    "text": "            "
                                                }
                                            ],
                                            "trailingTrivia": [
                                                {
                                                    "kind": "WhitespaceTrivia",
                                                    "text": " "
                                                }
                                            ]
                                        },
                                        "openParenToken": {
                                            "kind": "OpenParenToken",
                                            "fullStart": 773,
                                            "fullEnd": 774,
                                            "start": 773,
                                            "end": 774,
                                            "fullWidth": 1,
                                            "width": 1,
                                            "text": "(",
                                            "value": "(",
                                            "valueText": "("
                                        },
                                        "condition": {
                                            "kind": "GreaterThanOrEqualExpression",
                                            "fullStart": 774,
                                            "fullEnd": 782,
                                            "start": 774,
                                            "end": 782,
                                            "fullWidth": 8,
                                            "width": 8,
                                            "isIncrementallyUnusable": true,
                                            "left": {
                                                "kind": "IdentifierName",
                                                "fullStart": 774,
                                                "fullEnd": 778,
                                                "start": 774,
                                                "end": 777,
                                                "fullWidth": 4,
                                                "width": 3,
                                                "text": "idx",
                                                "value": "idx",
                                                "valueText": "idx",
                                                "hasTrailingTrivia": true,
                                                "trailingTrivia": [
                                                    {
                                                        "kind": "WhitespaceTrivia",
                                                        "text": " "
                                                    }
                                                ]
                                            },
                                            "operatorToken": {
                                                "kind": "GreaterThanEqualsToken",
                                                "fullStart": 778,
                                                "fullEnd": 781,
                                                "start": 778,
                                                "end": 780,
                                                "fullWidth": 3,
                                                "width": 2,
                                                "text": ">=",
                                                "value": ">=",
                                                "valueText": ">=",
                                                "hasTrailingTrivia": true,
                                                "trailingTrivia": [
                                                    {
                                                        "kind": "WhitespaceTrivia",
                                                        "text": " "
                                                    }
                                                ]
                                            },
                                            "right": {
                                                "kind": "NumericLiteral",
                                                "fullStart": 781,
                                                "fullEnd": 782,
                                                "start": 781,
                                                "end": 782,
                                                "fullWidth": 1,
                                                "width": 1,
                                                "text": "1",
                                                "value": 1,
                                                "valueText": "1"
                                            }
                                        },
                                        "closeParenToken": {
                                            "kind": "CloseParenToken",
                                            "fullStart": 782,
                                            "fullEnd": 784,
                                            "start": 782,
                                            "end": 783,
                                            "fullWidth": 2,
                                            "width": 1,
                                            "text": ")",
                                            "value": ")",
                                            "valueText": ")",
                                            "hasTrailingTrivia": true,
                                            "trailingTrivia": [
                                                {
                                                    "kind": "WhitespaceTrivia",
                                                    "text": " "
                                                }
                                            ]
                                        },
                                        "statement": {
                                            "kind": "Block",
                                            "fullStart": 784,
                                            "fullEnd": 881,
                                            "start": 784,
                                            "end": 879,
                                            "fullWidth": 97,
                                            "width": 95,
                                            "isIncrementallyUnusable": true,
                                            "openBraceToken": {
                                                "kind": "OpenBraceToken",
                                                "fullStart": 784,
                                                "fullEnd": 787,
                                                "start": 784,
                                                "end": 785,
                                                "fullWidth": 3,
                                                "width": 1,
                                                "text": "{",
                                                "value": "{",
                                                "valueText": "{",
                                                "hasTrailingTrivia": true,
                                                "hasTrailingNewLine": true,
                                                "trailingTrivia": [
                                                    {
                                                        "kind": "NewLineTrivia",
                                                        "text": "\r\n"
                                                    }
                                                ]
                                            },
                                            "statements": [
                                                {
                                                    "kind": "ExpressionStatement",
                                                    "fullStart": 787,
                                                    "fullEnd": 821,
                                                    "start": 803,
                                                    "end": 819,
                                                    "fullWidth": 34,
                                                    "width": 16,
                                                    "expression": {
                                                        "kind": "AssignmentExpression",
                                                        "fullStart": 787,
                                                        "fullEnd": 818,
                                                        "start": 803,
                                                        "end": 818,
                                                        "fullWidth": 31,
                                                        "width": 15,
                                                        "left": {
                                                            "kind": "IdentifierName",
                                                            "fullStart": 787,
                                                            "fullEnd": 812,
                                                            "start": 803,
                                                            "end": 811,
                                                            "fullWidth": 25,
                                                            "width": 8,
                                                            "text": "accessed",
                                                            "value": "accessed",
                                                            "valueText": "accessed",
                                                            "hasLeadingTrivia": true,
                                                            "hasTrailingTrivia": true,
                                                            "leadingTrivia": [
                                                                {
                                                                    "kind": "WhitespaceTrivia",
                                                                    "text": "                "
                                                                }
                                                            ],
                                                            "trailingTrivia": [
                                                                {
                                                                    "kind": "WhitespaceTrivia",
                                                                    "text": " "
                                                                }
                                                            ]
                                                        },
                                                        "operatorToken": {
                                                            "kind": "EqualsToken",
                                                            "fullStart": 812,
                                                            "fullEnd": 814,
                                                            "start": 812,
                                                            "end": 813,
                                                            "fullWidth": 2,
                                                            "width": 1,
                                                            "text": "=",
                                                            "value": "=",
                                                            "valueText": "=",
                                                            "hasTrailingTrivia": true,
                                                            "trailingTrivia": [
                                                                {
                                                                    "kind": "WhitespaceTrivia",
                                                                    "text": " "
                                                                }
                                                            ]
                                                        },
                                                        "right": {
                                                            "kind": "TrueKeyword",
                                                            "fullStart": 814,
                                                            "fullEnd": 818,
                                                            "start": 814,
                                                            "end": 818,
                                                            "fullWidth": 4,
                                                            "width": 4,
                                                            "text": "true",
                                                            "value": true,
                                                            "valueText": "true"
                                                        }
                                                    },
                                                    "semicolonToken": {
                                                        "kind": "SemicolonToken",
                                                        "fullStart": 818,
                                                        "fullEnd": 821,
                                                        "start": 818,
                                                        "end": 819,
                                                        "fullWidth": 3,
                                                        "width": 1,
                                                        "text": ";",
                                                        "value": ";",
                                                        "valueText": ";",
                                                        "hasTrailingTrivia": true,
                                                        "hasTrailingNewLine": true,
                                                        "trailingTrivia": [
                                                            {
                                                                "kind": "NewLineTrivia",
                                                                "text": "\r\n"
                                                            }
                                                        ]
                                                    }
                                                },
                                                {
                                                    "kind": "ExpressionStatement",
                                                    "fullStart": 821,
                                                    "fullEnd": 866,
                                                    "start": 837,
                                                    "end": 864,
                                                    "fullWidth": 45,
                                                    "width": 27,
                                                    "isIncrementallyUnusable": true,
                                                    "expression": {
                                                        "kind": "AssignmentExpression",
                                                        "fullStart": 821,
                                                        "fullEnd": 863,
                                                        "start": 837,
                                                        "end": 863,
                                                        "fullWidth": 42,
                                                        "width": 26,
                                                        "isIncrementallyUnusable": true,
                                                        "left": {
                                                            "kind": "IdentifierName",
                                                            "fullStart": 821,
                                                            "fullEnd": 848,
                                                            "start": 837,
                                                            "end": 847,
                                                            "fullWidth": 27,
                                                            "width": 10,
                                                            "text": "testResult",
                                                            "value": "testResult",
                                                            "valueText": "testResult",
                                                            "hasLeadingTrivia": true,
                                                            "hasTrailingTrivia": true,
                                                            "leadingTrivia": [
                                                                {
                                                                    "kind": "WhitespaceTrivia",
                                                                    "text": "                "
                                                                }
                                                            ],
                                                            "trailingTrivia": [
                                                                {
                                                                    "kind": "WhitespaceTrivia",
                                                                    "text": " "
                                                                }
                                                            ]
                                                        },
                                                        "operatorToken": {
                                                            "kind": "EqualsToken",
                                                            "fullStart": 848,
                                                            "fullEnd": 850,
                                                            "start": 848,
                                                            "end": 849,
                                                            "fullWidth": 2,
                                                            "width": 1,
                                                            "text": "=",
                                                            "value": "=",
                                                            "valueText": "=",
                                                            "hasTrailingTrivia": true,
                                                            "trailingTrivia": [
                                                                {
                                                                    "kind": "WhitespaceTrivia",
                                                                    "text": " "
                                                                }
                                                            ]
                                                        },
                                                        "right": {
                                                            "kind": "ParenthesizedExpression",
                                                            "fullStart": 850,
                                                            "fullEnd": 863,
                                                            "start": 850,
                                                            "end": 863,
                                                            "fullWidth": 13,
                                                            "width": 13,
                                                            "isIncrementallyUnusable": true,
                                                            "openParenToken": {
                                                                "kind": "OpenParenToken",
                                                                "fullStart": 850,
                                                                "fullEnd": 851,
                                                                "start": 850,
                                                                "end": 851,
                                                                "fullWidth": 1,
                                                                "width": 1,
                                                                "text": "(",
                                                                "value": "(",
                                                                "valueText": "("
                                                            },
                                                            "expression": {
                                                                "kind": "GreaterThanOrEqualExpression",
                                                                "fullStart": 851,
                                                                "fullEnd": 862,
                                                                "start": 851,
                                                                "end": 862,
                                                                "fullWidth": 11,
                                                                "width": 11,
                                                                "isIncrementallyUnusable": true,
                                                                "left": {
                                                                    "kind": "IdentifierName",
                                                                    "fullStart": 851,
                                                                    "fullEnd": 858,
                                                                    "start": 851,
                                                                    "end": 857,
                                                                    "fullWidth": 7,
                                                                    "width": 6,
                                                                    "text": "curVal",
                                                                    "value": "curVal",
                                                                    "valueText": "curVal",
                                                                    "hasTrailingTrivia": true,
                                                                    "trailingTrivia": [
                                                                        {
                                                                            "kind": "WhitespaceTrivia",
                                                                            "text": " "
                                                                        }
                                                                    ]
                                                                },
                                                                "operatorToken": {
                                                                    "kind": "GreaterThanEqualsToken",
                                                                    "fullStart": 858,
                                                                    "fullEnd": 861,
                                                                    "start": 858,
                                                                    "end": 860,
                                                                    "fullWidth": 3,
                                                                    "width": 2,
                                                                    "text": ">=",
                                                                    "value": ">=",
                                                                    "valueText": ">=",
                                                                    "hasTrailingTrivia": true,
                                                                    "trailingTrivia": [
                                                                        {
                                                                            "kind": "WhitespaceTrivia",
                                                                            "text": " "
                                                                        }
                                                                    ]
                                                                },
                                                                "right": {
                                                                    "kind": "NumericLiteral",
                                                                    "fullStart": 861,
                                                                    "fullEnd": 862,
                                                                    "start": 861,
                                                                    "end": 862,
                                                                    "fullWidth": 1,
                                                                    "width": 1,
                                                                    "text": "1",
                                                                    "value": 1,
                                                                    "valueText": "1"
                                                                }
                                                            },
                                                            "closeParenToken": {
                                                                "kind": "CloseParenToken",
                                                                "fullStart": 862,
                                                                "fullEnd": 863,
                                                                "start": 862,
                                                                "end": 863,
                                                                "fullWidth": 1,
                                                                "width": 1,
                                                                "text": ")",
                                                                "value": ")",
                                                                "valueText": ")"
                                                            }
                                                        }
                                                    },
                                                    "semicolonToken": {
                                                        "kind": "SemicolonToken",
                                                        "fullStart": 863,
                                                        "fullEnd": 866,
                                                        "start": 863,
                                                        "end": 864,
                                                        "fullWidth": 3,
                                                        "width": 1,
                                                        "text": ";",
                                                        "value": ";",
                                                        "valueText": ";",
                                                        "hasTrailingTrivia": true,
                                                        "hasTrailingNewLine": true,
                                                        "trailingTrivia": [
                                                            {
                                                                "kind": "NewLineTrivia",
                                                                "text": "\r\n"
                                                            }
                                                        ]
                                                    }
                                                }
                                            ],
                                            "closeBraceToken": {
                                                "kind": "CloseBraceToken",
                                                "fullStart": 866,
                                                "fullEnd": 881,
                                                "start": 878,
                                                "end": 879,
                                                "fullWidth": 15,
                                                "width": 1,
                                                "text": "}",
                                                "value": "}",
                                                "valueText": "}",
                                                "hasLeadingTrivia": true,
                                                "hasTrailingTrivia": true,
                                                "hasTrailingNewLine": true,
                                                "leadingTrivia": [
                                                    {
                                                        "kind": "WhitespaceTrivia",
                                                        "text": "            "
                                                    }
                                                ],
                                                "trailingTrivia": [
                                                    {
                                                        "kind": "NewLineTrivia",
                                                        "text": "\r\n"
                                                    }
                                                ]
                                            }
                                        }
                                    }
                                ],
                                "closeBraceToken": {
                                    "kind": "CloseBraceToken",
                                    "fullStart": 881,
                                    "fullEnd": 892,
                                    "start": 889,
                                    "end": 890,
                                    "fullWidth": 11,
                                    "width": 1,
                                    "text": "}",
                                    "value": "}",
                                    "valueText": "}",
                                    "hasLeadingTrivia": true,
                                    "hasTrailingTrivia": true,
                                    "hasTrailingNewLine": true,
                                    "leadingTrivia": [
                                        {
                                            "kind": "WhitespaceTrivia",
                                            "text": "        "
                                        }
                                    ],
                                    "trailingTrivia": [
                                        {
                                            "kind": "NewLineTrivia",
                                            "text": "\r\n"
                                        }
                                    ]
                                }
                            }
                        },
                        {
                            "kind": "VariableStatement",
                            "fullStart": 892,
                            "fullEnd": 940,
                            "start": 902,
                            "end": 938,
                            "fullWidth": 48,
                            "width": 36,
                            "modifiers": [],
                            "variableDeclaration": {
                                "kind": "VariableDeclaration",
                                "fullStart": 892,
                                "fullEnd": 937,
                                "start": 902,
                                "end": 937,
                                "fullWidth": 45,
                                "width": 35,
                                "varKeyword": {
                                    "kind": "VarKeyword",
                                    "fullStart": 892,
                                    "fullEnd": 906,
                                    "start": 902,
                                    "end": 905,
                                    "fullWidth": 14,
                                    "width": 3,
                                    "text": "var",
                                    "value": "var",
                                    "valueText": "var",
                                    "hasLeadingTrivia": true,
                                    "hasLeadingNewLine": true,
                                    "hasTrailingTrivia": true,
                                    "leadingTrivia": [
                                        {
                                            "kind": "NewLineTrivia",
                                            "text": "\r\n"
                                        },
                                        {
                                            "kind": "WhitespaceTrivia",
                                            "text": "        "
                                        }
                                    ],
                                    "trailingTrivia": [
                                        {
                                            "kind": "WhitespaceTrivia",
                                            "text": " "
                                        }
                                    ]
                                },
                                "variableDeclarators": [
                                    {
                                        "kind": "VariableDeclarator",
                                        "fullStart": 906,
                                        "fullEnd": 937,
                                        "start": 906,
                                        "end": 937,
                                        "fullWidth": 31,
<<<<<<< HEAD
                                        "width": 31,
                                        "identifier": {
=======
                                        "propertyName": {
>>>>>>> 85e84683
                                            "kind": "IdentifierName",
                                            "fullStart": 906,
                                            "fullEnd": 910,
                                            "start": 906,
                                            "end": 909,
                                            "fullWidth": 4,
                                            "width": 3,
                                            "text": "obj",
                                            "value": "obj",
                                            "valueText": "obj",
                                            "hasTrailingTrivia": true,
                                            "trailingTrivia": [
                                                {
                                                    "kind": "WhitespaceTrivia",
                                                    "text": " "
                                                }
                                            ]
                                        },
                                        "equalsValueClause": {
                                            "kind": "EqualsValueClause",
                                            "fullStart": 910,
                                            "fullEnd": 937,
                                            "start": 910,
                                            "end": 937,
                                            "fullWidth": 27,
                                            "width": 27,
                                            "equalsToken": {
                                                "kind": "EqualsToken",
                                                "fullStart": 910,
                                                "fullEnd": 912,
                                                "start": 910,
                                                "end": 911,
                                                "fullWidth": 2,
                                                "width": 1,
                                                "text": "=",
                                                "value": "=",
                                                "valueText": "=",
                                                "hasTrailingTrivia": true,
                                                "trailingTrivia": [
                                                    {
                                                        "kind": "WhitespaceTrivia",
                                                        "text": " "
                                                    }
                                                ]
                                            },
                                            "value": {
                                                "kind": "ObjectLiteralExpression",
                                                "fullStart": 912,
                                                "fullEnd": 937,
                                                "start": 912,
                                                "end": 937,
                                                "fullWidth": 25,
                                                "width": 25,
                                                "openBraceToken": {
                                                    "kind": "OpenBraceToken",
                                                    "fullStart": 912,
                                                    "fullEnd": 914,
                                                    "start": 912,
                                                    "end": 913,
                                                    "fullWidth": 2,
                                                    "width": 1,
                                                    "text": "{",
                                                    "value": "{",
                                                    "valueText": "{",
                                                    "hasTrailingTrivia": true,
                                                    "trailingTrivia": [
                                                        {
                                                            "kind": "WhitespaceTrivia",
                                                            "text": " "
                                                        }
                                                    ]
                                                },
                                                "propertyAssignments": [
                                                    {
                                                        "kind": "SimplePropertyAssignment",
                                                        "fullStart": 914,
                                                        "fullEnd": 918,
                                                        "start": 914,
                                                        "end": 918,
                                                        "fullWidth": 4,
                                                        "width": 4,
                                                        "propertyName": {
                                                            "kind": "NumericLiteral",
                                                            "fullStart": 914,
                                                            "fullEnd": 915,
                                                            "start": 914,
                                                            "end": 915,
                                                            "fullWidth": 1,
                                                            "width": 1,
                                                            "text": "0",
                                                            "value": 0,
                                                            "valueText": "0"
                                                        },
                                                        "colonToken": {
                                                            "kind": "ColonToken",
                                                            "fullStart": 915,
                                                            "fullEnd": 917,
                                                            "start": 915,
                                                            "end": 916,
                                                            "fullWidth": 2,
                                                            "width": 1,
                                                            "text": ":",
                                                            "value": ":",
                                                            "valueText": ":",
                                                            "hasTrailingTrivia": true,
                                                            "trailingTrivia": [
                                                                {
                                                                    "kind": "WhitespaceTrivia",
                                                                    "text": " "
                                                                }
                                                            ]
                                                        },
                                                        "expression": {
                                                            "kind": "NumericLiteral",
                                                            "fullStart": 917,
                                                            "fullEnd": 918,
                                                            "start": 917,
                                                            "end": 918,
                                                            "fullWidth": 1,
                                                            "width": 1,
                                                            "text": "0",
                                                            "value": 0,
                                                            "valueText": "0"
                                                        }
                                                    },
                                                    {
                                                        "kind": "CommaToken",
                                                        "fullStart": 918,
                                                        "fullEnd": 920,
                                                        "start": 918,
                                                        "end": 919,
                                                        "fullWidth": 2,
                                                        "width": 1,
                                                        "text": ",",
                                                        "value": ",",
                                                        "valueText": ",",
                                                        "hasTrailingTrivia": true,
                                                        "trailingTrivia": [
                                                            {
                                                                "kind": "WhitespaceTrivia",
                                                                "text": " "
                                                            }
                                                        ]
                                                    },
                                                    {
                                                        "kind": "SimplePropertyAssignment",
                                                        "fullStart": 920,
                                                        "fullEnd": 924,
                                                        "start": 920,
                                                        "end": 924,
                                                        "fullWidth": 4,
                                                        "width": 4,
                                                        "propertyName": {
                                                            "kind": "NumericLiteral",
                                                            "fullStart": 920,
                                                            "fullEnd": 921,
                                                            "start": 920,
                                                            "end": 921,
                                                            "fullWidth": 1,
                                                            "width": 1,
                                                            "text": "2",
                                                            "value": 2,
                                                            "valueText": "2"
                                                        },
                                                        "colonToken": {
                                                            "kind": "ColonToken",
                                                            "fullStart": 921,
                                                            "fullEnd": 923,
                                                            "start": 921,
                                                            "end": 922,
                                                            "fullWidth": 2,
                                                            "width": 1,
                                                            "text": ":",
                                                            "value": ":",
                                                            "valueText": ":",
                                                            "hasTrailingTrivia": true,
                                                            "trailingTrivia": [
                                                                {
                                                                    "kind": "WhitespaceTrivia",
                                                                    "text": " "
                                                                }
                                                            ]
                                                        },
                                                        "expression": {
                                                            "kind": "NumericLiteral",
                                                            "fullStart": 923,
                                                            "fullEnd": 924,
                                                            "start": 923,
                                                            "end": 924,
                                                            "fullWidth": 1,
                                                            "width": 1,
                                                            "text": "2",
                                                            "value": 2,
                                                            "valueText": "2"
                                                        }
                                                    },
                                                    {
                                                        "kind": "CommaToken",
                                                        "fullStart": 924,
                                                        "fullEnd": 926,
                                                        "start": 924,
                                                        "end": 925,
                                                        "fullWidth": 2,
                                                        "width": 1,
                                                        "text": ",",
                                                        "value": ",",
                                                        "valueText": ",",
                                                        "hasTrailingTrivia": true,
                                                        "trailingTrivia": [
                                                            {
                                                                "kind": "WhitespaceTrivia",
                                                                "text": " "
                                                            }
                                                        ]
                                                    },
                                                    {
                                                        "kind": "SimplePropertyAssignment",
                                                        "fullStart": 926,
                                                        "fullEnd": 936,
                                                        "start": 926,
                                                        "end": 935,
                                                        "fullWidth": 10,
                                                        "width": 9,
                                                        "propertyName": {
                                                            "kind": "IdentifierName",
                                                            "fullStart": 926,
                                                            "fullEnd": 932,
                                                            "start": 926,
                                                            "end": 932,
                                                            "fullWidth": 6,
                                                            "width": 6,
                                                            "text": "length",
                                                            "value": "length",
                                                            "valueText": "length"
                                                        },
                                                        "colonToken": {
                                                            "kind": "ColonToken",
                                                            "fullStart": 932,
                                                            "fullEnd": 934,
                                                            "start": 932,
                                                            "end": 933,
                                                            "fullWidth": 2,
                                                            "width": 1,
                                                            "text": ":",
                                                            "value": ":",
                                                            "valueText": ":",
                                                            "hasTrailingTrivia": true,
                                                            "trailingTrivia": [
                                                                {
                                                                    "kind": "WhitespaceTrivia",
                                                                    "text": " "
                                                                }
                                                            ]
                                                        },
                                                        "expression": {
                                                            "kind": "NumericLiteral",
                                                            "fullStart": 934,
                                                            "fullEnd": 936,
                                                            "start": 934,
                                                            "end": 935,
                                                            "fullWidth": 2,
                                                            "width": 1,
                                                            "text": "3",
                                                            "value": 3,
                                                            "valueText": "3",
                                                            "hasTrailingTrivia": true,
                                                            "trailingTrivia": [
                                                                {
                                                                    "kind": "WhitespaceTrivia",
                                                                    "text": " "
                                                                }
                                                            ]
                                                        }
                                                    }
                                                ],
                                                "closeBraceToken": {
                                                    "kind": "CloseBraceToken",
                                                    "fullStart": 936,
                                                    "fullEnd": 937,
                                                    "start": 936,
                                                    "end": 937,
                                                    "fullWidth": 1,
                                                    "width": 1,
                                                    "text": "}",
                                                    "value": "}",
                                                    "valueText": "}"
                                                }
                                            }
                                        }
                                    }
                                ]
                            },
                            "semicolonToken": {
                                "kind": "SemicolonToken",
                                "fullStart": 937,
                                "fullEnd": 940,
                                "start": 937,
                                "end": 938,
                                "fullWidth": 3,
                                "width": 1,
                                "text": ";",
                                "value": ";",
                                "valueText": ";",
                                "hasTrailingTrivia": true,
                                "hasTrailingNewLine": true,
                                "trailingTrivia": [
                                    {
                                        "kind": "NewLineTrivia",
                                        "text": "\r\n"
                                    }
                                ]
                            }
                        },
                        {
                            "kind": "ExpressionStatement",
                            "fullStart": 940,
                            "fullEnd": 1156,
                            "start": 948,
                            "end": 1154,
                            "fullWidth": 216,
                            "width": 206,
                            "isIncrementallyUnusable": true,
                            "expression": {
                                "kind": "InvocationExpression",
                                "fullStart": 940,
                                "fullEnd": 1153,
                                "start": 948,
                                "end": 1153,
                                "fullWidth": 213,
                                "width": 205,
                                "isIncrementallyUnusable": true,
                                "expression": {
                                    "kind": "MemberAccessExpression",
                                    "fullStart": 940,
                                    "fullEnd": 969,
                                    "start": 948,
                                    "end": 969,
                                    "fullWidth": 29,
                                    "width": 21,
                                    "expression": {
                                        "kind": "IdentifierName",
                                        "fullStart": 940,
                                        "fullEnd": 954,
                                        "start": 948,
                                        "end": 954,
                                        "fullWidth": 14,
                                        "width": 6,
                                        "text": "Object",
                                        "value": "Object",
                                        "valueText": "Object",
                                        "hasLeadingTrivia": true,
                                        "leadingTrivia": [
                                            {
                                                "kind": "WhitespaceTrivia",
                                                "text": "        "
                                            }
                                        ]
                                    },
                                    "dotToken": {
                                        "kind": "DotToken",
                                        "fullStart": 954,
                                        "fullEnd": 955,
                                        "start": 954,
                                        "end": 955,
                                        "fullWidth": 1,
                                        "width": 1,
                                        "text": ".",
                                        "value": ".",
                                        "valueText": "."
                                    },
                                    "name": {
                                        "kind": "IdentifierName",
                                        "fullStart": 955,
                                        "fullEnd": 969,
                                        "start": 955,
                                        "end": 969,
                                        "fullWidth": 14,
                                        "width": 14,
                                        "text": "defineProperty",
                                        "value": "defineProperty",
                                        "valueText": "defineProperty"
                                    }
                                },
                                "argumentList": {
                                    "kind": "ArgumentList",
                                    "fullStart": 969,
                                    "fullEnd": 1153,
                                    "start": 969,
                                    "end": 1153,
                                    "fullWidth": 184,
                                    "width": 184,
                                    "isIncrementallyUnusable": true,
                                    "openParenToken": {
                                        "kind": "OpenParenToken",
                                        "fullStart": 969,
                                        "fullEnd": 970,
                                        "start": 969,
                                        "end": 970,
                                        "fullWidth": 1,
                                        "width": 1,
                                        "text": "(",
                                        "value": "(",
                                        "valueText": "("
                                    },
                                    "arguments": [
                                        {
                                            "kind": "IdentifierName",
                                            "fullStart": 970,
                                            "fullEnd": 973,
                                            "start": 970,
                                            "end": 973,
                                            "fullWidth": 3,
                                            "width": 3,
                                            "text": "obj",
                                            "value": "obj",
                                            "valueText": "obj"
                                        },
                                        {
                                            "kind": "CommaToken",
                                            "fullStart": 973,
                                            "fullEnd": 975,
                                            "start": 973,
                                            "end": 974,
                                            "fullWidth": 2,
                                            "width": 1,
                                            "text": ",",
                                            "value": ",",
                                            "valueText": ",",
                                            "hasTrailingTrivia": true,
                                            "trailingTrivia": [
                                                {
                                                    "kind": "WhitespaceTrivia",
                                                    "text": " "
                                                }
                                            ]
                                        },
                                        {
                                            "kind": "StringLiteral",
                                            "fullStart": 975,
                                            "fullEnd": 978,
                                            "start": 975,
                                            "end": 978,
                                            "fullWidth": 3,
                                            "width": 3,
                                            "text": "\"1\"",
                                            "value": "1",
                                            "valueText": "1"
                                        },
                                        {
                                            "kind": "CommaToken",
                                            "fullStart": 978,
                                            "fullEnd": 980,
                                            "start": 978,
                                            "end": 979,
                                            "fullWidth": 2,
                                            "width": 1,
                                            "text": ",",
                                            "value": ",",
                                            "valueText": ",",
                                            "hasTrailingTrivia": true,
                                            "trailingTrivia": [
                                                {
                                                    "kind": "WhitespaceTrivia",
                                                    "text": " "
                                                }
                                            ]
                                        },
                                        {
                                            "kind": "ObjectLiteralExpression",
                                            "fullStart": 980,
                                            "fullEnd": 1152,
                                            "start": 980,
                                            "end": 1152,
                                            "fullWidth": 172,
                                            "width": 172,
                                            "isIncrementallyUnusable": true,
                                            "openBraceToken": {
                                                "kind": "OpenBraceToken",
                                                "fullStart": 980,
                                                "fullEnd": 983,
                                                "start": 980,
                                                "end": 981,
                                                "fullWidth": 3,
                                                "width": 1,
                                                "text": "{",
                                                "value": "{",
                                                "valueText": "{",
                                                "hasTrailingTrivia": true,
                                                "hasTrailingNewLine": true,
                                                "trailingTrivia": [
                                                    {
                                                        "kind": "NewLineTrivia",
                                                        "text": "\r\n"
                                                    }
                                                ]
                                            },
                                            "propertyAssignments": [
                                                {
                                                    "kind": "SimplePropertyAssignment",
                                                    "fullStart": 983,
                                                    "fullEnd": 1108,
                                                    "start": 995,
                                                    "end": 1108,
                                                    "fullWidth": 125,
                                                    "width": 113,
                                                    "isIncrementallyUnusable": true,
                                                    "propertyName": {
                                                        "kind": "IdentifierName",
                                                        "fullStart": 983,
                                                        "fullEnd": 998,
                                                        "start": 995,
                                                        "end": 998,
                                                        "fullWidth": 15,
                                                        "width": 3,
                                                        "text": "get",
                                                        "value": "get",
                                                        "valueText": "get",
                                                        "hasLeadingTrivia": true,
                                                        "leadingTrivia": [
                                                            {
                                                                "kind": "WhitespaceTrivia",
                                                                "text": "            "
                                                            }
                                                        ]
                                                    },
                                                    "colonToken": {
                                                        "kind": "ColonToken",
                                                        "fullStart": 998,
                                                        "fullEnd": 1000,
                                                        "start": 998,
                                                        "end": 999,
                                                        "fullWidth": 2,
                                                        "width": 1,
                                                        "text": ":",
                                                        "value": ":",
                                                        "valueText": ":",
                                                        "hasTrailingTrivia": true,
                                                        "trailingTrivia": [
                                                            {
                                                                "kind": "WhitespaceTrivia",
                                                                "text": " "
                                                            }
                                                        ]
                                                    },
                                                    "expression": {
                                                        "kind": "FunctionExpression",
                                                        "fullStart": 1000,
                                                        "fullEnd": 1108,
                                                        "start": 1000,
                                                        "end": 1108,
                                                        "fullWidth": 108,
                                                        "width": 108,
                                                        "functionKeyword": {
                                                            "kind": "FunctionKeyword",
                                                            "fullStart": 1000,
                                                            "fullEnd": 1009,
                                                            "start": 1000,
                                                            "end": 1008,
                                                            "fullWidth": 9,
                                                            "width": 8,
                                                            "text": "function",
                                                            "value": "function",
                                                            "valueText": "function",
                                                            "hasTrailingTrivia": true,
                                                            "trailingTrivia": [
                                                                {
                                                                    "kind": "WhitespaceTrivia",
                                                                    "text": " "
                                                                }
                                                            ]
                                                        },
                                                        "callSignature": {
                                                            "kind": "CallSignature",
                                                            "fullStart": 1009,
                                                            "fullEnd": 1012,
                                                            "start": 1009,
                                                            "end": 1011,
                                                            "fullWidth": 3,
                                                            "width": 2,
                                                            "parameterList": {
                                                                "kind": "ParameterList",
                                                                "fullStart": 1009,
                                                                "fullEnd": 1012,
                                                                "start": 1009,
                                                                "end": 1011,
                                                                "fullWidth": 3,
                                                                "width": 2,
                                                                "openParenToken": {
                                                                    "kind": "OpenParenToken",
                                                                    "fullStart": 1009,
                                                                    "fullEnd": 1010,
                                                                    "start": 1009,
                                                                    "end": 1010,
                                                                    "fullWidth": 1,
                                                                    "width": 1,
                                                                    "text": "(",
                                                                    "value": "(",
                                                                    "valueText": "("
                                                                },
                                                                "parameters": [],
                                                                "closeParenToken": {
                                                                    "kind": "CloseParenToken",
                                                                    "fullStart": 1010,
                                                                    "fullEnd": 1012,
                                                                    "start": 1010,
                                                                    "end": 1011,
                                                                    "fullWidth": 2,
                                                                    "width": 1,
                                                                    "text": ")",
                                                                    "value": ")",
                                                                    "valueText": ")",
                                                                    "hasTrailingTrivia": true,
                                                                    "trailingTrivia": [
                                                                        {
                                                                            "kind": "WhitespaceTrivia",
                                                                            "text": " "
                                                                        }
                                                                    ]
                                                                }
                                                            }
                                                        },
                                                        "block": {
                                                            "kind": "Block",
                                                            "fullStart": 1012,
                                                            "fullEnd": 1108,
                                                            "start": 1012,
                                                            "end": 1108,
                                                            "fullWidth": 96,
                                                            "width": 96,
                                                            "openBraceToken": {
                                                                "kind": "OpenBraceToken",
                                                                "fullStart": 1012,
                                                                "fullEnd": 1015,
                                                                "start": 1012,
                                                                "end": 1013,
                                                                "fullWidth": 3,
                                                                "width": 1,
                                                                "text": "{",
                                                                "value": "{",
                                                                "valueText": "{",
                                                                "hasTrailingTrivia": true,
                                                                "hasTrailingNewLine": true,
                                                                "trailingTrivia": [
                                                                    {
                                                                        "kind": "NewLineTrivia",
                                                                        "text": "\r\n"
                                                                    }
                                                                ]
                                                            },
                                                            "statements": [
                                                                {
                                                                    "kind": "ThrowStatement",
                                                                    "fullStart": 1015,
                                                                    "fullEnd": 1095,
                                                                    "start": 1031,
                                                                    "end": 1093,
                                                                    "fullWidth": 80,
                                                                    "width": 62,
                                                                    "throwKeyword": {
                                                                        "kind": "ThrowKeyword",
                                                                        "fullStart": 1015,
                                                                        "fullEnd": 1037,
                                                                        "start": 1031,
                                                                        "end": 1036,
                                                                        "fullWidth": 22,
                                                                        "width": 5,
                                                                        "text": "throw",
                                                                        "value": "throw",
                                                                        "valueText": "throw",
                                                                        "hasLeadingTrivia": true,
                                                                        "hasTrailingTrivia": true,
                                                                        "leadingTrivia": [
                                                                            {
                                                                                "kind": "WhitespaceTrivia",
                                                                                "text": "                "
                                                                            }
                                                                        ],
                                                                        "trailingTrivia": [
                                                                            {
                                                                                "kind": "WhitespaceTrivia",
                                                                                "text": " "
                                                                            }
                                                                        ]
                                                                    },
                                                                    "expression": {
                                                                        "kind": "ObjectCreationExpression",
                                                                        "fullStart": 1037,
                                                                        "fullEnd": 1092,
                                                                        "start": 1037,
                                                                        "end": 1092,
                                                                        "fullWidth": 55,
                                                                        "width": 55,
                                                                        "newKeyword": {
                                                                            "kind": "NewKeyword",
                                                                            "fullStart": 1037,
                                                                            "fullEnd": 1041,
                                                                            "start": 1037,
                                                                            "end": 1040,
                                                                            "fullWidth": 4,
                                                                            "width": 3,
                                                                            "text": "new",
                                                                            "value": "new",
                                                                            "valueText": "new",
                                                                            "hasTrailingTrivia": true,
                                                                            "trailingTrivia": [
                                                                                {
                                                                                    "kind": "WhitespaceTrivia",
                                                                                    "text": " "
                                                                                }
                                                                            ]
                                                                        },
                                                                        "expression": {
                                                                            "kind": "IdentifierName",
                                                                            "fullStart": 1041,
                                                                            "fullEnd": 1051,
                                                                            "start": 1041,
                                                                            "end": 1051,
                                                                            "fullWidth": 10,
                                                                            "width": 10,
                                                                            "text": "RangeError",
                                                                            "value": "RangeError",
                                                                            "valueText": "RangeError"
                                                                        },
                                                                        "argumentList": {
                                                                            "kind": "ArgumentList",
                                                                            "fullStart": 1051,
                                                                            "fullEnd": 1092,
                                                                            "start": 1051,
                                                                            "end": 1092,
                                                                            "fullWidth": 41,
                                                                            "width": 41,
                                                                            "openParenToken": {
                                                                                "kind": "OpenParenToken",
                                                                                "fullStart": 1051,
                                                                                "fullEnd": 1052,
                                                                                "start": 1051,
                                                                                "end": 1052,
                                                                                "fullWidth": 1,
                                                                                "width": 1,
                                                                                "text": "(",
                                                                                "value": "(",
                                                                                "valueText": "("
                                                                            },
                                                                            "arguments": [
                                                                                {
                                                                                    "kind": "StringLiteral",
                                                                                    "fullStart": 1052,
                                                                                    "fullEnd": 1091,
                                                                                    "start": 1052,
                                                                                    "end": 1091,
                                                                                    "fullWidth": 39,
                                                                                    "width": 39,
                                                                                    "text": "\"unhandle exception happened in getter\"",
                                                                                    "value": "unhandle exception happened in getter",
                                                                                    "valueText": "unhandle exception happened in getter"
                                                                                }
                                                                            ],
                                                                            "closeParenToken": {
                                                                                "kind": "CloseParenToken",
                                                                                "fullStart": 1091,
                                                                                "fullEnd": 1092,
                                                                                "start": 1091,
                                                                                "end": 1092,
                                                                                "fullWidth": 1,
                                                                                "width": 1,
                                                                                "text": ")",
                                                                                "value": ")",
                                                                                "valueText": ")"
                                                                            }
                                                                        }
                                                                    },
                                                                    "semicolonToken": {
                                                                        "kind": "SemicolonToken",
                                                                        "fullStart": 1092,
                                                                        "fullEnd": 1095,
                                                                        "start": 1092,
                                                                        "end": 1093,
                                                                        "fullWidth": 3,
                                                                        "width": 1,
                                                                        "text": ";",
                                                                        "value": ";",
                                                                        "valueText": ";",
                                                                        "hasTrailingTrivia": true,
                                                                        "hasTrailingNewLine": true,
                                                                        "trailingTrivia": [
                                                                            {
                                                                                "kind": "NewLineTrivia",
                                                                                "text": "\r\n"
                                                                            }
                                                                        ]
                                                                    }
                                                                }
                                                            ],
                                                            "closeBraceToken": {
                                                                "kind": "CloseBraceToken",
                                                                "fullStart": 1095,
                                                                "fullEnd": 1108,
                                                                "start": 1107,
                                                                "end": 1108,
                                                                "fullWidth": 13,
                                                                "width": 1,
                                                                "text": "}",
                                                                "value": "}",
                                                                "valueText": "}",
                                                                "hasLeadingTrivia": true,
                                                                "leadingTrivia": [
                                                                    {
                                                                        "kind": "WhitespaceTrivia",
                                                                        "text": "            "
                                                                    }
                                                                ]
                                                            }
                                                        }
                                                    }
                                                },
                                                {
                                                    "kind": "CommaToken",
                                                    "fullStart": 1108,
                                                    "fullEnd": 1111,
                                                    "start": 1108,
                                                    "end": 1109,
                                                    "fullWidth": 3,
                                                    "width": 1,
                                                    "text": ",",
                                                    "value": ",",
                                                    "valueText": ",",
                                                    "hasTrailingTrivia": true,
                                                    "hasTrailingNewLine": true,
                                                    "trailingTrivia": [
                                                        {
                                                            "kind": "NewLineTrivia",
                                                            "text": "\r\n"
                                                        }
                                                    ]
                                                },
                                                {
                                                    "kind": "SimplePropertyAssignment",
                                                    "fullStart": 1111,
                                                    "fullEnd": 1143,
                                                    "start": 1123,
                                                    "end": 1141,
                                                    "fullWidth": 32,
                                                    "width": 18,
                                                    "propertyName": {
                                                        "kind": "IdentifierName",
                                                        "fullStart": 1111,
                                                        "fullEnd": 1135,
                                                        "start": 1123,
                                                        "end": 1135,
                                                        "fullWidth": 24,
                                                        "width": 12,
                                                        "text": "configurable",
                                                        "value": "configurable",
                                                        "valueText": "configurable",
                                                        "hasLeadingTrivia": true,
                                                        "leadingTrivia": [
                                                            {
                                                                "kind": "WhitespaceTrivia",
                                                                "text": "            "
                                                            }
                                                        ]
                                                    },
                                                    "colonToken": {
                                                        "kind": "ColonToken",
                                                        "fullStart": 1135,
                                                        "fullEnd": 1137,
                                                        "start": 1135,
                                                        "end": 1136,
                                                        "fullWidth": 2,
                                                        "width": 1,
                                                        "text": ":",
                                                        "value": ":",
                                                        "valueText": ":",
                                                        "hasTrailingTrivia": true,
                                                        "trailingTrivia": [
                                                            {
                                                                "kind": "WhitespaceTrivia",
                                                                "text": " "
                                                            }
                                                        ]
                                                    },
                                                    "expression": {
                                                        "kind": "TrueKeyword",
                                                        "fullStart": 1137,
                                                        "fullEnd": 1143,
                                                        "start": 1137,
                                                        "end": 1141,
                                                        "fullWidth": 6,
                                                        "width": 4,
                                                        "text": "true",
                                                        "value": true,
                                                        "valueText": "true",
                                                        "hasTrailingTrivia": true,
                                                        "hasTrailingNewLine": true,
                                                        "trailingTrivia": [
                                                            {
                                                                "kind": "NewLineTrivia",
                                                                "text": "\r\n"
                                                            }
                                                        ]
                                                    }
                                                }
                                            ],
                                            "closeBraceToken": {
                                                "kind": "CloseBraceToken",
                                                "fullStart": 1143,
                                                "fullEnd": 1152,
                                                "start": 1151,
                                                "end": 1152,
                                                "fullWidth": 9,
                                                "width": 1,
                                                "text": "}",
                                                "value": "}",
                                                "valueText": "}",
                                                "hasLeadingTrivia": true,
                                                "leadingTrivia": [
                                                    {
                                                        "kind": "WhitespaceTrivia",
                                                        "text": "        "
                                                    }
                                                ]
                                            }
                                        }
                                    ],
                                    "closeParenToken": {
                                        "kind": "CloseParenToken",
                                        "fullStart": 1152,
                                        "fullEnd": 1153,
                                        "start": 1152,
                                        "end": 1153,
                                        "fullWidth": 1,
                                        "width": 1,
                                        "text": ")",
                                        "value": ")",
                                        "valueText": ")"
                                    }
                                }
                            },
                            "semicolonToken": {
                                "kind": "SemicolonToken",
                                "fullStart": 1153,
                                "fullEnd": 1156,
                                "start": 1153,
                                "end": 1154,
                                "fullWidth": 3,
                                "width": 1,
                                "text": ";",
                                "value": ";",
                                "valueText": ";",
                                "hasTrailingTrivia": true,
                                "hasTrailingNewLine": true,
                                "trailingTrivia": [
                                    {
                                        "kind": "NewLineTrivia",
                                        "text": "\r\n"
                                    }
                                ]
                            }
                        },
                        {
                            "kind": "TryStatement",
                            "fullStart": 1156,
                            "fullEnd": 1384,
                            "start": 1166,
                            "end": 1382,
                            "fullWidth": 228,
                            "width": 216,
                            "tryKeyword": {
                                "kind": "TryKeyword",
                                "fullStart": 1156,
                                "fullEnd": 1170,
                                "start": 1166,
                                "end": 1169,
                                "fullWidth": 14,
                                "width": 3,
                                "text": "try",
                                "value": "try",
                                "valueText": "try",
                                "hasLeadingTrivia": true,
                                "hasLeadingNewLine": true,
                                "hasTrailingTrivia": true,
                                "leadingTrivia": [
                                    {
                                        "kind": "NewLineTrivia",
                                        "text": "\r\n"
                                    },
                                    {
                                        "kind": "WhitespaceTrivia",
                                        "text": "        "
                                    }
                                ],
                                "trailingTrivia": [
                                    {
                                        "kind": "WhitespaceTrivia",
                                        "text": " "
                                    }
                                ]
                            },
                            "block": {
                                "kind": "Block",
                                "fullStart": 1170,
                                "fullEnd": 1283,
                                "start": 1170,
                                "end": 1282,
                                "fullWidth": 113,
                                "width": 112,
                                "openBraceToken": {
                                    "kind": "OpenBraceToken",
                                    "fullStart": 1170,
                                    "fullEnd": 1173,
                                    "start": 1170,
                                    "end": 1171,
                                    "fullWidth": 3,
                                    "width": 1,
                                    "text": "{",
                                    "value": "{",
                                    "valueText": "{",
                                    "hasTrailingTrivia": true,
                                    "hasTrailingNewLine": true,
                                    "trailingTrivia": [
                                        {
                                            "kind": "NewLineTrivia",
                                            "text": "\r\n"
                                        }
                                    ]
                                },
                                "statements": [
                                    {
                                        "kind": "ExpressionStatement",
                                        "fullStart": 1173,
                                        "fullEnd": 1246,
                                        "start": 1185,
                                        "end": 1244,
                                        "fullWidth": 73,
                                        "width": 59,
                                        "expression": {
                                            "kind": "InvocationExpression",
                                            "fullStart": 1173,
                                            "fullEnd": 1243,
                                            "start": 1185,
                                            "end": 1243,
                                            "fullWidth": 70,
                                            "width": 58,
                                            "expression": {
                                                "kind": "MemberAccessExpression",
                                                "fullStart": 1173,
                                                "fullEnd": 1212,
                                                "start": 1185,
                                                "end": 1212,
                                                "fullWidth": 39,
                                                "width": 27,
                                                "expression": {
                                                    "kind": "MemberAccessExpression",
                                                    "fullStart": 1173,
                                                    "fullEnd": 1207,
                                                    "start": 1185,
                                                    "end": 1207,
                                                    "fullWidth": 34,
                                                    "width": 22,
                                                    "expression": {
                                                        "kind": "MemberAccessExpression",
                                                        "fullStart": 1173,
                                                        "fullEnd": 1200,
                                                        "start": 1185,
                                                        "end": 1200,
                                                        "fullWidth": 27,
                                                        "width": 15,
                                                        "expression": {
                                                            "kind": "IdentifierName",
                                                            "fullStart": 1173,
                                                            "fullEnd": 1190,
                                                            "start": 1185,
                                                            "end": 1190,
                                                            "fullWidth": 17,
                                                            "width": 5,
                                                            "text": "Array",
                                                            "value": "Array",
                                                            "valueText": "Array",
                                                            "hasLeadingTrivia": true,
                                                            "leadingTrivia": [
                                                                {
                                                                    "kind": "WhitespaceTrivia",
                                                                    "text": "            "
                                                                }
                                                            ]
                                                        },
                                                        "dotToken": {
                                                            "kind": "DotToken",
                                                            "fullStart": 1190,
                                                            "fullEnd": 1191,
                                                            "start": 1190,
                                                            "end": 1191,
                                                            "fullWidth": 1,
                                                            "width": 1,
                                                            "text": ".",
                                                            "value": ".",
                                                            "valueText": "."
                                                        },
                                                        "name": {
                                                            "kind": "IdentifierName",
                                                            "fullStart": 1191,
                                                            "fullEnd": 1200,
                                                            "start": 1191,
                                                            "end": 1200,
                                                            "fullWidth": 9,
                                                            "width": 9,
                                                            "text": "prototype",
                                                            "value": "prototype",
                                                            "valueText": "prototype"
                                                        }
                                                    },
                                                    "dotToken": {
                                                        "kind": "DotToken",
                                                        "fullStart": 1200,
                                                        "fullEnd": 1201,
                                                        "start": 1200,
                                                        "end": 1201,
                                                        "fullWidth": 1,
                                                        "width": 1,
                                                        "text": ".",
                                                        "value": ".",
                                                        "valueText": "."
                                                    },
                                                    "name": {
                                                        "kind": "IdentifierName",
                                                        "fullStart": 1201,
                                                        "fullEnd": 1207,
                                                        "start": 1201,
                                                        "end": 1207,
                                                        "fullWidth": 6,
                                                        "width": 6,
                                                        "text": "reduce",
                                                        "value": "reduce",
                                                        "valueText": "reduce"
                                                    }
                                                },
                                                "dotToken": {
                                                    "kind": "DotToken",
                                                    "fullStart": 1207,
                                                    "fullEnd": 1208,
                                                    "start": 1207,
                                                    "end": 1208,
                                                    "fullWidth": 1,
                                                    "width": 1,
                                                    "text": ".",
                                                    "value": ".",
                                                    "valueText": "."
                                                },
                                                "name": {
                                                    "kind": "IdentifierName",
                                                    "fullStart": 1208,
                                                    "fullEnd": 1212,
                                                    "start": 1208,
                                                    "end": 1212,
                                                    "fullWidth": 4,
                                                    "width": 4,
                                                    "text": "call",
                                                    "value": "call",
                                                    "valueText": "call"
                                                }
                                            },
                                            "argumentList": {
                                                "kind": "ArgumentList",
                                                "fullStart": 1212,
                                                "fullEnd": 1243,
                                                "start": 1212,
                                                "end": 1243,
                                                "fullWidth": 31,
                                                "width": 31,
                                                "openParenToken": {
                                                    "kind": "OpenParenToken",
                                                    "fullStart": 1212,
                                                    "fullEnd": 1213,
                                                    "start": 1212,
                                                    "end": 1213,
                                                    "fullWidth": 1,
                                                    "width": 1,
                                                    "text": "(",
                                                    "value": "(",
                                                    "valueText": "("
                                                },
                                                "arguments": [
                                                    {
                                                        "kind": "IdentifierName",
                                                        "fullStart": 1213,
                                                        "fullEnd": 1216,
                                                        "start": 1213,
                                                        "end": 1216,
                                                        "fullWidth": 3,
                                                        "width": 3,
                                                        "text": "obj",
                                                        "value": "obj",
                                                        "valueText": "obj"
                                                    },
                                                    {
                                                        "kind": "CommaToken",
                                                        "fullStart": 1216,
                                                        "fullEnd": 1218,
                                                        "start": 1216,
                                                        "end": 1217,
                                                        "fullWidth": 2,
                                                        "width": 1,
                                                        "text": ",",
                                                        "value": ",",
                                                        "valueText": ",",
                                                        "hasTrailingTrivia": true,
                                                        "trailingTrivia": [
                                                            {
                                                                "kind": "WhitespaceTrivia",
                                                                "text": " "
                                                            }
                                                        ]
                                                    },
                                                    {
                                                        "kind": "IdentifierName",
                                                        "fullStart": 1218,
                                                        "fullEnd": 1228,
                                                        "start": 1218,
                                                        "end": 1228,
                                                        "fullWidth": 10,
                                                        "width": 10,
                                                        "text": "callbackfn",
                                                        "value": "callbackfn",
                                                        "valueText": "callbackfn"
                                                    },
                                                    {
                                                        "kind": "CommaToken",
                                                        "fullStart": 1228,
                                                        "fullEnd": 1230,
                                                        "start": 1228,
                                                        "end": 1229,
                                                        "fullWidth": 2,
                                                        "width": 1,
                                                        "text": ",",
                                                        "value": ",",
                                                        "valueText": ",",
                                                        "hasTrailingTrivia": true,
                                                        "trailingTrivia": [
                                                            {
                                                                "kind": "WhitespaceTrivia",
                                                                "text": " "
                                                            }
                                                        ]
                                                    },
                                                    {
                                                        "kind": "IdentifierName",
                                                        "fullStart": 1230,
                                                        "fullEnd": 1242,
                                                        "start": 1230,
                                                        "end": 1242,
                                                        "fullWidth": 12,
                                                        "width": 12,
                                                        "text": "initialValue",
                                                        "value": "initialValue",
                                                        "valueText": "initialValue"
                                                    }
                                                ],
                                                "closeParenToken": {
                                                    "kind": "CloseParenToken",
                                                    "fullStart": 1242,
                                                    "fullEnd": 1243,
                                                    "start": 1242,
                                                    "end": 1243,
                                                    "fullWidth": 1,
                                                    "width": 1,
                                                    "text": ")",
                                                    "value": ")",
                                                    "valueText": ")"
                                                }
                                            }
                                        },
                                        "semicolonToken": {
                                            "kind": "SemicolonToken",
                                            "fullStart": 1243,
                                            "fullEnd": 1246,
                                            "start": 1243,
                                            "end": 1244,
                                            "fullWidth": 3,
                                            "width": 1,
                                            "text": ";",
                                            "value": ";",
                                            "valueText": ";",
                                            "hasTrailingTrivia": true,
                                            "hasTrailingNewLine": true,
                                            "trailingTrivia": [
                                                {
                                                    "kind": "NewLineTrivia",
                                                    "text": "\r\n"
                                                }
                                            ]
                                        }
                                    },
                                    {
                                        "kind": "ReturnStatement",
                                        "fullStart": 1246,
                                        "fullEnd": 1273,
                                        "start": 1258,
                                        "end": 1271,
                                        "fullWidth": 27,
                                        "width": 13,
                                        "returnKeyword": {
                                            "kind": "ReturnKeyword",
                                            "fullStart": 1246,
                                            "fullEnd": 1265,
                                            "start": 1258,
                                            "end": 1264,
                                            "fullWidth": 19,
                                            "width": 6,
                                            "text": "return",
                                            "value": "return",
                                            "valueText": "return",
                                            "hasLeadingTrivia": true,
                                            "hasTrailingTrivia": true,
                                            "leadingTrivia": [
                                                {
                                                    "kind": "WhitespaceTrivia",
                                                    "text": "            "
                                                }
                                            ],
                                            "trailingTrivia": [
                                                {
                                                    "kind": "WhitespaceTrivia",
                                                    "text": " "
                                                }
                                            ]
                                        },
                                        "expression": {
                                            "kind": "FalseKeyword",
                                            "fullStart": 1265,
                                            "fullEnd": 1270,
                                            "start": 1265,
                                            "end": 1270,
                                            "fullWidth": 5,
                                            "width": 5,
                                            "text": "false",
                                            "value": false,
                                            "valueText": "false"
                                        },
                                        "semicolonToken": {
                                            "kind": "SemicolonToken",
                                            "fullStart": 1270,
                                            "fullEnd": 1273,
                                            "start": 1270,
                                            "end": 1271,
                                            "fullWidth": 3,
                                            "width": 1,
                                            "text": ";",
                                            "value": ";",
                                            "valueText": ";",
                                            "hasTrailingTrivia": true,
                                            "hasTrailingNewLine": true,
                                            "trailingTrivia": [
                                                {
                                                    "kind": "NewLineTrivia",
                                                    "text": "\r\n"
                                                }
                                            ]
                                        }
                                    }
                                ],
                                "closeBraceToken": {
                                    "kind": "CloseBraceToken",
                                    "fullStart": 1273,
                                    "fullEnd": 1283,
                                    "start": 1281,
                                    "end": 1282,
                                    "fullWidth": 10,
                                    "width": 1,
                                    "text": "}",
                                    "value": "}",
                                    "valueText": "}",
                                    "hasLeadingTrivia": true,
                                    "hasTrailingTrivia": true,
                                    "leadingTrivia": [
                                        {
                                            "kind": "WhitespaceTrivia",
                                            "text": "        "
                                        }
                                    ],
                                    "trailingTrivia": [
                                        {
                                            "kind": "WhitespaceTrivia",
                                            "text": " "
                                        }
                                    ]
                                }
                            },
                            "catchClause": {
                                "kind": "CatchClause",
                                "fullStart": 1283,
                                "fullEnd": 1384,
                                "start": 1283,
                                "end": 1382,
                                "fullWidth": 101,
                                "width": 99,
                                "catchKeyword": {
                                    "kind": "CatchKeyword",
                                    "fullStart": 1283,
                                    "fullEnd": 1289,
                                    "start": 1283,
                                    "end": 1288,
                                    "fullWidth": 6,
                                    "width": 5,
                                    "text": "catch",
                                    "value": "catch",
                                    "valueText": "catch",
                                    "hasTrailingTrivia": true,
                                    "trailingTrivia": [
                                        {
                                            "kind": "WhitespaceTrivia",
                                            "text": " "
                                        }
                                    ]
                                },
                                "openParenToken": {
                                    "kind": "OpenParenToken",
                                    "fullStart": 1289,
                                    "fullEnd": 1290,
                                    "start": 1289,
                                    "end": 1290,
                                    "fullWidth": 1,
                                    "width": 1,
                                    "text": "(",
                                    "value": "(",
                                    "valueText": "("
                                },
                                "identifier": {
                                    "kind": "IdentifierName",
                                    "fullStart": 1290,
                                    "fullEnd": 1292,
                                    "start": 1290,
                                    "end": 1292,
                                    "fullWidth": 2,
                                    "width": 2,
                                    "text": "ex",
                                    "value": "ex",
                                    "valueText": "ex"
                                },
                                "closeParenToken": {
                                    "kind": "CloseParenToken",
                                    "fullStart": 1292,
                                    "fullEnd": 1294,
                                    "start": 1292,
                                    "end": 1293,
                                    "fullWidth": 2,
                                    "width": 1,
                                    "text": ")",
                                    "value": ")",
                                    "valueText": ")",
                                    "hasTrailingTrivia": true,
                                    "trailingTrivia": [
                                        {
                                            "kind": "WhitespaceTrivia",
                                            "text": " "
                                        }
                                    ]
                                },
                                "block": {
                                    "kind": "Block",
                                    "fullStart": 1294,
                                    "fullEnd": 1384,
                                    "start": 1294,
                                    "end": 1382,
                                    "fullWidth": 90,
                                    "width": 88,
                                    "openBraceToken": {
                                        "kind": "OpenBraceToken",
                                        "fullStart": 1294,
                                        "fullEnd": 1297,
                                        "start": 1294,
                                        "end": 1295,
                                        "fullWidth": 3,
                                        "width": 1,
                                        "text": "{",
                                        "value": "{",
                                        "valueText": "{",
                                        "hasTrailingTrivia": true,
                                        "hasTrailingNewLine": true,
                                        "trailingTrivia": [
                                            {
                                                "kind": "NewLineTrivia",
                                                "text": "\r\n"
                                            }
                                        ]
                                    },
                                    "statements": [
                                        {
                                            "kind": "ReturnStatement",
                                            "fullStart": 1297,
                                            "fullEnd": 1373,
                                            "start": 1309,
                                            "end": 1371,
                                            "fullWidth": 76,
                                            "width": 62,
                                            "returnKeyword": {
                                                "kind": "ReturnKeyword",
                                                "fullStart": 1297,
                                                "fullEnd": 1316,
                                                "start": 1309,
                                                "end": 1315,
                                                "fullWidth": 19,
                                                "width": 6,
                                                "text": "return",
                                                "value": "return",
                                                "valueText": "return",
                                                "hasLeadingTrivia": true,
                                                "hasTrailingTrivia": true,
                                                "leadingTrivia": [
                                                    {
                                                        "kind": "WhitespaceTrivia",
                                                        "text": "            "
                                                    }
                                                ],
                                                "trailingTrivia": [
                                                    {
                                                        "kind": "WhitespaceTrivia",
                                                        "text": " "
                                                    }
                                                ]
                                            },
                                            "expression": {
                                                "kind": "LogicalAndExpression",
                                                "fullStart": 1316,
                                                "fullEnd": 1370,
                                                "start": 1316,
                                                "end": 1370,
                                                "fullWidth": 54,
                                                "width": 54,
                                                "left": {
                                                    "kind": "LogicalAndExpression",
                                                    "fullStart": 1316,
                                                    "fullEnd": 1356,
                                                    "start": 1316,
                                                    "end": 1355,
                                                    "fullWidth": 40,
                                                    "width": 39,
                                                    "left": {
                                                        "kind": "ParenthesizedExpression",
                                                        "fullStart": 1316,
                                                        "fullEnd": 1343,
                                                        "start": 1316,
                                                        "end": 1342,
                                                        "fullWidth": 27,
                                                        "width": 26,
                                                        "openParenToken": {
                                                            "kind": "OpenParenToken",
                                                            "fullStart": 1316,
                                                            "fullEnd": 1317,
                                                            "start": 1316,
                                                            "end": 1317,
                                                            "fullWidth": 1,
                                                            "width": 1,
                                                            "text": "(",
                                                            "value": "(",
                                                            "valueText": "("
                                                        },
                                                        "expression": {
                                                            "kind": "InstanceOfExpression",
                                                            "fullStart": 1317,
                                                            "fullEnd": 1341,
                                                            "start": 1317,
                                                            "end": 1341,
                                                            "fullWidth": 24,
                                                            "width": 24,
                                                            "left": {
                                                                "kind": "IdentifierName",
                                                                "fullStart": 1317,
                                                                "fullEnd": 1320,
                                                                "start": 1317,
                                                                "end": 1319,
                                                                "fullWidth": 3,
                                                                "width": 2,
                                                                "text": "ex",
                                                                "value": "ex",
                                                                "valueText": "ex",
                                                                "hasTrailingTrivia": true,
                                                                "trailingTrivia": [
                                                                    {
                                                                        "kind": "WhitespaceTrivia",
                                                                        "text": " "
                                                                    }
                                                                ]
                                                            },
                                                            "operatorToken": {
                                                                "kind": "InstanceOfKeyword",
                                                                "fullStart": 1320,
                                                                "fullEnd": 1331,
                                                                "start": 1320,
                                                                "end": 1330,
                                                                "fullWidth": 11,
                                                                "width": 10,
                                                                "text": "instanceof",
                                                                "value": "instanceof",
                                                                "valueText": "instanceof",
                                                                "hasTrailingTrivia": true,
                                                                "trailingTrivia": [
                                                                    {
                                                                        "kind": "WhitespaceTrivia",
                                                                        "text": " "
                                                                    }
                                                                ]
                                                            },
                                                            "right": {
                                                                "kind": "IdentifierName",
                                                                "fullStart": 1331,
                                                                "fullEnd": 1341,
                                                                "start": 1331,
                                                                "end": 1341,
                                                                "fullWidth": 10,
                                                                "width": 10,
                                                                "text": "RangeError",
                                                                "value": "RangeError",
                                                                "valueText": "RangeError"
                                                            }
                                                        },
                                                        "closeParenToken": {
                                                            "kind": "CloseParenToken",
                                                            "fullStart": 1341,
                                                            "fullEnd": 1343,
                                                            "start": 1341,
                                                            "end": 1342,
                                                            "fullWidth": 2,
                                                            "width": 1,
                                                            "text": ")",
                                                            "value": ")",
                                                            "valueText": ")",
                                                            "hasTrailingTrivia": true,
                                                            "trailingTrivia": [
                                                                {
                                                                    "kind": "WhitespaceTrivia",
                                                                    "text": " "
                                                                }
                                                            ]
                                                        }
                                                    },
                                                    "operatorToken": {
                                                        "kind": "AmpersandAmpersandToken",
                                                        "fullStart": 1343,
                                                        "fullEnd": 1346,
                                                        "start": 1343,
                                                        "end": 1345,
                                                        "fullWidth": 3,
                                                        "width": 2,
                                                        "text": "&&",
                                                        "value": "&&",
                                                        "valueText": "&&",
                                                        "hasTrailingTrivia": true,
                                                        "trailingTrivia": [
                                                            {
                                                                "kind": "WhitespaceTrivia",
                                                                "text": " "
                                                            }
                                                        ]
                                                    },
                                                    "right": {
                                                        "kind": "LogicalNotExpression",
                                                        "fullStart": 1346,
                                                        "fullEnd": 1356,
                                                        "start": 1346,
                                                        "end": 1355,
                                                        "fullWidth": 10,
                                                        "width": 9,
                                                        "operatorToken": {
                                                            "kind": "ExclamationToken",
                                                            "fullStart": 1346,
                                                            "fullEnd": 1347,
                                                            "start": 1346,
                                                            "end": 1347,
                                                            "fullWidth": 1,
                                                            "width": 1,
                                                            "text": "!",
                                                            "value": "!",
                                                            "valueText": "!"
                                                        },
                                                        "operand": {
                                                            "kind": "IdentifierName",
                                                            "fullStart": 1347,
                                                            "fullEnd": 1356,
                                                            "start": 1347,
                                                            "end": 1355,
                                                            "fullWidth": 9,
                                                            "width": 8,
                                                            "text": "accessed",
                                                            "value": "accessed",
                                                            "valueText": "accessed",
                                                            "hasTrailingTrivia": true,
                                                            "trailingTrivia": [
                                                                {
                                                                    "kind": "WhitespaceTrivia",
                                                                    "text": " "
                                                                }
                                                            ]
                                                        }
                                                    }
                                                },
                                                "operatorToken": {
                                                    "kind": "AmpersandAmpersandToken",
                                                    "fullStart": 1356,
                                                    "fullEnd": 1359,
                                                    "start": 1356,
                                                    "end": 1358,
                                                    "fullWidth": 3,
                                                    "width": 2,
                                                    "text": "&&",
                                                    "value": "&&",
                                                    "valueText": "&&",
                                                    "hasTrailingTrivia": true,
                                                    "trailingTrivia": [
                                                        {
                                                            "kind": "WhitespaceTrivia",
                                                            "text": " "
                                                        }
                                                    ]
                                                },
                                                "right": {
                                                    "kind": "LogicalNotExpression",
                                                    "fullStart": 1359,
                                                    "fullEnd": 1370,
                                                    "start": 1359,
                                                    "end": 1370,
                                                    "fullWidth": 11,
                                                    "width": 11,
                                                    "operatorToken": {
                                                        "kind": "ExclamationToken",
                                                        "fullStart": 1359,
                                                        "fullEnd": 1360,
                                                        "start": 1359,
                                                        "end": 1360,
                                                        "fullWidth": 1,
                                                        "width": 1,
                                                        "text": "!",
                                                        "value": "!",
                                                        "valueText": "!"
                                                    },
                                                    "operand": {
                                                        "kind": "IdentifierName",
                                                        "fullStart": 1360,
                                                        "fullEnd": 1370,
                                                        "start": 1360,
                                                        "end": 1370,
                                                        "fullWidth": 10,
                                                        "width": 10,
                                                        "text": "testResult",
                                                        "value": "testResult",
                                                        "valueText": "testResult"
                                                    }
                                                }
                                            },
                                            "semicolonToken": {
                                                "kind": "SemicolonToken",
                                                "fullStart": 1370,
                                                "fullEnd": 1373,
                                                "start": 1370,
                                                "end": 1371,
                                                "fullWidth": 3,
                                                "width": 1,
                                                "text": ";",
                                                "value": ";",
                                                "valueText": ";",
                                                "hasTrailingTrivia": true,
                                                "hasTrailingNewLine": true,
                                                "trailingTrivia": [
                                                    {
                                                        "kind": "NewLineTrivia",
                                                        "text": "\r\n"
                                                    }
                                                ]
                                            }
                                        }
                                    ],
                                    "closeBraceToken": {
                                        "kind": "CloseBraceToken",
                                        "fullStart": 1373,
                                        "fullEnd": 1384,
                                        "start": 1381,
                                        "end": 1382,
                                        "fullWidth": 11,
                                        "width": 1,
                                        "text": "}",
                                        "value": "}",
                                        "valueText": "}",
                                        "hasLeadingTrivia": true,
                                        "hasTrailingTrivia": true,
                                        "hasTrailingNewLine": true,
                                        "leadingTrivia": [
                                            {
                                                "kind": "WhitespaceTrivia",
                                                "text": "        "
                                            }
                                        ],
                                        "trailingTrivia": [
                                            {
                                                "kind": "NewLineTrivia",
                                                "text": "\r\n"
                                            }
                                        ]
                                    }
                                }
                            }
                        }
                    ],
                    "closeBraceToken": {
                        "kind": "CloseBraceToken",
                        "fullStart": 1384,
                        "fullEnd": 1391,
                        "start": 1388,
                        "end": 1389,
                        "fullWidth": 7,
                        "width": 1,
                        "text": "}",
                        "value": "}",
                        "valueText": "}",
                        "hasLeadingTrivia": true,
                        "hasTrailingTrivia": true,
                        "hasTrailingNewLine": true,
                        "leadingTrivia": [
                            {
                                "kind": "WhitespaceTrivia",
                                "text": "    "
                            }
                        ],
                        "trailingTrivia": [
                            {
                                "kind": "NewLineTrivia",
                                "text": "\r\n"
                            }
                        ]
                    }
                }
            },
            {
                "kind": "ExpressionStatement",
                "fullStart": 1391,
                "fullEnd": 1415,
                "start": 1391,
                "end": 1413,
                "fullWidth": 24,
                "width": 22,
                "expression": {
                    "kind": "InvocationExpression",
                    "fullStart": 1391,
                    "fullEnd": 1412,
                    "start": 1391,
                    "end": 1412,
                    "fullWidth": 21,
                    "width": 21,
                    "expression": {
                        "kind": "IdentifierName",
                        "fullStart": 1391,
                        "fullEnd": 1402,
                        "start": 1391,
                        "end": 1402,
                        "fullWidth": 11,
                        "width": 11,
                        "text": "runTestCase",
                        "value": "runTestCase",
                        "valueText": "runTestCase"
                    },
                    "argumentList": {
                        "kind": "ArgumentList",
                        "fullStart": 1402,
                        "fullEnd": 1412,
                        "start": 1402,
                        "end": 1412,
                        "fullWidth": 10,
                        "width": 10,
                        "openParenToken": {
                            "kind": "OpenParenToken",
                            "fullStart": 1402,
                            "fullEnd": 1403,
                            "start": 1402,
                            "end": 1403,
                            "fullWidth": 1,
                            "width": 1,
                            "text": "(",
                            "value": "(",
                            "valueText": "("
                        },
                        "arguments": [
                            {
                                "kind": "IdentifierName",
                                "fullStart": 1403,
                                "fullEnd": 1411,
                                "start": 1403,
                                "end": 1411,
                                "fullWidth": 8,
                                "width": 8,
                                "text": "testcase",
                                "value": "testcase",
                                "valueText": "testcase"
                            }
                        ],
                        "closeParenToken": {
                            "kind": "CloseParenToken",
                            "fullStart": 1411,
                            "fullEnd": 1412,
                            "start": 1411,
                            "end": 1412,
                            "fullWidth": 1,
                            "width": 1,
                            "text": ")",
                            "value": ")",
                            "valueText": ")"
                        }
                    }
                },
                "semicolonToken": {
                    "kind": "SemicolonToken",
                    "fullStart": 1412,
                    "fullEnd": 1415,
                    "start": 1412,
                    "end": 1413,
                    "fullWidth": 3,
                    "width": 1,
                    "text": ";",
                    "value": ";",
                    "valueText": ";",
                    "hasTrailingTrivia": true,
                    "hasTrailingNewLine": true,
                    "trailingTrivia": [
                        {
                            "kind": "NewLineTrivia",
                            "text": "\r\n"
                        }
                    ]
                }
            }
        ],
        "endOfFileToken": {
            "kind": "EndOfFileToken",
            "fullStart": 1415,
            "fullEnd": 1415,
            "start": 1415,
            "end": 1415,
            "fullWidth": 0,
            "width": 0,
            "text": ""
        }
    },
    "lineMap": {
        "lineStarts": [
            0,
            67,
            152,
            232,
            308,
            380,
            385,
            444,
            571,
            576,
            578,
            580,
            603,
            605,
            636,
            669,
            700,
            758,
            787,
            821,
            866,
            881,
            892,
            894,
            940,
            983,
            1015,
            1095,
            1111,
            1143,
            1156,
            1158,
            1173,
            1246,
            1273,
            1297,
            1373,
            1384,
            1391,
            1415
        ],
        "length": 1415
    }
}<|MERGE_RESOLUTION|>--- conflicted
+++ resolved
@@ -252,12 +252,8 @@
                                         "start": 617,
                                         "end": 633,
                                         "fullWidth": 16,
-<<<<<<< HEAD
                                         "width": 16,
-                                        "identifier": {
-=======
                                         "propertyName": {
->>>>>>> 85e84683
                                             "kind": "IdentifierName",
                                             "fullStart": 617,
                                             "fullEnd": 626,
@@ -391,12 +387,8 @@
                                         "start": 648,
                                         "end": 666,
                                         "fullWidth": 18,
-<<<<<<< HEAD
                                         "width": 18,
-                                        "identifier": {
-=======
                                         "propertyName": {
->>>>>>> 85e84683
                                             "kind": "IdentifierName",
                                             "fullStart": 648,
                                             "fullEnd": 659,
@@ -530,12 +522,8 @@
                                         "start": 681,
                                         "end": 697,
                                         "fullWidth": 16,
-<<<<<<< HEAD
                                         "width": 16,
-                                        "identifier": {
-=======
                                         "propertyName": {
->>>>>>> 85e84683
                                             "kind": "IdentifierName",
                                             "fullStart": 681,
                                             "fullEnd": 694,
@@ -1438,12 +1426,8 @@
                                         "start": 906,
                                         "end": 937,
                                         "fullWidth": 31,
-<<<<<<< HEAD
                                         "width": 31,
-                                        "identifier": {
-=======
                                         "propertyName": {
->>>>>>> 85e84683
                                             "kind": "IdentifierName",
                                             "fullStart": 906,
                                             "fullEnd": 910,
