{
    "isDeclaration": false,
    "languageVersion": "EcmaScript5",
    "parseOptions": {
        "allowAutomaticSemicolonInsertion": true
    },
    "sourceUnit": {
        "kind": "SourceUnit",
        "fullStart": 0,
        "fullEnd": 945,
        "start": 585,
        "end": 945,
        "fullWidth": 945,
        "width": 360,
        "isIncrementallyUnusable": true,
        "moduleElements": [
            {
                "kind": "FunctionDeclaration",
                "fullStart": 0,
                "fullEnd": 921,
                "start": 585,
                "end": 919,
                "fullWidth": 921,
                "width": 334,
                "modifiers": [],
                "functionKeyword": {
                    "kind": "FunctionKeyword",
                    "fullStart": 0,
                    "fullEnd": 594,
                    "start": 585,
                    "end": 593,
                    "fullWidth": 594,
                    "width": 8,
                    "text": "function",
                    "value": "function",
                    "valueText": "function",
                    "hasLeadingTrivia": true,
                    "hasLeadingComment": true,
                    "hasLeadingNewLine": true,
                    "hasTrailingTrivia": true,
                    "leadingTrivia": [
                        {
                            "kind": "SingleLineCommentTrivia",
                            "text": "/// Copyright (c) 2012 Ecma International.  All rights reserved. "
                        },
                        {
                            "kind": "NewLineTrivia",
                            "text": "\r\n"
                        },
                        {
                            "kind": "SingleLineCommentTrivia",
                            "text": "/// Ecma International makes this code available under the terms and conditions set"
                        },
                        {
                            "kind": "NewLineTrivia",
                            "text": "\r\n"
                        },
                        {
                            "kind": "SingleLineCommentTrivia",
                            "text": "/// forth on http://hg.ecmascript.org/tests/test262/raw-file/tip/LICENSE (the "
                        },
                        {
                            "kind": "NewLineTrivia",
                            "text": "\r\n"
                        },
                        {
                            "kind": "SingleLineCommentTrivia",
                            "text": "/// \"Use Terms\").   Any redistribution of this code must retain the above "
                        },
                        {
                            "kind": "NewLineTrivia",
                            "text": "\r\n"
                        },
                        {
                            "kind": "SingleLineCommentTrivia",
                            "text": "/// copyright and this notice and otherwise comply with the Use Terms."
                        },
                        {
                            "kind": "NewLineTrivia",
                            "text": "\r\n"
                        },
                        {
                            "kind": "MultiLineCommentTrivia",
                            "text": "/**\r\n * @path ch15/15.4/15.4.4/15.4.4.21/15.4.4.21-3-25.js\r\n * @description Array.prototype.reduce - value of 'length' is a negative non-integer, ensure truncation occurs in the proper direction\r\n */"
                        },
                        {
                            "kind": "NewLineTrivia",
                            "text": "\r\n"
                        },
                        {
                            "kind": "NewLineTrivia",
                            "text": "\r\n"
                        },
                        {
                            "kind": "NewLineTrivia",
                            "text": "\r\n"
                        }
                    ],
                    "trailingTrivia": [
                        {
                            "kind": "WhitespaceTrivia",
                            "text": " "
                        }
                    ]
                },
                "identifier": {
                    "kind": "IdentifierName",
                    "fullStart": 594,
                    "fullEnd": 602,
                    "start": 594,
                    "end": 602,
                    "fullWidth": 8,
                    "width": 8,
                    "text": "testcase",
                    "value": "testcase",
                    "valueText": "testcase"
                },
                "callSignature": {
                    "kind": "CallSignature",
                    "fullStart": 602,
                    "fullEnd": 605,
                    "start": 602,
                    "end": 604,
                    "fullWidth": 3,
                    "width": 2,
                    "parameterList": {
                        "kind": "ParameterList",
                        "fullStart": 602,
                        "fullEnd": 605,
                        "start": 602,
                        "end": 604,
                        "fullWidth": 3,
                        "width": 2,
                        "openParenToken": {
                            "kind": "OpenParenToken",
                            "fullStart": 602,
                            "fullEnd": 603,
                            "start": 602,
                            "end": 603,
                            "fullWidth": 1,
                            "width": 1,
                            "text": "(",
                            "value": "(",
                            "valueText": "("
                        },
                        "parameters": [],
                        "closeParenToken": {
                            "kind": "CloseParenToken",
                            "fullStart": 603,
                            "fullEnd": 605,
                            "start": 603,
                            "end": 604,
                            "fullWidth": 2,
                            "width": 1,
                            "text": ")",
                            "value": ")",
                            "valueText": ")",
                            "hasTrailingTrivia": true,
                            "trailingTrivia": [
                                {
                                    "kind": "WhitespaceTrivia",
                                    "text": " "
                                }
                            ]
                        }
                    }
                },
                "block": {
                    "kind": "Block",
                    "fullStart": 605,
                    "fullEnd": 921,
                    "start": 605,
                    "end": 919,
                    "fullWidth": 316,
                    "width": 314,
                    "openBraceToken": {
                        "kind": "OpenBraceToken",
                        "fullStart": 605,
                        "fullEnd": 608,
                        "start": 605,
                        "end": 606,
                        "fullWidth": 3,
                        "width": 1,
                        "text": "{",
                        "value": "{",
                        "valueText": "{",
                        "hasTrailingTrivia": true,
                        "hasTrailingNewLine": true,
                        "trailingTrivia": [
                            {
                                "kind": "NewLineTrivia",
                                "text": "\r\n"
                            }
                        ]
                    },
                    "statements": [
                        {
                            "kind": "FunctionDeclaration",
                            "fullStart": 608,
                            "fullEnd": 729,
                            "start": 618,
                            "end": 727,
                            "fullWidth": 121,
                            "width": 109,
                            "modifiers": [],
                            "functionKeyword": {
                                "kind": "FunctionKeyword",
                                "fullStart": 608,
                                "fullEnd": 627,
                                "start": 618,
                                "end": 626,
                                "fullWidth": 19,
                                "width": 8,
                                "text": "function",
                                "value": "function",
                                "valueText": "function",
                                "hasLeadingTrivia": true,
                                "hasLeadingNewLine": true,
                                "hasTrailingTrivia": true,
                                "leadingTrivia": [
                                    {
                                        "kind": "NewLineTrivia",
                                        "text": "\r\n"
                                    },
                                    {
                                        "kind": "WhitespaceTrivia",
                                        "text": "        "
                                    }
                                ],
                                "trailingTrivia": [
                                    {
                                        "kind": "WhitespaceTrivia",
                                        "text": " "
                                    }
                                ]
                            },
                            "identifier": {
                                "kind": "IdentifierName",
                                "fullStart": 627,
                                "fullEnd": 637,
                                "start": 627,
                                "end": 637,
                                "fullWidth": 10,
                                "width": 10,
                                "text": "callbackfn",
                                "value": "callbackfn",
                                "valueText": "callbackfn"
                            },
                            "callSignature": {
                                "kind": "CallSignature",
                                "fullStart": 637,
                                "fullEnd": 665,
                                "start": 637,
                                "end": 664,
                                "fullWidth": 28,
                                "width": 27,
                                "parameterList": {
                                    "kind": "ParameterList",
                                    "fullStart": 637,
                                    "fullEnd": 665,
                                    "start": 637,
                                    "end": 664,
                                    "fullWidth": 28,
                                    "width": 27,
                                    "openParenToken": {
                                        "kind": "OpenParenToken",
                                        "fullStart": 637,
                                        "fullEnd": 638,
                                        "start": 637,
                                        "end": 638,
                                        "fullWidth": 1,
                                        "width": 1,
                                        "text": "(",
                                        "value": "(",
                                        "valueText": "("
                                    },
                                    "parameters": [
                                        {
                                            "kind": "Parameter",
                                            "fullStart": 638,
                                            "fullEnd": 645,
                                            "start": 638,
                                            "end": 645,
                                            "fullWidth": 7,
                                            "width": 7,
                                            "modifiers": [],
                                            "identifier": {
                                                "kind": "IdentifierName",
                                                "fullStart": 638,
                                                "fullEnd": 645,
                                                "start": 638,
                                                "end": 645,
                                                "fullWidth": 7,
                                                "width": 7,
                                                "text": "prevVal",
                                                "value": "prevVal",
                                                "valueText": "prevVal"
                                            }
                                        },
                                        {
                                            "kind": "CommaToken",
                                            "fullStart": 645,
                                            "fullEnd": 647,
                                            "start": 645,
                                            "end": 646,
                                            "fullWidth": 2,
                                            "width": 1,
                                            "text": ",",
                                            "value": ",",
                                            "valueText": ",",
                                            "hasTrailingTrivia": true,
                                            "trailingTrivia": [
                                                {
                                                    "kind": "WhitespaceTrivia",
                                                    "text": " "
                                                }
                                            ]
                                        },
                                        {
                                            "kind": "Parameter",
                                            "fullStart": 647,
                                            "fullEnd": 653,
                                            "start": 647,
                                            "end": 653,
                                            "fullWidth": 6,
                                            "width": 6,
                                            "modifiers": [],
                                            "identifier": {
                                                "kind": "IdentifierName",
                                                "fullStart": 647,
                                                "fullEnd": 653,
                                                "start": 647,
                                                "end": 653,
                                                "fullWidth": 6,
                                                "width": 6,
                                                "text": "curVal",
                                                "value": "curVal",
                                                "valueText": "curVal"
                                            }
                                        },
                                        {
                                            "kind": "CommaToken",
                                            "fullStart": 653,
                                            "fullEnd": 655,
                                            "start": 653,
                                            "end": 654,
                                            "fullWidth": 2,
                                            "width": 1,
                                            "text": ",",
                                            "value": ",",
                                            "valueText": ",",
                                            "hasTrailingTrivia": true,
                                            "trailingTrivia": [
                                                {
                                                    "kind": "WhitespaceTrivia",
                                                    "text": " "
                                                }
                                            ]
                                        },
                                        {
                                            "kind": "Parameter",
                                            "fullStart": 655,
                                            "fullEnd": 658,
                                            "start": 655,
                                            "end": 658,
                                            "fullWidth": 3,
                                            "width": 3,
                                            "modifiers": [],
                                            "identifier": {
                                                "kind": "IdentifierName",
                                                "fullStart": 655,
                                                "fullEnd": 658,
                                                "start": 655,
                                                "end": 658,
                                                "fullWidth": 3,
                                                "width": 3,
                                                "text": "idx",
                                                "value": "idx",
                                                "valueText": "idx"
                                            }
                                        },
                                        {
                                            "kind": "CommaToken",
                                            "fullStart": 658,
                                            "fullEnd": 660,
                                            "start": 658,
                                            "end": 659,
                                            "fullWidth": 2,
                                            "width": 1,
                                            "text": ",",
                                            "value": ",",
                                            "valueText": ",",
                                            "hasTrailingTrivia": true,
                                            "trailingTrivia": [
                                                {
                                                    "kind": "WhitespaceTrivia",
                                                    "text": " "
                                                }
                                            ]
                                        },
                                        {
                                            "kind": "Parameter",
                                            "fullStart": 660,
                                            "fullEnd": 663,
                                            "start": 660,
                                            "end": 663,
                                            "fullWidth": 3,
                                            "width": 3,
                                            "modifiers": [],
                                            "identifier": {
                                                "kind": "IdentifierName",
                                                "fullStart": 660,
                                                "fullEnd": 663,
                                                "start": 660,
                                                "end": 663,
                                                "fullWidth": 3,
                                                "width": 3,
                                                "text": "obj",
                                                "value": "obj",
                                                "valueText": "obj"
                                            }
                                        }
                                    ],
                                    "closeParenToken": {
                                        "kind": "CloseParenToken",
                                        "fullStart": 663,
                                        "fullEnd": 665,
                                        "start": 663,
                                        "end": 664,
                                        "fullWidth": 2,
                                        "width": 1,
                                        "text": ")",
                                        "value": ")",
                                        "valueText": ")",
                                        "hasTrailingTrivia": true,
                                        "trailingTrivia": [
                                            {
                                                "kind": "WhitespaceTrivia",
                                                "text": " "
                                            }
                                        ]
                                    }
                                }
                            },
                            "block": {
                                "kind": "Block",
                                "fullStart": 665,
                                "fullEnd": 729,
                                "start": 665,
                                "end": 727,
                                "fullWidth": 64,
                                "width": 62,
                                "openBraceToken": {
                                    "kind": "OpenBraceToken",
                                    "fullStart": 665,
                                    "fullEnd": 668,
                                    "start": 665,
                                    "end": 666,
                                    "fullWidth": 3,
                                    "width": 1,
                                    "text": "{",
                                    "value": "{",
                                    "valueText": "{",
                                    "hasTrailingTrivia": true,
                                    "hasTrailingNewLine": true,
                                    "trailingTrivia": [
                                        {
                                            "kind": "NewLineTrivia",
                                            "text": "\r\n"
                                        }
                                    ]
                                },
                                "statements": [
                                    {
                                        "kind": "ReturnStatement",
                                        "fullStart": 668,
                                        "fullEnd": 718,
                                        "start": 680,
                                        "end": 716,
                                        "fullWidth": 50,
                                        "width": 36,
                                        "returnKeyword": {
                                            "kind": "ReturnKeyword",
                                            "fullStart": 668,
                                            "fullEnd": 687,
                                            "start": 680,
                                            "end": 686,
                                            "fullWidth": 19,
                                            "width": 6,
                                            "text": "return",
                                            "value": "return",
                                            "valueText": "return",
                                            "hasLeadingTrivia": true,
                                            "hasTrailingTrivia": true,
                                            "leadingTrivia": [
                                                {
                                                    "kind": "WhitespaceTrivia",
                                                    "text": "            "
                                                }
                                            ],
                                            "trailingTrivia": [
                                                {
                                                    "kind": "WhitespaceTrivia",
                                                    "text": " "
                                                }
                                            ]
                                        },
                                        "expression": {
                                            "kind": "ParenthesizedExpression",
                                            "fullStart": 687,
                                            "fullEnd": 715,
                                            "start": 687,
                                            "end": 715,
                                            "fullWidth": 28,
                                            "width": 28,
                                            "openParenToken": {
                                                "kind": "OpenParenToken",
                                                "fullStart": 687,
                                                "fullEnd": 688,
                                                "start": 687,
                                                "end": 688,
                                                "fullWidth": 1,
                                                "width": 1,
                                                "text": "(",
                                                "value": "(",
                                                "valueText": "("
                                            },
                                            "expression": {
                                                "kind": "LogicalAndExpression",
                                                "fullStart": 688,
                                                "fullEnd": 714,
                                                "start": 688,
                                                "end": 714,
                                                "fullWidth": 26,
                                                "width": 26,
                                                "left": {
                                                    "kind": "EqualsExpression",
                                                    "fullStart": 688,
                                                    "fullEnd": 702,
                                                    "start": 688,
                                                    "end": 701,
                                                    "fullWidth": 14,
                                                    "width": 13,
                                                    "left": {
                                                        "kind": "IdentifierName",
                                                        "fullStart": 688,
                                                        "fullEnd": 695,
                                                        "start": 688,
                                                        "end": 694,
                                                        "fullWidth": 7,
                                                        "width": 6,
                                                        "text": "curVal",
                                                        "value": "curVal",
                                                        "valueText": "curVal",
                                                        "hasTrailingTrivia": true,
                                                        "trailingTrivia": [
                                                            {
                                                                "kind": "WhitespaceTrivia",
                                                                "text": " "
                                                            }
                                                        ]
                                                    },
                                                    "operatorToken": {
                                                        "kind": "EqualsEqualsEqualsToken",
                                                        "fullStart": 695,
                                                        "fullEnd": 699,
                                                        "start": 695,
                                                        "end": 698,
                                                        "fullWidth": 4,
                                                        "width": 3,
                                                        "text": "===",
                                                        "value": "===",
                                                        "valueText": "===",
                                                        "hasTrailingTrivia": true,
                                                        "trailingTrivia": [
                                                            {
                                                                "kind": "WhitespaceTrivia",
                                                                "text": " "
                                                            }
                                                        ]
                                                    },
                                                    "right": {
                                                        "kind": "NumericLiteral",
                                                        "fullStart": 699,
                                                        "fullEnd": 702,
                                                        "start": 699,
                                                        "end": 701,
                                                        "fullWidth": 3,
                                                        "width": 2,
                                                        "text": "11",
                                                        "value": 11,
                                                        "valueText": "11",
                                                        "hasTrailingTrivia": true,
                                                        "trailingTrivia": [
                                                            {
                                                                "kind": "WhitespaceTrivia",
                                                                "text": " "
                                                            }
                                                        ]
                                                    }
                                                },
                                                "operatorToken": {
                                                    "kind": "AmpersandAmpersandToken",
                                                    "fullStart": 702,
                                                    "fullEnd": 705,
                                                    "start": 702,
                                                    "end": 704,
                                                    "fullWidth": 3,
                                                    "width": 2,
                                                    "text": "&&",
                                                    "value": "&&",
                                                    "valueText": "&&",
                                                    "hasTrailingTrivia": true,
                                                    "trailingTrivia": [
                                                        {
                                                            "kind": "WhitespaceTrivia",
                                                            "text": " "
                                                        }
                                                    ]
                                                },
                                                "right": {
                                                    "kind": "EqualsExpression",
                                                    "fullStart": 705,
                                                    "fullEnd": 714,
                                                    "start": 705,
                                                    "end": 714,
                                                    "fullWidth": 9,
                                                    "width": 9,
                                                    "left": {
                                                        "kind": "IdentifierName",
                                                        "fullStart": 705,
                                                        "fullEnd": 709,
                                                        "start": 705,
                                                        "end": 708,
                                                        "fullWidth": 4,
                                                        "width": 3,
                                                        "text": "idx",
                                                        "value": "idx",
                                                        "valueText": "idx",
                                                        "hasTrailingTrivia": true,
                                                        "trailingTrivia": [
                                                            {
                                                                "kind": "WhitespaceTrivia",
                                                                "text": " "
                                                            }
                                                        ]
                                                    },
                                                    "operatorToken": {
                                                        "kind": "EqualsEqualsEqualsToken",
                                                        "fullStart": 709,
                                                        "fullEnd": 713,
                                                        "start": 709,
                                                        "end": 712,
                                                        "fullWidth": 4,
                                                        "width": 3,
                                                        "text": "===",
                                                        "value": "===",
                                                        "valueText": "===",
                                                        "hasTrailingTrivia": true,
                                                        "trailingTrivia": [
                                                            {
                                                                "kind": "WhitespaceTrivia",
                                                                "text": " "
                                                            }
                                                        ]
                                                    },
                                                    "right": {
                                                        "kind": "NumericLiteral",
                                                        "fullStart": 713,
                                                        "fullEnd": 714,
                                                        "start": 713,
                                                        "end": 714,
                                                        "fullWidth": 1,
                                                        "width": 1,
                                                        "text": "1",
                                                        "value": 1,
                                                        "valueText": "1"
                                                    }
                                                }
                                            },
                                            "closeParenToken": {
                                                "kind": "CloseParenToken",
                                                "fullStart": 714,
                                                "fullEnd": 715,
                                                "start": 714,
                                                "end": 715,
                                                "fullWidth": 1,
                                                "width": 1,
                                                "text": ")",
                                                "value": ")",
                                                "valueText": ")"
                                            }
                                        },
                                        "semicolonToken": {
                                            "kind": "SemicolonToken",
                                            "fullStart": 715,
                                            "fullEnd": 718,
                                            "start": 715,
                                            "end": 716,
                                            "fullWidth": 3,
                                            "width": 1,
                                            "text": ";",
                                            "value": ";",
                                            "valueText": ";",
                                            "hasTrailingTrivia": true,
                                            "hasTrailingNewLine": true,
                                            "trailingTrivia": [
                                                {
                                                    "kind": "NewLineTrivia",
                                                    "text": "\r\n"
                                                }
                                            ]
                                        }
                                    }
                                ],
                                "closeBraceToken": {
                                    "kind": "CloseBraceToken",
                                    "fullStart": 718,
                                    "fullEnd": 729,
                                    "start": 726,
                                    "end": 727,
                                    "fullWidth": 11,
                                    "width": 1,
                                    "text": "}",
                                    "value": "}",
                                    "valueText": "}",
                                    "hasLeadingTrivia": true,
                                    "hasTrailingTrivia": true,
                                    "hasTrailingNewLine": true,
                                    "leadingTrivia": [
                                        {
                                            "kind": "WhitespaceTrivia",
                                            "text": "        "
                                        }
                                    ],
                                    "trailingTrivia": [
                                        {
                                            "kind": "NewLineTrivia",
                                            "text": "\r\n"
                                        }
                                    ]
                                }
                            }
                        },
                        {
                            "kind": "VariableStatement",
                            "fullStart": 729,
                            "fullEnd": 838,
                            "start": 739,
                            "end": 836,
                            "fullWidth": 109,
                            "width": 97,
                            "modifiers": [],
                            "variableDeclaration": {
                                "kind": "VariableDeclaration",
                                "fullStart": 729,
                                "fullEnd": 835,
                                "start": 739,
                                "end": 835,
                                "fullWidth": 106,
                                "width": 96,
                                "varKeyword": {
                                    "kind": "VarKeyword",
                                    "fullStart": 729,
                                    "fullEnd": 743,
                                    "start": 739,
                                    "end": 742,
                                    "fullWidth": 14,
                                    "width": 3,
                                    "text": "var",
                                    "value": "var",
                                    "valueText": "var",
                                    "hasLeadingTrivia": true,
                                    "hasLeadingNewLine": true,
                                    "hasTrailingTrivia": true,
                                    "leadingTrivia": [
                                        {
                                            "kind": "NewLineTrivia",
                                            "text": "\r\n"
                                        },
                                        {
                                            "kind": "WhitespaceTrivia",
                                            "text": "        "
                                        }
                                    ],
                                    "trailingTrivia": [
                                        {
                                            "kind": "WhitespaceTrivia",
                                            "text": " "
                                        }
                                    ]
                                },
                                "variableDeclarators": [
                                    {
                                        "kind": "VariableDeclarator",
                                        "fullStart": 743,
                                        "fullEnd": 835,
                                        "start": 743,
                                        "end": 835,
                                        "fullWidth": 92,
<<<<<<< HEAD
                                        "width": 92,
                                        "identifier": {
=======
                                        "propertyName": {
>>>>>>> 85e84683
                                            "kind": "IdentifierName",
                                            "fullStart": 743,
                                            "fullEnd": 747,
                                            "start": 743,
                                            "end": 746,
                                            "fullWidth": 4,
                                            "width": 3,
                                            "text": "obj",
                                            "value": "obj",
                                            "valueText": "obj",
                                            "hasTrailingTrivia": true,
                                            "trailingTrivia": [
                                                {
                                                    "kind": "WhitespaceTrivia",
                                                    "text": " "
                                                }
                                            ]
                                        },
                                        "equalsValueClause": {
                                            "kind": "EqualsValueClause",
                                            "fullStart": 747,
                                            "fullEnd": 835,
                                            "start": 747,
                                            "end": 835,
                                            "fullWidth": 88,
                                            "width": 88,
                                            "equalsToken": {
                                                "kind": "EqualsToken",
                                                "fullStart": 747,
                                                "fullEnd": 749,
                                                "start": 747,
                                                "end": 748,
                                                "fullWidth": 2,
                                                "width": 1,
                                                "text": "=",
                                                "value": "=",
                                                "valueText": "=",
                                                "hasTrailingTrivia": true,
                                                "trailingTrivia": [
                                                    {
                                                        "kind": "WhitespaceTrivia",
                                                        "text": " "
                                                    }
                                                ]
                                            },
                                            "value": {
                                                "kind": "ObjectLiteralExpression",
                                                "fullStart": 749,
                                                "fullEnd": 835,
                                                "start": 749,
                                                "end": 835,
                                                "fullWidth": 86,
                                                "width": 86,
                                                "openBraceToken": {
                                                    "kind": "OpenBraceToken",
                                                    "fullStart": 749,
                                                    "fullEnd": 752,
                                                    "start": 749,
                                                    "end": 750,
                                                    "fullWidth": 3,
                                                    "width": 1,
                                                    "text": "{",
                                                    "value": "{",
                                                    "valueText": "{",
                                                    "hasTrailingTrivia": true,
                                                    "hasTrailingNewLine": true,
                                                    "trailingTrivia": [
                                                        {
                                                            "kind": "NewLineTrivia",
                                                            "text": "\r\n"
                                                        }
                                                    ]
                                                },
                                                "propertyAssignments": [
                                                    {
                                                        "kind": "SimplePropertyAssignment",
                                                        "fullStart": 752,
                                                        "fullEnd": 769,
                                                        "start": 764,
                                                        "end": 769,
                                                        "fullWidth": 17,
                                                        "width": 5,
                                                        "propertyName": {
                                                            "kind": "NumericLiteral",
                                                            "fullStart": 752,
                                                            "fullEnd": 765,
                                                            "start": 764,
                                                            "end": 765,
                                                            "fullWidth": 13,
                                                            "width": 1,
                                                            "text": "1",
                                                            "value": 1,
                                                            "valueText": "1",
                                                            "hasLeadingTrivia": true,
                                                            "leadingTrivia": [
                                                                {
                                                                    "kind": "WhitespaceTrivia",
                                                                    "text": "            "
                                                                }
                                                            ]
                                                        },
                                                        "colonToken": {
                                                            "kind": "ColonToken",
                                                            "fullStart": 765,
                                                            "fullEnd": 767,
                                                            "start": 765,
                                                            "end": 766,
                                                            "fullWidth": 2,
                                                            "width": 1,
                                                            "text": ":",
                                                            "value": ":",
                                                            "valueText": ":",
                                                            "hasTrailingTrivia": true,
                                                            "trailingTrivia": [
                                                                {
                                                                    "kind": "WhitespaceTrivia",
                                                                    "text": " "
                                                                }
                                                            ]
                                                        },
                                                        "expression": {
                                                            "kind": "NumericLiteral",
                                                            "fullStart": 767,
                                                            "fullEnd": 769,
                                                            "start": 767,
                                                            "end": 769,
                                                            "fullWidth": 2,
                                                            "width": 2,
                                                            "text": "11",
                                                            "value": 11,
                                                            "valueText": "11"
                                                        }
                                                    },
                                                    {
                                                        "kind": "CommaToken",
                                                        "fullStart": 769,
                                                        "fullEnd": 772,
                                                        "start": 769,
                                                        "end": 770,
                                                        "fullWidth": 3,
                                                        "width": 1,
                                                        "text": ",",
                                                        "value": ",",
                                                        "valueText": ",",
                                                        "hasTrailingTrivia": true,
                                                        "hasTrailingNewLine": true,
                                                        "trailingTrivia": [
                                                            {
                                                                "kind": "NewLineTrivia",
                                                                "text": "\r\n"
                                                            }
                                                        ]
                                                    },
                                                    {
                                                        "kind": "SimplePropertyAssignment",
                                                        "fullStart": 772,
                                                        "fullEnd": 788,
                                                        "start": 784,
                                                        "end": 788,
                                                        "fullWidth": 16,
                                                        "width": 4,
                                                        "propertyName": {
                                                            "kind": "NumericLiteral",
                                                            "fullStart": 772,
                                                            "fullEnd": 785,
                                                            "start": 784,
                                                            "end": 785,
                                                            "fullWidth": 13,
                                                            "width": 1,
                                                            "text": "2",
                                                            "value": 2,
                                                            "valueText": "2",
                                                            "hasLeadingTrivia": true,
                                                            "leadingTrivia": [
                                                                {
                                                                    "kind": "WhitespaceTrivia",
                                                                    "text": "            "
                                                                }
                                                            ]
                                                        },
                                                        "colonToken": {
                                                            "kind": "ColonToken",
                                                            "fullStart": 785,
                                                            "fullEnd": 787,
                                                            "start": 785,
                                                            "end": 786,
                                                            "fullWidth": 2,
                                                            "width": 1,
                                                            "text": ":",
                                                            "value": ":",
                                                            "valueText": ":",
                                                            "hasTrailingTrivia": true,
                                                            "trailingTrivia": [
                                                                {
                                                                    "kind": "WhitespaceTrivia",
                                                                    "text": " "
                                                                }
                                                            ]
                                                        },
                                                        "expression": {
                                                            "kind": "NumericLiteral",
                                                            "fullStart": 787,
                                                            "fullEnd": 788,
                                                            "start": 787,
                                                            "end": 788,
                                                            "fullWidth": 1,
                                                            "width": 1,
                                                            "text": "9",
                                                            "value": 9,
                                                            "valueText": "9"
                                                        }
                                                    },
                                                    {
                                                        "kind": "CommaToken",
                                                        "fullStart": 788,
                                                        "fullEnd": 791,
                                                        "start": 788,
                                                        "end": 789,
                                                        "fullWidth": 3,
                                                        "width": 1,
                                                        "text": ",",
                                                        "value": ",",
                                                        "valueText": ",",
                                                        "hasTrailingTrivia": true,
                                                        "hasTrailingNewLine": true,
                                                        "trailingTrivia": [
                                                            {
                                                                "kind": "NewLineTrivia",
                                                                "text": "\r\n"
                                                            }
                                                        ]
                                                    },
                                                    {
                                                        "kind": "SimplePropertyAssignment",
                                                        "fullStart": 791,
                                                        "fullEnd": 826,
                                                        "start": 803,
                                                        "end": 824,
                                                        "fullWidth": 35,
                                                        "width": 21,
                                                        "propertyName": {
                                                            "kind": "IdentifierName",
                                                            "fullStart": 791,
                                                            "fullEnd": 809,
                                                            "start": 803,
                                                            "end": 809,
                                                            "fullWidth": 18,
                                                            "width": 6,
                                                            "text": "length",
                                                            "value": "length",
                                                            "valueText": "length",
                                                            "hasLeadingTrivia": true,
                                                            "leadingTrivia": [
                                                                {
                                                                    "kind": "WhitespaceTrivia",
                                                                    "text": "            "
                                                                }
                                                            ]
                                                        },
                                                        "colonToken": {
                                                            "kind": "ColonToken",
                                                            "fullStart": 809,
                                                            "fullEnd": 811,
                                                            "start": 809,
                                                            "end": 810,
                                                            "fullWidth": 2,
                                                            "width": 1,
                                                            "text": ":",
                                                            "value": ":",
                                                            "valueText": ":",
                                                            "hasTrailingTrivia": true,
                                                            "trailingTrivia": [
                                                                {
                                                                    "kind": "WhitespaceTrivia",
                                                                    "text": " "
                                                                }
                                                            ]
                                                        },
                                                        "expression": {
                                                            "kind": "NegateExpression",
                                                            "fullStart": 811,
                                                            "fullEnd": 826,
                                                            "start": 811,
                                                            "end": 824,
                                                            "fullWidth": 15,
                                                            "width": 13,
                                                            "operatorToken": {
                                                                "kind": "MinusToken",
                                                                "fullStart": 811,
                                                                "fullEnd": 812,
                                                                "start": 811,
                                                                "end": 812,
                                                                "fullWidth": 1,
                                                                "width": 1,
                                                                "text": "-",
                                                                "value": "-",
                                                                "valueText": "-"
                                                            },
                                                            "operand": {
                                                                "kind": "NumericLiteral",
                                                                "fullStart": 812,
                                                                "fullEnd": 826,
                                                                "start": 812,
                                                                "end": 824,
                                                                "fullWidth": 14,
                                                                "width": 12,
                                                                "text": "4294967294.5",
                                                                "value": 4294967294.5,
                                                                "valueText": "4294967294.5",
                                                                "hasTrailingTrivia": true,
                                                                "hasTrailingNewLine": true,
                                                                "trailingTrivia": [
                                                                    {
                                                                        "kind": "NewLineTrivia",
                                                                        "text": "\r\n"
                                                                    }
                                                                ]
                                                            }
                                                        }
                                                    }
                                                ],
                                                "closeBraceToken": {
                                                    "kind": "CloseBraceToken",
                                                    "fullStart": 826,
                                                    "fullEnd": 835,
                                                    "start": 834,
                                                    "end": 835,
                                                    "fullWidth": 9,
                                                    "width": 1,
                                                    "text": "}",
                                                    "value": "}",
                                                    "valueText": "}",
                                                    "hasLeadingTrivia": true,
                                                    "leadingTrivia": [
                                                        {
                                                            "kind": "WhitespaceTrivia",
                                                            "text": "        "
                                                        }
                                                    ]
                                                }
                                            }
                                        }
                                    }
                                ]
                            },
                            "semicolonToken": {
                                "kind": "SemicolonToken",
                                "fullStart": 835,
                                "fullEnd": 838,
                                "start": 835,
                                "end": 836,
                                "fullWidth": 3,
                                "width": 1,
                                "text": ";",
                                "value": ";",
                                "valueText": ";",
                                "hasTrailingTrivia": true,
                                "hasTrailingNewLine": true,
                                "trailingTrivia": [
                                    {
                                        "kind": "NewLineTrivia",
                                        "text": "\r\n"
                                    }
                                ]
                            }
                        },
                        {
                            "kind": "ReturnStatement",
                            "fullStart": 838,
                            "fullEnd": 914,
                            "start": 848,
                            "end": 912,
                            "fullWidth": 76,
                            "width": 64,
                            "returnKeyword": {
                                "kind": "ReturnKeyword",
                                "fullStart": 838,
                                "fullEnd": 855,
                                "start": 848,
                                "end": 854,
                                "fullWidth": 17,
                                "width": 6,
                                "text": "return",
                                "value": "return",
                                "valueText": "return",
                                "hasLeadingTrivia": true,
                                "hasLeadingNewLine": true,
                                "hasTrailingTrivia": true,
                                "leadingTrivia": [
                                    {
                                        "kind": "NewLineTrivia",
                                        "text": "\r\n"
                                    },
                                    {
                                        "kind": "WhitespaceTrivia",
                                        "text": "        "
                                    }
                                ],
                                "trailingTrivia": [
                                    {
                                        "kind": "WhitespaceTrivia",
                                        "text": " "
                                    }
                                ]
                            },
                            "expression": {
                                "kind": "EqualsExpression",
                                "fullStart": 855,
                                "fullEnd": 911,
                                "start": 855,
                                "end": 911,
                                "fullWidth": 56,
                                "width": 56,
                                "left": {
                                    "kind": "InvocationExpression",
                                    "fullStart": 855,
                                    "fullEnd": 903,
                                    "start": 855,
                                    "end": 902,
                                    "fullWidth": 48,
                                    "width": 47,
                                    "expression": {
                                        "kind": "MemberAccessExpression",
                                        "fullStart": 855,
                                        "fullEnd": 882,
                                        "start": 855,
                                        "end": 882,
                                        "fullWidth": 27,
                                        "width": 27,
                                        "expression": {
                                            "kind": "MemberAccessExpression",
                                            "fullStart": 855,
                                            "fullEnd": 877,
                                            "start": 855,
                                            "end": 877,
                                            "fullWidth": 22,
                                            "width": 22,
                                            "expression": {
                                                "kind": "MemberAccessExpression",
                                                "fullStart": 855,
                                                "fullEnd": 870,
                                                "start": 855,
                                                "end": 870,
                                                "fullWidth": 15,
                                                "width": 15,
                                                "expression": {
                                                    "kind": "IdentifierName",
                                                    "fullStart": 855,
                                                    "fullEnd": 860,
                                                    "start": 855,
                                                    "end": 860,
                                                    "fullWidth": 5,
                                                    "width": 5,
                                                    "text": "Array",
                                                    "value": "Array",
                                                    "valueText": "Array"
                                                },
                                                "dotToken": {
                                                    "kind": "DotToken",
                                                    "fullStart": 860,
                                                    "fullEnd": 861,
                                                    "start": 860,
                                                    "end": 861,
                                                    "fullWidth": 1,
                                                    "width": 1,
                                                    "text": ".",
                                                    "value": ".",
                                                    "valueText": "."
                                                },
                                                "name": {
                                                    "kind": "IdentifierName",
                                                    "fullStart": 861,
                                                    "fullEnd": 870,
                                                    "start": 861,
                                                    "end": 870,
                                                    "fullWidth": 9,
                                                    "width": 9,
                                                    "text": "prototype",
                                                    "value": "prototype",
                                                    "valueText": "prototype"
                                                }
                                            },
                                            "dotToken": {
                                                "kind": "DotToken",
                                                "fullStart": 870,
                                                "fullEnd": 871,
                                                "start": 870,
                                                "end": 871,
                                                "fullWidth": 1,
                                                "width": 1,
                                                "text": ".",
                                                "value": ".",
                                                "valueText": "."
                                            },
                                            "name": {
                                                "kind": "IdentifierName",
                                                "fullStart": 871,
                                                "fullEnd": 877,
                                                "start": 871,
                                                "end": 877,
                                                "fullWidth": 6,
                                                "width": 6,
                                                "text": "reduce",
                                                "value": "reduce",
                                                "valueText": "reduce"
                                            }
                                        },
                                        "dotToken": {
                                            "kind": "DotToken",
                                            "fullStart": 877,
                                            "fullEnd": 878,
                                            "start": 877,
                                            "end": 878,
                                            "fullWidth": 1,
                                            "width": 1,
                                            "text": ".",
                                            "value": ".",
                                            "valueText": "."
                                        },
                                        "name": {
                                            "kind": "IdentifierName",
                                            "fullStart": 878,
                                            "fullEnd": 882,
                                            "start": 878,
                                            "end": 882,
                                            "fullWidth": 4,
                                            "width": 4,
                                            "text": "call",
                                            "value": "call",
                                            "valueText": "call"
                                        }
                                    },
                                    "argumentList": {
                                        "kind": "ArgumentList",
                                        "fullStart": 882,
                                        "fullEnd": 903,
                                        "start": 882,
                                        "end": 902,
                                        "fullWidth": 21,
                                        "width": 20,
                                        "openParenToken": {
                                            "kind": "OpenParenToken",
                                            "fullStart": 882,
                                            "fullEnd": 883,
                                            "start": 882,
                                            "end": 883,
                                            "fullWidth": 1,
                                            "width": 1,
                                            "text": "(",
                                            "value": "(",
                                            "valueText": "("
                                        },
                                        "arguments": [
                                            {
                                                "kind": "IdentifierName",
                                                "fullStart": 883,
                                                "fullEnd": 886,
                                                "start": 883,
                                                "end": 886,
                                                "fullWidth": 3,
                                                "width": 3,
                                                "text": "obj",
                                                "value": "obj",
                                                "valueText": "obj"
                                            },
                                            {
                                                "kind": "CommaToken",
                                                "fullStart": 886,
                                                "fullEnd": 888,
                                                "start": 886,
                                                "end": 887,
                                                "fullWidth": 2,
                                                "width": 1,
                                                "text": ",",
                                                "value": ",",
                                                "valueText": ",",
                                                "hasTrailingTrivia": true,
                                                "trailingTrivia": [
                                                    {
                                                        "kind": "WhitespaceTrivia",
                                                        "text": " "
                                                    }
                                                ]
                                            },
                                            {
                                                "kind": "IdentifierName",
                                                "fullStart": 888,
                                                "fullEnd": 898,
                                                "start": 888,
                                                "end": 898,
                                                "fullWidth": 10,
                                                "width": 10,
                                                "text": "callbackfn",
                                                "value": "callbackfn",
                                                "valueText": "callbackfn"
                                            },
                                            {
                                                "kind": "CommaToken",
                                                "fullStart": 898,
                                                "fullEnd": 900,
                                                "start": 898,
                                                "end": 899,
                                                "fullWidth": 2,
                                                "width": 1,
                                                "text": ",",
                                                "value": ",",
                                                "valueText": ",",
                                                "hasTrailingTrivia": true,
                                                "trailingTrivia": [
                                                    {
                                                        "kind": "WhitespaceTrivia",
                                                        "text": " "
                                                    }
                                                ]
                                            },
                                            {
                                                "kind": "NumericLiteral",
                                                "fullStart": 900,
                                                "fullEnd": 901,
                                                "start": 900,
                                                "end": 901,
                                                "fullWidth": 1,
                                                "width": 1,
                                                "text": "1",
                                                "value": 1,
                                                "valueText": "1"
                                            }
                                        ],
                                        "closeParenToken": {
                                            "kind": "CloseParenToken",
                                            "fullStart": 901,
                                            "fullEnd": 903,
                                            "start": 901,
                                            "end": 902,
                                            "fullWidth": 2,
                                            "width": 1,
                                            "text": ")",
                                            "value": ")",
                                            "valueText": ")",
                                            "hasTrailingTrivia": true,
                                            "trailingTrivia": [
                                                {
                                                    "kind": "WhitespaceTrivia",
                                                    "text": " "
                                                }
                                            ]
                                        }
                                    }
                                },
                                "operatorToken": {
                                    "kind": "EqualsEqualsEqualsToken",
                                    "fullStart": 903,
                                    "fullEnd": 907,
                                    "start": 903,
                                    "end": 906,
                                    "fullWidth": 4,
                                    "width": 3,
                                    "text": "===",
                                    "value": "===",
                                    "valueText": "===",
                                    "hasTrailingTrivia": true,
                                    "trailingTrivia": [
                                        {
                                            "kind": "WhitespaceTrivia",
                                            "text": " "
                                        }
                                    ]
                                },
                                "right": {
                                    "kind": "TrueKeyword",
                                    "fullStart": 907,
                                    "fullEnd": 911,
                                    "start": 907,
                                    "end": 911,
                                    "fullWidth": 4,
                                    "width": 4,
                                    "text": "true",
                                    "value": true,
                                    "valueText": "true"
                                }
                            },
                            "semicolonToken": {
                                "kind": "SemicolonToken",
                                "fullStart": 911,
                                "fullEnd": 914,
                                "start": 911,
                                "end": 912,
                                "fullWidth": 3,
                                "width": 1,
                                "text": ";",
                                "value": ";",
                                "valueText": ";",
                                "hasTrailingTrivia": true,
                                "hasTrailingNewLine": true,
                                "trailingTrivia": [
                                    {
                                        "kind": "NewLineTrivia",
                                        "text": "\r\n"
                                    }
                                ]
                            }
                        }
                    ],
                    "closeBraceToken": {
                        "kind": "CloseBraceToken",
                        "fullStart": 914,
                        "fullEnd": 921,
                        "start": 918,
                        "end": 919,
                        "fullWidth": 7,
                        "width": 1,
                        "text": "}",
                        "value": "}",
                        "valueText": "}",
                        "hasLeadingTrivia": true,
                        "hasTrailingTrivia": true,
                        "hasTrailingNewLine": true,
                        "leadingTrivia": [
                            {
                                "kind": "WhitespaceTrivia",
                                "text": "    "
                            }
                        ],
                        "trailingTrivia": [
                            {
                                "kind": "NewLineTrivia",
                                "text": "\r\n"
                            }
                        ]
                    }
                }
            },
            {
                "kind": "ExpressionStatement",
                "fullStart": 921,
                "fullEnd": 945,
                "start": 921,
                "end": 943,
                "fullWidth": 24,
                "width": 22,
                "expression": {
                    "kind": "InvocationExpression",
                    "fullStart": 921,
                    "fullEnd": 942,
                    "start": 921,
                    "end": 942,
                    "fullWidth": 21,
                    "width": 21,
                    "expression": {
                        "kind": "IdentifierName",
                        "fullStart": 921,
                        "fullEnd": 932,
                        "start": 921,
                        "end": 932,
                        "fullWidth": 11,
                        "width": 11,
                        "text": "runTestCase",
                        "value": "runTestCase",
                        "valueText": "runTestCase"
                    },
                    "argumentList": {
                        "kind": "ArgumentList",
                        "fullStart": 932,
                        "fullEnd": 942,
                        "start": 932,
                        "end": 942,
                        "fullWidth": 10,
                        "width": 10,
                        "openParenToken": {
                            "kind": "OpenParenToken",
                            "fullStart": 932,
                            "fullEnd": 933,
                            "start": 932,
                            "end": 933,
                            "fullWidth": 1,
                            "width": 1,
                            "text": "(",
                            "value": "(",
                            "valueText": "("
                        },
                        "arguments": [
                            {
                                "kind": "IdentifierName",
                                "fullStart": 933,
                                "fullEnd": 941,
                                "start": 933,
                                "end": 941,
                                "fullWidth": 8,
                                "width": 8,
                                "text": "testcase",
                                "value": "testcase",
                                "valueText": "testcase"
                            }
                        ],
                        "closeParenToken": {
                            "kind": "CloseParenToken",
                            "fullStart": 941,
                            "fullEnd": 942,
                            "start": 941,
                            "end": 942,
                            "fullWidth": 1,
                            "width": 1,
                            "text": ")",
                            "value": ")",
                            "valueText": ")"
                        }
                    }
                },
                "semicolonToken": {
                    "kind": "SemicolonToken",
                    "fullStart": 942,
                    "fullEnd": 945,
                    "start": 942,
                    "end": 943,
                    "fullWidth": 3,
                    "width": 1,
                    "text": ";",
                    "value": ";",
                    "valueText": ";",
                    "hasTrailingTrivia": true,
                    "hasTrailingNewLine": true,
                    "trailingTrivia": [
                        {
                            "kind": "NewLineTrivia",
                            "text": "\r\n"
                        }
                    ]
                }
            }
        ],
        "endOfFileToken": {
            "kind": "EndOfFileToken",
            "fullStart": 945,
            "fullEnd": 945,
            "start": 945,
            "end": 945,
            "fullWidth": 0,
            "width": 0,
            "text": ""
        }
    },
    "lineMap": {
        "lineStarts": [
            0,
            67,
            152,
            232,
            308,
            380,
            385,
            440,
            576,
            581,
            583,
            585,
            608,
            610,
            668,
            718,
            729,
            731,
            752,
            772,
            791,
            826,
            838,
            840,
            914,
            921,
            945
        ],
        "length": 945
    }
}<|MERGE_RESOLUTION|>--- conflicted
+++ resolved
@@ -798,12 +798,8 @@
                                         "start": 743,
                                         "end": 835,
                                         "fullWidth": 92,
-<<<<<<< HEAD
                                         "width": 92,
-                                        "identifier": {
-=======
                                         "propertyName": {
->>>>>>> 85e84683
                                             "kind": "IdentifierName",
                                             "fullStart": 743,
                                             "fullEnd": 747,
