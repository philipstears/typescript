{
    "isDeclaration": false,
    "languageVersion": "EcmaScript5",
    "parseOptions": {
        "allowAutomaticSemicolonInsertion": true
    },
    "sourceUnit": {
        "kind": "SourceUnit",
        "fullStart": 0,
        "fullEnd": 1111,
        "start": 595,
        "end": 1111,
        "fullWidth": 1111,
        "width": 516,
        "isIncrementallyUnusable": true,
        "moduleElements": [
            {
                "kind": "FunctionDeclaration",
                "fullStart": 0,
                "fullEnd": 1087,
                "start": 595,
                "end": 1085,
                "fullWidth": 1087,
                "width": 490,
                "isIncrementallyUnusable": true,
                "modifiers": [],
                "functionKeyword": {
                    "kind": "FunctionKeyword",
                    "fullStart": 0,
                    "fullEnd": 604,
                    "start": 595,
                    "end": 603,
                    "fullWidth": 604,
                    "width": 8,
                    "text": "function",
                    "value": "function",
                    "valueText": "function",
                    "hasLeadingTrivia": true,
                    "hasLeadingComment": true,
                    "hasLeadingNewLine": true,
                    "hasTrailingTrivia": true,
                    "leadingTrivia": [
                        {
                            "kind": "SingleLineCommentTrivia",
                            "text": "/// Copyright (c) 2012 Ecma International.  All rights reserved. "
                        },
                        {
                            "kind": "NewLineTrivia",
                            "text": "\r\n"
                        },
                        {
                            "kind": "SingleLineCommentTrivia",
                            "text": "/// Ecma International makes this code available under the terms and conditions set"
                        },
                        {
                            "kind": "NewLineTrivia",
                            "text": "\r\n"
                        },
                        {
                            "kind": "SingleLineCommentTrivia",
                            "text": "/// forth on http://hg.ecmascript.org/tests/test262/raw-file/tip/LICENSE (the "
                        },
                        {
                            "kind": "NewLineTrivia",
                            "text": "\r\n"
                        },
                        {
                            "kind": "SingleLineCommentTrivia",
                            "text": "/// \"Use Terms\").   Any redistribution of this code must retain the above "
                        },
                        {
                            "kind": "NewLineTrivia",
                            "text": "\r\n"
                        },
                        {
                            "kind": "SingleLineCommentTrivia",
                            "text": "/// copyright and this notice and otherwise comply with the Use Terms."
                        },
                        {
                            "kind": "NewLineTrivia",
                            "text": "\r\n"
                        },
                        {
                            "kind": "MultiLineCommentTrivia",
                            "text": "/**\r\n * @path ch15/15.4/15.4.4/15.4.4.21/15.4.4.21-8-b-iii-1-17.js\r\n * @description Array.prototype.reduce - element to be retrieved is own accessor property without a get function on an Array-like object\r\n */"
                        },
                        {
                            "kind": "NewLineTrivia",
                            "text": "\r\n"
                        },
                        {
                            "kind": "NewLineTrivia",
                            "text": "\r\n"
                        },
                        {
                            "kind": "NewLineTrivia",
                            "text": "\r\n"
                        }
                    ],
                    "trailingTrivia": [
                        {
                            "kind": "WhitespaceTrivia",
                            "text": " "
                        }
                    ]
                },
                "identifier": {
                    "kind": "IdentifierName",
                    "fullStart": 604,
                    "fullEnd": 612,
                    "start": 604,
                    "end": 612,
                    "fullWidth": 8,
                    "width": 8,
                    "text": "testcase",
                    "value": "testcase",
                    "valueText": "testcase"
                },
                "callSignature": {
                    "kind": "CallSignature",
                    "fullStart": 612,
                    "fullEnd": 615,
                    "start": 612,
                    "end": 614,
                    "fullWidth": 3,
                    "width": 2,
                    "parameterList": {
                        "kind": "ParameterList",
                        "fullStart": 612,
                        "fullEnd": 615,
                        "start": 612,
                        "end": 614,
                        "fullWidth": 3,
                        "width": 2,
                        "openParenToken": {
                            "kind": "OpenParenToken",
                            "fullStart": 612,
                            "fullEnd": 613,
                            "start": 612,
                            "end": 613,
                            "fullWidth": 1,
                            "width": 1,
                            "text": "(",
                            "value": "(",
                            "valueText": "("
                        },
                        "parameters": [],
                        "closeParenToken": {
                            "kind": "CloseParenToken",
                            "fullStart": 613,
                            "fullEnd": 615,
                            "start": 613,
                            "end": 614,
                            "fullWidth": 2,
                            "width": 1,
                            "text": ")",
                            "value": ")",
                            "valueText": ")",
                            "hasTrailingTrivia": true,
                            "trailingTrivia": [
                                {
                                    "kind": "WhitespaceTrivia",
                                    "text": " "
                                }
                            ]
                        }
                    }
                },
                "block": {
                    "kind": "Block",
                    "fullStart": 615,
                    "fullEnd": 1087,
                    "start": 615,
                    "end": 1085,
                    "fullWidth": 472,
                    "width": 470,
                    "isIncrementallyUnusable": true,
                    "openBraceToken": {
                        "kind": "OpenBraceToken",
                        "fullStart": 615,
                        "fullEnd": 618,
                        "start": 615,
                        "end": 616,
                        "fullWidth": 3,
                        "width": 1,
                        "text": "{",
                        "value": "{",
                        "valueText": "{",
                        "hasTrailingTrivia": true,
                        "hasTrailingNewLine": true,
                        "trailingTrivia": [
                            {
                                "kind": "NewLineTrivia",
                                "text": "\r\n"
                            }
                        ]
                    },
                    "statements": [
                        {
                            "kind": "VariableStatement",
                            "fullStart": 618,
                            "fullEnd": 653,
                            "start": 628,
                            "end": 651,
                            "fullWidth": 35,
                            "width": 23,
                            "modifiers": [],
                            "variableDeclaration": {
                                "kind": "VariableDeclaration",
                                "fullStart": 618,
                                "fullEnd": 650,
                                "start": 628,
                                "end": 650,
                                "fullWidth": 32,
                                "width": 22,
                                "varKeyword": {
                                    "kind": "VarKeyword",
                                    "fullStart": 618,
                                    "fullEnd": 632,
                                    "start": 628,
                                    "end": 631,
                                    "fullWidth": 14,
                                    "width": 3,
                                    "text": "var",
                                    "value": "var",
                                    "valueText": "var",
                                    "hasLeadingTrivia": true,
                                    "hasLeadingNewLine": true,
                                    "hasTrailingTrivia": true,
                                    "leadingTrivia": [
                                        {
                                            "kind": "NewLineTrivia",
                                            "text": "\r\n"
                                        },
                                        {
                                            "kind": "WhitespaceTrivia",
                                            "text": "        "
                                        }
                                    ],
                                    "trailingTrivia": [
                                        {
                                            "kind": "WhitespaceTrivia",
                                            "text": " "
                                        }
                                    ]
                                },
                                "variableDeclarators": [
                                    {
                                        "kind": "VariableDeclarator",
                                        "fullStart": 632,
                                        "fullEnd": 650,
                                        "start": 632,
                                        "end": 650,
                                        "fullWidth": 18,
<<<<<<< HEAD
                                        "width": 18,
                                        "identifier": {
=======
                                        "propertyName": {
>>>>>>> 85e84683
                                            "kind": "IdentifierName",
                                            "fullStart": 632,
                                            "fullEnd": 643,
                                            "start": 632,
                                            "end": 642,
                                            "fullWidth": 11,
                                            "width": 10,
                                            "text": "testResult",
                                            "value": "testResult",
                                            "valueText": "testResult",
                                            "hasTrailingTrivia": true,
                                            "trailingTrivia": [
                                                {
                                                    "kind": "WhitespaceTrivia",
                                                    "text": " "
                                                }
                                            ]
                                        },
                                        "equalsValueClause": {
                                            "kind": "EqualsValueClause",
                                            "fullStart": 643,
                                            "fullEnd": 650,
                                            "start": 643,
                                            "end": 650,
                                            "fullWidth": 7,
                                            "width": 7,
                                            "equalsToken": {
                                                "kind": "EqualsToken",
                                                "fullStart": 643,
                                                "fullEnd": 645,
                                                "start": 643,
                                                "end": 644,
                                                "fullWidth": 2,
                                                "width": 1,
                                                "text": "=",
                                                "value": "=",
                                                "valueText": "=",
                                                "hasTrailingTrivia": true,
                                                "trailingTrivia": [
                                                    {
                                                        "kind": "WhitespaceTrivia",
                                                        "text": " "
                                                    }
                                                ]
                                            },
                                            "value": {
                                                "kind": "FalseKeyword",
                                                "fullStart": 645,
                                                "fullEnd": 650,
                                                "start": 645,
                                                "end": 650,
                                                "fullWidth": 5,
                                                "width": 5,
                                                "text": "false",
                                                "value": false,
                                                "valueText": "false"
                                            }
                                        }
                                    }
                                ]
                            },
                            "semicolonToken": {
                                "kind": "SemicolonToken",
                                "fullStart": 650,
                                "fullEnd": 653,
                                "start": 650,
                                "end": 651,
                                "fullWidth": 3,
                                "width": 1,
                                "text": ";",
                                "value": ";",
                                "valueText": ";",
                                "hasTrailingTrivia": true,
                                "hasTrailingNewLine": true,
                                "trailingTrivia": [
                                    {
                                        "kind": "NewLineTrivia",
                                        "text": "\r\n"
                                    }
                                ]
                            }
                        },
                        {
                            "kind": "FunctionDeclaration",
                            "fullStart": 653,
                            "fullEnd": 822,
                            "start": 661,
                            "end": 820,
                            "fullWidth": 169,
                            "width": 159,
                            "modifiers": [],
                            "functionKeyword": {
                                "kind": "FunctionKeyword",
                                "fullStart": 653,
                                "fullEnd": 670,
                                "start": 661,
                                "end": 669,
                                "fullWidth": 17,
                                "width": 8,
                                "text": "function",
                                "value": "function",
                                "valueText": "function",
                                "hasLeadingTrivia": true,
                                "hasTrailingTrivia": true,
                                "leadingTrivia": [
                                    {
                                        "kind": "WhitespaceTrivia",
                                        "text": "        "
                                    }
                                ],
                                "trailingTrivia": [
                                    {
                                        "kind": "WhitespaceTrivia",
                                        "text": " "
                                    }
                                ]
                            },
                            "identifier": {
                                "kind": "IdentifierName",
                                "fullStart": 670,
                                "fullEnd": 680,
                                "start": 670,
                                "end": 680,
                                "fullWidth": 10,
                                "width": 10,
                                "text": "callbackfn",
                                "value": "callbackfn",
                                "valueText": "callbackfn"
                            },
                            "callSignature": {
                                "kind": "CallSignature",
                                "fullStart": 680,
                                "fullEnd": 708,
                                "start": 680,
                                "end": 707,
                                "fullWidth": 28,
                                "width": 27,
                                "parameterList": {
                                    "kind": "ParameterList",
                                    "fullStart": 680,
                                    "fullEnd": 708,
                                    "start": 680,
                                    "end": 707,
                                    "fullWidth": 28,
                                    "width": 27,
                                    "openParenToken": {
                                        "kind": "OpenParenToken",
                                        "fullStart": 680,
                                        "fullEnd": 681,
                                        "start": 680,
                                        "end": 681,
                                        "fullWidth": 1,
                                        "width": 1,
                                        "text": "(",
                                        "value": "(",
                                        "valueText": "("
                                    },
                                    "parameters": [
                                        {
                                            "kind": "Parameter",
                                            "fullStart": 681,
                                            "fullEnd": 688,
                                            "start": 681,
                                            "end": 688,
                                            "fullWidth": 7,
                                            "width": 7,
                                            "modifiers": [],
                                            "identifier": {
                                                "kind": "IdentifierName",
                                                "fullStart": 681,
                                                "fullEnd": 688,
                                                "start": 681,
                                                "end": 688,
                                                "fullWidth": 7,
                                                "width": 7,
                                                "text": "prevVal",
                                                "value": "prevVal",
                                                "valueText": "prevVal"
                                            }
                                        },
                                        {
                                            "kind": "CommaToken",
                                            "fullStart": 688,
                                            "fullEnd": 690,
                                            "start": 688,
                                            "end": 689,
                                            "fullWidth": 2,
                                            "width": 1,
                                            "text": ",",
                                            "value": ",",
                                            "valueText": ",",
                                            "hasTrailingTrivia": true,
                                            "trailingTrivia": [
                                                {
                                                    "kind": "WhitespaceTrivia",
                                                    "text": " "
                                                }
                                            ]
                                        },
                                        {
                                            "kind": "Parameter",
                                            "fullStart": 690,
                                            "fullEnd": 696,
                                            "start": 690,
                                            "end": 696,
                                            "fullWidth": 6,
                                            "width": 6,
                                            "modifiers": [],
                                            "identifier": {
                                                "kind": "IdentifierName",
                                                "fullStart": 690,
                                                "fullEnd": 696,
                                                "start": 690,
                                                "end": 696,
                                                "fullWidth": 6,
                                                "width": 6,
                                                "text": "curVal",
                                                "value": "curVal",
                                                "valueText": "curVal"
                                            }
                                        },
                                        {
                                            "kind": "CommaToken",
                                            "fullStart": 696,
                                            "fullEnd": 698,
                                            "start": 696,
                                            "end": 697,
                                            "fullWidth": 2,
                                            "width": 1,
                                            "text": ",",
                                            "value": ",",
                                            "valueText": ",",
                                            "hasTrailingTrivia": true,
                                            "trailingTrivia": [
                                                {
                                                    "kind": "WhitespaceTrivia",
                                                    "text": " "
                                                }
                                            ]
                                        },
                                        {
                                            "kind": "Parameter",
                                            "fullStart": 698,
                                            "fullEnd": 701,
                                            "start": 698,
                                            "end": 701,
                                            "fullWidth": 3,
                                            "width": 3,
                                            "modifiers": [],
                                            "identifier": {
                                                "kind": "IdentifierName",
                                                "fullStart": 698,
                                                "fullEnd": 701,
                                                "start": 698,
                                                "end": 701,
                                                "fullWidth": 3,
                                                "width": 3,
                                                "text": "idx",
                                                "value": "idx",
                                                "valueText": "idx"
                                            }
                                        },
                                        {
                                            "kind": "CommaToken",
                                            "fullStart": 701,
                                            "fullEnd": 703,
                                            "start": 701,
                                            "end": 702,
                                            "fullWidth": 2,
                                            "width": 1,
                                            "text": ",",
                                            "value": ",",
                                            "valueText": ",",
                                            "hasTrailingTrivia": true,
                                            "trailingTrivia": [
                                                {
                                                    "kind": "WhitespaceTrivia",
                                                    "text": " "
                                                }
                                            ]
                                        },
                                        {
                                            "kind": "Parameter",
                                            "fullStart": 703,
                                            "fullEnd": 706,
                                            "start": 703,
                                            "end": 706,
                                            "fullWidth": 3,
                                            "width": 3,
                                            "modifiers": [],
                                            "identifier": {
                                                "kind": "IdentifierName",
                                                "fullStart": 703,
                                                "fullEnd": 706,
                                                "start": 703,
                                                "end": 706,
                                                "fullWidth": 3,
                                                "width": 3,
                                                "text": "obj",
                                                "value": "obj",
                                                "valueText": "obj"
                                            }
                                        }
                                    ],
                                    "closeParenToken": {
                                        "kind": "CloseParenToken",
                                        "fullStart": 706,
                                        "fullEnd": 708,
                                        "start": 706,
                                        "end": 707,
                                        "fullWidth": 2,
                                        "width": 1,
                                        "text": ")",
                                        "value": ")",
                                        "valueText": ")",
                                        "hasTrailingTrivia": true,
                                        "trailingTrivia": [
                                            {
                                                "kind": "WhitespaceTrivia",
                                                "text": " "
                                            }
                                        ]
                                    }
                                }
                            },
                            "block": {
                                "kind": "Block",
                                "fullStart": 708,
                                "fullEnd": 822,
                                "start": 708,
                                "end": 820,
                                "fullWidth": 114,
                                "width": 112,
                                "openBraceToken": {
                                    "kind": "OpenBraceToken",
                                    "fullStart": 708,
                                    "fullEnd": 711,
                                    "start": 708,
                                    "end": 709,
                                    "fullWidth": 3,
                                    "width": 1,
                                    "text": "{",
                                    "value": "{",
                                    "valueText": "{",
                                    "hasTrailingTrivia": true,
                                    "hasTrailingNewLine": true,
                                    "trailingTrivia": [
                                        {
                                            "kind": "NewLineTrivia",
                                            "text": "\r\n"
                                        }
                                    ]
                                },
                                "statements": [
                                    {
                                        "kind": "IfStatement",
                                        "fullStart": 711,
                                        "fullEnd": 811,
                                        "start": 723,
                                        "end": 809,
                                        "fullWidth": 100,
                                        "width": 86,
                                        "ifKeyword": {
                                            "kind": "IfKeyword",
                                            "fullStart": 711,
                                            "fullEnd": 726,
                                            "start": 723,
                                            "end": 725,
                                            "fullWidth": 15,
                                            "width": 2,
                                            "text": "if",
                                            "value": "if",
                                            "valueText": "if",
                                            "hasLeadingTrivia": true,
                                            "hasTrailingTrivia": true,
                                            "leadingTrivia": [
                                                {
                                                    "kind": "WhitespaceTrivia",
                                                    "text": "            "
                                                }
                                            ],
                                            "trailingTrivia": [
                                                {
                                                    "kind": "WhitespaceTrivia",
                                                    "text": " "
                                                }
                                            ]
                                        },
                                        "openParenToken": {
                                            "kind": "OpenParenToken",
                                            "fullStart": 726,
                                            "fullEnd": 727,
                                            "start": 726,
                                            "end": 727,
                                            "fullWidth": 1,
                                            "width": 1,
                                            "text": "(",
                                            "value": "(",
                                            "valueText": "("
                                        },
                                        "condition": {
                                            "kind": "EqualsExpression",
                                            "fullStart": 727,
                                            "fullEnd": 736,
                                            "start": 727,
                                            "end": 736,
                                            "fullWidth": 9,
                                            "width": 9,
                                            "left": {
                                                "kind": "IdentifierName",
                                                "fullStart": 727,
                                                "fullEnd": 731,
                                                "start": 727,
                                                "end": 730,
                                                "fullWidth": 4,
                                                "width": 3,
                                                "text": "idx",
                                                "value": "idx",
                                                "valueText": "idx",
                                                "hasTrailingTrivia": true,
                                                "trailingTrivia": [
                                                    {
                                                        "kind": "WhitespaceTrivia",
                                                        "text": " "
                                                    }
                                                ]
                                            },
                                            "operatorToken": {
                                                "kind": "EqualsEqualsEqualsToken",
                                                "fullStart": 731,
                                                "fullEnd": 735,
                                                "start": 731,
                                                "end": 734,
                                                "fullWidth": 4,
                                                "width": 3,
                                                "text": "===",
                                                "value": "===",
                                                "valueText": "===",
                                                "hasTrailingTrivia": true,
                                                "trailingTrivia": [
                                                    {
                                                        "kind": "WhitespaceTrivia",
                                                        "text": " "
                                                    }
                                                ]
                                            },
                                            "right": {
                                                "kind": "NumericLiteral",
                                                "fullStart": 735,
                                                "fullEnd": 736,
                                                "start": 735,
                                                "end": 736,
                                                "fullWidth": 1,
                                                "width": 1,
                                                "text": "1",
                                                "value": 1,
                                                "valueText": "1"
                                            }
                                        },
                                        "closeParenToken": {
                                            "kind": "CloseParenToken",
                                            "fullStart": 736,
                                            "fullEnd": 738,
                                            "start": 736,
                                            "end": 737,
                                            "fullWidth": 2,
                                            "width": 1,
                                            "text": ")",
                                            "value": ")",
                                            "valueText": ")",
                                            "hasTrailingTrivia": true,
                                            "trailingTrivia": [
                                                {
                                                    "kind": "WhitespaceTrivia",
                                                    "text": " "
                                                }
                                            ]
                                        },
                                        "statement": {
                                            "kind": "Block",
                                            "fullStart": 738,
                                            "fullEnd": 811,
                                            "start": 738,
                                            "end": 809,
                                            "fullWidth": 73,
                                            "width": 71,
                                            "openBraceToken": {
                                                "kind": "OpenBraceToken",
                                                "fullStart": 738,
                                                "fullEnd": 741,
                                                "start": 738,
                                                "end": 739,
                                                "fullWidth": 3,
                                                "width": 1,
                                                "text": "{",
                                                "value": "{",
                                                "valueText": "{",
                                                "hasTrailingTrivia": true,
                                                "hasTrailingNewLine": true,
                                                "trailingTrivia": [
                                                    {
                                                        "kind": "NewLineTrivia",
                                                        "text": "\r\n"
                                                    }
                                                ]
                                            },
                                            "statements": [
                                                {
                                                    "kind": "ExpressionStatement",
                                                    "fullStart": 741,
                                                    "fullEnd": 796,
                                                    "start": 757,
                                                    "end": 794,
                                                    "fullWidth": 55,
                                                    "width": 37,
                                                    "expression": {
                                                        "kind": "AssignmentExpression",
                                                        "fullStart": 741,
                                                        "fullEnd": 793,
                                                        "start": 757,
                                                        "end": 793,
                                                        "fullWidth": 52,
                                                        "width": 36,
                                                        "left": {
                                                            "kind": "IdentifierName",
                                                            "fullStart": 741,
                                                            "fullEnd": 768,
                                                            "start": 757,
                                                            "end": 767,
                                                            "fullWidth": 27,
                                                            "width": 10,
                                                            "text": "testResult",
                                                            "value": "testResult",
                                                            "valueText": "testResult",
                                                            "hasLeadingTrivia": true,
                                                            "hasTrailingTrivia": true,
                                                            "leadingTrivia": [
                                                                {
                                                                    "kind": "WhitespaceTrivia",
                                                                    "text": "                "
                                                                }
                                                            ],
                                                            "trailingTrivia": [
                                                                {
                                                                    "kind": "WhitespaceTrivia",
                                                                    "text": " "
                                                                }
                                                            ]
                                                        },
                                                        "operatorToken": {
                                                            "kind": "EqualsToken",
                                                            "fullStart": 768,
                                                            "fullEnd": 770,
                                                            "start": 768,
                                                            "end": 769,
                                                            "fullWidth": 2,
                                                            "width": 1,
                                                            "text": "=",
                                                            "value": "=",
                                                            "valueText": "=",
                                                            "hasTrailingTrivia": true,
                                                            "trailingTrivia": [
                                                                {
                                                                    "kind": "WhitespaceTrivia",
                                                                    "text": " "
                                                                }
                                                            ]
                                                        },
                                                        "right": {
                                                            "kind": "ParenthesizedExpression",
                                                            "fullStart": 770,
                                                            "fullEnd": 793,
                                                            "start": 770,
                                                            "end": 793,
                                                            "fullWidth": 23,
                                                            "width": 23,
                                                            "openParenToken": {
                                                                "kind": "OpenParenToken",
                                                                "fullStart": 770,
                                                                "fullEnd": 771,
                                                                "start": 770,
                                                                "end": 771,
                                                                "fullWidth": 1,
                                                                "width": 1,
                                                                "text": "(",
                                                                "value": "(",
                                                                "valueText": "("
                                                            },
                                                            "expression": {
                                                                "kind": "EqualsExpression",
                                                                "fullStart": 771,
                                                                "fullEnd": 792,
                                                                "start": 771,
                                                                "end": 792,
                                                                "fullWidth": 21,
                                                                "width": 21,
                                                                "left": {
                                                                    "kind": "IdentifierName",
                                                                    "fullStart": 771,
                                                                    "fullEnd": 779,
                                                                    "start": 771,
                                                                    "end": 778,
                                                                    "fullWidth": 8,
                                                                    "width": 7,
                                                                    "text": "prevVal",
                                                                    "value": "prevVal",
                                                                    "valueText": "prevVal",
                                                                    "hasTrailingTrivia": true,
                                                                    "trailingTrivia": [
                                                                        {
                                                                            "kind": "WhitespaceTrivia",
                                                                            "text": " "
                                                                        }
                                                                    ]
                                                                },
                                                                "operatorToken": {
                                                                    "kind": "EqualsEqualsEqualsToken",
                                                                    "fullStart": 779,
                                                                    "fullEnd": 783,
                                                                    "start": 779,
                                                                    "end": 782,
                                                                    "fullWidth": 4,
                                                                    "width": 3,
                                                                    "text": "===",
                                                                    "value": "===",
                                                                    "valueText": "===",
                                                                    "hasTrailingTrivia": true,
                                                                    "trailingTrivia": [
                                                                        {
                                                                            "kind": "WhitespaceTrivia",
                                                                            "text": " "
                                                                        }
                                                                    ]
                                                                },
                                                                "right": {
                                                                    "kind": "IdentifierName",
                                                                    "fullStart": 783,
                                                                    "fullEnd": 792,
                                                                    "start": 783,
                                                                    "end": 792,
                                                                    "fullWidth": 9,
                                                                    "width": 9,
                                                                    "text": "undefined",
                                                                    "value": "undefined",
                                                                    "valueText": "undefined"
                                                                }
                                                            },
                                                            "closeParenToken": {
                                                                "kind": "CloseParenToken",
                                                                "fullStart": 792,
                                                                "fullEnd": 793,
                                                                "start": 792,
                                                                "end": 793,
                                                                "fullWidth": 1,
                                                                "width": 1,
                                                                "text": ")",
                                                                "value": ")",
                                                                "valueText": ")"
                                                            }
                                                        }
                                                    },
                                                    "semicolonToken": {
                                                        "kind": "SemicolonToken",
                                                        "fullStart": 793,
                                                        "fullEnd": 796,
                                                        "start": 793,
                                                        "end": 794,
                                                        "fullWidth": 3,
                                                        "width": 1,
                                                        "text": ";",
                                                        "value": ";",
                                                        "valueText": ";",
                                                        "hasTrailingTrivia": true,
                                                        "hasTrailingNewLine": true,
                                                        "trailingTrivia": [
                                                            {
                                                                "kind": "NewLineTrivia",
                                                                "text": "\r\n"
                                                            }
                                                        ]
                                                    }
                                                }
                                            ],
                                            "closeBraceToken": {
                                                "kind": "CloseBraceToken",
                                                "fullStart": 796,
                                                "fullEnd": 811,
                                                "start": 808,
                                                "end": 809,
                                                "fullWidth": 15,
                                                "width": 1,
                                                "text": "}",
                                                "value": "}",
                                                "valueText": "}",
                                                "hasLeadingTrivia": true,
                                                "hasTrailingTrivia": true,
                                                "hasTrailingNewLine": true,
                                                "leadingTrivia": [
                                                    {
                                                        "kind": "WhitespaceTrivia",
                                                        "text": "            "
                                                    }
                                                ],
                                                "trailingTrivia": [
                                                    {
                                                        "kind": "NewLineTrivia",
                                                        "text": "\r\n"
                                                    }
                                                ]
                                            }
                                        }
                                    }
                                ],
                                "closeBraceToken": {
                                    "kind": "CloseBraceToken",
                                    "fullStart": 811,
                                    "fullEnd": 822,
                                    "start": 819,
                                    "end": 820,
                                    "fullWidth": 11,
                                    "width": 1,
                                    "text": "}",
                                    "value": "}",
                                    "valueText": "}",
                                    "hasLeadingTrivia": true,
                                    "hasTrailingTrivia": true,
                                    "hasTrailingNewLine": true,
                                    "leadingTrivia": [
                                        {
                                            "kind": "WhitespaceTrivia",
                                            "text": "        "
                                        }
                                    ],
                                    "trailingTrivia": [
                                        {
                                            "kind": "NewLineTrivia",
                                            "text": "\r\n"
                                        }
                                    ]
                                }
                            }
                        },
                        {
                            "kind": "VariableStatement",
                            "fullStart": 822,
                            "fullEnd": 870,
                            "start": 832,
                            "end": 868,
                            "fullWidth": 48,
                            "width": 36,
                            "modifiers": [],
                            "variableDeclaration": {
                                "kind": "VariableDeclaration",
                                "fullStart": 822,
                                "fullEnd": 867,
                                "start": 832,
                                "end": 867,
                                "fullWidth": 45,
                                "width": 35,
                                "varKeyword": {
                                    "kind": "VarKeyword",
                                    "fullStart": 822,
                                    "fullEnd": 836,
                                    "start": 832,
                                    "end": 835,
                                    "fullWidth": 14,
                                    "width": 3,
                                    "text": "var",
                                    "value": "var",
                                    "valueText": "var",
                                    "hasLeadingTrivia": true,
                                    "hasLeadingNewLine": true,
                                    "hasTrailingTrivia": true,
                                    "leadingTrivia": [
                                        {
                                            "kind": "NewLineTrivia",
                                            "text": "\r\n"
                                        },
                                        {
                                            "kind": "WhitespaceTrivia",
                                            "text": "        "
                                        }
                                    ],
                                    "trailingTrivia": [
                                        {
                                            "kind": "WhitespaceTrivia",
                                            "text": " "
                                        }
                                    ]
                                },
                                "variableDeclarators": [
                                    {
                                        "kind": "VariableDeclarator",
                                        "fullStart": 836,
                                        "fullEnd": 867,
                                        "start": 836,
                                        "end": 867,
                                        "fullWidth": 31,
<<<<<<< HEAD
                                        "width": 31,
                                        "identifier": {
=======
                                        "propertyName": {
>>>>>>> 85e84683
                                            "kind": "IdentifierName",
                                            "fullStart": 836,
                                            "fullEnd": 840,
                                            "start": 836,
                                            "end": 839,
                                            "fullWidth": 4,
                                            "width": 3,
                                            "text": "obj",
                                            "value": "obj",
                                            "valueText": "obj",
                                            "hasTrailingTrivia": true,
                                            "trailingTrivia": [
                                                {
                                                    "kind": "WhitespaceTrivia",
                                                    "text": " "
                                                }
                                            ]
                                        },
                                        "equalsValueClause": {
                                            "kind": "EqualsValueClause",
                                            "fullStart": 840,
                                            "fullEnd": 867,
                                            "start": 840,
                                            "end": 867,
                                            "fullWidth": 27,
                                            "width": 27,
                                            "equalsToken": {
                                                "kind": "EqualsToken",
                                                "fullStart": 840,
                                                "fullEnd": 842,
                                                "start": 840,
                                                "end": 841,
                                                "fullWidth": 2,
                                                "width": 1,
                                                "text": "=",
                                                "value": "=",
                                                "valueText": "=",
                                                "hasTrailingTrivia": true,
                                                "trailingTrivia": [
                                                    {
                                                        "kind": "WhitespaceTrivia",
                                                        "text": " "
                                                    }
                                                ]
                                            },
                                            "value": {
                                                "kind": "ObjectLiteralExpression",
                                                "fullStart": 842,
                                                "fullEnd": 867,
                                                "start": 842,
                                                "end": 867,
                                                "fullWidth": 25,
                                                "width": 25,
                                                "openBraceToken": {
                                                    "kind": "OpenBraceToken",
                                                    "fullStart": 842,
                                                    "fullEnd": 844,
                                                    "start": 842,
                                                    "end": 843,
                                                    "fullWidth": 2,
                                                    "width": 1,
                                                    "text": "{",
                                                    "value": "{",
                                                    "valueText": "{",
                                                    "hasTrailingTrivia": true,
                                                    "trailingTrivia": [
                                                        {
                                                            "kind": "WhitespaceTrivia",
                                                            "text": " "
                                                        }
                                                    ]
                                                },
                                                "propertyAssignments": [
                                                    {
                                                        "kind": "SimplePropertyAssignment",
                                                        "fullStart": 844,
                                                        "fullEnd": 848,
                                                        "start": 844,
                                                        "end": 848,
                                                        "fullWidth": 4,
                                                        "width": 4,
                                                        "propertyName": {
                                                            "kind": "NumericLiteral",
                                                            "fullStart": 844,
                                                            "fullEnd": 845,
                                                            "start": 844,
                                                            "end": 845,
                                                            "fullWidth": 1,
                                                            "width": 1,
                                                            "text": "1",
                                                            "value": 1,
                                                            "valueText": "1"
                                                        },
                                                        "colonToken": {
                                                            "kind": "ColonToken",
                                                            "fullStart": 845,
                                                            "fullEnd": 847,
                                                            "start": 845,
                                                            "end": 846,
                                                            "fullWidth": 2,
                                                            "width": 1,
                                                            "text": ":",
                                                            "value": ":",
                                                            "valueText": ":",
                                                            "hasTrailingTrivia": true,
                                                            "trailingTrivia": [
                                                                {
                                                                    "kind": "WhitespaceTrivia",
                                                                    "text": " "
                                                                }
                                                            ]
                                                        },
                                                        "expression": {
                                                            "kind": "NumericLiteral",
                                                            "fullStart": 847,
                                                            "fullEnd": 848,
                                                            "start": 847,
                                                            "end": 848,
                                                            "fullWidth": 1,
                                                            "width": 1,
                                                            "text": "1",
                                                            "value": 1,
                                                            "valueText": "1"
                                                        }
                                                    },
                                                    {
                                                        "kind": "CommaToken",
                                                        "fullStart": 848,
                                                        "fullEnd": 850,
                                                        "start": 848,
                                                        "end": 849,
                                                        "fullWidth": 2,
                                                        "width": 1,
                                                        "text": ",",
                                                        "value": ",",
                                                        "valueText": ",",
                                                        "hasTrailingTrivia": true,
                                                        "trailingTrivia": [
                                                            {
                                                                "kind": "WhitespaceTrivia",
                                                                "text": " "
                                                            }
                                                        ]
                                                    },
                                                    {
                                                        "kind": "SimplePropertyAssignment",
                                                        "fullStart": 850,
                                                        "fullEnd": 854,
                                                        "start": 850,
                                                        "end": 854,
                                                        "fullWidth": 4,
                                                        "width": 4,
                                                        "propertyName": {
                                                            "kind": "NumericLiteral",
                                                            "fullStart": 850,
                                                            "fullEnd": 851,
                                                            "start": 850,
                                                            "end": 851,
                                                            "fullWidth": 1,
                                                            "width": 1,
                                                            "text": "2",
                                                            "value": 2,
                                                            "valueText": "2"
                                                        },
                                                        "colonToken": {
                                                            "kind": "ColonToken",
                                                            "fullStart": 851,
                                                            "fullEnd": 853,
                                                            "start": 851,
                                                            "end": 852,
                                                            "fullWidth": 2,
                                                            "width": 1,
                                                            "text": ":",
                                                            "value": ":",
                                                            "valueText": ":",
                                                            "hasTrailingTrivia": true,
                                                            "trailingTrivia": [
                                                                {
                                                                    "kind": "WhitespaceTrivia",
                                                                    "text": " "
                                                                }
                                                            ]
                                                        },
                                                        "expression": {
                                                            "kind": "NumericLiteral",
                                                            "fullStart": 853,
                                                            "fullEnd": 854,
                                                            "start": 853,
                                                            "end": 854,
                                                            "fullWidth": 1,
                                                            "width": 1,
                                                            "text": "2",
                                                            "value": 2,
                                                            "valueText": "2"
                                                        }
                                                    },
                                                    {
                                                        "kind": "CommaToken",
                                                        "fullStart": 854,
                                                        "fullEnd": 856,
                                                        "start": 854,
                                                        "end": 855,
                                                        "fullWidth": 2,
                                                        "width": 1,
                                                        "text": ",",
                                                        "value": ",",
                                                        "valueText": ",",
                                                        "hasTrailingTrivia": true,
                                                        "trailingTrivia": [
                                                            {
                                                                "kind": "WhitespaceTrivia",
                                                                "text": " "
                                                            }
                                                        ]
                                                    },
                                                    {
                                                        "kind": "SimplePropertyAssignment",
                                                        "fullStart": 856,
                                                        "fullEnd": 866,
                                                        "start": 856,
                                                        "end": 865,
                                                        "fullWidth": 10,
                                                        "width": 9,
                                                        "propertyName": {
                                                            "kind": "IdentifierName",
                                                            "fullStart": 856,
                                                            "fullEnd": 862,
                                                            "start": 856,
                                                            "end": 862,
                                                            "fullWidth": 6,
                                                            "width": 6,
                                                            "text": "length",
                                                            "value": "length",
                                                            "valueText": "length"
                                                        },
                                                        "colonToken": {
                                                            "kind": "ColonToken",
                                                            "fullStart": 862,
                                                            "fullEnd": 864,
                                                            "start": 862,
                                                            "end": 863,
                                                            "fullWidth": 2,
                                                            "width": 1,
                                                            "text": ":",
                                                            "value": ":",
                                                            "valueText": ":",
                                                            "hasTrailingTrivia": true,
                                                            "trailingTrivia": [
                                                                {
                                                                    "kind": "WhitespaceTrivia",
                                                                    "text": " "
                                                                }
                                                            ]
                                                        },
                                                        "expression": {
                                                            "kind": "NumericLiteral",
                                                            "fullStart": 864,
                                                            "fullEnd": 866,
                                                            "start": 864,
                                                            "end": 865,
                                                            "fullWidth": 2,
                                                            "width": 1,
                                                            "text": "3",
                                                            "value": 3,
                                                            "valueText": "3",
                                                            "hasTrailingTrivia": true,
                                                            "trailingTrivia": [
                                                                {
                                                                    "kind": "WhitespaceTrivia",
                                                                    "text": " "
                                                                }
                                                            ]
                                                        }
                                                    }
                                                ],
                                                "closeBraceToken": {
                                                    "kind": "CloseBraceToken",
                                                    "fullStart": 866,
                                                    "fullEnd": 867,
                                                    "start": 866,
                                                    "end": 867,
                                                    "fullWidth": 1,
                                                    "width": 1,
                                                    "text": "}",
                                                    "value": "}",
                                                    "valueText": "}"
                                                }
                                            }
                                        }
                                    }
                                ]
                            },
                            "semicolonToken": {
                                "kind": "SemicolonToken",
                                "fullStart": 867,
                                "fullEnd": 870,
                                "start": 867,
                                "end": 868,
                                "fullWidth": 3,
                                "width": 1,
                                "text": ";",
                                "value": ";",
                                "valueText": ";",
                                "hasTrailingTrivia": true,
                                "hasTrailingNewLine": true,
                                "trailingTrivia": [
                                    {
                                        "kind": "NewLineTrivia",
                                        "text": "\r\n"
                                    }
                                ]
                            }
                        },
                        {
                            "kind": "ExpressionStatement",
                            "fullStart": 870,
                            "fullEnd": 995,
                            "start": 880,
                            "end": 993,
                            "fullWidth": 125,
                            "width": 113,
                            "isIncrementallyUnusable": true,
                            "expression": {
                                "kind": "InvocationExpression",
                                "fullStart": 870,
                                "fullEnd": 992,
                                "start": 880,
                                "end": 992,
                                "fullWidth": 122,
                                "width": 112,
                                "isIncrementallyUnusable": true,
                                "expression": {
                                    "kind": "MemberAccessExpression",
                                    "fullStart": 870,
                                    "fullEnd": 901,
                                    "start": 880,
                                    "end": 901,
                                    "fullWidth": 31,
                                    "width": 21,
                                    "expression": {
                                        "kind": "IdentifierName",
                                        "fullStart": 870,
                                        "fullEnd": 886,
                                        "start": 880,
                                        "end": 886,
                                        "fullWidth": 16,
                                        "width": 6,
                                        "text": "Object",
                                        "value": "Object",
                                        "valueText": "Object",
                                        "hasLeadingTrivia": true,
                                        "hasLeadingNewLine": true,
                                        "leadingTrivia": [
                                            {
                                                "kind": "NewLineTrivia",
                                                "text": "\r\n"
                                            },
                                            {
                                                "kind": "WhitespaceTrivia",
                                                "text": "        "
                                            }
                                        ]
                                    },
                                    "dotToken": {
                                        "kind": "DotToken",
                                        "fullStart": 886,
                                        "fullEnd": 887,
                                        "start": 886,
                                        "end": 887,
                                        "fullWidth": 1,
                                        "width": 1,
                                        "text": ".",
                                        "value": ".",
                                        "valueText": "."
                                    },
                                    "name": {
                                        "kind": "IdentifierName",
                                        "fullStart": 887,
                                        "fullEnd": 901,
                                        "start": 887,
                                        "end": 901,
                                        "fullWidth": 14,
                                        "width": 14,
                                        "text": "defineProperty",
                                        "value": "defineProperty",
                                        "valueText": "defineProperty"
                                    }
                                },
                                "argumentList": {
                                    "kind": "ArgumentList",
                                    "fullStart": 901,
                                    "fullEnd": 992,
                                    "start": 901,
                                    "end": 992,
                                    "fullWidth": 91,
                                    "width": 91,
                                    "isIncrementallyUnusable": true,
                                    "openParenToken": {
                                        "kind": "OpenParenToken",
                                        "fullStart": 901,
                                        "fullEnd": 902,
                                        "start": 901,
                                        "end": 902,
                                        "fullWidth": 1,
                                        "width": 1,
                                        "text": "(",
                                        "value": "(",
                                        "valueText": "("
                                    },
                                    "arguments": [
                                        {
                                            "kind": "IdentifierName",
                                            "fullStart": 902,
                                            "fullEnd": 905,
                                            "start": 902,
                                            "end": 905,
                                            "fullWidth": 3,
                                            "width": 3,
                                            "text": "obj",
                                            "value": "obj",
                                            "valueText": "obj"
                                        },
                                        {
                                            "kind": "CommaToken",
                                            "fullStart": 905,
                                            "fullEnd": 907,
                                            "start": 905,
                                            "end": 906,
                                            "fullWidth": 2,
                                            "width": 1,
                                            "text": ",",
                                            "value": ",",
                                            "valueText": ",",
                                            "hasTrailingTrivia": true,
                                            "trailingTrivia": [
                                                {
                                                    "kind": "WhitespaceTrivia",
                                                    "text": " "
                                                }
                                            ]
                                        },
                                        {
                                            "kind": "StringLiteral",
                                            "fullStart": 907,
                                            "fullEnd": 910,
                                            "start": 907,
                                            "end": 910,
                                            "fullWidth": 3,
                                            "width": 3,
                                            "text": "\"0\"",
                                            "value": "0",
                                            "valueText": "0"
                                        },
                                        {
                                            "kind": "CommaToken",
                                            "fullStart": 910,
                                            "fullEnd": 912,
                                            "start": 910,
                                            "end": 911,
                                            "fullWidth": 2,
                                            "width": 1,
                                            "text": ",",
                                            "value": ",",
                                            "valueText": ",",
                                            "hasTrailingTrivia": true,
                                            "trailingTrivia": [
                                                {
                                                    "kind": "WhitespaceTrivia",
                                                    "text": " "
                                                }
                                            ]
                                        },
                                        {
                                            "kind": "ObjectLiteralExpression",
                                            "fullStart": 912,
                                            "fullEnd": 991,
                                            "start": 912,
                                            "end": 991,
                                            "fullWidth": 79,
                                            "width": 79,
                                            "isIncrementallyUnusable": true,
                                            "openBraceToken": {
                                                "kind": "OpenBraceToken",
                                                "fullStart": 912,
                                                "fullEnd": 915,
                                                "start": 912,
                                                "end": 913,
                                                "fullWidth": 3,
                                                "width": 1,
                                                "text": "{",
                                                "value": "{",
                                                "valueText": "{",
                                                "hasTrailingTrivia": true,
                                                "hasTrailingNewLine": true,
                                                "trailingTrivia": [
                                                    {
                                                        "kind": "NewLineTrivia",
                                                        "text": "\r\n"
                                                    }
                                                ]
                                            },
                                            "propertyAssignments": [
                                                {
                                                    "kind": "SimplePropertyAssignment",
                                                    "fullStart": 915,
                                                    "fullEnd": 947,
                                                    "start": 927,
                                                    "end": 947,
                                                    "fullWidth": 32,
                                                    "width": 20,
                                                    "isIncrementallyUnusable": true,
                                                    "propertyName": {
                                                        "kind": "IdentifierName",
                                                        "fullStart": 915,
                                                        "fullEnd": 930,
                                                        "start": 927,
                                                        "end": 930,
                                                        "fullWidth": 15,
                                                        "width": 3,
                                                        "text": "set",
                                                        "value": "set",
                                                        "valueText": "set",
                                                        "hasLeadingTrivia": true,
                                                        "leadingTrivia": [
                                                            {
                                                                "kind": "WhitespaceTrivia",
                                                                "text": "            "
                                                            }
                                                        ]
                                                    },
                                                    "colonToken": {
                                                        "kind": "ColonToken",
                                                        "fullStart": 930,
                                                        "fullEnd": 932,
                                                        "start": 930,
                                                        "end": 931,
                                                        "fullWidth": 2,
                                                        "width": 1,
                                                        "text": ":",
                                                        "value": ":",
                                                        "valueText": ":",
                                                        "hasTrailingTrivia": true,
                                                        "trailingTrivia": [
                                                            {
                                                                "kind": "WhitespaceTrivia",
                                                                "text": " "
                                                            }
                                                        ]
                                                    },
                                                    "expression": {
                                                        "kind": "FunctionExpression",
                                                        "fullStart": 932,
                                                        "fullEnd": 947,
                                                        "start": 932,
                                                        "end": 947,
                                                        "fullWidth": 15,
                                                        "width": 15,
                                                        "functionKeyword": {
                                                            "kind": "FunctionKeyword",
                                                            "fullStart": 932,
                                                            "fullEnd": 941,
                                                            "start": 932,
                                                            "end": 940,
                                                            "fullWidth": 9,
                                                            "width": 8,
                                                            "text": "function",
                                                            "value": "function",
                                                            "valueText": "function",
                                                            "hasTrailingTrivia": true,
                                                            "trailingTrivia": [
                                                                {
                                                                    "kind": "WhitespaceTrivia",
                                                                    "text": " "
                                                                }
                                                            ]
                                                        },
                                                        "callSignature": {
                                                            "kind": "CallSignature",
                                                            "fullStart": 941,
                                                            "fullEnd": 944,
                                                            "start": 941,
                                                            "end": 943,
                                                            "fullWidth": 3,
                                                            "width": 2,
                                                            "parameterList": {
                                                                "kind": "ParameterList",
                                                                "fullStart": 941,
                                                                "fullEnd": 944,
                                                                "start": 941,
                                                                "end": 943,
                                                                "fullWidth": 3,
                                                                "width": 2,
                                                                "openParenToken": {
                                                                    "kind": "OpenParenToken",
                                                                    "fullStart": 941,
                                                                    "fullEnd": 942,
                                                                    "start": 941,
                                                                    "end": 942,
                                                                    "fullWidth": 1,
                                                                    "width": 1,
                                                                    "text": "(",
                                                                    "value": "(",
                                                                    "valueText": "("
                                                                },
                                                                "parameters": [],
                                                                "closeParenToken": {
                                                                    "kind": "CloseParenToken",
                                                                    "fullStart": 942,
                                                                    "fullEnd": 944,
                                                                    "start": 942,
                                                                    "end": 943,
                                                                    "fullWidth": 2,
                                                                    "width": 1,
                                                                    "text": ")",
                                                                    "value": ")",
                                                                    "valueText": ")",
                                                                    "hasTrailingTrivia": true,
                                                                    "trailingTrivia": [
                                                                        {
                                                                            "kind": "WhitespaceTrivia",
                                                                            "text": " "
                                                                        }
                                                                    ]
                                                                }
                                                            }
                                                        },
                                                        "block": {
                                                            "kind": "Block",
                                                            "fullStart": 944,
                                                            "fullEnd": 947,
                                                            "start": 944,
                                                            "end": 947,
                                                            "fullWidth": 3,
                                                            "width": 3,
                                                            "openBraceToken": {
                                                                "kind": "OpenBraceToken",
                                                                "fullStart": 944,
                                                                "fullEnd": 946,
                                                                "start": 944,
                                                                "end": 945,
                                                                "fullWidth": 2,
                                                                "width": 1,
                                                                "text": "{",
                                                                "value": "{",
                                                                "valueText": "{",
                                                                "hasTrailingTrivia": true,
                                                                "trailingTrivia": [
                                                                    {
                                                                        "kind": "WhitespaceTrivia",
                                                                        "text": " "
                                                                    }
                                                                ]
                                                            },
                                                            "statements": [],
                                                            "closeBraceToken": {
                                                                "kind": "CloseBraceToken",
                                                                "fullStart": 946,
                                                                "fullEnd": 947,
                                                                "start": 946,
                                                                "end": 947,
                                                                "fullWidth": 1,
                                                                "width": 1,
                                                                "text": "}",
                                                                "value": "}",
                                                                "valueText": "}"
                                                            }
                                                        }
                                                    }
                                                },
                                                {
                                                    "kind": "CommaToken",
                                                    "fullStart": 947,
                                                    "fullEnd": 950,
                                                    "start": 947,
                                                    "end": 948,
                                                    "fullWidth": 3,
                                                    "width": 1,
                                                    "text": ",",
                                                    "value": ",",
                                                    "valueText": ",",
                                                    "hasTrailingTrivia": true,
                                                    "hasTrailingNewLine": true,
                                                    "trailingTrivia": [
                                                        {
                                                            "kind": "NewLineTrivia",
                                                            "text": "\r\n"
                                                        }
                                                    ]
                                                },
                                                {
                                                    "kind": "SimplePropertyAssignment",
                                                    "fullStart": 950,
                                                    "fullEnd": 982,
                                                    "start": 962,
                                                    "end": 980,
                                                    "fullWidth": 32,
                                                    "width": 18,
                                                    "propertyName": {
                                                        "kind": "IdentifierName",
                                                        "fullStart": 950,
                                                        "fullEnd": 974,
                                                        "start": 962,
                                                        "end": 974,
                                                        "fullWidth": 24,
                                                        "width": 12,
                                                        "text": "configurable",
                                                        "value": "configurable",
                                                        "valueText": "configurable",
                                                        "hasLeadingTrivia": true,
                                                        "leadingTrivia": [
                                                            {
                                                                "kind": "WhitespaceTrivia",
                                                                "text": "            "
                                                            }
                                                        ]
                                                    },
                                                    "colonToken": {
                                                        "kind": "ColonToken",
                                                        "fullStart": 974,
                                                        "fullEnd": 976,
                                                        "start": 974,
                                                        "end": 975,
                                                        "fullWidth": 2,
                                                        "width": 1,
                                                        "text": ":",
                                                        "value": ":",
                                                        "valueText": ":",
                                                        "hasTrailingTrivia": true,
                                                        "trailingTrivia": [
                                                            {
                                                                "kind": "WhitespaceTrivia",
                                                                "text": " "
                                                            }
                                                        ]
                                                    },
                                                    "expression": {
                                                        "kind": "TrueKeyword",
                                                        "fullStart": 976,
                                                        "fullEnd": 982,
                                                        "start": 976,
                                                        "end": 980,
                                                        "fullWidth": 6,
                                                        "width": 4,
                                                        "text": "true",
                                                        "value": true,
                                                        "valueText": "true",
                                                        "hasTrailingTrivia": true,
                                                        "hasTrailingNewLine": true,
                                                        "trailingTrivia": [
                                                            {
                                                                "kind": "NewLineTrivia",
                                                                "text": "\r\n"
                                                            }
                                                        ]
                                                    }
                                                }
                                            ],
                                            "closeBraceToken": {
                                                "kind": "CloseBraceToken",
                                                "fullStart": 982,
                                                "fullEnd": 991,
                                                "start": 990,
                                                "end": 991,
                                                "fullWidth": 9,
                                                "width": 1,
                                                "text": "}",
                                                "value": "}",
                                                "valueText": "}",
                                                "hasLeadingTrivia": true,
                                                "leadingTrivia": [
                                                    {
                                                        "kind": "WhitespaceTrivia",
                                                        "text": "        "
                                                    }
                                                ]
                                            }
                                        }
                                    ],
                                    "closeParenToken": {
                                        "kind": "CloseParenToken",
                                        "fullStart": 991,
                                        "fullEnd": 992,
                                        "start": 991,
                                        "end": 992,
                                        "fullWidth": 1,
                                        "width": 1,
                                        "text": ")",
                                        "value": ")",
                                        "valueText": ")"
                                    }
                                }
                            },
                            "semicolonToken": {
                                "kind": "SemicolonToken",
                                "fullStart": 992,
                                "fullEnd": 995,
                                "start": 992,
                                "end": 993,
                                "fullWidth": 3,
                                "width": 1,
                                "text": ";",
                                "value": ";",
                                "valueText": ";",
                                "hasTrailingTrivia": true,
                                "hasTrailingNewLine": true,
                                "trailingTrivia": [
                                    {
                                        "kind": "NewLineTrivia",
                                        "text": "\r\n"
                                    }
                                ]
                            }
                        },
                        {
                            "kind": "ExpressionStatement",
                            "fullStart": 995,
                            "fullEnd": 1052,
                            "start": 1005,
                            "end": 1050,
                            "fullWidth": 57,
                            "width": 45,
                            "expression": {
                                "kind": "InvocationExpression",
                                "fullStart": 995,
                                "fullEnd": 1049,
                                "start": 1005,
                                "end": 1049,
                                "fullWidth": 54,
                                "width": 44,
                                "expression": {
                                    "kind": "MemberAccessExpression",
                                    "fullStart": 995,
                                    "fullEnd": 1032,
                                    "start": 1005,
                                    "end": 1032,
                                    "fullWidth": 37,
                                    "width": 27,
                                    "expression": {
                                        "kind": "MemberAccessExpression",
                                        "fullStart": 995,
                                        "fullEnd": 1027,
                                        "start": 1005,
                                        "end": 1027,
                                        "fullWidth": 32,
                                        "width": 22,
                                        "expression": {
                                            "kind": "MemberAccessExpression",
                                            "fullStart": 995,
                                            "fullEnd": 1020,
                                            "start": 1005,
                                            "end": 1020,
                                            "fullWidth": 25,
                                            "width": 15,
                                            "expression": {
                                                "kind": "IdentifierName",
                                                "fullStart": 995,
                                                "fullEnd": 1010,
                                                "start": 1005,
                                                "end": 1010,
                                                "fullWidth": 15,
                                                "width": 5,
                                                "text": "Array",
                                                "value": "Array",
                                                "valueText": "Array",
                                                "hasLeadingTrivia": true,
                                                "hasLeadingNewLine": true,
                                                "leadingTrivia": [
                                                    {
                                                        "kind": "NewLineTrivia",
                                                        "text": "\r\n"
                                                    },
                                                    {
                                                        "kind": "WhitespaceTrivia",
                                                        "text": "        "
                                                    }
                                                ]
                                            },
                                            "dotToken": {
                                                "kind": "DotToken",
                                                "fullStart": 1010,
                                                "fullEnd": 1011,
                                                "start": 1010,
                                                "end": 1011,
                                                "fullWidth": 1,
                                                "width": 1,
                                                "text": ".",
                                                "value": ".",
                                                "valueText": "."
                                            },
                                            "name": {
                                                "kind": "IdentifierName",
                                                "fullStart": 1011,
                                                "fullEnd": 1020,
                                                "start": 1011,
                                                "end": 1020,
                                                "fullWidth": 9,
                                                "width": 9,
                                                "text": "prototype",
                                                "value": "prototype",
                                                "valueText": "prototype"
                                            }
                                        },
                                        "dotToken": {
                                            "kind": "DotToken",
                                            "fullStart": 1020,
                                            "fullEnd": 1021,
                                            "start": 1020,
                                            "end": 1021,
                                            "fullWidth": 1,
                                            "width": 1,
                                            "text": ".",
                                            "value": ".",
                                            "valueText": "."
                                        },
                                        "name": {
                                            "kind": "IdentifierName",
                                            "fullStart": 1021,
                                            "fullEnd": 1027,
                                            "start": 1021,
                                            "end": 1027,
                                            "fullWidth": 6,
                                            "width": 6,
                                            "text": "reduce",
                                            "value": "reduce",
                                            "valueText": "reduce"
                                        }
                                    },
                                    "dotToken": {
                                        "kind": "DotToken",
                                        "fullStart": 1027,
                                        "fullEnd": 1028,
                                        "start": 1027,
                                        "end": 1028,
                                        "fullWidth": 1,
                                        "width": 1,
                                        "text": ".",
                                        "value": ".",
                                        "valueText": "."
                                    },
                                    "name": {
                                        "kind": "IdentifierName",
                                        "fullStart": 1028,
                                        "fullEnd": 1032,
                                        "start": 1028,
                                        "end": 1032,
                                        "fullWidth": 4,
                                        "width": 4,
                                        "text": "call",
                                        "value": "call",
                                        "valueText": "call"
                                    }
                                },
                                "argumentList": {
                                    "kind": "ArgumentList",
                                    "fullStart": 1032,
                                    "fullEnd": 1049,
                                    "start": 1032,
                                    "end": 1049,
                                    "fullWidth": 17,
                                    "width": 17,
                                    "openParenToken": {
                                        "kind": "OpenParenToken",
                                        "fullStart": 1032,
                                        "fullEnd": 1033,
                                        "start": 1032,
                                        "end": 1033,
                                        "fullWidth": 1,
                                        "width": 1,
                                        "text": "(",
                                        "value": "(",
                                        "valueText": "("
                                    },
                                    "arguments": [
                                        {
                                            "kind": "IdentifierName",
                                            "fullStart": 1033,
                                            "fullEnd": 1036,
                                            "start": 1033,
                                            "end": 1036,
                                            "fullWidth": 3,
                                            "width": 3,
                                            "text": "obj",
                                            "value": "obj",
                                            "valueText": "obj"
                                        },
                                        {
                                            "kind": "CommaToken",
                                            "fullStart": 1036,
                                            "fullEnd": 1038,
                                            "start": 1036,
                                            "end": 1037,
                                            "fullWidth": 2,
                                            "width": 1,
                                            "text": ",",
                                            "value": ",",
                                            "valueText": ",",
                                            "hasTrailingTrivia": true,
                                            "trailingTrivia": [
                                                {
                                                    "kind": "WhitespaceTrivia",
                                                    "text": " "
                                                }
                                            ]
                                        },
                                        {
                                            "kind": "IdentifierName",
                                            "fullStart": 1038,
                                            "fullEnd": 1048,
                                            "start": 1038,
                                            "end": 1048,
                                            "fullWidth": 10,
                                            "width": 10,
                                            "text": "callbackfn",
                                            "value": "callbackfn",
                                            "valueText": "callbackfn"
                                        }
                                    ],
                                    "closeParenToken": {
                                        "kind": "CloseParenToken",
                                        "fullStart": 1048,
                                        "fullEnd": 1049,
                                        "start": 1048,
                                        "end": 1049,
                                        "fullWidth": 1,
                                        "width": 1,
                                        "text": ")",
                                        "value": ")",
                                        "valueText": ")"
                                    }
                                }
                            },
                            "semicolonToken": {
                                "kind": "SemicolonToken",
                                "fullStart": 1049,
                                "fullEnd": 1052,
                                "start": 1049,
                                "end": 1050,
                                "fullWidth": 3,
                                "width": 1,
                                "text": ";",
                                "value": ";",
                                "valueText": ";",
                                "hasTrailingTrivia": true,
                                "hasTrailingNewLine": true,
                                "trailingTrivia": [
                                    {
                                        "kind": "NewLineTrivia",
                                        "text": "\r\n"
                                    }
                                ]
                            }
                        },
                        {
                            "kind": "ReturnStatement",
                            "fullStart": 1052,
                            "fullEnd": 1080,
                            "start": 1060,
                            "end": 1078,
                            "fullWidth": 28,
                            "width": 18,
                            "returnKeyword": {
                                "kind": "ReturnKeyword",
                                "fullStart": 1052,
                                "fullEnd": 1067,
                                "start": 1060,
                                "end": 1066,
                                "fullWidth": 15,
                                "width": 6,
                                "text": "return",
                                "value": "return",
                                "valueText": "return",
                                "hasLeadingTrivia": true,
                                "hasTrailingTrivia": true,
                                "leadingTrivia": [
                                    {
                                        "kind": "WhitespaceTrivia",
                                        "text": "        "
                                    }
                                ],
                                "trailingTrivia": [
                                    {
                                        "kind": "WhitespaceTrivia",
                                        "text": " "
                                    }
                                ]
                            },
                            "expression": {
                                "kind": "IdentifierName",
                                "fullStart": 1067,
                                "fullEnd": 1077,
                                "start": 1067,
                                "end": 1077,
                                "fullWidth": 10,
                                "width": 10,
                                "text": "testResult",
                                "value": "testResult",
                                "valueText": "testResult"
                            },
                            "semicolonToken": {
                                "kind": "SemicolonToken",
                                "fullStart": 1077,
                                "fullEnd": 1080,
                                "start": 1077,
                                "end": 1078,
                                "fullWidth": 3,
                                "width": 1,
                                "text": ";",
                                "value": ";",
                                "valueText": ";",
                                "hasTrailingTrivia": true,
                                "hasTrailingNewLine": true,
                                "trailingTrivia": [
                                    {
                                        "kind": "NewLineTrivia",
                                        "text": "\r\n"
                                    }
                                ]
                            }
                        }
                    ],
                    "closeBraceToken": {
                        "kind": "CloseBraceToken",
                        "fullStart": 1080,
                        "fullEnd": 1087,
                        "start": 1084,
                        "end": 1085,
                        "fullWidth": 7,
                        "width": 1,
                        "text": "}",
                        "value": "}",
                        "valueText": "}",
                        "hasLeadingTrivia": true,
                        "hasTrailingTrivia": true,
                        "hasTrailingNewLine": true,
                        "leadingTrivia": [
                            {
                                "kind": "WhitespaceTrivia",
                                "text": "    "
                            }
                        ],
                        "trailingTrivia": [
                            {
                                "kind": "NewLineTrivia",
                                "text": "\r\n"
                            }
                        ]
                    }
                }
            },
            {
                "kind": "ExpressionStatement",
                "fullStart": 1087,
                "fullEnd": 1111,
                "start": 1087,
                "end": 1109,
                "fullWidth": 24,
                "width": 22,
                "expression": {
                    "kind": "InvocationExpression",
                    "fullStart": 1087,
                    "fullEnd": 1108,
                    "start": 1087,
                    "end": 1108,
                    "fullWidth": 21,
                    "width": 21,
                    "expression": {
                        "kind": "IdentifierName",
                        "fullStart": 1087,
                        "fullEnd": 1098,
                        "start": 1087,
                        "end": 1098,
                        "fullWidth": 11,
                        "width": 11,
                        "text": "runTestCase",
                        "value": "runTestCase",
                        "valueText": "runTestCase"
                    },
                    "argumentList": {
                        "kind": "ArgumentList",
                        "fullStart": 1098,
                        "fullEnd": 1108,
                        "start": 1098,
                        "end": 1108,
                        "fullWidth": 10,
                        "width": 10,
                        "openParenToken": {
                            "kind": "OpenParenToken",
                            "fullStart": 1098,
                            "fullEnd": 1099,
                            "start": 1098,
                            "end": 1099,
                            "fullWidth": 1,
                            "width": 1,
                            "text": "(",
                            "value": "(",
                            "valueText": "("
                        },
                        "arguments": [
                            {
                                "kind": "IdentifierName",
                                "fullStart": 1099,
                                "fullEnd": 1107,
                                "start": 1099,
                                "end": 1107,
                                "fullWidth": 8,
                                "width": 8,
                                "text": "testcase",
                                "value": "testcase",
                                "valueText": "testcase"
                            }
                        ],
                        "closeParenToken": {
                            "kind": "CloseParenToken",
                            "fullStart": 1107,
                            "fullEnd": 1108,
                            "start": 1107,
                            "end": 1108,
                            "fullWidth": 1,
                            "width": 1,
                            "text": ")",
                            "value": ")",
                            "valueText": ")"
                        }
                    }
                },
                "semicolonToken": {
                    "kind": "SemicolonToken",
                    "fullStart": 1108,
                    "fullEnd": 1111,
                    "start": 1108,
                    "end": 1109,
                    "fullWidth": 3,
                    "width": 1,
                    "text": ";",
                    "value": ";",
                    "valueText": ";",
                    "hasTrailingTrivia": true,
                    "hasTrailingNewLine": true,
                    "trailingTrivia": [
                        {
                            "kind": "NewLineTrivia",
                            "text": "\r\n"
                        }
                    ]
                }
            }
        ],
        "endOfFileToken": {
            "kind": "EndOfFileToken",
            "fullStart": 1111,
            "fullEnd": 1111,
            "start": 1111,
            "end": 1111,
            "fullWidth": 0,
            "width": 0,
            "text": ""
        }
    },
    "lineMap": {
        "lineStarts": [
            0,
            67,
            152,
            232,
            308,
            380,
            385,
            448,
            586,
            591,
            593,
            595,
            618,
            620,
            653,
            711,
            741,
            796,
            811,
            822,
            824,
            870,
            872,
            915,
            950,
            982,
            995,
            997,
            1052,
            1080,
            1087,
            1111
        ],
        "length": 1111
    }
}<|MERGE_RESOLUTION|>--- conflicted
+++ resolved
@@ -252,12 +252,8 @@
                                         "start": 632,
                                         "end": 650,
                                         "fullWidth": 18,
-<<<<<<< HEAD
                                         "width": 18,
-                                        "identifier": {
-=======
                                         "propertyName": {
->>>>>>> 85e84683
                                             "kind": "IdentifierName",
                                             "fullStart": 632,
                                             "fullEnd": 643,
@@ -1056,12 +1052,8 @@
                                         "start": 836,
                                         "end": 867,
                                         "fullWidth": 31,
-<<<<<<< HEAD
                                         "width": 31,
-                                        "identifier": {
-=======
                                         "propertyName": {
->>>>>>> 85e84683
                                             "kind": "IdentifierName",
                                             "fullStart": 836,
                                             "fullEnd": 840,
