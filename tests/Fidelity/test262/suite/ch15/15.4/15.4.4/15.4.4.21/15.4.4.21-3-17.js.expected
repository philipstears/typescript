{
    "isDeclaration": false,
    "languageVersion": "EcmaScript5",
    "parseOptions": {
        "allowAutomaticSemicolonInsertion": true
    },
    "sourceUnit": {
        "kind": "SourceUnit",
        "fullStart": 0,
        "fullEnd": 859,
        "start": 551,
        "end": 859,
        "fullWidth": 859,
        "width": 308,
        "isIncrementallyUnusable": true,
        "moduleElements": [
            {
                "kind": "FunctionDeclaration",
                "fullStart": 0,
                "fullEnd": 835,
                "start": 551,
                "end": 833,
                "fullWidth": 835,
                "width": 282,
                "modifiers": [],
                "functionKeyword": {
                    "kind": "FunctionKeyword",
                    "fullStart": 0,
                    "fullEnd": 560,
                    "start": 551,
                    "end": 559,
                    "fullWidth": 560,
                    "width": 8,
                    "text": "function",
                    "value": "function",
                    "valueText": "function",
                    "hasLeadingTrivia": true,
                    "hasLeadingComment": true,
                    "hasLeadingNewLine": true,
                    "hasTrailingTrivia": true,
                    "leadingTrivia": [
                        {
                            "kind": "SingleLineCommentTrivia",
                            "text": "/// Copyright (c) 2012 Ecma International.  All rights reserved. "
                        },
                        {
                            "kind": "NewLineTrivia",
                            "text": "\r\n"
                        },
                        {
                            "kind": "SingleLineCommentTrivia",
                            "text": "/// Ecma International makes this code available under the terms and conditions set"
                        },
                        {
                            "kind": "NewLineTrivia",
                            "text": "\r\n"
                        },
                        {
                            "kind": "SingleLineCommentTrivia",
                            "text": "/// forth on http://hg.ecmascript.org/tests/test262/raw-file/tip/LICENSE (the "
                        },
                        {
                            "kind": "NewLineTrivia",
                            "text": "\r\n"
                        },
                        {
                            "kind": "SingleLineCommentTrivia",
                            "text": "/// \"Use Terms\").   Any redistribution of this code must retain the above "
                        },
                        {
                            "kind": "NewLineTrivia",
                            "text": "\r\n"
                        },
                        {
                            "kind": "SingleLineCommentTrivia",
                            "text": "/// copyright and this notice and otherwise comply with the Use Terms."
                        },
                        {
                            "kind": "NewLineTrivia",
                            "text": "\r\n"
                        },
                        {
                            "kind": "MultiLineCommentTrivia",
                            "text": "/**\r\n * @path ch15/15.4/15.4.4/15.4.4.21/15.4.4.21-3-17.js\r\n * @description Array.prototype.reduce - 'length' is a string containing a number with leading zeros\r\n */"
                        },
                        {
                            "kind": "NewLineTrivia",
                            "text": "\r\n"
                        },
                        {
                            "kind": "NewLineTrivia",
                            "text": "\r\n"
                        },
                        {
                            "kind": "NewLineTrivia",
                            "text": "\r\n"
                        }
                    ],
                    "trailingTrivia": [
                        {
                            "kind": "WhitespaceTrivia",
                            "text": " "
                        }
                    ]
                },
                "identifier": {
                    "kind": "IdentifierName",
                    "fullStart": 560,
                    "fullEnd": 568,
                    "start": 560,
                    "end": 568,
                    "fullWidth": 8,
                    "width": 8,
                    "text": "testcase",
                    "value": "testcase",
                    "valueText": "testcase"
                },
                "callSignature": {
                    "kind": "CallSignature",
                    "fullStart": 568,
                    "fullEnd": 571,
                    "start": 568,
                    "end": 570,
                    "fullWidth": 3,
                    "width": 2,
                    "parameterList": {
                        "kind": "ParameterList",
                        "fullStart": 568,
                        "fullEnd": 571,
                        "start": 568,
                        "end": 570,
                        "fullWidth": 3,
                        "width": 2,
                        "openParenToken": {
                            "kind": "OpenParenToken",
                            "fullStart": 568,
                            "fullEnd": 569,
                            "start": 568,
                            "end": 569,
                            "fullWidth": 1,
                            "width": 1,
                            "text": "(",
                            "value": "(",
                            "valueText": "("
                        },
                        "parameters": [],
                        "closeParenToken": {
                            "kind": "CloseParenToken",
                            "fullStart": 569,
                            "fullEnd": 571,
                            "start": 569,
                            "end": 570,
                            "fullWidth": 2,
                            "width": 1,
                            "text": ")",
                            "value": ")",
                            "valueText": ")",
                            "hasTrailingTrivia": true,
                            "trailingTrivia": [
                                {
                                    "kind": "WhitespaceTrivia",
                                    "text": " "
                                }
                            ]
                        }
                    }
                },
                "block": {
                    "kind": "Block",
                    "fullStart": 571,
                    "fullEnd": 835,
                    "start": 571,
                    "end": 833,
                    "fullWidth": 264,
                    "width": 262,
                    "openBraceToken": {
                        "kind": "OpenBraceToken",
                        "fullStart": 571,
                        "fullEnd": 574,
                        "start": 571,
                        "end": 572,
                        "fullWidth": 3,
                        "width": 1,
                        "text": "{",
                        "value": "{",
                        "valueText": "{",
                        "hasTrailingTrivia": true,
                        "hasTrailingNewLine": true,
                        "trailingTrivia": [
                            {
                                "kind": "NewLineTrivia",
                                "text": "\r\n"
                            }
                        ]
                    },
                    "statements": [
                        {
                            "kind": "FunctionDeclaration",
                            "fullStart": 574,
                            "fullEnd": 695,
                            "start": 584,
                            "end": 693,
                            "fullWidth": 121,
                            "width": 109,
                            "modifiers": [],
                            "functionKeyword": {
                                "kind": "FunctionKeyword",
                                "fullStart": 574,
                                "fullEnd": 593,
                                "start": 584,
                                "end": 592,
                                "fullWidth": 19,
                                "width": 8,
                                "text": "function",
                                "value": "function",
                                "valueText": "function",
                                "hasLeadingTrivia": true,
                                "hasLeadingNewLine": true,
                                "hasTrailingTrivia": true,
                                "leadingTrivia": [
                                    {
                                        "kind": "NewLineTrivia",
                                        "text": "\r\n"
                                    },
                                    {
                                        "kind": "WhitespaceTrivia",
                                        "text": "        "
                                    }
                                ],
                                "trailingTrivia": [
                                    {
                                        "kind": "WhitespaceTrivia",
                                        "text": " "
                                    }
                                ]
                            },
                            "identifier": {
                                "kind": "IdentifierName",
                                "fullStart": 593,
                                "fullEnd": 603,
                                "start": 593,
                                "end": 603,
                                "fullWidth": 10,
                                "width": 10,
                                "text": "callbackfn",
                                "value": "callbackfn",
                                "valueText": "callbackfn"
                            },
                            "callSignature": {
                                "kind": "CallSignature",
                                "fullStart": 603,
                                "fullEnd": 631,
                                "start": 603,
                                "end": 630,
                                "fullWidth": 28,
                                "width": 27,
                                "parameterList": {
                                    "kind": "ParameterList",
                                    "fullStart": 603,
                                    "fullEnd": 631,
                                    "start": 603,
                                    "end": 630,
                                    "fullWidth": 28,
                                    "width": 27,
                                    "openParenToken": {
                                        "kind": "OpenParenToken",
                                        "fullStart": 603,
                                        "fullEnd": 604,
                                        "start": 603,
                                        "end": 604,
                                        "fullWidth": 1,
                                        "width": 1,
                                        "text": "(",
                                        "value": "(",
                                        "valueText": "("
                                    },
                                    "parameters": [
                                        {
                                            "kind": "Parameter",
                                            "fullStart": 604,
                                            "fullEnd": 611,
                                            "start": 604,
                                            "end": 611,
                                            "fullWidth": 7,
                                            "width": 7,
                                            "modifiers": [],
                                            "identifier": {
                                                "kind": "IdentifierName",
                                                "fullStart": 604,
                                                "fullEnd": 611,
                                                "start": 604,
                                                "end": 611,
                                                "fullWidth": 7,
                                                "width": 7,
                                                "text": "prevVal",
                                                "value": "prevVal",
                                                "valueText": "prevVal"
                                            }
                                        },
                                        {
                                            "kind": "CommaToken",
                                            "fullStart": 611,
                                            "fullEnd": 613,
                                            "start": 611,
                                            "end": 612,
                                            "fullWidth": 2,
                                            "width": 1,
                                            "text": ",",
                                            "value": ",",
                                            "valueText": ",",
                                            "hasTrailingTrivia": true,
                                            "trailingTrivia": [
                                                {
                                                    "kind": "WhitespaceTrivia",
                                                    "text": " "
                                                }
                                            ]
                                        },
                                        {
                                            "kind": "Parameter",
                                            "fullStart": 613,
                                            "fullEnd": 619,
                                            "start": 613,
                                            "end": 619,
                                            "fullWidth": 6,
                                            "width": 6,
                                            "modifiers": [],
                                            "identifier": {
                                                "kind": "IdentifierName",
                                                "fullStart": 613,
                                                "fullEnd": 619,
                                                "start": 613,
                                                "end": 619,
                                                "fullWidth": 6,
                                                "width": 6,
                                                "text": "curVal",
                                                "value": "curVal",
                                                "valueText": "curVal"
                                            }
                                        },
                                        {
                                            "kind": "CommaToken",
                                            "fullStart": 619,
                                            "fullEnd": 621,
                                            "start": 619,
                                            "end": 620,
                                            "fullWidth": 2,
                                            "width": 1,
                                            "text": ",",
                                            "value": ",",
                                            "valueText": ",",
                                            "hasTrailingTrivia": true,
                                            "trailingTrivia": [
                                                {
                                                    "kind": "WhitespaceTrivia",
                                                    "text": " "
                                                }
                                            ]
                                        },
                                        {
                                            "kind": "Parameter",
                                            "fullStart": 621,
                                            "fullEnd": 624,
                                            "start": 621,
                                            "end": 624,
                                            "fullWidth": 3,
                                            "width": 3,
                                            "modifiers": [],
                                            "identifier": {
                                                "kind": "IdentifierName",
                                                "fullStart": 621,
                                                "fullEnd": 624,
                                                "start": 621,
                                                "end": 624,
                                                "fullWidth": 3,
                                                "width": 3,
                                                "text": "idx",
                                                "value": "idx",
                                                "valueText": "idx"
                                            }
                                        },
                                        {
                                            "kind": "CommaToken",
                                            "fullStart": 624,
                                            "fullEnd": 626,
                                            "start": 624,
                                            "end": 625,
                                            "fullWidth": 2,
                                            "width": 1,
                                            "text": ",",
                                            "value": ",",
                                            "valueText": ",",
                                            "hasTrailingTrivia": true,
                                            "trailingTrivia": [
                                                {
                                                    "kind": "WhitespaceTrivia",
                                                    "text": " "
                                                }
                                            ]
                                        },
                                        {
                                            "kind": "Parameter",
                                            "fullStart": 626,
                                            "fullEnd": 629,
                                            "start": 626,
                                            "end": 629,
                                            "fullWidth": 3,
                                            "width": 3,
                                            "modifiers": [],
                                            "identifier": {
                                                "kind": "IdentifierName",
                                                "fullStart": 626,
                                                "fullEnd": 629,
                                                "start": 626,
                                                "end": 629,
                                                "fullWidth": 3,
                                                "width": 3,
                                                "text": "obj",
                                                "value": "obj",
                                                "valueText": "obj"
                                            }
                                        }
                                    ],
                                    "closeParenToken": {
                                        "kind": "CloseParenToken",
                                        "fullStart": 629,
                                        "fullEnd": 631,
                                        "start": 629,
                                        "end": 630,
                                        "fullWidth": 2,
                                        "width": 1,
                                        "text": ")",
                                        "value": ")",
                                        "valueText": ")",
                                        "hasTrailingTrivia": true,
                                        "trailingTrivia": [
                                            {
                                                "kind": "WhitespaceTrivia",
                                                "text": " "
                                            }
                                        ]
                                    }
                                }
                            },
                            "block": {
                                "kind": "Block",
                                "fullStart": 631,
                                "fullEnd": 695,
                                "start": 631,
                                "end": 693,
                                "fullWidth": 64,
                                "width": 62,
                                "openBraceToken": {
                                    "kind": "OpenBraceToken",
                                    "fullStart": 631,
                                    "fullEnd": 634,
                                    "start": 631,
                                    "end": 632,
                                    "fullWidth": 3,
                                    "width": 1,
                                    "text": "{",
                                    "value": "{",
                                    "valueText": "{",
                                    "hasTrailingTrivia": true,
                                    "hasTrailingNewLine": true,
                                    "trailingTrivia": [
                                        {
                                            "kind": "NewLineTrivia",
                                            "text": "\r\n"
                                        }
                                    ]
                                },
                                "statements": [
                                    {
                                        "kind": "ReturnStatement",
                                        "fullStart": 634,
                                        "fullEnd": 684,
                                        "start": 646,
                                        "end": 682,
                                        "fullWidth": 50,
                                        "width": 36,
                                        "returnKeyword": {
                                            "kind": "ReturnKeyword",
                                            "fullStart": 634,
                                            "fullEnd": 653,
                                            "start": 646,
                                            "end": 652,
                                            "fullWidth": 19,
                                            "width": 6,
                                            "text": "return",
                                            "value": "return",
                                            "valueText": "return",
                                            "hasLeadingTrivia": true,
                                            "hasTrailingTrivia": true,
                                            "leadingTrivia": [
                                                {
                                                    "kind": "WhitespaceTrivia",
                                                    "text": "            "
                                                }
                                            ],
                                            "trailingTrivia": [
                                                {
                                                    "kind": "WhitespaceTrivia",
                                                    "text": " "
                                                }
                                            ]
                                        },
                                        "expression": {
                                            "kind": "ParenthesizedExpression",
                                            "fullStart": 653,
                                            "fullEnd": 681,
                                            "start": 653,
                                            "end": 681,
                                            "fullWidth": 28,
                                            "width": 28,
                                            "openParenToken": {
                                                "kind": "OpenParenToken",
                                                "fullStart": 653,
                                                "fullEnd": 654,
                                                "start": 653,
                                                "end": 654,
                                                "fullWidth": 1,
                                                "width": 1,
                                                "text": "(",
                                                "value": "(",
                                                "valueText": "("
                                            },
                                            "expression": {
                                                "kind": "LogicalAndExpression",
                                                "fullStart": 654,
                                                "fullEnd": 680,
                                                "start": 654,
                                                "end": 680,
                                                "fullWidth": 26,
                                                "width": 26,
                                                "left": {
                                                    "kind": "EqualsExpression",
                                                    "fullStart": 654,
                                                    "fullEnd": 668,
                                                    "start": 654,
                                                    "end": 667,
                                                    "fullWidth": 14,
                                                    "width": 13,
                                                    "left": {
                                                        "kind": "IdentifierName",
                                                        "fullStart": 654,
                                                        "fullEnd": 661,
                                                        "start": 654,
                                                        "end": 660,
                                                        "fullWidth": 7,
                                                        "width": 6,
                                                        "text": "curVal",
                                                        "value": "curVal",
                                                        "valueText": "curVal",
                                                        "hasTrailingTrivia": true,
                                                        "trailingTrivia": [
                                                            {
                                                                "kind": "WhitespaceTrivia",
                                                                "text": " "
                                                            }
                                                        ]
                                                    },
                                                    "operatorToken": {
                                                        "kind": "EqualsEqualsEqualsToken",
                                                        "fullStart": 661,
                                                        "fullEnd": 665,
                                                        "start": 661,
                                                        "end": 664,
                                                        "fullWidth": 4,
                                                        "width": 3,
                                                        "text": "===",
                                                        "value": "===",
                                                        "valueText": "===",
                                                        "hasTrailingTrivia": true,
                                                        "trailingTrivia": [
                                                            {
                                                                "kind": "WhitespaceTrivia",
                                                                "text": " "
                                                            }
                                                        ]
                                                    },
                                                    "right": {
                                                        "kind": "NumericLiteral",
                                                        "fullStart": 665,
                                                        "fullEnd": 668,
                                                        "start": 665,
                                                        "end": 667,
                                                        "fullWidth": 3,
                                                        "width": 2,
                                                        "text": "11",
                                                        "value": 11,
                                                        "valueText": "11",
                                                        "hasTrailingTrivia": true,
                                                        "trailingTrivia": [
                                                            {
                                                                "kind": "WhitespaceTrivia",
                                                                "text": " "
                                                            }
                                                        ]
                                                    }
                                                },
                                                "operatorToken": {
                                                    "kind": "AmpersandAmpersandToken",
                                                    "fullStart": 668,
                                                    "fullEnd": 671,
                                                    "start": 668,
                                                    "end": 670,
                                                    "fullWidth": 3,
                                                    "width": 2,
                                                    "text": "&&",
                                                    "value": "&&",
                                                    "valueText": "&&",
                                                    "hasTrailingTrivia": true,
                                                    "trailingTrivia": [
                                                        {
                                                            "kind": "WhitespaceTrivia",
                                                            "text": " "
                                                        }
                                                    ]
                                                },
                                                "right": {
                                                    "kind": "EqualsExpression",
                                                    "fullStart": 671,
                                                    "fullEnd": 680,
                                                    "start": 671,
                                                    "end": 680,
                                                    "fullWidth": 9,
                                                    "width": 9,
                                                    "left": {
                                                        "kind": "IdentifierName",
                                                        "fullStart": 671,
                                                        "fullEnd": 675,
                                                        "start": 671,
                                                        "end": 674,
                                                        "fullWidth": 4,
                                                        "width": 3,
                                                        "text": "idx",
                                                        "value": "idx",
                                                        "valueText": "idx",
                                                        "hasTrailingTrivia": true,
                                                        "trailingTrivia": [
                                                            {
                                                                "kind": "WhitespaceTrivia",
                                                                "text": " "
                                                            }
                                                        ]
                                                    },
                                                    "operatorToken": {
                                                        "kind": "EqualsEqualsEqualsToken",
                                                        "fullStart": 675,
                                                        "fullEnd": 679,
                                                        "start": 675,
                                                        "end": 678,
                                                        "fullWidth": 4,
                                                        "width": 3,
                                                        "text": "===",
                                                        "value": "===",
                                                        "valueText": "===",
                                                        "hasTrailingTrivia": true,
                                                        "trailingTrivia": [
                                                            {
                                                                "kind": "WhitespaceTrivia",
                                                                "text": " "
                                                            }
                                                        ]
                                                    },
                                                    "right": {
                                                        "kind": "NumericLiteral",
                                                        "fullStart": 679,
                                                        "fullEnd": 680,
                                                        "start": 679,
                                                        "end": 680,
                                                        "fullWidth": 1,
                                                        "width": 1,
                                                        "text": "1",
                                                        "value": 1,
                                                        "valueText": "1"
                                                    }
                                                }
                                            },
                                            "closeParenToken": {
                                                "kind": "CloseParenToken",
                                                "fullStart": 680,
                                                "fullEnd": 681,
                                                "start": 680,
                                                "end": 681,
                                                "fullWidth": 1,
                                                "width": 1,
                                                "text": ")",
                                                "value": ")",
                                                "valueText": ")"
                                            }
                                        },
                                        "semicolonToken": {
                                            "kind": "SemicolonToken",
                                            "fullStart": 681,
                                            "fullEnd": 684,
                                            "start": 681,
                                            "end": 682,
                                            "fullWidth": 3,
                                            "width": 1,
                                            "text": ";",
                                            "value": ";",
                                            "valueText": ";",
                                            "hasTrailingTrivia": true,
                                            "hasTrailingNewLine": true,
                                            "trailingTrivia": [
                                                {
                                                    "kind": "NewLineTrivia",
                                                    "text": "\r\n"
                                                }
                                            ]
                                        }
                                    }
                                ],
                                "closeBraceToken": {
                                    "kind": "CloseBraceToken",
                                    "fullStart": 684,
                                    "fullEnd": 695,
                                    "start": 692,
                                    "end": 693,
                                    "fullWidth": 11,
                                    "width": 1,
                                    "text": "}",
                                    "value": "}",
                                    "valueText": "}",
                                    "hasLeadingTrivia": true,
                                    "hasTrailingTrivia": true,
                                    "hasTrailingNewLine": true,
                                    "leadingTrivia": [
                                        {
                                            "kind": "WhitespaceTrivia",
                                            "text": "        "
                                        }
                                    ],
                                    "trailingTrivia": [
                                        {
                                            "kind": "NewLineTrivia",
                                            "text": "\r\n"
                                        }
                                    ]
                                }
                            }
                        },
                        {
                            "kind": "VariableStatement",
                            "fullStart": 695,
                            "fullEnd": 752,
                            "start": 705,
                            "end": 750,
                            "fullWidth": 57,
                            "width": 45,
                            "modifiers": [],
                            "variableDeclaration": {
                                "kind": "VariableDeclaration",
                                "fullStart": 695,
                                "fullEnd": 749,
                                "start": 705,
                                "end": 749,
                                "fullWidth": 54,
                                "width": 44,
                                "varKeyword": {
                                    "kind": "VarKeyword",
                                    "fullStart": 695,
                                    "fullEnd": 709,
                                    "start": 705,
                                    "end": 708,
                                    "fullWidth": 14,
                                    "width": 3,
                                    "text": "var",
                                    "value": "var",
                                    "valueText": "var",
                                    "hasLeadingTrivia": true,
                                    "hasLeadingNewLine": true,
                                    "hasTrailingTrivia": true,
                                    "leadingTrivia": [
                                        {
                                            "kind": "NewLineTrivia",
                                            "text": "\r\n"
                                        },
                                        {
                                            "kind": "WhitespaceTrivia",
                                            "text": "        "
                                        }
                                    ],
                                    "trailingTrivia": [
                                        {
                                            "kind": "WhitespaceTrivia",
                                            "text": " "
                                        }
                                    ]
                                },
                                "variableDeclarators": [
                                    {
                                        "kind": "VariableDeclarator",
                                        "fullStart": 709,
                                        "fullEnd": 749,
                                        "start": 709,
                                        "end": 749,
                                        "fullWidth": 40,
<<<<<<< HEAD
                                        "width": 40,
                                        "identifier": {
=======
                                        "propertyName": {
>>>>>>> 85e84683
                                            "kind": "IdentifierName",
                                            "fullStart": 709,
                                            "fullEnd": 713,
                                            "start": 709,
                                            "end": 712,
                                            "fullWidth": 4,
                                            "width": 3,
                                            "text": "obj",
                                            "value": "obj",
                                            "valueText": "obj",
                                            "hasTrailingTrivia": true,
                                            "trailingTrivia": [
                                                {
                                                    "kind": "WhitespaceTrivia",
                                                    "text": " "
                                                }
                                            ]
                                        },
                                        "equalsValueClause": {
                                            "kind": "EqualsValueClause",
                                            "fullStart": 713,
                                            "fullEnd": 749,
                                            "start": 713,
                                            "end": 749,
                                            "fullWidth": 36,
                                            "width": 36,
                                            "equalsToken": {
                                                "kind": "EqualsToken",
                                                "fullStart": 713,
                                                "fullEnd": 715,
                                                "start": 713,
                                                "end": 714,
                                                "fullWidth": 2,
                                                "width": 1,
                                                "text": "=",
                                                "value": "=",
                                                "valueText": "=",
                                                "hasTrailingTrivia": true,
                                                "trailingTrivia": [
                                                    {
                                                        "kind": "WhitespaceTrivia",
                                                        "text": " "
                                                    }
                                                ]
                                            },
                                            "value": {
                                                "kind": "ObjectLiteralExpression",
                                                "fullStart": 715,
                                                "fullEnd": 749,
                                                "start": 715,
                                                "end": 749,
                                                "fullWidth": 34,
                                                "width": 34,
                                                "openBraceToken": {
                                                    "kind": "OpenBraceToken",
                                                    "fullStart": 715,
                                                    "fullEnd": 717,
                                                    "start": 715,
                                                    "end": 716,
                                                    "fullWidth": 2,
                                                    "width": 1,
                                                    "text": "{",
                                                    "value": "{",
                                                    "valueText": "{",
                                                    "hasTrailingTrivia": true,
                                                    "trailingTrivia": [
                                                        {
                                                            "kind": "WhitespaceTrivia",
                                                            "text": " "
                                                        }
                                                    ]
                                                },
                                                "propertyAssignments": [
                                                    {
                                                        "kind": "SimplePropertyAssignment",
                                                        "fullStart": 717,
                                                        "fullEnd": 722,
                                                        "start": 717,
                                                        "end": 722,
                                                        "fullWidth": 5,
                                                        "width": 5,
                                                        "propertyName": {
                                                            "kind": "NumericLiteral",
                                                            "fullStart": 717,
                                                            "fullEnd": 718,
                                                            "start": 717,
                                                            "end": 718,
                                                            "fullWidth": 1,
                                                            "width": 1,
                                                            "text": "1",
                                                            "value": 1,
                                                            "valueText": "1"
                                                        },
                                                        "colonToken": {
                                                            "kind": "ColonToken",
                                                            "fullStart": 718,
                                                            "fullEnd": 720,
                                                            "start": 718,
                                                            "end": 719,
                                                            "fullWidth": 2,
                                                            "width": 1,
                                                            "text": ":",
                                                            "value": ":",
                                                            "valueText": ":",
                                                            "hasTrailingTrivia": true,
                                                            "trailingTrivia": [
                                                                {
                                                                    "kind": "WhitespaceTrivia",
                                                                    "text": " "
                                                                }
                                                            ]
                                                        },
                                                        "expression": {
                                                            "kind": "NumericLiteral",
                                                            "fullStart": 720,
                                                            "fullEnd": 722,
                                                            "start": 720,
                                                            "end": 722,
                                                            "fullWidth": 2,
                                                            "width": 2,
                                                            "text": "11",
                                                            "value": 11,
                                                            "valueText": "11"
                                                        }
                                                    },
                                                    {
                                                        "kind": "CommaToken",
                                                        "fullStart": 722,
                                                        "fullEnd": 724,
                                                        "start": 722,
                                                        "end": 723,
                                                        "fullWidth": 2,
                                                        "width": 1,
                                                        "text": ",",
                                                        "value": ",",
                                                        "valueText": ",",
                                                        "hasTrailingTrivia": true,
                                                        "trailingTrivia": [
                                                            {
                                                                "kind": "WhitespaceTrivia",
                                                                "text": " "
                                                            }
                                                        ]
                                                    },
                                                    {
                                                        "kind": "SimplePropertyAssignment",
                                                        "fullStart": 724,
                                                        "fullEnd": 728,
                                                        "start": 724,
                                                        "end": 728,
                                                        "fullWidth": 4,
                                                        "width": 4,
                                                        "propertyName": {
                                                            "kind": "NumericLiteral",
                                                            "fullStart": 724,
                                                            "fullEnd": 725,
                                                            "start": 724,
                                                            "end": 725,
                                                            "fullWidth": 1,
                                                            "width": 1,
                                                            "text": "2",
                                                            "value": 2,
                                                            "valueText": "2"
                                                        },
                                                        "colonToken": {
                                                            "kind": "ColonToken",
                                                            "fullStart": 725,
                                                            "fullEnd": 727,
                                                            "start": 725,
                                                            "end": 726,
                                                            "fullWidth": 2,
                                                            "width": 1,
                                                            "text": ":",
                                                            "value": ":",
                                                            "valueText": ":",
                                                            "hasTrailingTrivia": true,
                                                            "trailingTrivia": [
                                                                {
                                                                    "kind": "WhitespaceTrivia",
                                                                    "text": " "
                                                                }
                                                            ]
                                                        },
                                                        "expression": {
                                                            "kind": "NumericLiteral",
                                                            "fullStart": 727,
                                                            "fullEnd": 728,
                                                            "start": 727,
                                                            "end": 728,
                                                            "fullWidth": 1,
                                                            "width": 1,
                                                            "text": "9",
                                                            "value": 9,
                                                            "valueText": "9"
                                                        }
                                                    },
                                                    {
                                                        "kind": "CommaToken",
                                                        "fullStart": 728,
                                                        "fullEnd": 730,
                                                        "start": 728,
                                                        "end": 729,
                                                        "fullWidth": 2,
                                                        "width": 1,
                                                        "text": ",",
                                                        "value": ",",
                                                        "valueText": ",",
                                                        "hasTrailingTrivia": true,
                                                        "trailingTrivia": [
                                                            {
                                                                "kind": "WhitespaceTrivia",
                                                                "text": " "
                                                            }
                                                        ]
                                                    },
                                                    {
                                                        "kind": "SimplePropertyAssignment",
                                                        "fullStart": 730,
                                                        "fullEnd": 748,
                                                        "start": 730,
                                                        "end": 747,
                                                        "fullWidth": 18,
                                                        "width": 17,
                                                        "propertyName": {
                                                            "kind": "IdentifierName",
                                                            "fullStart": 730,
                                                            "fullEnd": 736,
                                                            "start": 730,
                                                            "end": 736,
                                                            "fullWidth": 6,
                                                            "width": 6,
                                                            "text": "length",
                                                            "value": "length",
                                                            "valueText": "length"
                                                        },
                                                        "colonToken": {
                                                            "kind": "ColonToken",
                                                            "fullStart": 736,
                                                            "fullEnd": 738,
                                                            "start": 736,
                                                            "end": 737,
                                                            "fullWidth": 2,
                                                            "width": 1,
                                                            "text": ":",
                                                            "value": ":",
                                                            "valueText": ":",
                                                            "hasTrailingTrivia": true,
                                                            "trailingTrivia": [
                                                                {
                                                                    "kind": "WhitespaceTrivia",
                                                                    "text": " "
                                                                }
                                                            ]
                                                        },
                                                        "expression": {
                                                            "kind": "StringLiteral",
                                                            "fullStart": 738,
                                                            "fullEnd": 748,
                                                            "start": 738,
                                                            "end": 747,
                                                            "fullWidth": 10,
                                                            "width": 9,
                                                            "text": "\"0002.00\"",
                                                            "value": "0002.00",
                                                            "valueText": "0002.00",
                                                            "hasTrailingTrivia": true,
                                                            "trailingTrivia": [
                                                                {
                                                                    "kind": "WhitespaceTrivia",
                                                                    "text": " "
                                                                }
                                                            ]
                                                        }
                                                    }
                                                ],
                                                "closeBraceToken": {
                                                    "kind": "CloseBraceToken",
                                                    "fullStart": 748,
                                                    "fullEnd": 749,
                                                    "start": 748,
                                                    "end": 749,
                                                    "fullWidth": 1,
                                                    "width": 1,
                                                    "text": "}",
                                                    "value": "}",
                                                    "valueText": "}"
                                                }
                                            }
                                        }
                                    }
                                ]
                            },
                            "semicolonToken": {
                                "kind": "SemicolonToken",
                                "fullStart": 749,
                                "fullEnd": 752,
                                "start": 749,
                                "end": 750,
                                "fullWidth": 3,
                                "width": 1,
                                "text": ";",
                                "value": ";",
                                "valueText": ";",
                                "hasTrailingTrivia": true,
                                "hasTrailingNewLine": true,
                                "trailingTrivia": [
                                    {
                                        "kind": "NewLineTrivia",
                                        "text": "\r\n"
                                    }
                                ]
                            }
                        },
                        {
                            "kind": "ReturnStatement",
                            "fullStart": 752,
                            "fullEnd": 828,
                            "start": 762,
                            "end": 826,
                            "fullWidth": 76,
                            "width": 64,
                            "returnKeyword": {
                                "kind": "ReturnKeyword",
                                "fullStart": 752,
                                "fullEnd": 769,
                                "start": 762,
                                "end": 768,
                                "fullWidth": 17,
                                "width": 6,
                                "text": "return",
                                "value": "return",
                                "valueText": "return",
                                "hasLeadingTrivia": true,
                                "hasLeadingNewLine": true,
                                "hasTrailingTrivia": true,
                                "leadingTrivia": [
                                    {
                                        "kind": "NewLineTrivia",
                                        "text": "\r\n"
                                    },
                                    {
                                        "kind": "WhitespaceTrivia",
                                        "text": "        "
                                    }
                                ],
                                "trailingTrivia": [
                                    {
                                        "kind": "WhitespaceTrivia",
                                        "text": " "
                                    }
                                ]
                            },
                            "expression": {
                                "kind": "EqualsExpression",
                                "fullStart": 769,
                                "fullEnd": 825,
                                "start": 769,
                                "end": 825,
                                "fullWidth": 56,
                                "width": 56,
                                "left": {
                                    "kind": "InvocationExpression",
                                    "fullStart": 769,
                                    "fullEnd": 817,
                                    "start": 769,
                                    "end": 816,
                                    "fullWidth": 48,
                                    "width": 47,
                                    "expression": {
                                        "kind": "MemberAccessExpression",
                                        "fullStart": 769,
                                        "fullEnd": 796,
                                        "start": 769,
                                        "end": 796,
                                        "fullWidth": 27,
                                        "width": 27,
                                        "expression": {
                                            "kind": "MemberAccessExpression",
                                            "fullStart": 769,
                                            "fullEnd": 791,
                                            "start": 769,
                                            "end": 791,
                                            "fullWidth": 22,
                                            "width": 22,
                                            "expression": {
                                                "kind": "MemberAccessExpression",
                                                "fullStart": 769,
                                                "fullEnd": 784,
                                                "start": 769,
                                                "end": 784,
                                                "fullWidth": 15,
                                                "width": 15,
                                                "expression": {
                                                    "kind": "IdentifierName",
                                                    "fullStart": 769,
                                                    "fullEnd": 774,
                                                    "start": 769,
                                                    "end": 774,
                                                    "fullWidth": 5,
                                                    "width": 5,
                                                    "text": "Array",
                                                    "value": "Array",
                                                    "valueText": "Array"
                                                },
                                                "dotToken": {
                                                    "kind": "DotToken",
                                                    "fullStart": 774,
                                                    "fullEnd": 775,
                                                    "start": 774,
                                                    "end": 775,
                                                    "fullWidth": 1,
                                                    "width": 1,
                                                    "text": ".",
                                                    "value": ".",
                                                    "valueText": "."
                                                },
                                                "name": {
                                                    "kind": "IdentifierName",
                                                    "fullStart": 775,
                                                    "fullEnd": 784,
                                                    "start": 775,
                                                    "end": 784,
                                                    "fullWidth": 9,
                                                    "width": 9,
                                                    "text": "prototype",
                                                    "value": "prototype",
                                                    "valueText": "prototype"
                                                }
                                            },
                                            "dotToken": {
                                                "kind": "DotToken",
                                                "fullStart": 784,
                                                "fullEnd": 785,
                                                "start": 784,
                                                "end": 785,
                                                "fullWidth": 1,
                                                "width": 1,
                                                "text": ".",
                                                "value": ".",
                                                "valueText": "."
                                            },
                                            "name": {
                                                "kind": "IdentifierName",
                                                "fullStart": 785,
                                                "fullEnd": 791,
                                                "start": 785,
                                                "end": 791,
                                                "fullWidth": 6,
                                                "width": 6,
                                                "text": "reduce",
                                                "value": "reduce",
                                                "valueText": "reduce"
                                            }
                                        },
                                        "dotToken": {
                                            "kind": "DotToken",
                                            "fullStart": 791,
                                            "fullEnd": 792,
                                            "start": 791,
                                            "end": 792,
                                            "fullWidth": 1,
                                            "width": 1,
                                            "text": ".",
                                            "value": ".",
                                            "valueText": "."
                                        },
                                        "name": {
                                            "kind": "IdentifierName",
                                            "fullStart": 792,
                                            "fullEnd": 796,
                                            "start": 792,
                                            "end": 796,
                                            "fullWidth": 4,
                                            "width": 4,
                                            "text": "call",
                                            "value": "call",
                                            "valueText": "call"
                                        }
                                    },
                                    "argumentList": {
                                        "kind": "ArgumentList",
                                        "fullStart": 796,
                                        "fullEnd": 817,
                                        "start": 796,
                                        "end": 816,
                                        "fullWidth": 21,
                                        "width": 20,
                                        "openParenToken": {
                                            "kind": "OpenParenToken",
                                            "fullStart": 796,
                                            "fullEnd": 797,
                                            "start": 796,
                                            "end": 797,
                                            "fullWidth": 1,
                                            "width": 1,
                                            "text": "(",
                                            "value": "(",
                                            "valueText": "("
                                        },
                                        "arguments": [
                                            {
                                                "kind": "IdentifierName",
                                                "fullStart": 797,
                                                "fullEnd": 800,
                                                "start": 797,
                                                "end": 800,
                                                "fullWidth": 3,
                                                "width": 3,
                                                "text": "obj",
                                                "value": "obj",
                                                "valueText": "obj"
                                            },
                                            {
                                                "kind": "CommaToken",
                                                "fullStart": 800,
                                                "fullEnd": 802,
                                                "start": 800,
                                                "end": 801,
                                                "fullWidth": 2,
                                                "width": 1,
                                                "text": ",",
                                                "value": ",",
                                                "valueText": ",",
                                                "hasTrailingTrivia": true,
                                                "trailingTrivia": [
                                                    {
                                                        "kind": "WhitespaceTrivia",
                                                        "text": " "
                                                    }
                                                ]
                                            },
                                            {
                                                "kind": "IdentifierName",
                                                "fullStart": 802,
                                                "fullEnd": 812,
                                                "start": 802,
                                                "end": 812,
                                                "fullWidth": 10,
                                                "width": 10,
                                                "text": "callbackfn",
                                                "value": "callbackfn",
                                                "valueText": "callbackfn"
                                            },
                                            {
                                                "kind": "CommaToken",
                                                "fullStart": 812,
                                                "fullEnd": 814,
                                                "start": 812,
                                                "end": 813,
                                                "fullWidth": 2,
                                                "width": 1,
                                                "text": ",",
                                                "value": ",",
                                                "valueText": ",",
                                                "hasTrailingTrivia": true,
                                                "trailingTrivia": [
                                                    {
                                                        "kind": "WhitespaceTrivia",
                                                        "text": " "
                                                    }
                                                ]
                                            },
                                            {
                                                "kind": "NumericLiteral",
                                                "fullStart": 814,
                                                "fullEnd": 815,
                                                "start": 814,
                                                "end": 815,
                                                "fullWidth": 1,
                                                "width": 1,
                                                "text": "1",
                                                "value": 1,
                                                "valueText": "1"
                                            }
                                        ],
                                        "closeParenToken": {
                                            "kind": "CloseParenToken",
                                            "fullStart": 815,
                                            "fullEnd": 817,
                                            "start": 815,
                                            "end": 816,
                                            "fullWidth": 2,
                                            "width": 1,
                                            "text": ")",
                                            "value": ")",
                                            "valueText": ")",
                                            "hasTrailingTrivia": true,
                                            "trailingTrivia": [
                                                {
                                                    "kind": "WhitespaceTrivia",
                                                    "text": " "
                                                }
                                            ]
                                        }
                                    }
                                },
                                "operatorToken": {
                                    "kind": "EqualsEqualsEqualsToken",
                                    "fullStart": 817,
                                    "fullEnd": 821,
                                    "start": 817,
                                    "end": 820,
                                    "fullWidth": 4,
                                    "width": 3,
                                    "text": "===",
                                    "value": "===",
                                    "valueText": "===",
                                    "hasTrailingTrivia": true,
                                    "trailingTrivia": [
                                        {
                                            "kind": "WhitespaceTrivia",
                                            "text": " "
                                        }
                                    ]
                                },
                                "right": {
                                    "kind": "TrueKeyword",
                                    "fullStart": 821,
                                    "fullEnd": 825,
                                    "start": 821,
                                    "end": 825,
                                    "fullWidth": 4,
                                    "width": 4,
                                    "text": "true",
                                    "value": true,
                                    "valueText": "true"
                                }
                            },
                            "semicolonToken": {
                                "kind": "SemicolonToken",
                                "fullStart": 825,
                                "fullEnd": 828,
                                "start": 825,
                                "end": 826,
                                "fullWidth": 3,
                                "width": 1,
                                "text": ";",
                                "value": ";",
                                "valueText": ";",
                                "hasTrailingTrivia": true,
                                "hasTrailingNewLine": true,
                                "trailingTrivia": [
                                    {
                                        "kind": "NewLineTrivia",
                                        "text": "\r\n"
                                    }
                                ]
                            }
                        }
                    ],
                    "closeBraceToken": {
                        "kind": "CloseBraceToken",
                        "fullStart": 828,
                        "fullEnd": 835,
                        "start": 832,
                        "end": 833,
                        "fullWidth": 7,
                        "width": 1,
                        "text": "}",
                        "value": "}",
                        "valueText": "}",
                        "hasLeadingTrivia": true,
                        "hasTrailingTrivia": true,
                        "hasTrailingNewLine": true,
                        "leadingTrivia": [
                            {
                                "kind": "WhitespaceTrivia",
                                "text": "    "
                            }
                        ],
                        "trailingTrivia": [
                            {
                                "kind": "NewLineTrivia",
                                "text": "\r\n"
                            }
                        ]
                    }
                }
            },
            {
                "kind": "ExpressionStatement",
                "fullStart": 835,
                "fullEnd": 859,
                "start": 835,
                "end": 857,
                "fullWidth": 24,
                "width": 22,
                "expression": {
                    "kind": "InvocationExpression",
                    "fullStart": 835,
                    "fullEnd": 856,
                    "start": 835,
                    "end": 856,
                    "fullWidth": 21,
                    "width": 21,
                    "expression": {
                        "kind": "IdentifierName",
                        "fullStart": 835,
                        "fullEnd": 846,
                        "start": 835,
                        "end": 846,
                        "fullWidth": 11,
                        "width": 11,
                        "text": "runTestCase",
                        "value": "runTestCase",
                        "valueText": "runTestCase"
                    },
                    "argumentList": {
                        "kind": "ArgumentList",
                        "fullStart": 846,
                        "fullEnd": 856,
                        "start": 846,
                        "end": 856,
                        "fullWidth": 10,
                        "width": 10,
                        "openParenToken": {
                            "kind": "OpenParenToken",
                            "fullStart": 846,
                            "fullEnd": 847,
                            "start": 846,
                            "end": 847,
                            "fullWidth": 1,
                            "width": 1,
                            "text": "(",
                            "value": "(",
                            "valueText": "("
                        },
                        "arguments": [
                            {
                                "kind": "IdentifierName",
                                "fullStart": 847,
                                "fullEnd": 855,
                                "start": 847,
                                "end": 855,
                                "fullWidth": 8,
                                "width": 8,
                                "text": "testcase",
                                "value": "testcase",
                                "valueText": "testcase"
                            }
                        ],
                        "closeParenToken": {
                            "kind": "CloseParenToken",
                            "fullStart": 855,
                            "fullEnd": 856,
                            "start": 855,
                            "end": 856,
                            "fullWidth": 1,
                            "width": 1,
                            "text": ")",
                            "value": ")",
                            "valueText": ")"
                        }
                    }
                },
                "semicolonToken": {
                    "kind": "SemicolonToken",
                    "fullStart": 856,
                    "fullEnd": 859,
                    "start": 856,
                    "end": 857,
                    "fullWidth": 3,
                    "width": 1,
                    "text": ";",
                    "value": ";",
                    "valueText": ";",
                    "hasTrailingTrivia": true,
                    "hasTrailingNewLine": true,
                    "trailingTrivia": [
                        {
                            "kind": "NewLineTrivia",
                            "text": "\r\n"
                        }
                    ]
                }
            }
        ],
        "endOfFileToken": {
            "kind": "EndOfFileToken",
            "fullStart": 859,
            "fullEnd": 859,
            "start": 859,
            "end": 859,
            "fullWidth": 0,
            "width": 0,
            "text": ""
        }
    },
    "lineMap": {
        "lineStarts": [
            0,
            67,
            152,
            232,
            308,
            380,
            385,
            440,
            542,
            547,
            549,
            551,
            574,
            576,
            634,
            684,
            695,
            697,
            752,
            754,
            828,
            835,
            859
        ],
        "length": 859
    }
}<|MERGE_RESOLUTION|>--- conflicted
+++ resolved
@@ -798,12 +798,8 @@
                                         "start": 709,
                                         "end": 749,
                                         "fullWidth": 40,
-<<<<<<< HEAD
                                         "width": 40,
-                                        "identifier": {
-=======
                                         "propertyName": {
->>>>>>> 85e84683
                                             "kind": "IdentifierName",
                                             "fullStart": 709,
                                             "fullEnd": 713,
