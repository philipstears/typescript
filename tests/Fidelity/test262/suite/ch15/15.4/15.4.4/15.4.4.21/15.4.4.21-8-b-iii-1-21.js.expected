--- conflicted
+++ resolved
@@ -252,12 +252,8 @@
                                         "start": 638,
                                         "end": 656,
                                         "fullWidth": 18,
-<<<<<<< HEAD
                                         "width": 18,
-                                        "identifier": {
-=======
                                         "propertyName": {
->>>>>>> 85e84683
                                             "kind": "IdentifierName",
                                             "fullStart": 638,
                                             "fullEnd": 649,
@@ -1056,12 +1052,8 @@
                                         "start": 842,
                                         "end": 864,
                                         "fullWidth": 22,
-<<<<<<< HEAD
                                         "width": 22,
-                                        "identifier": {
-=======
                                         "propertyName": {
->>>>>>> 85e84683
                                             "kind": "IdentifierName",
                                             "fullStart": 842,
                                             "fullEnd": 848,
@@ -1860,12 +1852,8 @@
                                         "start": 1008,
                                         "end": 1029,
                                         "fullWidth": 21,
-<<<<<<< HEAD
                                         "width": 21,
-                                        "identifier": {
-=======
                                         "propertyName": {
->>>>>>> 85e84683
                                             "kind": "IdentifierName",
                                             "fullStart": 1008,
                                             "fullEnd": 1012,
@@ -2239,12 +2227,8 @@
                                         "start": 1078,
                                         "end": 1095,
                                         "fullWidth": 17,
-<<<<<<< HEAD
                                         "width": 17,
-                                        "identifier": {
-=======
                                         "propertyName": {
->>>>>>> 85e84683
                                             "kind": "IdentifierName",
                                             "fullStart": 1078,
                                             "fullEnd": 1084,
