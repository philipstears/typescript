{
    "isDeclaration": false,
    "languageVersion": "EcmaScript5",
    "parseOptions": {
        "allowAutomaticSemicolonInsertion": true
    },
    "sourceUnit": {
        "kind": "SourceUnit",
        "fullStart": 0,
        "fullEnd": 1053,
        "start": 579,
        "end": 1053,
        "fullWidth": 1053,
        "width": 474,
        "isIncrementallyUnusable": true,
        "moduleElements": [
            {
                "kind": "FunctionDeclaration",
                "fullStart": 0,
                "fullEnd": 1029,
                "start": 579,
                "end": 1027,
                "fullWidth": 1029,
                "width": 448,
                "isIncrementallyUnusable": true,
                "modifiers": [],
                "functionKeyword": {
                    "kind": "FunctionKeyword",
                    "fullStart": 0,
                    "fullEnd": 588,
                    "start": 579,
                    "end": 587,
                    "fullWidth": 588,
                    "width": 8,
                    "text": "function",
                    "value": "function",
                    "valueText": "function",
                    "hasLeadingTrivia": true,
                    "hasLeadingComment": true,
                    "hasLeadingNewLine": true,
                    "hasTrailingTrivia": true,
                    "leadingTrivia": [
                        {
                            "kind": "SingleLineCommentTrivia",
                            "text": "/// Copyright (c) 2012 Ecma International.  All rights reserved. "
                        },
                        {
                            "kind": "NewLineTrivia",
                            "text": "\r\n"
                        },
                        {
                            "kind": "SingleLineCommentTrivia",
                            "text": "/// Ecma International makes this code available under the terms and conditions set"
                        },
                        {
                            "kind": "NewLineTrivia",
                            "text": "\r\n"
                        },
                        {
                            "kind": "SingleLineCommentTrivia",
                            "text": "/// forth on http://hg.ecmascript.org/tests/test262/raw-file/tip/LICENSE (the "
                        },
                        {
                            "kind": "NewLineTrivia",
                            "text": "\r\n"
                        },
                        {
                            "kind": "SingleLineCommentTrivia",
                            "text": "/// \"Use Terms\").   Any redistribution of this code must retain the above "
                        },
                        {
                            "kind": "NewLineTrivia",
                            "text": "\r\n"
                        },
                        {
                            "kind": "SingleLineCommentTrivia",
                            "text": "/// copyright and this notice and otherwise comply with the Use Terms."
                        },
                        {
                            "kind": "NewLineTrivia",
                            "text": "\r\n"
                        },
                        {
                            "kind": "MultiLineCommentTrivia",
                            "text": "/**\r\n * @path ch15/15.4/15.4.4/15.4.4.21/15.4.4.21-2-11.js\r\n * @description Array.prototype.reduce applied to Array-like object, 'length' is an own accessor property without a get function\r\n */"
                        },
                        {
                            "kind": "NewLineTrivia",
                            "text": "\r\n"
                        },
                        {
                            "kind": "NewLineTrivia",
                            "text": "\r\n"
                        },
                        {
                            "kind": "NewLineTrivia",
                            "text": "\r\n"
                        }
                    ],
                    "trailingTrivia": [
                        {
                            "kind": "WhitespaceTrivia",
                            "text": " "
                        }
                    ]
                },
                "identifier": {
                    "kind": "IdentifierName",
                    "fullStart": 588,
                    "fullEnd": 596,
                    "start": 588,
                    "end": 596,
                    "fullWidth": 8,
                    "width": 8,
                    "text": "testcase",
                    "value": "testcase",
                    "valueText": "testcase"
                },
                "callSignature": {
                    "kind": "CallSignature",
                    "fullStart": 596,
                    "fullEnd": 599,
                    "start": 596,
                    "end": 598,
                    "fullWidth": 3,
                    "width": 2,
                    "parameterList": {
                        "kind": "ParameterList",
                        "fullStart": 596,
                        "fullEnd": 599,
                        "start": 596,
                        "end": 598,
                        "fullWidth": 3,
                        "width": 2,
                        "openParenToken": {
                            "kind": "OpenParenToken",
                            "fullStart": 596,
                            "fullEnd": 597,
                            "start": 596,
                            "end": 597,
                            "fullWidth": 1,
                            "width": 1,
                            "text": "(",
                            "value": "(",
                            "valueText": "("
                        },
                        "parameters": [],
                        "closeParenToken": {
                            "kind": "CloseParenToken",
                            "fullStart": 597,
                            "fullEnd": 599,
                            "start": 597,
                            "end": 598,
                            "fullWidth": 2,
                            "width": 1,
                            "text": ")",
                            "value": ")",
                            "valueText": ")",
                            "hasTrailingTrivia": true,
                            "trailingTrivia": [
                                {
                                    "kind": "WhitespaceTrivia",
                                    "text": " "
                                }
                            ]
                        }
                    }
                },
                "block": {
                    "kind": "Block",
                    "fullStart": 599,
                    "fullEnd": 1029,
                    "start": 599,
                    "end": 1027,
                    "fullWidth": 430,
                    "width": 428,
                    "isIncrementallyUnusable": true,
                    "openBraceToken": {
                        "kind": "OpenBraceToken",
                        "fullStart": 599,
                        "fullEnd": 602,
                        "start": 599,
                        "end": 600,
                        "fullWidth": 3,
                        "width": 1,
                        "text": "{",
                        "value": "{",
                        "valueText": "{",
                        "hasTrailingTrivia": true,
                        "hasTrailingNewLine": true,
                        "trailingTrivia": [
                            {
                                "kind": "NewLineTrivia",
                                "text": "\r\n"
                            }
                        ]
                    },
                    "statements": [
                        {
                            "kind": "VariableStatement",
                            "fullStart": 602,
                            "fullEnd": 635,
                            "start": 612,
                            "end": 633,
                            "fullWidth": 33,
                            "width": 21,
                            "modifiers": [],
                            "variableDeclaration": {
                                "kind": "VariableDeclaration",
                                "fullStart": 602,
                                "fullEnd": 632,
                                "start": 612,
                                "end": 632,
                                "fullWidth": 30,
                                "width": 20,
                                "varKeyword": {
                                    "kind": "VarKeyword",
                                    "fullStart": 602,
                                    "fullEnd": 616,
                                    "start": 612,
                                    "end": 615,
                                    "fullWidth": 14,
                                    "width": 3,
                                    "text": "var",
                                    "value": "var",
                                    "valueText": "var",
                                    "hasLeadingTrivia": true,
                                    "hasLeadingNewLine": true,
                                    "hasTrailingTrivia": true,
                                    "leadingTrivia": [
                                        {
                                            "kind": "NewLineTrivia",
                                            "text": "\r\n"
                                        },
                                        {
                                            "kind": "WhitespaceTrivia",
                                            "text": "        "
                                        }
                                    ],
                                    "trailingTrivia": [
                                        {
                                            "kind": "WhitespaceTrivia",
                                            "text": " "
                                        }
                                    ]
                                },
                                "variableDeclarators": [
                                    {
                                        "kind": "VariableDeclarator",
                                        "fullStart": 616,
                                        "fullEnd": 632,
                                        "start": 616,
                                        "end": 632,
                                        "fullWidth": 16,
<<<<<<< HEAD
                                        "width": 16,
                                        "identifier": {
=======
                                        "propertyName": {
>>>>>>> 85e84683
                                            "kind": "IdentifierName",
                                            "fullStart": 616,
                                            "fullEnd": 625,
                                            "start": 616,
                                            "end": 624,
                                            "fullWidth": 9,
                                            "width": 8,
                                            "text": "accessed",
                                            "value": "accessed",
                                            "valueText": "accessed",
                                            "hasTrailingTrivia": true,
                                            "trailingTrivia": [
                                                {
                                                    "kind": "WhitespaceTrivia",
                                                    "text": " "
                                                }
                                            ]
                                        },
                                        "equalsValueClause": {
                                            "kind": "EqualsValueClause",
                                            "fullStart": 625,
                                            "fullEnd": 632,
                                            "start": 625,
                                            "end": 632,
                                            "fullWidth": 7,
                                            "width": 7,
                                            "equalsToken": {
                                                "kind": "EqualsToken",
                                                "fullStart": 625,
                                                "fullEnd": 627,
                                                "start": 625,
                                                "end": 626,
                                                "fullWidth": 2,
                                                "width": 1,
                                                "text": "=",
                                                "value": "=",
                                                "valueText": "=",
                                                "hasTrailingTrivia": true,
                                                "trailingTrivia": [
                                                    {
                                                        "kind": "WhitespaceTrivia",
                                                        "text": " "
                                                    }
                                                ]
                                            },
                                            "value": {
                                                "kind": "FalseKeyword",
                                                "fullStart": 627,
                                                "fullEnd": 632,
                                                "start": 627,
                                                "end": 632,
                                                "fullWidth": 5,
                                                "width": 5,
                                                "text": "false",
                                                "value": false,
                                                "valueText": "false"
                                            }
                                        }
                                    }
                                ]
                            },
                            "semicolonToken": {
                                "kind": "SemicolonToken",
                                "fullStart": 632,
                                "fullEnd": 635,
                                "start": 632,
                                "end": 633,
                                "fullWidth": 3,
                                "width": 1,
                                "text": ";",
                                "value": ";",
                                "valueText": ";",
                                "hasTrailingTrivia": true,
                                "hasTrailingNewLine": true,
                                "trailingTrivia": [
                                    {
                                        "kind": "NewLineTrivia",
                                        "text": "\r\n"
                                    }
                                ]
                            }
                        },
                        {
                            "kind": "FunctionDeclaration",
                            "fullStart": 635,
                            "fullEnd": 734,
                            "start": 643,
                            "end": 732,
                            "fullWidth": 99,
                            "width": 89,
                            "modifiers": [],
                            "functionKeyword": {
                                "kind": "FunctionKeyword",
                                "fullStart": 635,
                                "fullEnd": 652,
                                "start": 643,
                                "end": 651,
                                "fullWidth": 17,
                                "width": 8,
                                "text": "function",
                                "value": "function",
                                "valueText": "function",
                                "hasLeadingTrivia": true,
                                "hasTrailingTrivia": true,
                                "leadingTrivia": [
                                    {
                                        "kind": "WhitespaceTrivia",
                                        "text": "        "
                                    }
                                ],
                                "trailingTrivia": [
                                    {
                                        "kind": "WhitespaceTrivia",
                                        "text": " "
                                    }
                                ]
                            },
                            "identifier": {
                                "kind": "IdentifierName",
                                "fullStart": 652,
                                "fullEnd": 662,
                                "start": 652,
                                "end": 662,
                                "fullWidth": 10,
                                "width": 10,
                                "text": "callbackfn",
                                "value": "callbackfn",
                                "valueText": "callbackfn"
                            },
                            "callSignature": {
                                "kind": "CallSignature",
                                "fullStart": 662,
                                "fullEnd": 690,
                                "start": 662,
                                "end": 689,
                                "fullWidth": 28,
                                "width": 27,
                                "parameterList": {
                                    "kind": "ParameterList",
                                    "fullStart": 662,
                                    "fullEnd": 690,
                                    "start": 662,
                                    "end": 689,
                                    "fullWidth": 28,
                                    "width": 27,
                                    "openParenToken": {
                                        "kind": "OpenParenToken",
                                        "fullStart": 662,
                                        "fullEnd": 663,
                                        "start": 662,
                                        "end": 663,
                                        "fullWidth": 1,
                                        "width": 1,
                                        "text": "(",
                                        "value": "(",
                                        "valueText": "("
                                    },
                                    "parameters": [
                                        {
                                            "kind": "Parameter",
                                            "fullStart": 663,
                                            "fullEnd": 670,
                                            "start": 663,
                                            "end": 670,
                                            "fullWidth": 7,
                                            "width": 7,
                                            "modifiers": [],
                                            "identifier": {
                                                "kind": "IdentifierName",
                                                "fullStart": 663,
                                                "fullEnd": 670,
                                                "start": 663,
                                                "end": 670,
                                                "fullWidth": 7,
                                                "width": 7,
                                                "text": "prevVal",
                                                "value": "prevVal",
                                                "valueText": "prevVal"
                                            }
                                        },
                                        {
                                            "kind": "CommaToken",
                                            "fullStart": 670,
                                            "fullEnd": 672,
                                            "start": 670,
                                            "end": 671,
                                            "fullWidth": 2,
                                            "width": 1,
                                            "text": ",",
                                            "value": ",",
                                            "valueText": ",",
                                            "hasTrailingTrivia": true,
                                            "trailingTrivia": [
                                                {
                                                    "kind": "WhitespaceTrivia",
                                                    "text": " "
                                                }
                                            ]
                                        },
                                        {
                                            "kind": "Parameter",
                                            "fullStart": 672,
                                            "fullEnd": 678,
                                            "start": 672,
                                            "end": 678,
                                            "fullWidth": 6,
                                            "width": 6,
                                            "modifiers": [],
                                            "identifier": {
                                                "kind": "IdentifierName",
                                                "fullStart": 672,
                                                "fullEnd": 678,
                                                "start": 672,
                                                "end": 678,
                                                "fullWidth": 6,
                                                "width": 6,
                                                "text": "curVal",
                                                "value": "curVal",
                                                "valueText": "curVal"
                                            }
                                        },
                                        {
                                            "kind": "CommaToken",
                                            "fullStart": 678,
                                            "fullEnd": 680,
                                            "start": 678,
                                            "end": 679,
                                            "fullWidth": 2,
                                            "width": 1,
                                            "text": ",",
                                            "value": ",",
                                            "valueText": ",",
                                            "hasTrailingTrivia": true,
                                            "trailingTrivia": [
                                                {
                                                    "kind": "WhitespaceTrivia",
                                                    "text": " "
                                                }
                                            ]
                                        },
                                        {
                                            "kind": "Parameter",
                                            "fullStart": 680,
                                            "fullEnd": 683,
                                            "start": 680,
                                            "end": 683,
                                            "fullWidth": 3,
                                            "width": 3,
                                            "modifiers": [],
                                            "identifier": {
                                                "kind": "IdentifierName",
                                                "fullStart": 680,
                                                "fullEnd": 683,
                                                "start": 680,
                                                "end": 683,
                                                "fullWidth": 3,
                                                "width": 3,
                                                "text": "idx",
                                                "value": "idx",
                                                "valueText": "idx"
                                            }
                                        },
                                        {
                                            "kind": "CommaToken",
                                            "fullStart": 683,
                                            "fullEnd": 685,
                                            "start": 683,
                                            "end": 684,
                                            "fullWidth": 2,
                                            "width": 1,
                                            "text": ",",
                                            "value": ",",
                                            "valueText": ",",
                                            "hasTrailingTrivia": true,
                                            "trailingTrivia": [
                                                {
                                                    "kind": "WhitespaceTrivia",
                                                    "text": " "
                                                }
                                            ]
                                        },
                                        {
                                            "kind": "Parameter",
                                            "fullStart": 685,
                                            "fullEnd": 688,
                                            "start": 685,
                                            "end": 688,
                                            "fullWidth": 3,
                                            "width": 3,
                                            "modifiers": [],
                                            "identifier": {
                                                "kind": "IdentifierName",
                                                "fullStart": 685,
                                                "fullEnd": 688,
                                                "start": 685,
                                                "end": 688,
                                                "fullWidth": 3,
                                                "width": 3,
                                                "text": "obj",
                                                "value": "obj",
                                                "valueText": "obj"
                                            }
                                        }
                                    ],
                                    "closeParenToken": {
                                        "kind": "CloseParenToken",
                                        "fullStart": 688,
                                        "fullEnd": 690,
                                        "start": 688,
                                        "end": 689,
                                        "fullWidth": 2,
                                        "width": 1,
                                        "text": ")",
                                        "value": ")",
                                        "valueText": ")",
                                        "hasTrailingTrivia": true,
                                        "trailingTrivia": [
                                            {
                                                "kind": "WhitespaceTrivia",
                                                "text": " "
                                            }
                                        ]
                                    }
                                }
                            },
                            "block": {
                                "kind": "Block",
                                "fullStart": 690,
                                "fullEnd": 734,
                                "start": 690,
                                "end": 732,
                                "fullWidth": 44,
                                "width": 42,
                                "openBraceToken": {
                                    "kind": "OpenBraceToken",
                                    "fullStart": 690,
                                    "fullEnd": 693,
                                    "start": 690,
                                    "end": 691,
                                    "fullWidth": 3,
                                    "width": 1,
                                    "text": "{",
                                    "value": "{",
                                    "valueText": "{",
                                    "hasTrailingTrivia": true,
                                    "hasTrailingNewLine": true,
                                    "trailingTrivia": [
                                        {
                                            "kind": "NewLineTrivia",
                                            "text": "\r\n"
                                        }
                                    ]
                                },
                                "statements": [
                                    {
                                        "kind": "ExpressionStatement",
                                        "fullStart": 693,
                                        "fullEnd": 723,
                                        "start": 705,
                                        "end": 721,
                                        "fullWidth": 30,
                                        "width": 16,
                                        "expression": {
                                            "kind": "AssignmentExpression",
                                            "fullStart": 693,
                                            "fullEnd": 720,
                                            "start": 705,
                                            "end": 720,
                                            "fullWidth": 27,
                                            "width": 15,
                                            "left": {
                                                "kind": "IdentifierName",
                                                "fullStart": 693,
                                                "fullEnd": 714,
                                                "start": 705,
                                                "end": 713,
                                                "fullWidth": 21,
                                                "width": 8,
                                                "text": "accessed",
                                                "value": "accessed",
                                                "valueText": "accessed",
                                                "hasLeadingTrivia": true,
                                                "hasTrailingTrivia": true,
                                                "leadingTrivia": [
                                                    {
                                                        "kind": "WhitespaceTrivia",
                                                        "text": "            "
                                                    }
                                                ],
                                                "trailingTrivia": [
                                                    {
                                                        "kind": "WhitespaceTrivia",
                                                        "text": " "
                                                    }
                                                ]
                                            },
                                            "operatorToken": {
                                                "kind": "EqualsToken",
                                                "fullStart": 714,
                                                "fullEnd": 716,
                                                "start": 714,
                                                "end": 715,
                                                "fullWidth": 2,
                                                "width": 1,
                                                "text": "=",
                                                "value": "=",
                                                "valueText": "=",
                                                "hasTrailingTrivia": true,
                                                "trailingTrivia": [
                                                    {
                                                        "kind": "WhitespaceTrivia",
                                                        "text": " "
                                                    }
                                                ]
                                            },
                                            "right": {
                                                "kind": "TrueKeyword",
                                                "fullStart": 716,
                                                "fullEnd": 720,
                                                "start": 716,
                                                "end": 720,
                                                "fullWidth": 4,
                                                "width": 4,
                                                "text": "true",
                                                "value": true,
                                                "valueText": "true"
                                            }
                                        },
                                        "semicolonToken": {
                                            "kind": "SemicolonToken",
                                            "fullStart": 720,
                                            "fullEnd": 723,
                                            "start": 720,
                                            "end": 721,
                                            "fullWidth": 3,
                                            "width": 1,
                                            "text": ";",
                                            "value": ";",
                                            "valueText": ";",
                                            "hasTrailingTrivia": true,
                                            "hasTrailingNewLine": true,
                                            "trailingTrivia": [
                                                {
                                                    "kind": "NewLineTrivia",
                                                    "text": "\r\n"
                                                }
                                            ]
                                        }
                                    }
                                ],
                                "closeBraceToken": {
                                    "kind": "CloseBraceToken",
                                    "fullStart": 723,
                                    "fullEnd": 734,
                                    "start": 731,
                                    "end": 732,
                                    "fullWidth": 11,
                                    "width": 1,
                                    "text": "}",
                                    "value": "}",
                                    "valueText": "}",
                                    "hasLeadingTrivia": true,
                                    "hasTrailingTrivia": true,
                                    "hasTrailingNewLine": true,
                                    "leadingTrivia": [
                                        {
                                            "kind": "WhitespaceTrivia",
                                            "text": "        "
                                        }
                                    ],
                                    "trailingTrivia": [
                                        {
                                            "kind": "NewLineTrivia",
                                            "text": "\r\n"
                                        }
                                    ]
                                }
                            }
                        },
                        {
                            "kind": "VariableStatement",
                            "fullStart": 734,
                            "fullEnd": 808,
                            "start": 744,
                            "end": 806,
                            "fullWidth": 74,
                            "width": 62,
                            "modifiers": [],
                            "variableDeclaration": {
                                "kind": "VariableDeclaration",
                                "fullStart": 734,
                                "fullEnd": 805,
                                "start": 744,
                                "end": 805,
                                "fullWidth": 71,
                                "width": 61,
                                "varKeyword": {
                                    "kind": "VarKeyword",
                                    "fullStart": 734,
                                    "fullEnd": 748,
                                    "start": 744,
                                    "end": 747,
                                    "fullWidth": 14,
                                    "width": 3,
                                    "text": "var",
                                    "value": "var",
                                    "valueText": "var",
                                    "hasLeadingTrivia": true,
                                    "hasLeadingNewLine": true,
                                    "hasTrailingTrivia": true,
                                    "leadingTrivia": [
                                        {
                                            "kind": "NewLineTrivia",
                                            "text": "\r\n"
                                        },
                                        {
                                            "kind": "WhitespaceTrivia",
                                            "text": "        "
                                        }
                                    ],
                                    "trailingTrivia": [
                                        {
                                            "kind": "WhitespaceTrivia",
                                            "text": " "
                                        }
                                    ]
                                },
                                "variableDeclarators": [
                                    {
                                        "kind": "VariableDeclarator",
                                        "fullStart": 748,
                                        "fullEnd": 805,
                                        "start": 748,
                                        "end": 805,
                                        "fullWidth": 57,
<<<<<<< HEAD
                                        "width": 57,
                                        "identifier": {
=======
                                        "propertyName": {
>>>>>>> 85e84683
                                            "kind": "IdentifierName",
                                            "fullStart": 748,
                                            "fullEnd": 752,
                                            "start": 748,
                                            "end": 751,
                                            "fullWidth": 4,
                                            "width": 3,
                                            "text": "obj",
                                            "value": "obj",
                                            "valueText": "obj",
                                            "hasTrailingTrivia": true,
                                            "trailingTrivia": [
                                                {
                                                    "kind": "WhitespaceTrivia",
                                                    "text": " "
                                                }
                                            ]
                                        },
                                        "equalsValueClause": {
                                            "kind": "EqualsValueClause",
                                            "fullStart": 752,
                                            "fullEnd": 805,
                                            "start": 752,
                                            "end": 805,
                                            "fullWidth": 53,
                                            "width": 53,
                                            "equalsToken": {
                                                "kind": "EqualsToken",
                                                "fullStart": 752,
                                                "fullEnd": 754,
                                                "start": 752,
                                                "end": 753,
                                                "fullWidth": 2,
                                                "width": 1,
                                                "text": "=",
                                                "value": "=",
                                                "valueText": "=",
                                                "hasTrailingTrivia": true,
                                                "trailingTrivia": [
                                                    {
                                                        "kind": "WhitespaceTrivia",
                                                        "text": " "
                                                    }
                                                ]
                                            },
                                            "value": {
                                                "kind": "ObjectLiteralExpression",
                                                "fullStart": 754,
                                                "fullEnd": 805,
                                                "start": 754,
                                                "end": 805,
                                                "fullWidth": 51,
                                                "width": 51,
                                                "openBraceToken": {
                                                    "kind": "OpenBraceToken",
                                                    "fullStart": 754,
                                                    "fullEnd": 757,
                                                    "start": 754,
                                                    "end": 755,
                                                    "fullWidth": 3,
                                                    "width": 1,
                                                    "text": "{",
                                                    "value": "{",
                                                    "valueText": "{",
                                                    "hasTrailingTrivia": true,
                                                    "hasTrailingNewLine": true,
                                                    "trailingTrivia": [
                                                        {
                                                            "kind": "NewLineTrivia",
                                                            "text": "\r\n"
                                                        }
                                                    ]
                                                },
                                                "propertyAssignments": [
                                                    {
                                                        "kind": "SimplePropertyAssignment",
                                                        "fullStart": 757,
                                                        "fullEnd": 774,
                                                        "start": 769,
                                                        "end": 774,
                                                        "fullWidth": 17,
                                                        "width": 5,
                                                        "propertyName": {
                                                            "kind": "NumericLiteral",
                                                            "fullStart": 757,
                                                            "fullEnd": 770,
                                                            "start": 769,
                                                            "end": 770,
                                                            "fullWidth": 13,
                                                            "width": 1,
                                                            "text": "0",
                                                            "value": 0,
                                                            "valueText": "0",
                                                            "hasLeadingTrivia": true,
                                                            "leadingTrivia": [
                                                                {
                                                                    "kind": "WhitespaceTrivia",
                                                                    "text": "            "
                                                                }
                                                            ]
                                                        },
                                                        "colonToken": {
                                                            "kind": "ColonToken",
                                                            "fullStart": 770,
                                                            "fullEnd": 772,
                                                            "start": 770,
                                                            "end": 771,
                                                            "fullWidth": 2,
                                                            "width": 1,
                                                            "text": ":",
                                                            "value": ":",
                                                            "valueText": ":",
                                                            "hasTrailingTrivia": true,
                                                            "trailingTrivia": [
                                                                {
                                                                    "kind": "WhitespaceTrivia",
                                                                    "text": " "
                                                                }
                                                            ]
                                                        },
                                                        "expression": {
                                                            "kind": "NumericLiteral",
                                                            "fullStart": 772,
                                                            "fullEnd": 774,
                                                            "start": 772,
                                                            "end": 774,
                                                            "fullWidth": 2,
                                                            "width": 2,
                                                            "text": "11",
                                                            "value": 11,
                                                            "valueText": "11"
                                                        }
                                                    },
                                                    {
                                                        "kind": "CommaToken",
                                                        "fullStart": 774,
                                                        "fullEnd": 777,
                                                        "start": 774,
                                                        "end": 775,
                                                        "fullWidth": 3,
                                                        "width": 1,
                                                        "text": ",",
                                                        "value": ",",
                                                        "valueText": ",",
                                                        "hasTrailingTrivia": true,
                                                        "hasTrailingNewLine": true,
                                                        "trailingTrivia": [
                                                            {
                                                                "kind": "NewLineTrivia",
                                                                "text": "\r\n"
                                                            }
                                                        ]
                                                    },
                                                    {
                                                        "kind": "SimplePropertyAssignment",
                                                        "fullStart": 777,
                                                        "fullEnd": 796,
                                                        "start": 789,
                                                        "end": 794,
                                                        "fullWidth": 19,
                                                        "width": 5,
                                                        "propertyName": {
                                                            "kind": "NumericLiteral",
                                                            "fullStart": 777,
                                                            "fullEnd": 790,
                                                            "start": 789,
                                                            "end": 790,
                                                            "fullWidth": 13,
                                                            "width": 1,
                                                            "text": "1",
                                                            "value": 1,
                                                            "valueText": "1",
                                                            "hasLeadingTrivia": true,
                                                            "leadingTrivia": [
                                                                {
                                                                    "kind": "WhitespaceTrivia",
                                                                    "text": "            "
                                                                }
                                                            ]
                                                        },
                                                        "colonToken": {
                                                            "kind": "ColonToken",
                                                            "fullStart": 790,
                                                            "fullEnd": 792,
                                                            "start": 790,
                                                            "end": 791,
                                                            "fullWidth": 2,
                                                            "width": 1,
                                                            "text": ":",
                                                            "value": ":",
                                                            "valueText": ":",
                                                            "hasTrailingTrivia": true,
                                                            "trailingTrivia": [
                                                                {
                                                                    "kind": "WhitespaceTrivia",
                                                                    "text": " "
                                                                }
                                                            ]
                                                        },
                                                        "expression": {
                                                            "kind": "NumericLiteral",
                                                            "fullStart": 792,
                                                            "fullEnd": 796,
                                                            "start": 792,
                                                            "end": 794,
                                                            "fullWidth": 4,
                                                            "width": 2,
                                                            "text": "12",
                                                            "value": 12,
                                                            "valueText": "12",
                                                            "hasTrailingTrivia": true,
                                                            "hasTrailingNewLine": true,
                                                            "trailingTrivia": [
                                                                {
                                                                    "kind": "NewLineTrivia",
                                                                    "text": "\r\n"
                                                                }
                                                            ]
                                                        }
                                                    }
                                                ],
                                                "closeBraceToken": {
                                                    "kind": "CloseBraceToken",
                                                    "fullStart": 796,
                                                    "fullEnd": 805,
                                                    "start": 804,
                                                    "end": 805,
                                                    "fullWidth": 9,
                                                    "width": 1,
                                                    "text": "}",
                                                    "value": "}",
                                                    "valueText": "}",
                                                    "hasLeadingTrivia": true,
                                                    "leadingTrivia": [
                                                        {
                                                            "kind": "WhitespaceTrivia",
                                                            "text": "        "
                                                        }
                                                    ]
                                                }
                                            }
                                        }
                                    }
                                ]
                            },
                            "semicolonToken": {
                                "kind": "SemicolonToken",
                                "fullStart": 805,
                                "fullEnd": 808,
                                "start": 805,
                                "end": 806,
                                "fullWidth": 3,
                                "width": 1,
                                "text": ";",
                                "value": ";",
                                "valueText": ";",
                                "hasTrailingTrivia": true,
                                "hasTrailingNewLine": true,
                                "trailingTrivia": [
                                    {
                                        "kind": "NewLineTrivia",
                                        "text": "\r\n"
                                    }
                                ]
                            }
                        },
                        {
                            "kind": "ExpressionStatement",
                            "fullStart": 808,
                            "fullEnd": 936,
                            "start": 816,
                            "end": 934,
                            "fullWidth": 128,
                            "width": 118,
                            "isIncrementallyUnusable": true,
                            "expression": {
                                "kind": "InvocationExpression",
                                "fullStart": 808,
                                "fullEnd": 933,
                                "start": 816,
                                "end": 933,
                                "fullWidth": 125,
                                "width": 117,
                                "isIncrementallyUnusable": true,
                                "expression": {
                                    "kind": "MemberAccessExpression",
                                    "fullStart": 808,
                                    "fullEnd": 837,
                                    "start": 816,
                                    "end": 837,
                                    "fullWidth": 29,
                                    "width": 21,
                                    "expression": {
                                        "kind": "IdentifierName",
                                        "fullStart": 808,
                                        "fullEnd": 822,
                                        "start": 816,
                                        "end": 822,
                                        "fullWidth": 14,
                                        "width": 6,
                                        "text": "Object",
                                        "value": "Object",
                                        "valueText": "Object",
                                        "hasLeadingTrivia": true,
                                        "leadingTrivia": [
                                            {
                                                "kind": "WhitespaceTrivia",
                                                "text": "        "
                                            }
                                        ]
                                    },
                                    "dotToken": {
                                        "kind": "DotToken",
                                        "fullStart": 822,
                                        "fullEnd": 823,
                                        "start": 822,
                                        "end": 823,
                                        "fullWidth": 1,
                                        "width": 1,
                                        "text": ".",
                                        "value": ".",
                                        "valueText": "."
                                    },
                                    "name": {
                                        "kind": "IdentifierName",
                                        "fullStart": 823,
                                        "fullEnd": 837,
                                        "start": 823,
                                        "end": 837,
                                        "fullWidth": 14,
                                        "width": 14,
                                        "text": "defineProperty",
                                        "value": "defineProperty",
                                        "valueText": "defineProperty"
                                    }
                                },
                                "argumentList": {
                                    "kind": "ArgumentList",
                                    "fullStart": 837,
                                    "fullEnd": 933,
                                    "start": 837,
                                    "end": 933,
                                    "fullWidth": 96,
                                    "width": 96,
                                    "isIncrementallyUnusable": true,
                                    "openParenToken": {
                                        "kind": "OpenParenToken",
                                        "fullStart": 837,
                                        "fullEnd": 838,
                                        "start": 837,
                                        "end": 838,
                                        "fullWidth": 1,
                                        "width": 1,
                                        "text": "(",
                                        "value": "(",
                                        "valueText": "("
                                    },
                                    "arguments": [
                                        {
                                            "kind": "IdentifierName",
                                            "fullStart": 838,
                                            "fullEnd": 841,
                                            "start": 838,
                                            "end": 841,
                                            "fullWidth": 3,
                                            "width": 3,
                                            "text": "obj",
                                            "value": "obj",
                                            "valueText": "obj"
                                        },
                                        {
                                            "kind": "CommaToken",
                                            "fullStart": 841,
                                            "fullEnd": 843,
                                            "start": 841,
                                            "end": 842,
                                            "fullWidth": 2,
                                            "width": 1,
                                            "text": ",",
                                            "value": ",",
                                            "valueText": ",",
                                            "hasTrailingTrivia": true,
                                            "trailingTrivia": [
                                                {
                                                    "kind": "WhitespaceTrivia",
                                                    "text": " "
                                                }
                                            ]
                                        },
                                        {
                                            "kind": "StringLiteral",
                                            "fullStart": 843,
                                            "fullEnd": 851,
                                            "start": 843,
                                            "end": 851,
                                            "fullWidth": 8,
                                            "width": 8,
                                            "text": "\"length\"",
                                            "value": "length",
                                            "valueText": "length"
                                        },
                                        {
                                            "kind": "CommaToken",
                                            "fullStart": 851,
                                            "fullEnd": 853,
                                            "start": 851,
                                            "end": 852,
                                            "fullWidth": 2,
                                            "width": 1,
                                            "text": ",",
                                            "value": ",",
                                            "valueText": ",",
                                            "hasTrailingTrivia": true,
                                            "trailingTrivia": [
                                                {
                                                    "kind": "WhitespaceTrivia",
                                                    "text": " "
                                                }
                                            ]
                                        },
                                        {
                                            "kind": "ObjectLiteralExpression",
                                            "fullStart": 853,
                                            "fullEnd": 932,
                                            "start": 853,
                                            "end": 932,
                                            "fullWidth": 79,
                                            "width": 79,
                                            "isIncrementallyUnusable": true,
                                            "openBraceToken": {
                                                "kind": "OpenBraceToken",
                                                "fullStart": 853,
                                                "fullEnd": 856,
                                                "start": 853,
                                                "end": 854,
                                                "fullWidth": 3,
                                                "width": 1,
                                                "text": "{",
                                                "value": "{",
                                                "valueText": "{",
                                                "hasTrailingTrivia": true,
                                                "hasTrailingNewLine": true,
                                                "trailingTrivia": [
                                                    {
                                                        "kind": "NewLineTrivia",
                                                        "text": "\r\n"
                                                    }
                                                ]
                                            },
                                            "propertyAssignments": [
                                                {
                                                    "kind": "SimplePropertyAssignment",
                                                    "fullStart": 856,
                                                    "fullEnd": 888,
                                                    "start": 868,
                                                    "end": 888,
                                                    "fullWidth": 32,
                                                    "width": 20,
                                                    "isIncrementallyUnusable": true,
                                                    "propertyName": {
                                                        "kind": "IdentifierName",
                                                        "fullStart": 856,
                                                        "fullEnd": 871,
                                                        "start": 868,
                                                        "end": 871,
                                                        "fullWidth": 15,
                                                        "width": 3,
                                                        "text": "set",
                                                        "value": "set",
                                                        "valueText": "set",
                                                        "hasLeadingTrivia": true,
                                                        "leadingTrivia": [
                                                            {
                                                                "kind": "WhitespaceTrivia",
                                                                "text": "            "
                                                            }
                                                        ]
                                                    },
                                                    "colonToken": {
                                                        "kind": "ColonToken",
                                                        "fullStart": 871,
                                                        "fullEnd": 873,
                                                        "start": 871,
                                                        "end": 872,
                                                        "fullWidth": 2,
                                                        "width": 1,
                                                        "text": ":",
                                                        "value": ":",
                                                        "valueText": ":",
                                                        "hasTrailingTrivia": true,
                                                        "trailingTrivia": [
                                                            {
                                                                "kind": "WhitespaceTrivia",
                                                                "text": " "
                                                            }
                                                        ]
                                                    },
                                                    "expression": {
                                                        "kind": "FunctionExpression",
                                                        "fullStart": 873,
                                                        "fullEnd": 888,
                                                        "start": 873,
                                                        "end": 888,
                                                        "fullWidth": 15,
                                                        "width": 15,
                                                        "functionKeyword": {
                                                            "kind": "FunctionKeyword",
                                                            "fullStart": 873,
                                                            "fullEnd": 882,
                                                            "start": 873,
                                                            "end": 881,
                                                            "fullWidth": 9,
                                                            "width": 8,
                                                            "text": "function",
                                                            "value": "function",
                                                            "valueText": "function",
                                                            "hasTrailingTrivia": true,
                                                            "trailingTrivia": [
                                                                {
                                                                    "kind": "WhitespaceTrivia",
                                                                    "text": " "
                                                                }
                                                            ]
                                                        },
                                                        "callSignature": {
                                                            "kind": "CallSignature",
                                                            "fullStart": 882,
                                                            "fullEnd": 885,
                                                            "start": 882,
                                                            "end": 884,
                                                            "fullWidth": 3,
                                                            "width": 2,
                                                            "parameterList": {
                                                                "kind": "ParameterList",
                                                                "fullStart": 882,
                                                                "fullEnd": 885,
                                                                "start": 882,
                                                                "end": 884,
                                                                "fullWidth": 3,
                                                                "width": 2,
                                                                "openParenToken": {
                                                                    "kind": "OpenParenToken",
                                                                    "fullStart": 882,
                                                                    "fullEnd": 883,
                                                                    "start": 882,
                                                                    "end": 883,
                                                                    "fullWidth": 1,
                                                                    "width": 1,
                                                                    "text": "(",
                                                                    "value": "(",
                                                                    "valueText": "("
                                                                },
                                                                "parameters": [],
                                                                "closeParenToken": {
                                                                    "kind": "CloseParenToken",
                                                                    "fullStart": 883,
                                                                    "fullEnd": 885,
                                                                    "start": 883,
                                                                    "end": 884,
                                                                    "fullWidth": 2,
                                                                    "width": 1,
                                                                    "text": ")",
                                                                    "value": ")",
                                                                    "valueText": ")",
                                                                    "hasTrailingTrivia": true,
                                                                    "trailingTrivia": [
                                                                        {
                                                                            "kind": "WhitespaceTrivia",
                                                                            "text": " "
                                                                        }
                                                                    ]
                                                                }
                                                            }
                                                        },
                                                        "block": {
                                                            "kind": "Block",
                                                            "fullStart": 885,
                                                            "fullEnd": 888,
                                                            "start": 885,
                                                            "end": 888,
                                                            "fullWidth": 3,
                                                            "width": 3,
                                                            "openBraceToken": {
                                                                "kind": "OpenBraceToken",
                                                                "fullStart": 885,
                                                                "fullEnd": 887,
                                                                "start": 885,
                                                                "end": 886,
                                                                "fullWidth": 2,
                                                                "width": 1,
                                                                "text": "{",
                                                                "value": "{",
                                                                "valueText": "{",
                                                                "hasTrailingTrivia": true,
                                                                "trailingTrivia": [
                                                                    {
                                                                        "kind": "WhitespaceTrivia",
                                                                        "text": " "
                                                                    }
                                                                ]
                                                            },
                                                            "statements": [],
                                                            "closeBraceToken": {
                                                                "kind": "CloseBraceToken",
                                                                "fullStart": 887,
                                                                "fullEnd": 888,
                                                                "start": 887,
                                                                "end": 888,
                                                                "fullWidth": 1,
                                                                "width": 1,
                                                                "text": "}",
                                                                "value": "}",
                                                                "valueText": "}"
                                                            }
                                                        }
                                                    }
                                                },
                                                {
                                                    "kind": "CommaToken",
                                                    "fullStart": 888,
                                                    "fullEnd": 891,
                                                    "start": 888,
                                                    "end": 889,
                                                    "fullWidth": 3,
                                                    "width": 1,
                                                    "text": ",",
                                                    "value": ",",
                                                    "valueText": ",",
                                                    "hasTrailingTrivia": true,
                                                    "hasTrailingNewLine": true,
                                                    "trailingTrivia": [
                                                        {
                                                            "kind": "NewLineTrivia",
                                                            "text": "\r\n"
                                                        }
                                                    ]
                                                },
                                                {
                                                    "kind": "SimplePropertyAssignment",
                                                    "fullStart": 891,
                                                    "fullEnd": 923,
                                                    "start": 903,
                                                    "end": 921,
                                                    "fullWidth": 32,
                                                    "width": 18,
                                                    "propertyName": {
                                                        "kind": "IdentifierName",
                                                        "fullStart": 891,
                                                        "fullEnd": 915,
                                                        "start": 903,
                                                        "end": 915,
                                                        "fullWidth": 24,
                                                        "width": 12,
                                                        "text": "configurable",
                                                        "value": "configurable",
                                                        "valueText": "configurable",
                                                        "hasLeadingTrivia": true,
                                                        "leadingTrivia": [
                                                            {
                                                                "kind": "WhitespaceTrivia",
                                                                "text": "            "
                                                            }
                                                        ]
                                                    },
                                                    "colonToken": {
                                                        "kind": "ColonToken",
                                                        "fullStart": 915,
                                                        "fullEnd": 917,
                                                        "start": 915,
                                                        "end": 916,
                                                        "fullWidth": 2,
                                                        "width": 1,
                                                        "text": ":",
                                                        "value": ":",
                                                        "valueText": ":",
                                                        "hasTrailingTrivia": true,
                                                        "trailingTrivia": [
                                                            {
                                                                "kind": "WhitespaceTrivia",
                                                                "text": " "
                                                            }
                                                        ]
                                                    },
                                                    "expression": {
                                                        "kind": "TrueKeyword",
                                                        "fullStart": 917,
                                                        "fullEnd": 923,
                                                        "start": 917,
                                                        "end": 921,
                                                        "fullWidth": 6,
                                                        "width": 4,
                                                        "text": "true",
                                                        "value": true,
                                                        "valueText": "true",
                                                        "hasTrailingTrivia": true,
                                                        "hasTrailingNewLine": true,
                                                        "trailingTrivia": [
                                                            {
                                                                "kind": "NewLineTrivia",
                                                                "text": "\r\n"
                                                            }
                                                        ]
                                                    }
                                                }
                                            ],
                                            "closeBraceToken": {
                                                "kind": "CloseBraceToken",
                                                "fullStart": 923,
                                                "fullEnd": 932,
                                                "start": 931,
                                                "end": 932,
                                                "fullWidth": 9,
                                                "width": 1,
                                                "text": "}",
                                                "value": "}",
                                                "valueText": "}",
                                                "hasLeadingTrivia": true,
                                                "leadingTrivia": [
                                                    {
                                                        "kind": "WhitespaceTrivia",
                                                        "text": "        "
                                                    }
                                                ]
                                            }
                                        }
                                    ],
                                    "closeParenToken": {
                                        "kind": "CloseParenToken",
                                        "fullStart": 932,
                                        "fullEnd": 933,
                                        "start": 932,
                                        "end": 933,
                                        "fullWidth": 1,
                                        "width": 1,
                                        "text": ")",
                                        "value": ")",
                                        "valueText": ")"
                                    }
                                }
                            },
                            "semicolonToken": {
                                "kind": "SemicolonToken",
                                "fullStart": 933,
                                "fullEnd": 936,
                                "start": 933,
                                "end": 934,
                                "fullWidth": 3,
                                "width": 1,
                                "text": ";",
                                "value": ";",
                                "valueText": ";",
                                "hasTrailingTrivia": true,
                                "hasTrailingNewLine": true,
                                "trailingTrivia": [
                                    {
                                        "kind": "NewLineTrivia",
                                        "text": "\r\n"
                                    }
                                ]
                            }
                        },
                        {
                            "kind": "ReturnStatement",
                            "fullStart": 936,
                            "fullEnd": 1022,
                            "start": 946,
                            "end": 1020,
                            "fullWidth": 86,
                            "width": 74,
                            "returnKeyword": {
                                "kind": "ReturnKeyword",
                                "fullStart": 936,
                                "fullEnd": 953,
                                "start": 946,
                                "end": 952,
                                "fullWidth": 17,
                                "width": 6,
                                "text": "return",
                                "value": "return",
                                "valueText": "return",
                                "hasLeadingTrivia": true,
                                "hasLeadingNewLine": true,
                                "hasTrailingTrivia": true,
                                "leadingTrivia": [
                                    {
                                        "kind": "NewLineTrivia",
                                        "text": "\r\n"
                                    },
                                    {
                                        "kind": "WhitespaceTrivia",
                                        "text": "        "
                                    }
                                ],
                                "trailingTrivia": [
                                    {
                                        "kind": "WhitespaceTrivia",
                                        "text": " "
                                    }
                                ]
                            },
                            "expression": {
                                "kind": "LogicalAndExpression",
                                "fullStart": 953,
                                "fullEnd": 1019,
                                "start": 953,
                                "end": 1019,
                                "fullWidth": 66,
                                "width": 66,
                                "left": {
                                    "kind": "EqualsExpression",
                                    "fullStart": 953,
                                    "fullEnd": 1007,
                                    "start": 953,
                                    "end": 1006,
                                    "fullWidth": 54,
                                    "width": 53,
                                    "left": {
                                        "kind": "InvocationExpression",
                                        "fullStart": 953,
                                        "fullEnd": 1001,
                                        "start": 953,
                                        "end": 1000,
                                        "fullWidth": 48,
                                        "width": 47,
                                        "expression": {
                                            "kind": "MemberAccessExpression",
                                            "fullStart": 953,
                                            "fullEnd": 980,
                                            "start": 953,
                                            "end": 980,
                                            "fullWidth": 27,
                                            "width": 27,
                                            "expression": {
                                                "kind": "MemberAccessExpression",
                                                "fullStart": 953,
                                                "fullEnd": 975,
                                                "start": 953,
                                                "end": 975,
                                                "fullWidth": 22,
                                                "width": 22,
                                                "expression": {
                                                    "kind": "MemberAccessExpression",
                                                    "fullStart": 953,
                                                    "fullEnd": 968,
                                                    "start": 953,
                                                    "end": 968,
                                                    "fullWidth": 15,
                                                    "width": 15,
                                                    "expression": {
                                                        "kind": "IdentifierName",
                                                        "fullStart": 953,
                                                        "fullEnd": 958,
                                                        "start": 953,
                                                        "end": 958,
                                                        "fullWidth": 5,
                                                        "width": 5,
                                                        "text": "Array",
                                                        "value": "Array",
                                                        "valueText": "Array"
                                                    },
                                                    "dotToken": {
                                                        "kind": "DotToken",
                                                        "fullStart": 958,
                                                        "fullEnd": 959,
                                                        "start": 958,
                                                        "end": 959,
                                                        "fullWidth": 1,
                                                        "width": 1,
                                                        "text": ".",
                                                        "value": ".",
                                                        "valueText": "."
                                                    },
                                                    "name": {
                                                        "kind": "IdentifierName",
                                                        "fullStart": 959,
                                                        "fullEnd": 968,
                                                        "start": 959,
                                                        "end": 968,
                                                        "fullWidth": 9,
                                                        "width": 9,
                                                        "text": "prototype",
                                                        "value": "prototype",
                                                        "valueText": "prototype"
                                                    }
                                                },
                                                "dotToken": {
                                                    "kind": "DotToken",
                                                    "fullStart": 968,
                                                    "fullEnd": 969,
                                                    "start": 968,
                                                    "end": 969,
                                                    "fullWidth": 1,
                                                    "width": 1,
                                                    "text": ".",
                                                    "value": ".",
                                                    "valueText": "."
                                                },
                                                "name": {
                                                    "kind": "IdentifierName",
                                                    "fullStart": 969,
                                                    "fullEnd": 975,
                                                    "start": 969,
                                                    "end": 975,
                                                    "fullWidth": 6,
                                                    "width": 6,
                                                    "text": "reduce",
                                                    "value": "reduce",
                                                    "valueText": "reduce"
                                                }
                                            },
                                            "dotToken": {
                                                "kind": "DotToken",
                                                "fullStart": 975,
                                                "fullEnd": 976,
                                                "start": 975,
                                                "end": 976,
                                                "fullWidth": 1,
                                                "width": 1,
                                                "text": ".",
                                                "value": ".",
                                                "valueText": "."
                                            },
                                            "name": {
                                                "kind": "IdentifierName",
                                                "fullStart": 976,
                                                "fullEnd": 980,
                                                "start": 976,
                                                "end": 980,
                                                "fullWidth": 4,
                                                "width": 4,
                                                "text": "call",
                                                "value": "call",
                                                "valueText": "call"
                                            }
                                        },
                                        "argumentList": {
                                            "kind": "ArgumentList",
                                            "fullStart": 980,
                                            "fullEnd": 1001,
                                            "start": 980,
                                            "end": 1000,
                                            "fullWidth": 21,
                                            "width": 20,
                                            "openParenToken": {
                                                "kind": "OpenParenToken",
                                                "fullStart": 980,
                                                "fullEnd": 981,
                                                "start": 980,
                                                "end": 981,
                                                "fullWidth": 1,
                                                "width": 1,
                                                "text": "(",
                                                "value": "(",
                                                "valueText": "("
                                            },
                                            "arguments": [
                                                {
                                                    "kind": "IdentifierName",
                                                    "fullStart": 981,
                                                    "fullEnd": 984,
                                                    "start": 981,
                                                    "end": 984,
                                                    "fullWidth": 3,
                                                    "width": 3,
                                                    "text": "obj",
                                                    "value": "obj",
                                                    "valueText": "obj"
                                                },
                                                {
                                                    "kind": "CommaToken",
                                                    "fullStart": 984,
                                                    "fullEnd": 986,
                                                    "start": 984,
                                                    "end": 985,
                                                    "fullWidth": 2,
                                                    "width": 1,
                                                    "text": ",",
                                                    "value": ",",
                                                    "valueText": ",",
                                                    "hasTrailingTrivia": true,
                                                    "trailingTrivia": [
                                                        {
                                                            "kind": "WhitespaceTrivia",
                                                            "text": " "
                                                        }
                                                    ]
                                                },
                                                {
                                                    "kind": "IdentifierName",
                                                    "fullStart": 986,
                                                    "fullEnd": 996,
                                                    "start": 986,
                                                    "end": 996,
                                                    "fullWidth": 10,
                                                    "width": 10,
                                                    "text": "callbackfn",
                                                    "value": "callbackfn",
                                                    "valueText": "callbackfn"
                                                },
                                                {
                                                    "kind": "CommaToken",
                                                    "fullStart": 996,
                                                    "fullEnd": 998,
                                                    "start": 996,
                                                    "end": 997,
                                                    "fullWidth": 2,
                                                    "width": 1,
                                                    "text": ",",
                                                    "value": ",",
                                                    "valueText": ",",
                                                    "hasTrailingTrivia": true,
                                                    "trailingTrivia": [
                                                        {
                                                            "kind": "WhitespaceTrivia",
                                                            "text": " "
                                                        }
                                                    ]
                                                },
                                                {
                                                    "kind": "NumericLiteral",
                                                    "fullStart": 998,
                                                    "fullEnd": 999,
                                                    "start": 998,
                                                    "end": 999,
                                                    "fullWidth": 1,
                                                    "width": 1,
                                                    "text": "1",
                                                    "value": 1,
                                                    "valueText": "1"
                                                }
                                            ],
                                            "closeParenToken": {
                                                "kind": "CloseParenToken",
                                                "fullStart": 999,
                                                "fullEnd": 1001,
                                                "start": 999,
                                                "end": 1000,
                                                "fullWidth": 2,
                                                "width": 1,
                                                "text": ")",
                                                "value": ")",
                                                "valueText": ")",
                                                "hasTrailingTrivia": true,
                                                "trailingTrivia": [
                                                    {
                                                        "kind": "WhitespaceTrivia",
                                                        "text": " "
                                                    }
                                                ]
                                            }
                                        }
                                    },
                                    "operatorToken": {
                                        "kind": "EqualsEqualsEqualsToken",
                                        "fullStart": 1001,
                                        "fullEnd": 1005,
                                        "start": 1001,
                                        "end": 1004,
                                        "fullWidth": 4,
                                        "width": 3,
                                        "text": "===",
                                        "value": "===",
                                        "valueText": "===",
                                        "hasTrailingTrivia": true,
                                        "trailingTrivia": [
                                            {
                                                "kind": "WhitespaceTrivia",
                                                "text": " "
                                            }
                                        ]
                                    },
                                    "right": {
                                        "kind": "NumericLiteral",
                                        "fullStart": 1005,
                                        "fullEnd": 1007,
                                        "start": 1005,
                                        "end": 1006,
                                        "fullWidth": 2,
                                        "width": 1,
                                        "text": "1",
                                        "value": 1,
                                        "valueText": "1",
                                        "hasTrailingTrivia": true,
                                        "trailingTrivia": [
                                            {
                                                "kind": "WhitespaceTrivia",
                                                "text": " "
                                            }
                                        ]
                                    }
                                },
                                "operatorToken": {
                                    "kind": "AmpersandAmpersandToken",
                                    "fullStart": 1007,
                                    "fullEnd": 1010,
                                    "start": 1007,
                                    "end": 1009,
                                    "fullWidth": 3,
                                    "width": 2,
                                    "text": "&&",
                                    "value": "&&",
                                    "valueText": "&&",
                                    "hasTrailingTrivia": true,
                                    "trailingTrivia": [
                                        {
                                            "kind": "WhitespaceTrivia",
                                            "text": " "
                                        }
                                    ]
                                },
                                "right": {
                                    "kind": "LogicalNotExpression",
                                    "fullStart": 1010,
                                    "fullEnd": 1019,
                                    "start": 1010,
                                    "end": 1019,
                                    "fullWidth": 9,
                                    "width": 9,
                                    "operatorToken": {
                                        "kind": "ExclamationToken",
                                        "fullStart": 1010,
                                        "fullEnd": 1011,
                                        "start": 1010,
                                        "end": 1011,
                                        "fullWidth": 1,
                                        "width": 1,
                                        "text": "!",
                                        "value": "!",
                                        "valueText": "!"
                                    },
                                    "operand": {
                                        "kind": "IdentifierName",
                                        "fullStart": 1011,
                                        "fullEnd": 1019,
                                        "start": 1011,
                                        "end": 1019,
                                        "fullWidth": 8,
                                        "width": 8,
                                        "text": "accessed",
                                        "value": "accessed",
                                        "valueText": "accessed"
                                    }
                                }
                            },
                            "semicolonToken": {
                                "kind": "SemicolonToken",
                                "fullStart": 1019,
                                "fullEnd": 1022,
                                "start": 1019,
                                "end": 1020,
                                "fullWidth": 3,
                                "width": 1,
                                "text": ";",
                                "value": ";",
                                "valueText": ";",
                                "hasTrailingTrivia": true,
                                "hasTrailingNewLine": true,
                                "trailingTrivia": [
                                    {
                                        "kind": "NewLineTrivia",
                                        "text": "\r\n"
                                    }
                                ]
                            }
                        }
                    ],
                    "closeBraceToken": {
                        "kind": "CloseBraceToken",
                        "fullStart": 1022,
                        "fullEnd": 1029,
                        "start": 1026,
                        "end": 1027,
                        "fullWidth": 7,
                        "width": 1,
                        "text": "}",
                        "value": "}",
                        "valueText": "}",
                        "hasLeadingTrivia": true,
                        "hasTrailingTrivia": true,
                        "hasTrailingNewLine": true,
                        "leadingTrivia": [
                            {
                                "kind": "WhitespaceTrivia",
                                "text": "    "
                            }
                        ],
                        "trailingTrivia": [
                            {
                                "kind": "NewLineTrivia",
                                "text": "\r\n"
                            }
                        ]
                    }
                }
            },
            {
                "kind": "ExpressionStatement",
                "fullStart": 1029,
                "fullEnd": 1053,
                "start": 1029,
                "end": 1051,
                "fullWidth": 24,
                "width": 22,
                "expression": {
                    "kind": "InvocationExpression",
                    "fullStart": 1029,
                    "fullEnd": 1050,
                    "start": 1029,
                    "end": 1050,
                    "fullWidth": 21,
                    "width": 21,
                    "expression": {
                        "kind": "IdentifierName",
                        "fullStart": 1029,
                        "fullEnd": 1040,
                        "start": 1029,
                        "end": 1040,
                        "fullWidth": 11,
                        "width": 11,
                        "text": "runTestCase",
                        "value": "runTestCase",
                        "valueText": "runTestCase"
                    },
                    "argumentList": {
                        "kind": "ArgumentList",
                        "fullStart": 1040,
                        "fullEnd": 1050,
                        "start": 1040,
                        "end": 1050,
                        "fullWidth": 10,
                        "width": 10,
                        "openParenToken": {
                            "kind": "OpenParenToken",
                            "fullStart": 1040,
                            "fullEnd": 1041,
                            "start": 1040,
                            "end": 1041,
                            "fullWidth": 1,
                            "width": 1,
                            "text": "(",
                            "value": "(",
                            "valueText": "("
                        },
                        "arguments": [
                            {
                                "kind": "IdentifierName",
                                "fullStart": 1041,
                                "fullEnd": 1049,
                                "start": 1041,
                                "end": 1049,
                                "fullWidth": 8,
                                "width": 8,
                                "text": "testcase",
                                "value": "testcase",
                                "valueText": "testcase"
                            }
                        ],
                        "closeParenToken": {
                            "kind": "CloseParenToken",
                            "fullStart": 1049,
                            "fullEnd": 1050,
                            "start": 1049,
                            "end": 1050,
                            "fullWidth": 1,
                            "width": 1,
                            "text": ")",
                            "value": ")",
                            "valueText": ")"
                        }
                    }
                },
                "semicolonToken": {
                    "kind": "SemicolonToken",
                    "fullStart": 1050,
                    "fullEnd": 1053,
                    "start": 1050,
                    "end": 1051,
                    "fullWidth": 3,
                    "width": 1,
                    "text": ";",
                    "value": ";",
                    "valueText": ";",
                    "hasTrailingTrivia": true,
                    "hasTrailingNewLine": true,
                    "trailingTrivia": [
                        {
                            "kind": "NewLineTrivia",
                            "text": "\r\n"
                        }
                    ]
                }
            }
        ],
        "endOfFileToken": {
            "kind": "EndOfFileToken",
            "fullStart": 1053,
            "fullEnd": 1053,
            "start": 1053,
            "end": 1053,
            "fullWidth": 0,
            "width": 0,
            "text": ""
        }
    },
    "lineMap": {
        "lineStarts": [
            0,
            67,
            152,
            232,
            308,
            380,
            385,
            440,
            570,
            575,
            577,
            579,
            602,
            604,
            635,
            693,
            723,
            734,
            736,
            757,
            777,
            796,
            808,
            856,
            891,
            923,
            936,
            938,
            1022,
            1029,
            1053
        ],
        "length": 1053
    }
}<|MERGE_RESOLUTION|>--- conflicted
+++ resolved
@@ -252,12 +252,8 @@
                                         "start": 616,
                                         "end": 632,
                                         "fullWidth": 16,
-<<<<<<< HEAD
                                         "width": 16,
-                                        "identifier": {
-=======
                                         "propertyName": {
->>>>>>> 85e84683
                                             "kind": "IdentifierName",
                                             "fullStart": 616,
                                             "fullEnd": 625,
@@ -793,12 +789,8 @@
                                         "start": 748,
                                         "end": 805,
                                         "fullWidth": 57,
-<<<<<<< HEAD
                                         "width": 57,
-                                        "identifier": {
-=======
                                         "propertyName": {
->>>>>>> 85e84683
                                             "kind": "IdentifierName",
                                             "fullStart": 748,
                                             "fullEnd": 752,
