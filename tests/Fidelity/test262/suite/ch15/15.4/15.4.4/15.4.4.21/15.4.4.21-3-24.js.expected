--- conflicted
+++ resolved
@@ -277,11 +277,8 @@
                                             "start": 636,
                                             "end": 643,
                                             "fullWidth": 7,
-<<<<<<< HEAD
                                             "width": 7,
-=======
                                             "modifiers": [],
->>>>>>> e3c38734
                                             "identifier": {
                                                 "kind": "IdentifierName",
                                                 "fullStart": 636,
@@ -321,11 +318,8 @@
                                             "start": 645,
                                             "end": 651,
                                             "fullWidth": 6,
-<<<<<<< HEAD
                                             "width": 6,
-=======
                                             "modifiers": [],
->>>>>>> e3c38734
                                             "identifier": {
                                                 "kind": "IdentifierName",
                                                 "fullStart": 645,
@@ -365,11 +359,8 @@
                                             "start": 653,
                                             "end": 656,
                                             "fullWidth": 3,
-<<<<<<< HEAD
                                             "width": 3,
-=======
                                             "modifiers": [],
->>>>>>> e3c38734
                                             "identifier": {
                                                 "kind": "IdentifierName",
                                                 "fullStart": 653,
@@ -409,11 +400,8 @@
                                             "start": 658,
                                             "end": 661,
                                             "fullWidth": 3,
-<<<<<<< HEAD
                                             "width": 3,
-=======
                                             "modifiers": [],
->>>>>>> e3c38734
                                             "identifier": {
                                                 "kind": "IdentifierName",
                                                 "fullStart": 658,
