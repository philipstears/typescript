{
    "isDeclaration": false,
    "languageVersion": "EcmaScript5",
    "parseOptions": {
        "allowAutomaticSemicolonInsertion": true
    },
    "sourceUnit": {
        "kind": "SourceUnit",
        "fullStart": 0,
        "fullEnd": 1530,
        "start": 609,
        "end": 1530,
        "fullWidth": 1530,
        "width": 921,
        "isIncrementallyUnusable": true,
        "moduleElements": [
            {
                "kind": "FunctionDeclaration",
                "fullStart": 0,
                "fullEnd": 1506,
                "start": 609,
                "end": 1504,
                "fullWidth": 1506,
                "width": 895,
                "modifiers": [],
                "functionKeyword": {
                    "kind": "FunctionKeyword",
                    "fullStart": 0,
                    "fullEnd": 618,
                    "start": 609,
                    "end": 617,
                    "fullWidth": 618,
                    "width": 8,
                    "text": "function",
                    "value": "function",
                    "valueText": "function",
                    "hasLeadingTrivia": true,
                    "hasLeadingComment": true,
                    "hasLeadingNewLine": true,
                    "hasTrailingTrivia": true,
                    "leadingTrivia": [
                        {
                            "kind": "SingleLineCommentTrivia",
                            "text": "/// Copyright (c) 2012 Ecma International.  All rights reserved. "
                        },
                        {
                            "kind": "NewLineTrivia",
                            "text": "\r\n"
                        },
                        {
                            "kind": "SingleLineCommentTrivia",
                            "text": "/// Ecma International makes this code available under the terms and conditions set"
                        },
                        {
                            "kind": "NewLineTrivia",
                            "text": "\r\n"
                        },
                        {
                            "kind": "SingleLineCommentTrivia",
                            "text": "/// forth on http://hg.ecmascript.org/tests/test262/raw-file/tip/LICENSE (the "
                        },
                        {
                            "kind": "NewLineTrivia",
                            "text": "\r\n"
                        },
                        {
                            "kind": "SingleLineCommentTrivia",
                            "text": "/// \"Use Terms\").   Any redistribution of this code must retain the above "
                        },
                        {
                            "kind": "NewLineTrivia",
                            "text": "\r\n"
                        },
                        {
                            "kind": "SingleLineCommentTrivia",
                            "text": "/// copyright and this notice and otherwise comply with the Use Terms."
                        },
                        {
                            "kind": "NewLineTrivia",
                            "text": "\r\n"
                        },
                        {
                            "kind": "MultiLineCommentTrivia",
                            "text": "/**\r\n * @path ch15/15.4/15.4.4/15.4.4.21/15.4.4.21-3-22.js\r\n * @description Array.prototype.reduce throws TypeError exception - 'length' is an object with toString and valueOf methods that don�t return primitive values\r\n */"
                        },
                        {
                            "kind": "NewLineTrivia",
                            "text": "\r\n"
                        },
                        {
                            "kind": "NewLineTrivia",
                            "text": "\r\n"
                        },
                        {
                            "kind": "NewLineTrivia",
                            "text": "\r\n"
                        }
                    ],
                    "trailingTrivia": [
                        {
                            "kind": "WhitespaceTrivia",
                            "text": " "
                        }
                    ]
                },
                "identifier": {
                    "kind": "IdentifierName",
                    "fullStart": 618,
                    "fullEnd": 626,
                    "start": 618,
                    "end": 626,
                    "fullWidth": 8,
                    "width": 8,
                    "text": "testcase",
                    "value": "testcase",
                    "valueText": "testcase"
                },
                "callSignature": {
                    "kind": "CallSignature",
                    "fullStart": 626,
                    "fullEnd": 629,
                    "start": 626,
                    "end": 628,
                    "fullWidth": 3,
                    "width": 2,
                    "parameterList": {
                        "kind": "ParameterList",
                        "fullStart": 626,
                        "fullEnd": 629,
                        "start": 626,
                        "end": 628,
                        "fullWidth": 3,
                        "width": 2,
                        "openParenToken": {
                            "kind": "OpenParenToken",
                            "fullStart": 626,
                            "fullEnd": 627,
                            "start": 626,
                            "end": 627,
                            "fullWidth": 1,
                            "width": 1,
                            "text": "(",
                            "value": "(",
                            "valueText": "("
                        },
                        "parameters": [],
                        "closeParenToken": {
                            "kind": "CloseParenToken",
                            "fullStart": 627,
                            "fullEnd": 629,
                            "start": 627,
                            "end": 628,
                            "fullWidth": 2,
                            "width": 1,
                            "text": ")",
                            "value": ")",
                            "valueText": ")",
                            "hasTrailingTrivia": true,
                            "trailingTrivia": [
                                {
                                    "kind": "WhitespaceTrivia",
                                    "text": " "
                                }
                            ]
                        }
                    }
                },
                "block": {
                    "kind": "Block",
                    "fullStart": 629,
                    "fullEnd": 1506,
                    "start": 629,
                    "end": 1504,
                    "fullWidth": 877,
                    "width": 875,
                    "openBraceToken": {
                        "kind": "OpenBraceToken",
                        "fullStart": 629,
                        "fullEnd": 632,
                        "start": 629,
                        "end": 630,
                        "fullWidth": 3,
                        "width": 1,
                        "text": "{",
                        "value": "{",
                        "valueText": "{",
                        "hasTrailingTrivia": true,
                        "hasTrailingNewLine": true,
                        "trailingTrivia": [
                            {
                                "kind": "NewLineTrivia",
                                "text": "\r\n"
                            }
                        ]
                    },
                    "statements": [
                        {
                            "kind": "VariableStatement",
                            "fullStart": 632,
                            "fullEnd": 665,
                            "start": 642,
                            "end": 663,
                            "fullWidth": 33,
                            "width": 21,
                            "modifiers": [],
                            "variableDeclaration": {
                                "kind": "VariableDeclaration",
                                "fullStart": 632,
                                "fullEnd": 662,
                                "start": 642,
                                "end": 662,
                                "fullWidth": 30,
                                "width": 20,
                                "varKeyword": {
                                    "kind": "VarKeyword",
                                    "fullStart": 632,
                                    "fullEnd": 646,
                                    "start": 642,
                                    "end": 645,
                                    "fullWidth": 14,
                                    "width": 3,
                                    "text": "var",
                                    "value": "var",
                                    "valueText": "var",
                                    "hasLeadingTrivia": true,
                                    "hasLeadingNewLine": true,
                                    "hasTrailingTrivia": true,
                                    "leadingTrivia": [
                                        {
                                            "kind": "NewLineTrivia",
                                            "text": "\r\n"
                                        },
                                        {
                                            "kind": "WhitespaceTrivia",
                                            "text": "        "
                                        }
                                    ],
                                    "trailingTrivia": [
                                        {
                                            "kind": "WhitespaceTrivia",
                                            "text": " "
                                        }
                                    ]
                                },
                                "variableDeclarators": [
                                    {
                                        "kind": "VariableDeclarator",
                                        "fullStart": 646,
                                        "fullEnd": 662,
                                        "start": 646,
                                        "end": 662,
                                        "fullWidth": 16,
                                        "width": 16,
                                        "identifier": {
                                            "kind": "IdentifierName",
                                            "fullStart": 646,
                                            "fullEnd": 655,
                                            "start": 646,
                                            "end": 654,
                                            "fullWidth": 9,
                                            "width": 8,
                                            "text": "accessed",
                                            "value": "accessed",
                                            "valueText": "accessed",
                                            "hasTrailingTrivia": true,
                                            "trailingTrivia": [
                                                {
                                                    "kind": "WhitespaceTrivia",
                                                    "text": " "
                                                }
                                            ]
                                        },
                                        "equalsValueClause": {
                                            "kind": "EqualsValueClause",
                                            "fullStart": 655,
                                            "fullEnd": 662,
                                            "start": 655,
                                            "end": 662,
                                            "fullWidth": 7,
                                            "width": 7,
                                            "equalsToken": {
                                                "kind": "EqualsToken",
                                                "fullStart": 655,
                                                "fullEnd": 657,
                                                "start": 655,
                                                "end": 656,
                                                "fullWidth": 2,
                                                "width": 1,
                                                "text": "=",
                                                "value": "=",
                                                "valueText": "=",
                                                "hasTrailingTrivia": true,
                                                "trailingTrivia": [
                                                    {
                                                        "kind": "WhitespaceTrivia",
                                                        "text": " "
                                                    }
                                                ]
                                            },
                                            "value": {
                                                "kind": "FalseKeyword",
                                                "fullStart": 657,
                                                "fullEnd": 662,
                                                "start": 657,
                                                "end": 662,
                                                "fullWidth": 5,
                                                "width": 5,
                                                "text": "false",
                                                "value": false,
                                                "valueText": "false"
                                            }
                                        }
                                    }
                                ]
                            },
                            "semicolonToken": {
                                "kind": "SemicolonToken",
                                "fullStart": 662,
                                "fullEnd": 665,
                                "start": 662,
                                "end": 663,
                                "fullWidth": 3,
                                "width": 1,
                                "text": ";",
                                "value": ";",
                                "valueText": ";",
                                "hasTrailingTrivia": true,
                                "hasTrailingNewLine": true,
                                "trailingTrivia": [
                                    {
                                        "kind": "NewLineTrivia",
                                        "text": "\r\n"
                                    }
                                ]
                            }
                        },
                        {
                            "kind": "VariableStatement",
                            "fullStart": 665,
                            "fullEnd": 703,
                            "start": 673,
                            "end": 701,
                            "fullWidth": 38,
                            "width": 28,
                            "modifiers": [],
                            "variableDeclaration": {
                                "kind": "VariableDeclaration",
                                "fullStart": 665,
                                "fullEnd": 700,
                                "start": 673,
                                "end": 700,
                                "fullWidth": 35,
                                "width": 27,
                                "varKeyword": {
                                    "kind": "VarKeyword",
                                    "fullStart": 665,
                                    "fullEnd": 677,
                                    "start": 673,
                                    "end": 676,
                                    "fullWidth": 12,
                                    "width": 3,
                                    "text": "var",
                                    "value": "var",
                                    "valueText": "var",
                                    "hasLeadingTrivia": true,
                                    "hasTrailingTrivia": true,
                                    "leadingTrivia": [
                                        {
                                            "kind": "WhitespaceTrivia",
                                            "text": "        "
                                        }
                                    ],
                                    "trailingTrivia": [
                                        {
                                            "kind": "WhitespaceTrivia",
                                            "text": " "
                                        }
                                    ]
                                },
                                "variableDeclarators": [
                                    {
                                        "kind": "VariableDeclarator",
                                        "fullStart": 677,
                                        "fullEnd": 700,
                                        "start": 677,
                                        "end": 700,
                                        "fullWidth": 23,
                                        "width": 23,
                                        "identifier": {
                                            "kind": "IdentifierName",
                                            "fullStart": 677,
                                            "fullEnd": 693,
                                            "start": 677,
                                            "end": 692,
                                            "fullWidth": 16,
                                            "width": 15,
                                            "text": "valueOfAccessed",
                                            "value": "valueOfAccessed",
                                            "valueText": "valueOfAccessed",
                                            "hasTrailingTrivia": true,
                                            "trailingTrivia": [
                                                {
                                                    "kind": "WhitespaceTrivia",
                                                    "text": " "
                                                }
                                            ]
                                        },
                                        "equalsValueClause": {
                                            "kind": "EqualsValueClause",
                                            "fullStart": 693,
                                            "fullEnd": 700,
                                            "start": 693,
                                            "end": 700,
                                            "fullWidth": 7,
                                            "width": 7,
                                            "equalsToken": {
                                                "kind": "EqualsToken",
                                                "fullStart": 693,
                                                "fullEnd": 695,
                                                "start": 693,
                                                "end": 694,
                                                "fullWidth": 2,
                                                "width": 1,
                                                "text": "=",
                                                "value": "=",
                                                "valueText": "=",
                                                "hasTrailingTrivia": true,
                                                "trailingTrivia": [
                                                    {
                                                        "kind": "WhitespaceTrivia",
                                                        "text": " "
                                                    }
                                                ]
                                            },
                                            "value": {
                                                "kind": "FalseKeyword",
                                                "fullStart": 695,
                                                "fullEnd": 700,
                                                "start": 695,
                                                "end": 700,
                                                "fullWidth": 5,
                                                "width": 5,
                                                "text": "false",
                                                "value": false,
                                                "valueText": "false"
                                            }
                                        }
                                    }
                                ]
                            },
                            "semicolonToken": {
                                "kind": "SemicolonToken",
                                "fullStart": 700,
                                "fullEnd": 703,
                                "start": 700,
                                "end": 701,
                                "fullWidth": 3,
                                "width": 1,
                                "text": ";",
                                "value": ";",
                                "valueText": ";",
                                "hasTrailingTrivia": true,
                                "hasTrailingNewLine": true,
                                "trailingTrivia": [
                                    {
                                        "kind": "NewLineTrivia",
                                        "text": "\r\n"
                                    }
                                ]
                            }
                        },
                        {
                            "kind": "VariableStatement",
                            "fullStart": 703,
                            "fullEnd": 742,
                            "start": 711,
                            "end": 740,
                            "fullWidth": 39,
                            "width": 29,
                            "modifiers": [],
                            "variableDeclaration": {
                                "kind": "VariableDeclaration",
                                "fullStart": 703,
                                "fullEnd": 739,
                                "start": 711,
                                "end": 739,
                                "fullWidth": 36,
                                "width": 28,
                                "varKeyword": {
                                    "kind": "VarKeyword",
                                    "fullStart": 703,
                                    "fullEnd": 715,
                                    "start": 711,
                                    "end": 714,
                                    "fullWidth": 12,
                                    "width": 3,
                                    "text": "var",
                                    "value": "var",
                                    "valueText": "var",
                                    "hasLeadingTrivia": true,
                                    "hasTrailingTrivia": true,
                                    "leadingTrivia": [
                                        {
                                            "kind": "WhitespaceTrivia",
                                            "text": "        "
                                        }
                                    ],
                                    "trailingTrivia": [
                                        {
                                            "kind": "WhitespaceTrivia",
                                            "text": " "
                                        }
                                    ]
                                },
                                "variableDeclarators": [
                                    {
                                        "kind": "VariableDeclarator",
                                        "fullStart": 715,
                                        "fullEnd": 739,
                                        "start": 715,
                                        "end": 739,
                                        "fullWidth": 24,
                                        "width": 24,
                                        "identifier": {
                                            "kind": "IdentifierName",
                                            "fullStart": 715,
                                            "fullEnd": 732,
                                            "start": 715,
                                            "end": 731,
                                            "fullWidth": 17,
                                            "width": 16,
                                            "text": "toStringAccessed",
                                            "value": "toStringAccessed",
                                            "valueText": "toStringAccessed",
                                            "hasTrailingTrivia": true,
                                            "trailingTrivia": [
                                                {
                                                    "kind": "WhitespaceTrivia",
                                                    "text": " "
                                                }
                                            ]
                                        },
                                        "equalsValueClause": {
                                            "kind": "EqualsValueClause",
                                            "fullStart": 732,
                                            "fullEnd": 739,
                                            "start": 732,
                                            "end": 739,
                                            "fullWidth": 7,
                                            "width": 7,
                                            "equalsToken": {
                                                "kind": "EqualsToken",
                                                "fullStart": 732,
                                                "fullEnd": 734,
                                                "start": 732,
                                                "end": 733,
                                                "fullWidth": 2,
                                                "width": 1,
                                                "text": "=",
                                                "value": "=",
                                                "valueText": "=",
                                                "hasTrailingTrivia": true,
                                                "trailingTrivia": [
                                                    {
                                                        "kind": "WhitespaceTrivia",
                                                        "text": " "
                                                    }
                                                ]
                                            },
                                            "value": {
                                                "kind": "FalseKeyword",
                                                "fullStart": 734,
                                                "fullEnd": 739,
                                                "start": 734,
                                                "end": 739,
                                                "fullWidth": 5,
                                                "width": 5,
                                                "text": "false",
                                                "value": false,
                                                "valueText": "false"
                                            }
                                        }
                                    }
                                ]
                            },
                            "semicolonToken": {
                                "kind": "SemicolonToken",
                                "fullStart": 739,
                                "fullEnd": 742,
                                "start": 739,
                                "end": 740,
                                "fullWidth": 3,
                                "width": 1,
                                "text": ";",
                                "value": ";",
                                "valueText": ";",
                                "hasTrailingTrivia": true,
                                "hasTrailingNewLine": true,
                                "trailingTrivia": [
                                    {
                                        "kind": "NewLineTrivia",
                                        "text": "\r\n"
                                    }
                                ]
                            }
                        },
                        {
                            "kind": "FunctionDeclaration",
                            "fullStart": 742,
                            "fullEnd": 869,
                            "start": 752,
                            "end": 867,
                            "fullWidth": 127,
                            "width": 115,
                            "modifiers": [],
                            "functionKeyword": {
                                "kind": "FunctionKeyword",
                                "fullStart": 742,
                                "fullEnd": 761,
                                "start": 752,
                                "end": 760,
                                "fullWidth": 19,
                                "width": 8,
                                "text": "function",
                                "value": "function",
                                "valueText": "function",
                                "hasLeadingTrivia": true,
                                "hasLeadingNewLine": true,
                                "hasTrailingTrivia": true,
                                "leadingTrivia": [
                                    {
                                        "kind": "NewLineTrivia",
                                        "text": "\r\n"
                                    },
                                    {
                                        "kind": "WhitespaceTrivia",
                                        "text": "        "
                                    }
                                ],
                                "trailingTrivia": [
                                    {
                                        "kind": "WhitespaceTrivia",
                                        "text": " "
                                    }
                                ]
                            },
                            "identifier": {
                                "kind": "IdentifierName",
                                "fullStart": 761,
                                "fullEnd": 771,
                                "start": 761,
                                "end": 771,
                                "fullWidth": 10,
                                "width": 10,
                                "text": "callbackfn",
                                "value": "callbackfn",
                                "valueText": "callbackfn"
                            },
                            "callSignature": {
                                "kind": "CallSignature",
                                "fullStart": 771,
                                "fullEnd": 799,
                                "start": 771,
                                "end": 798,
                                "fullWidth": 28,
                                "width": 27,
                                "parameterList": {
                                    "kind": "ParameterList",
                                    "fullStart": 771,
                                    "fullEnd": 799,
                                    "start": 771,
                                    "end": 798,
                                    "fullWidth": 28,
                                    "width": 27,
                                    "openParenToken": {
                                        "kind": "OpenParenToken",
                                        "fullStart": 771,
                                        "fullEnd": 772,
                                        "start": 771,
                                        "end": 772,
                                        "fullWidth": 1,
                                        "width": 1,
                                        "text": "(",
                                        "value": "(",
                                        "valueText": "("
                                    },
                                    "parameters": [
                                        {
                                            "kind": "Parameter",
                                            "fullStart": 772,
                                            "fullEnd": 779,
                                            "start": 772,
                                            "end": 779,
                                            "fullWidth": 7,
<<<<<<< HEAD
                                            "width": 7,
=======
                                            "modifiers": [],
>>>>>>> e3c38734
                                            "identifier": {
                                                "kind": "IdentifierName",
                                                "fullStart": 772,
                                                "fullEnd": 779,
                                                "start": 772,
                                                "end": 779,
                                                "fullWidth": 7,
                                                "width": 7,
                                                "text": "prevVal",
                                                "value": "prevVal",
                                                "valueText": "prevVal"
                                            }
                                        },
                                        {
                                            "kind": "CommaToken",
                                            "fullStart": 779,
                                            "fullEnd": 781,
                                            "start": 779,
                                            "end": 780,
                                            "fullWidth": 2,
                                            "width": 1,
                                            "text": ",",
                                            "value": ",",
                                            "valueText": ",",
                                            "hasTrailingTrivia": true,
                                            "trailingTrivia": [
                                                {
                                                    "kind": "WhitespaceTrivia",
                                                    "text": " "
                                                }
                                            ]
                                        },
                                        {
                                            "kind": "Parameter",
                                            "fullStart": 781,
                                            "fullEnd": 787,
                                            "start": 781,
                                            "end": 787,
                                            "fullWidth": 6,
<<<<<<< HEAD
                                            "width": 6,
=======
                                            "modifiers": [],
>>>>>>> e3c38734
                                            "identifier": {
                                                "kind": "IdentifierName",
                                                "fullStart": 781,
                                                "fullEnd": 787,
                                                "start": 781,
                                                "end": 787,
                                                "fullWidth": 6,
                                                "width": 6,
                                                "text": "curVal",
                                                "value": "curVal",
                                                "valueText": "curVal"
                                            }
                                        },
                                        {
                                            "kind": "CommaToken",
                                            "fullStart": 787,
                                            "fullEnd": 789,
                                            "start": 787,
                                            "end": 788,
                                            "fullWidth": 2,
                                            "width": 1,
                                            "text": ",",
                                            "value": ",",
                                            "valueText": ",",
                                            "hasTrailingTrivia": true,
                                            "trailingTrivia": [
                                                {
                                                    "kind": "WhitespaceTrivia",
                                                    "text": " "
                                                }
                                            ]
                                        },
                                        {
                                            "kind": "Parameter",
                                            "fullStart": 789,
                                            "fullEnd": 792,
                                            "start": 789,
                                            "end": 792,
                                            "fullWidth": 3,
<<<<<<< HEAD
                                            "width": 3,
=======
                                            "modifiers": [],
>>>>>>> e3c38734
                                            "identifier": {
                                                "kind": "IdentifierName",
                                                "fullStart": 789,
                                                "fullEnd": 792,
                                                "start": 789,
                                                "end": 792,
                                                "fullWidth": 3,
                                                "width": 3,
                                                "text": "idx",
                                                "value": "idx",
                                                "valueText": "idx"
                                            }
                                        },
                                        {
                                            "kind": "CommaToken",
                                            "fullStart": 792,
                                            "fullEnd": 794,
                                            "start": 792,
                                            "end": 793,
                                            "fullWidth": 2,
                                            "width": 1,
                                            "text": ",",
                                            "value": ",",
                                            "valueText": ",",
                                            "hasTrailingTrivia": true,
                                            "trailingTrivia": [
                                                {
                                                    "kind": "WhitespaceTrivia",
                                                    "text": " "
                                                }
                                            ]
                                        },
                                        {
                                            "kind": "Parameter",
                                            "fullStart": 794,
                                            "fullEnd": 797,
                                            "start": 794,
                                            "end": 797,
                                            "fullWidth": 3,
<<<<<<< HEAD
                                            "width": 3,
=======
                                            "modifiers": [],
>>>>>>> e3c38734
                                            "identifier": {
                                                "kind": "IdentifierName",
                                                "fullStart": 794,
                                                "fullEnd": 797,
                                                "start": 794,
                                                "end": 797,
                                                "fullWidth": 3,
                                                "width": 3,
                                                "text": "obj",
                                                "value": "obj",
                                                "valueText": "obj"
                                            }
                                        }
                                    ],
                                    "closeParenToken": {
                                        "kind": "CloseParenToken",
                                        "fullStart": 797,
                                        "fullEnd": 799,
                                        "start": 797,
                                        "end": 798,
                                        "fullWidth": 2,
                                        "width": 1,
                                        "text": ")",
                                        "value": ")",
                                        "valueText": ")",
                                        "hasTrailingTrivia": true,
                                        "trailingTrivia": [
                                            {
                                                "kind": "WhitespaceTrivia",
                                                "text": " "
                                            }
                                        ]
                                    }
                                }
                            },
                            "block": {
                                "kind": "Block",
                                "fullStart": 799,
                                "fullEnd": 869,
                                "start": 799,
                                "end": 867,
                                "fullWidth": 70,
                                "width": 68,
                                "openBraceToken": {
                                    "kind": "OpenBraceToken",
                                    "fullStart": 799,
                                    "fullEnd": 802,
                                    "start": 799,
                                    "end": 800,
                                    "fullWidth": 3,
                                    "width": 1,
                                    "text": "{",
                                    "value": "{",
                                    "valueText": "{",
                                    "hasTrailingTrivia": true,
                                    "hasTrailingNewLine": true,
                                    "trailingTrivia": [
                                        {
                                            "kind": "NewLineTrivia",
                                            "text": "\r\n"
                                        }
                                    ]
                                },
                                "statements": [
                                    {
                                        "kind": "ExpressionStatement",
                                        "fullStart": 802,
                                        "fullEnd": 832,
                                        "start": 814,
                                        "end": 830,
                                        "fullWidth": 30,
                                        "width": 16,
                                        "expression": {
                                            "kind": "AssignmentExpression",
                                            "fullStart": 802,
                                            "fullEnd": 829,
                                            "start": 814,
                                            "end": 829,
                                            "fullWidth": 27,
                                            "width": 15,
                                            "left": {
                                                "kind": "IdentifierName",
                                                "fullStart": 802,
                                                "fullEnd": 823,
                                                "start": 814,
                                                "end": 822,
                                                "fullWidth": 21,
                                                "width": 8,
                                                "text": "accessed",
                                                "value": "accessed",
                                                "valueText": "accessed",
                                                "hasLeadingTrivia": true,
                                                "hasTrailingTrivia": true,
                                                "leadingTrivia": [
                                                    {
                                                        "kind": "WhitespaceTrivia",
                                                        "text": "            "
                                                    }
                                                ],
                                                "trailingTrivia": [
                                                    {
                                                        "kind": "WhitespaceTrivia",
                                                        "text": " "
                                                    }
                                                ]
                                            },
                                            "operatorToken": {
                                                "kind": "EqualsToken",
                                                "fullStart": 823,
                                                "fullEnd": 825,
                                                "start": 823,
                                                "end": 824,
                                                "fullWidth": 2,
                                                "width": 1,
                                                "text": "=",
                                                "value": "=",
                                                "valueText": "=",
                                                "hasTrailingTrivia": true,
                                                "trailingTrivia": [
                                                    {
                                                        "kind": "WhitespaceTrivia",
                                                        "text": " "
                                                    }
                                                ]
                                            },
                                            "right": {
                                                "kind": "TrueKeyword",
                                                "fullStart": 825,
                                                "fullEnd": 829,
                                                "start": 825,
                                                "end": 829,
                                                "fullWidth": 4,
                                                "width": 4,
                                                "text": "true",
                                                "value": true,
                                                "valueText": "true"
                                            }
                                        },
                                        "semicolonToken": {
                                            "kind": "SemicolonToken",
                                            "fullStart": 829,
                                            "fullEnd": 832,
                                            "start": 829,
                                            "end": 830,
                                            "fullWidth": 3,
                                            "width": 1,
                                            "text": ";",
                                            "value": ";",
                                            "valueText": ";",
                                            "hasTrailingTrivia": true,
                                            "hasTrailingNewLine": true,
                                            "trailingTrivia": [
                                                {
                                                    "kind": "NewLineTrivia",
                                                    "text": "\r\n"
                                                }
                                            ]
                                        }
                                    },
                                    {
                                        "kind": "ReturnStatement",
                                        "fullStart": 832,
                                        "fullEnd": 858,
                                        "start": 844,
                                        "end": 856,
                                        "fullWidth": 26,
                                        "width": 12,
                                        "returnKeyword": {
                                            "kind": "ReturnKeyword",
                                            "fullStart": 832,
                                            "fullEnd": 851,
                                            "start": 844,
                                            "end": 850,
                                            "fullWidth": 19,
                                            "width": 6,
                                            "text": "return",
                                            "value": "return",
                                            "valueText": "return",
                                            "hasLeadingTrivia": true,
                                            "hasTrailingTrivia": true,
                                            "leadingTrivia": [
                                                {
                                                    "kind": "WhitespaceTrivia",
                                                    "text": "            "
                                                }
                                            ],
                                            "trailingTrivia": [
                                                {
                                                    "kind": "WhitespaceTrivia",
                                                    "text": " "
                                                }
                                            ]
                                        },
                                        "expression": {
                                            "kind": "TrueKeyword",
                                            "fullStart": 851,
                                            "fullEnd": 855,
                                            "start": 851,
                                            "end": 855,
                                            "fullWidth": 4,
                                            "width": 4,
                                            "text": "true",
                                            "value": true,
                                            "valueText": "true"
                                        },
                                        "semicolonToken": {
                                            "kind": "SemicolonToken",
                                            "fullStart": 855,
                                            "fullEnd": 858,
                                            "start": 855,
                                            "end": 856,
                                            "fullWidth": 3,
                                            "width": 1,
                                            "text": ";",
                                            "value": ";",
                                            "valueText": ";",
                                            "hasTrailingTrivia": true,
                                            "hasTrailingNewLine": true,
                                            "trailingTrivia": [
                                                {
                                                    "kind": "NewLineTrivia",
                                                    "text": "\r\n"
                                                }
                                            ]
                                        }
                                    }
                                ],
                                "closeBraceToken": {
                                    "kind": "CloseBraceToken",
                                    "fullStart": 858,
                                    "fullEnd": 869,
                                    "start": 866,
                                    "end": 867,
                                    "fullWidth": 11,
                                    "width": 1,
                                    "text": "}",
                                    "value": "}",
                                    "valueText": "}",
                                    "hasLeadingTrivia": true,
                                    "hasTrailingTrivia": true,
                                    "hasTrailingNewLine": true,
                                    "leadingTrivia": [
                                        {
                                            "kind": "WhitespaceTrivia",
                                            "text": "        "
                                        }
                                    ],
                                    "trailingTrivia": [
                                        {
                                            "kind": "NewLineTrivia",
                                            "text": "\r\n"
                                        }
                                    ]
                                }
                            }
                        },
                        {
                            "kind": "VariableStatement",
                            "fullStart": 869,
                            "fullEnd": 1259,
                            "start": 879,
                            "end": 1257,
                            "fullWidth": 390,
                            "width": 378,
                            "modifiers": [],
                            "variableDeclaration": {
                                "kind": "VariableDeclaration",
                                "fullStart": 869,
                                "fullEnd": 1256,
                                "start": 879,
                                "end": 1256,
                                "fullWidth": 387,
                                "width": 377,
                                "varKeyword": {
                                    "kind": "VarKeyword",
                                    "fullStart": 869,
                                    "fullEnd": 883,
                                    "start": 879,
                                    "end": 882,
                                    "fullWidth": 14,
                                    "width": 3,
                                    "text": "var",
                                    "value": "var",
                                    "valueText": "var",
                                    "hasLeadingTrivia": true,
                                    "hasLeadingNewLine": true,
                                    "hasTrailingTrivia": true,
                                    "leadingTrivia": [
                                        {
                                            "kind": "NewLineTrivia",
                                            "text": "\r\n"
                                        },
                                        {
                                            "kind": "WhitespaceTrivia",
                                            "text": "        "
                                        }
                                    ],
                                    "trailingTrivia": [
                                        {
                                            "kind": "WhitespaceTrivia",
                                            "text": " "
                                        }
                                    ]
                                },
                                "variableDeclarators": [
                                    {
                                        "kind": "VariableDeclarator",
                                        "fullStart": 883,
                                        "fullEnd": 1256,
                                        "start": 883,
                                        "end": 1256,
                                        "fullWidth": 373,
                                        "width": 373,
                                        "identifier": {
                                            "kind": "IdentifierName",
                                            "fullStart": 883,
                                            "fullEnd": 887,
                                            "start": 883,
                                            "end": 886,
                                            "fullWidth": 4,
                                            "width": 3,
                                            "text": "obj",
                                            "value": "obj",
                                            "valueText": "obj",
                                            "hasTrailingTrivia": true,
                                            "trailingTrivia": [
                                                {
                                                    "kind": "WhitespaceTrivia",
                                                    "text": " "
                                                }
                                            ]
                                        },
                                        "equalsValueClause": {
                                            "kind": "EqualsValueClause",
                                            "fullStart": 887,
                                            "fullEnd": 1256,
                                            "start": 887,
                                            "end": 1256,
                                            "fullWidth": 369,
                                            "width": 369,
                                            "equalsToken": {
                                                "kind": "EqualsToken",
                                                "fullStart": 887,
                                                "fullEnd": 889,
                                                "start": 887,
                                                "end": 888,
                                                "fullWidth": 2,
                                                "width": 1,
                                                "text": "=",
                                                "value": "=",
                                                "valueText": "=",
                                                "hasTrailingTrivia": true,
                                                "trailingTrivia": [
                                                    {
                                                        "kind": "WhitespaceTrivia",
                                                        "text": " "
                                                    }
                                                ]
                                            },
                                            "value": {
                                                "kind": "ObjectLiteralExpression",
                                                "fullStart": 889,
                                                "fullEnd": 1256,
                                                "start": 889,
                                                "end": 1256,
                                                "fullWidth": 367,
                                                "width": 367,
                                                "openBraceToken": {
                                                    "kind": "OpenBraceToken",
                                                    "fullStart": 889,
                                                    "fullEnd": 892,
                                                    "start": 889,
                                                    "end": 890,
                                                    "fullWidth": 3,
                                                    "width": 1,
                                                    "text": "{",
                                                    "value": "{",
                                                    "valueText": "{",
                                                    "hasTrailingTrivia": true,
                                                    "hasTrailingNewLine": true,
                                                    "trailingTrivia": [
                                                        {
                                                            "kind": "NewLineTrivia",
                                                            "text": "\r\n"
                                                        }
                                                    ]
                                                },
                                                "propertyAssignments": [
                                                    {
                                                        "kind": "SimplePropertyAssignment",
                                                        "fullStart": 892,
                                                        "fullEnd": 909,
                                                        "start": 904,
                                                        "end": 909,
                                                        "fullWidth": 17,
                                                        "width": 5,
                                                        "propertyName": {
                                                            "kind": "NumericLiteral",
                                                            "fullStart": 892,
                                                            "fullEnd": 905,
                                                            "start": 904,
                                                            "end": 905,
                                                            "fullWidth": 13,
                                                            "width": 1,
                                                            "text": "1",
                                                            "value": 1,
                                                            "valueText": "1",
                                                            "hasLeadingTrivia": true,
                                                            "leadingTrivia": [
                                                                {
                                                                    "kind": "WhitespaceTrivia",
                                                                    "text": "            "
                                                                }
                                                            ]
                                                        },
                                                        "colonToken": {
                                                            "kind": "ColonToken",
                                                            "fullStart": 905,
                                                            "fullEnd": 907,
                                                            "start": 905,
                                                            "end": 906,
                                                            "fullWidth": 2,
                                                            "width": 1,
                                                            "text": ":",
                                                            "value": ":",
                                                            "valueText": ":",
                                                            "hasTrailingTrivia": true,
                                                            "trailingTrivia": [
                                                                {
                                                                    "kind": "WhitespaceTrivia",
                                                                    "text": " "
                                                                }
                                                            ]
                                                        },
                                                        "expression": {
                                                            "kind": "NumericLiteral",
                                                            "fullStart": 907,
                                                            "fullEnd": 909,
                                                            "start": 907,
                                                            "end": 909,
                                                            "fullWidth": 2,
                                                            "width": 2,
                                                            "text": "11",
                                                            "value": 11,
                                                            "valueText": "11"
                                                        }
                                                    },
                                                    {
                                                        "kind": "CommaToken",
                                                        "fullStart": 909,
                                                        "fullEnd": 912,
                                                        "start": 909,
                                                        "end": 910,
                                                        "fullWidth": 3,
                                                        "width": 1,
                                                        "text": ",",
                                                        "value": ",",
                                                        "valueText": ",",
                                                        "hasTrailingTrivia": true,
                                                        "hasTrailingNewLine": true,
                                                        "trailingTrivia": [
                                                            {
                                                                "kind": "NewLineTrivia",
                                                                "text": "\r\n"
                                                            }
                                                        ]
                                                    },
                                                    {
                                                        "kind": "SimplePropertyAssignment",
                                                        "fullStart": 912,
                                                        "fullEnd": 929,
                                                        "start": 924,
                                                        "end": 929,
                                                        "fullWidth": 17,
                                                        "width": 5,
                                                        "propertyName": {
                                                            "kind": "NumericLiteral",
                                                            "fullStart": 912,
                                                            "fullEnd": 925,
                                                            "start": 924,
                                                            "end": 925,
                                                            "fullWidth": 13,
                                                            "width": 1,
                                                            "text": "2",
                                                            "value": 2,
                                                            "valueText": "2",
                                                            "hasLeadingTrivia": true,
                                                            "leadingTrivia": [
                                                                {
                                                                    "kind": "WhitespaceTrivia",
                                                                    "text": "            "
                                                                }
                                                            ]
                                                        },
                                                        "colonToken": {
                                                            "kind": "ColonToken",
                                                            "fullStart": 925,
                                                            "fullEnd": 927,
                                                            "start": 925,
                                                            "end": 926,
                                                            "fullWidth": 2,
                                                            "width": 1,
                                                            "text": ":",
                                                            "value": ":",
                                                            "valueText": ":",
                                                            "hasTrailingTrivia": true,
                                                            "trailingTrivia": [
                                                                {
                                                                    "kind": "WhitespaceTrivia",
                                                                    "text": " "
                                                                }
                                                            ]
                                                        },
                                                        "expression": {
                                                            "kind": "NumericLiteral",
                                                            "fullStart": 927,
                                                            "fullEnd": 929,
                                                            "start": 927,
                                                            "end": 929,
                                                            "fullWidth": 2,
                                                            "width": 2,
                                                            "text": "12",
                                                            "value": 12,
                                                            "valueText": "12"
                                                        }
                                                    },
                                                    {
                                                        "kind": "CommaToken",
                                                        "fullStart": 929,
                                                        "fullEnd": 932,
                                                        "start": 929,
                                                        "end": 930,
                                                        "fullWidth": 3,
                                                        "width": 1,
                                                        "text": ",",
                                                        "value": ",",
                                                        "valueText": ",",
                                                        "hasTrailingTrivia": true,
                                                        "hasTrailingNewLine": true,
                                                        "trailingTrivia": [
                                                            {
                                                                "kind": "NewLineTrivia",
                                                                "text": "\r\n"
                                                            }
                                                        ]
                                                    },
                                                    {
                                                        "kind": "SimplePropertyAssignment",
                                                        "fullStart": 932,
                                                        "fullEnd": 1247,
                                                        "start": 946,
                                                        "end": 1245,
                                                        "fullWidth": 315,
                                                        "width": 299,
                                                        "propertyName": {
                                                            "kind": "IdentifierName",
                                                            "fullStart": 932,
                                                            "fullEnd": 952,
                                                            "start": 946,
                                                            "end": 952,
                                                            "fullWidth": 20,
                                                            "width": 6,
                                                            "text": "length",
                                                            "value": "length",
                                                            "valueText": "length",
                                                            "hasLeadingTrivia": true,
                                                            "hasLeadingNewLine": true,
                                                            "leadingTrivia": [
                                                                {
                                                                    "kind": "NewLineTrivia",
                                                                    "text": "\r\n"
                                                                },
                                                                {
                                                                    "kind": "WhitespaceTrivia",
                                                                    "text": "            "
                                                                }
                                                            ]
                                                        },
                                                        "colonToken": {
                                                            "kind": "ColonToken",
                                                            "fullStart": 952,
                                                            "fullEnd": 954,
                                                            "start": 952,
                                                            "end": 953,
                                                            "fullWidth": 2,
                                                            "width": 1,
                                                            "text": ":",
                                                            "value": ":",
                                                            "valueText": ":",
                                                            "hasTrailingTrivia": true,
                                                            "trailingTrivia": [
                                                                {
                                                                    "kind": "WhitespaceTrivia",
                                                                    "text": " "
                                                                }
                                                            ]
                                                        },
                                                        "expression": {
                                                            "kind": "ObjectLiteralExpression",
                                                            "fullStart": 954,
                                                            "fullEnd": 1247,
                                                            "start": 954,
                                                            "end": 1245,
                                                            "fullWidth": 293,
                                                            "width": 291,
                                                            "openBraceToken": {
                                                                "kind": "OpenBraceToken",
                                                                "fullStart": 954,
                                                                "fullEnd": 957,
                                                                "start": 954,
                                                                "end": 955,
                                                                "fullWidth": 3,
                                                                "width": 1,
                                                                "text": "{",
                                                                "value": "{",
                                                                "valueText": "{",
                                                                "hasTrailingTrivia": true,
                                                                "hasTrailingNewLine": true,
                                                                "trailingTrivia": [
                                                                    {
                                                                        "kind": "NewLineTrivia",
                                                                        "text": "\r\n"
                                                                    }
                                                                ]
                                                            },
                                                            "propertyAssignments": [
                                                                {
                                                                    "kind": "SimplePropertyAssignment",
                                                                    "fullStart": 957,
                                                                    "fullEnd": 1091,
                                                                    "start": 973,
                                                                    "end": 1091,
                                                                    "fullWidth": 134,
                                                                    "width": 118,
                                                                    "propertyName": {
                                                                        "kind": "IdentifierName",
                                                                        "fullStart": 957,
                                                                        "fullEnd": 980,
                                                                        "start": 973,
                                                                        "end": 980,
                                                                        "fullWidth": 23,
                                                                        "width": 7,
                                                                        "text": "valueOf",
                                                                        "value": "valueOf",
                                                                        "valueText": "valueOf",
                                                                        "hasLeadingTrivia": true,
                                                                        "leadingTrivia": [
                                                                            {
                                                                                "kind": "WhitespaceTrivia",
                                                                                "text": "                "
                                                                            }
                                                                        ]
                                                                    },
                                                                    "colonToken": {
                                                                        "kind": "ColonToken",
                                                                        "fullStart": 980,
                                                                        "fullEnd": 982,
                                                                        "start": 980,
                                                                        "end": 981,
                                                                        "fullWidth": 2,
                                                                        "width": 1,
                                                                        "text": ":",
                                                                        "value": ":",
                                                                        "valueText": ":",
                                                                        "hasTrailingTrivia": true,
                                                                        "trailingTrivia": [
                                                                            {
                                                                                "kind": "WhitespaceTrivia",
                                                                                "text": " "
                                                                            }
                                                                        ]
                                                                    },
                                                                    "expression": {
                                                                        "kind": "FunctionExpression",
                                                                        "fullStart": 982,
                                                                        "fullEnd": 1091,
                                                                        "start": 982,
                                                                        "end": 1091,
                                                                        "fullWidth": 109,
                                                                        "width": 109,
                                                                        "functionKeyword": {
                                                                            "kind": "FunctionKeyword",
                                                                            "fullStart": 982,
                                                                            "fullEnd": 991,
                                                                            "start": 982,
                                                                            "end": 990,
                                                                            "fullWidth": 9,
                                                                            "width": 8,
                                                                            "text": "function",
                                                                            "value": "function",
                                                                            "valueText": "function",
                                                                            "hasTrailingTrivia": true,
                                                                            "trailingTrivia": [
                                                                                {
                                                                                    "kind": "WhitespaceTrivia",
                                                                                    "text": " "
                                                                                }
                                                                            ]
                                                                        },
                                                                        "callSignature": {
                                                                            "kind": "CallSignature",
                                                                            "fullStart": 991,
                                                                            "fullEnd": 994,
                                                                            "start": 991,
                                                                            "end": 993,
                                                                            "fullWidth": 3,
                                                                            "width": 2,
                                                                            "parameterList": {
                                                                                "kind": "ParameterList",
                                                                                "fullStart": 991,
                                                                                "fullEnd": 994,
                                                                                "start": 991,
                                                                                "end": 993,
                                                                                "fullWidth": 3,
                                                                                "width": 2,
                                                                                "openParenToken": {
                                                                                    "kind": "OpenParenToken",
                                                                                    "fullStart": 991,
                                                                                    "fullEnd": 992,
                                                                                    "start": 991,
                                                                                    "end": 992,
                                                                                    "fullWidth": 1,
                                                                                    "width": 1,
                                                                                    "text": "(",
                                                                                    "value": "(",
                                                                                    "valueText": "("
                                                                                },
                                                                                "parameters": [],
                                                                                "closeParenToken": {
                                                                                    "kind": "CloseParenToken",
                                                                                    "fullStart": 992,
                                                                                    "fullEnd": 994,
                                                                                    "start": 992,
                                                                                    "end": 993,
                                                                                    "fullWidth": 2,
                                                                                    "width": 1,
                                                                                    "text": ")",
                                                                                    "value": ")",
                                                                                    "valueText": ")",
                                                                                    "hasTrailingTrivia": true,
                                                                                    "trailingTrivia": [
                                                                                        {
                                                                                            "kind": "WhitespaceTrivia",
                                                                                            "text": " "
                                                                                        }
                                                                                    ]
                                                                                }
                                                                            }
                                                                        },
                                                                        "block": {
                                                                            "kind": "Block",
                                                                            "fullStart": 994,
                                                                            "fullEnd": 1091,
                                                                            "start": 994,
                                                                            "end": 1091,
                                                                            "fullWidth": 97,
                                                                            "width": 97,
                                                                            "openBraceToken": {
                                                                                "kind": "OpenBraceToken",
                                                                                "fullStart": 994,
                                                                                "fullEnd": 997,
                                                                                "start": 994,
                                                                                "end": 995,
                                                                                "fullWidth": 3,
                                                                                "width": 1,
                                                                                "text": "{",
                                                                                "value": "{",
                                                                                "valueText": "{",
                                                                                "hasTrailingTrivia": true,
                                                                                "hasTrailingNewLine": true,
                                                                                "trailingTrivia": [
                                                                                    {
                                                                                        "kind": "NewLineTrivia",
                                                                                        "text": "\r\n"
                                                                                    }
                                                                                ]
                                                                            },
                                                                            "statements": [
                                                                                {
                                                                                    "kind": "ExpressionStatement",
                                                                                    "fullStart": 997,
                                                                                    "fullEnd": 1042,
                                                                                    "start": 1017,
                                                                                    "end": 1040,
                                                                                    "fullWidth": 45,
                                                                                    "width": 23,
                                                                                    "expression": {
                                                                                        "kind": "AssignmentExpression",
                                                                                        "fullStart": 997,
                                                                                        "fullEnd": 1039,
                                                                                        "start": 1017,
                                                                                        "end": 1039,
                                                                                        "fullWidth": 42,
                                                                                        "width": 22,
                                                                                        "left": {
                                                                                            "kind": "IdentifierName",
                                                                                            "fullStart": 997,
                                                                                            "fullEnd": 1033,
                                                                                            "start": 1017,
                                                                                            "end": 1032,
                                                                                            "fullWidth": 36,
                                                                                            "width": 15,
                                                                                            "text": "valueOfAccessed",
                                                                                            "value": "valueOfAccessed",
                                                                                            "valueText": "valueOfAccessed",
                                                                                            "hasLeadingTrivia": true,
                                                                                            "hasTrailingTrivia": true,
                                                                                            "leadingTrivia": [
                                                                                                {
                                                                                                    "kind": "WhitespaceTrivia",
                                                                                                    "text": "                    "
                                                                                                }
                                                                                            ],
                                                                                            "trailingTrivia": [
                                                                                                {
                                                                                                    "kind": "WhitespaceTrivia",
                                                                                                    "text": " "
                                                                                                }
                                                                                            ]
                                                                                        },
                                                                                        "operatorToken": {
                                                                                            "kind": "EqualsToken",
                                                                                            "fullStart": 1033,
                                                                                            "fullEnd": 1035,
                                                                                            "start": 1033,
                                                                                            "end": 1034,
                                                                                            "fullWidth": 2,
                                                                                            "width": 1,
                                                                                            "text": "=",
                                                                                            "value": "=",
                                                                                            "valueText": "=",
                                                                                            "hasTrailingTrivia": true,
                                                                                            "trailingTrivia": [
                                                                                                {
                                                                                                    "kind": "WhitespaceTrivia",
                                                                                                    "text": " "
                                                                                                }
                                                                                            ]
                                                                                        },
                                                                                        "right": {
                                                                                            "kind": "TrueKeyword",
                                                                                            "fullStart": 1035,
                                                                                            "fullEnd": 1039,
                                                                                            "start": 1035,
                                                                                            "end": 1039,
                                                                                            "fullWidth": 4,
                                                                                            "width": 4,
                                                                                            "text": "true",
                                                                                            "value": true,
                                                                                            "valueText": "true"
                                                                                        }
                                                                                    },
                                                                                    "semicolonToken": {
                                                                                        "kind": "SemicolonToken",
                                                                                        "fullStart": 1039,
                                                                                        "fullEnd": 1042,
                                                                                        "start": 1039,
                                                                                        "end": 1040,
                                                                                        "fullWidth": 3,
                                                                                        "width": 1,
                                                                                        "text": ";",
                                                                                        "value": ";",
                                                                                        "valueText": ";",
                                                                                        "hasTrailingTrivia": true,
                                                                                        "hasTrailingNewLine": true,
                                                                                        "trailingTrivia": [
                                                                                            {
                                                                                                "kind": "NewLineTrivia",
                                                                                                "text": "\r\n"
                                                                                            }
                                                                                        ]
                                                                                    }
                                                                                },
                                                                                {
                                                                                    "kind": "ReturnStatement",
                                                                                    "fullStart": 1042,
                                                                                    "fullEnd": 1074,
                                                                                    "start": 1062,
                                                                                    "end": 1072,
                                                                                    "fullWidth": 32,
                                                                                    "width": 10,
                                                                                    "returnKeyword": {
                                                                                        "kind": "ReturnKeyword",
                                                                                        "fullStart": 1042,
                                                                                        "fullEnd": 1069,
                                                                                        "start": 1062,
                                                                                        "end": 1068,
                                                                                        "fullWidth": 27,
                                                                                        "width": 6,
                                                                                        "text": "return",
                                                                                        "value": "return",
                                                                                        "valueText": "return",
                                                                                        "hasLeadingTrivia": true,
                                                                                        "hasTrailingTrivia": true,
                                                                                        "leadingTrivia": [
                                                                                            {
                                                                                                "kind": "WhitespaceTrivia",
                                                                                                "text": "                    "
                                                                                            }
                                                                                        ],
                                                                                        "trailingTrivia": [
                                                                                            {
                                                                                                "kind": "WhitespaceTrivia",
                                                                                                "text": " "
                                                                                            }
                                                                                        ]
                                                                                    },
                                                                                    "expression": {
                                                                                        "kind": "ObjectLiteralExpression",
                                                                                        "fullStart": 1069,
                                                                                        "fullEnd": 1071,
                                                                                        "start": 1069,
                                                                                        "end": 1071,
                                                                                        "fullWidth": 2,
                                                                                        "width": 2,
                                                                                        "openBraceToken": {
                                                                                            "kind": "OpenBraceToken",
                                                                                            "fullStart": 1069,
                                                                                            "fullEnd": 1070,
                                                                                            "start": 1069,
                                                                                            "end": 1070,
                                                                                            "fullWidth": 1,
                                                                                            "width": 1,
                                                                                            "text": "{",
                                                                                            "value": "{",
                                                                                            "valueText": "{"
                                                                                        },
                                                                                        "propertyAssignments": [],
                                                                                        "closeBraceToken": {
                                                                                            "kind": "CloseBraceToken",
                                                                                            "fullStart": 1070,
                                                                                            "fullEnd": 1071,
                                                                                            "start": 1070,
                                                                                            "end": 1071,
                                                                                            "fullWidth": 1,
                                                                                            "width": 1,
                                                                                            "text": "}",
                                                                                            "value": "}",
                                                                                            "valueText": "}"
                                                                                        }
                                                                                    },
                                                                                    "semicolonToken": {
                                                                                        "kind": "SemicolonToken",
                                                                                        "fullStart": 1071,
                                                                                        "fullEnd": 1074,
                                                                                        "start": 1071,
                                                                                        "end": 1072,
                                                                                        "fullWidth": 3,
                                                                                        "width": 1,
                                                                                        "text": ";",
                                                                                        "value": ";",
                                                                                        "valueText": ";",
                                                                                        "hasTrailingTrivia": true,
                                                                                        "hasTrailingNewLine": true,
                                                                                        "trailingTrivia": [
                                                                                            {
                                                                                                "kind": "NewLineTrivia",
                                                                                                "text": "\r\n"
                                                                                            }
                                                                                        ]
                                                                                    }
                                                                                }
                                                                            ],
                                                                            "closeBraceToken": {
                                                                                "kind": "CloseBraceToken",
                                                                                "fullStart": 1074,
                                                                                "fullEnd": 1091,
                                                                                "start": 1090,
                                                                                "end": 1091,
                                                                                "fullWidth": 17,
                                                                                "width": 1,
                                                                                "text": "}",
                                                                                "value": "}",
                                                                                "valueText": "}",
                                                                                "hasLeadingTrivia": true,
                                                                                "leadingTrivia": [
                                                                                    {
                                                                                        "kind": "WhitespaceTrivia",
                                                                                        "text": "                "
                                                                                    }
                                                                                ]
                                                                            }
                                                                        }
                                                                    }
                                                                },
                                                                {
                                                                    "kind": "CommaToken",
                                                                    "fullStart": 1091,
                                                                    "fullEnd": 1094,
                                                                    "start": 1091,
                                                                    "end": 1092,
                                                                    "fullWidth": 3,
                                                                    "width": 1,
                                                                    "text": ",",
                                                                    "value": ",",
                                                                    "valueText": ",",
                                                                    "hasTrailingTrivia": true,
                                                                    "hasTrailingNewLine": true,
                                                                    "trailingTrivia": [
                                                                        {
                                                                            "kind": "NewLineTrivia",
                                                                            "text": "\r\n"
                                                                        }
                                                                    ]
                                                                },
                                                                {
                                                                    "kind": "SimplePropertyAssignment",
                                                                    "fullStart": 1094,
                                                                    "fullEnd": 1232,
                                                                    "start": 1110,
                                                                    "end": 1230,
                                                                    "fullWidth": 138,
                                                                    "width": 120,
                                                                    "propertyName": {
                                                                        "kind": "IdentifierName",
                                                                        "fullStart": 1094,
                                                                        "fullEnd": 1118,
                                                                        "start": 1110,
                                                                        "end": 1118,
                                                                        "fullWidth": 24,
                                                                        "width": 8,
                                                                        "text": "toString",
                                                                        "value": "toString",
                                                                        "valueText": "toString",
                                                                        "hasLeadingTrivia": true,
                                                                        "leadingTrivia": [
                                                                            {
                                                                                "kind": "WhitespaceTrivia",
                                                                                "text": "                "
                                                                            }
                                                                        ]
                                                                    },
                                                                    "colonToken": {
                                                                        "kind": "ColonToken",
                                                                        "fullStart": 1118,
                                                                        "fullEnd": 1120,
                                                                        "start": 1118,
                                                                        "end": 1119,
                                                                        "fullWidth": 2,
                                                                        "width": 1,
                                                                        "text": ":",
                                                                        "value": ":",
                                                                        "valueText": ":",
                                                                        "hasTrailingTrivia": true,
                                                                        "trailingTrivia": [
                                                                            {
                                                                                "kind": "WhitespaceTrivia",
                                                                                "text": " "
                                                                            }
                                                                        ]
                                                                    },
                                                                    "expression": {
                                                                        "kind": "FunctionExpression",
                                                                        "fullStart": 1120,
                                                                        "fullEnd": 1232,
                                                                        "start": 1120,
                                                                        "end": 1230,
                                                                        "fullWidth": 112,
                                                                        "width": 110,
                                                                        "functionKeyword": {
                                                                            "kind": "FunctionKeyword",
                                                                            "fullStart": 1120,
                                                                            "fullEnd": 1129,
                                                                            "start": 1120,
                                                                            "end": 1128,
                                                                            "fullWidth": 9,
                                                                            "width": 8,
                                                                            "text": "function",
                                                                            "value": "function",
                                                                            "valueText": "function",
                                                                            "hasTrailingTrivia": true,
                                                                            "trailingTrivia": [
                                                                                {
                                                                                    "kind": "WhitespaceTrivia",
                                                                                    "text": " "
                                                                                }
                                                                            ]
                                                                        },
                                                                        "callSignature": {
                                                                            "kind": "CallSignature",
                                                                            "fullStart": 1129,
                                                                            "fullEnd": 1132,
                                                                            "start": 1129,
                                                                            "end": 1131,
                                                                            "fullWidth": 3,
                                                                            "width": 2,
                                                                            "parameterList": {
                                                                                "kind": "ParameterList",
                                                                                "fullStart": 1129,
                                                                                "fullEnd": 1132,
                                                                                "start": 1129,
                                                                                "end": 1131,
                                                                                "fullWidth": 3,
                                                                                "width": 2,
                                                                                "openParenToken": {
                                                                                    "kind": "OpenParenToken",
                                                                                    "fullStart": 1129,
                                                                                    "fullEnd": 1130,
                                                                                    "start": 1129,
                                                                                    "end": 1130,
                                                                                    "fullWidth": 1,
                                                                                    "width": 1,
                                                                                    "text": "(",
                                                                                    "value": "(",
                                                                                    "valueText": "("
                                                                                },
                                                                                "parameters": [],
                                                                                "closeParenToken": {
                                                                                    "kind": "CloseParenToken",
                                                                                    "fullStart": 1130,
                                                                                    "fullEnd": 1132,
                                                                                    "start": 1130,
                                                                                    "end": 1131,
                                                                                    "fullWidth": 2,
                                                                                    "width": 1,
                                                                                    "text": ")",
                                                                                    "value": ")",
                                                                                    "valueText": ")",
                                                                                    "hasTrailingTrivia": true,
                                                                                    "trailingTrivia": [
                                                                                        {
                                                                                            "kind": "WhitespaceTrivia",
                                                                                            "text": " "
                                                                                        }
                                                                                    ]
                                                                                }
                                                                            }
                                                                        },
                                                                        "block": {
                                                                            "kind": "Block",
                                                                            "fullStart": 1132,
                                                                            "fullEnd": 1232,
                                                                            "start": 1132,
                                                                            "end": 1230,
                                                                            "fullWidth": 100,
                                                                            "width": 98,
                                                                            "openBraceToken": {
                                                                                "kind": "OpenBraceToken",
                                                                                "fullStart": 1132,
                                                                                "fullEnd": 1135,
                                                                                "start": 1132,
                                                                                "end": 1133,
                                                                                "fullWidth": 3,
                                                                                "width": 1,
                                                                                "text": "{",
                                                                                "value": "{",
                                                                                "valueText": "{",
                                                                                "hasTrailingTrivia": true,
                                                                                "hasTrailingNewLine": true,
                                                                                "trailingTrivia": [
                                                                                    {
                                                                                        "kind": "NewLineTrivia",
                                                                                        "text": "\r\n"
                                                                                    }
                                                                                ]
                                                                            },
                                                                            "statements": [
                                                                                {
                                                                                    "kind": "ExpressionStatement",
                                                                                    "fullStart": 1135,
                                                                                    "fullEnd": 1181,
                                                                                    "start": 1155,
                                                                                    "end": 1179,
                                                                                    "fullWidth": 46,
                                                                                    "width": 24,
                                                                                    "expression": {
                                                                                        "kind": "AssignmentExpression",
                                                                                        "fullStart": 1135,
                                                                                        "fullEnd": 1178,
                                                                                        "start": 1155,
                                                                                        "end": 1178,
                                                                                        "fullWidth": 43,
                                                                                        "width": 23,
                                                                                        "left": {
                                                                                            "kind": "IdentifierName",
                                                                                            "fullStart": 1135,
                                                                                            "fullEnd": 1172,
                                                                                            "start": 1155,
                                                                                            "end": 1171,
                                                                                            "fullWidth": 37,
                                                                                            "width": 16,
                                                                                            "text": "toStringAccessed",
                                                                                            "value": "toStringAccessed",
                                                                                            "valueText": "toStringAccessed",
                                                                                            "hasLeadingTrivia": true,
                                                                                            "hasTrailingTrivia": true,
                                                                                            "leadingTrivia": [
                                                                                                {
                                                                                                    "kind": "WhitespaceTrivia",
                                                                                                    "text": "                    "
                                                                                                }
                                                                                            ],
                                                                                            "trailingTrivia": [
                                                                                                {
                                                                                                    "kind": "WhitespaceTrivia",
                                                                                                    "text": " "
                                                                                                }
                                                                                            ]
                                                                                        },
                                                                                        "operatorToken": {
                                                                                            "kind": "EqualsToken",
                                                                                            "fullStart": 1172,
                                                                                            "fullEnd": 1174,
                                                                                            "start": 1172,
                                                                                            "end": 1173,
                                                                                            "fullWidth": 2,
                                                                                            "width": 1,
                                                                                            "text": "=",
                                                                                            "value": "=",
                                                                                            "valueText": "=",
                                                                                            "hasTrailingTrivia": true,
                                                                                            "trailingTrivia": [
                                                                                                {
                                                                                                    "kind": "WhitespaceTrivia",
                                                                                                    "text": " "
                                                                                                }
                                                                                            ]
                                                                                        },
                                                                                        "right": {
                                                                                            "kind": "TrueKeyword",
                                                                                            "fullStart": 1174,
                                                                                            "fullEnd": 1178,
                                                                                            "start": 1174,
                                                                                            "end": 1178,
                                                                                            "fullWidth": 4,
                                                                                            "width": 4,
                                                                                            "text": "true",
                                                                                            "value": true,
                                                                                            "valueText": "true"
                                                                                        }
                                                                                    },
                                                                                    "semicolonToken": {
                                                                                        "kind": "SemicolonToken",
                                                                                        "fullStart": 1178,
                                                                                        "fullEnd": 1181,
                                                                                        "start": 1178,
                                                                                        "end": 1179,
                                                                                        "fullWidth": 3,
                                                                                        "width": 1,
                                                                                        "text": ";",
                                                                                        "value": ";",
                                                                                        "valueText": ";",
                                                                                        "hasTrailingTrivia": true,
                                                                                        "hasTrailingNewLine": true,
                                                                                        "trailingTrivia": [
                                                                                            {
                                                                                                "kind": "NewLineTrivia",
                                                                                                "text": "\r\n"
                                                                                            }
                                                                                        ]
                                                                                    }
                                                                                },
                                                                                {
                                                                                    "kind": "ReturnStatement",
                                                                                    "fullStart": 1181,
                                                                                    "fullEnd": 1213,
                                                                                    "start": 1201,
                                                                                    "end": 1211,
                                                                                    "fullWidth": 32,
                                                                                    "width": 10,
                                                                                    "returnKeyword": {
                                                                                        "kind": "ReturnKeyword",
                                                                                        "fullStart": 1181,
                                                                                        "fullEnd": 1208,
                                                                                        "start": 1201,
                                                                                        "end": 1207,
                                                                                        "fullWidth": 27,
                                                                                        "width": 6,
                                                                                        "text": "return",
                                                                                        "value": "return",
                                                                                        "valueText": "return",
                                                                                        "hasLeadingTrivia": true,
                                                                                        "hasTrailingTrivia": true,
                                                                                        "leadingTrivia": [
                                                                                            {
                                                                                                "kind": "WhitespaceTrivia",
                                                                                                "text": "                    "
                                                                                            }
                                                                                        ],
                                                                                        "trailingTrivia": [
                                                                                            {
                                                                                                "kind": "WhitespaceTrivia",
                                                                                                "text": " "
                                                                                            }
                                                                                        ]
                                                                                    },
                                                                                    "expression": {
                                                                                        "kind": "ObjectLiteralExpression",
                                                                                        "fullStart": 1208,
                                                                                        "fullEnd": 1210,
                                                                                        "start": 1208,
                                                                                        "end": 1210,
                                                                                        "fullWidth": 2,
                                                                                        "width": 2,
                                                                                        "openBraceToken": {
                                                                                            "kind": "OpenBraceToken",
                                                                                            "fullStart": 1208,
                                                                                            "fullEnd": 1209,
                                                                                            "start": 1208,
                                                                                            "end": 1209,
                                                                                            "fullWidth": 1,
                                                                                            "width": 1,
                                                                                            "text": "{",
                                                                                            "value": "{",
                                                                                            "valueText": "{"
                                                                                        },
                                                                                        "propertyAssignments": [],
                                                                                        "closeBraceToken": {
                                                                                            "kind": "CloseBraceToken",
                                                                                            "fullStart": 1209,
                                                                                            "fullEnd": 1210,
                                                                                            "start": 1209,
                                                                                            "end": 1210,
                                                                                            "fullWidth": 1,
                                                                                            "width": 1,
                                                                                            "text": "}",
                                                                                            "value": "}",
                                                                                            "valueText": "}"
                                                                                        }
                                                                                    },
                                                                                    "semicolonToken": {
                                                                                        "kind": "SemicolonToken",
                                                                                        "fullStart": 1210,
                                                                                        "fullEnd": 1213,
                                                                                        "start": 1210,
                                                                                        "end": 1211,
                                                                                        "fullWidth": 3,
                                                                                        "width": 1,
                                                                                        "text": ";",
                                                                                        "value": ";",
                                                                                        "valueText": ";",
                                                                                        "hasTrailingTrivia": true,
                                                                                        "hasTrailingNewLine": true,
                                                                                        "trailingTrivia": [
                                                                                            {
                                                                                                "kind": "NewLineTrivia",
                                                                                                "text": "\r\n"
                                                                                            }
                                                                                        ]
                                                                                    }
                                                                                }
                                                                            ],
                                                                            "closeBraceToken": {
                                                                                "kind": "CloseBraceToken",
                                                                                "fullStart": 1213,
                                                                                "fullEnd": 1232,
                                                                                "start": 1229,
                                                                                "end": 1230,
                                                                                "fullWidth": 19,
                                                                                "width": 1,
                                                                                "text": "}",
                                                                                "value": "}",
                                                                                "valueText": "}",
                                                                                "hasLeadingTrivia": true,
                                                                                "hasTrailingTrivia": true,
                                                                                "hasTrailingNewLine": true,
                                                                                "leadingTrivia": [
                                                                                    {
                                                                                        "kind": "WhitespaceTrivia",
                                                                                        "text": "                "
                                                                                    }
                                                                                ],
                                                                                "trailingTrivia": [
                                                                                    {
                                                                                        "kind": "NewLineTrivia",
                                                                                        "text": "\r\n"
                                                                                    }
                                                                                ]
                                                                            }
                                                                        }
                                                                    }
                                                                }
                                                            ],
                                                            "closeBraceToken": {
                                                                "kind": "CloseBraceToken",
                                                                "fullStart": 1232,
                                                                "fullEnd": 1247,
                                                                "start": 1244,
                                                                "end": 1245,
                                                                "fullWidth": 15,
                                                                "width": 1,
                                                                "text": "}",
                                                                "value": "}",
                                                                "valueText": "}",
                                                                "hasLeadingTrivia": true,
                                                                "hasTrailingTrivia": true,
                                                                "hasTrailingNewLine": true,
                                                                "leadingTrivia": [
                                                                    {
                                                                        "kind": "WhitespaceTrivia",
                                                                        "text": "            "
                                                                    }
                                                                ],
                                                                "trailingTrivia": [
                                                                    {
                                                                        "kind": "NewLineTrivia",
                                                                        "text": "\r\n"
                                                                    }
                                                                ]
                                                            }
                                                        }
                                                    }
                                                ],
                                                "closeBraceToken": {
                                                    "kind": "CloseBraceToken",
                                                    "fullStart": 1247,
                                                    "fullEnd": 1256,
                                                    "start": 1255,
                                                    "end": 1256,
                                                    "fullWidth": 9,
                                                    "width": 1,
                                                    "text": "}",
                                                    "value": "}",
                                                    "valueText": "}",
                                                    "hasLeadingTrivia": true,
                                                    "leadingTrivia": [
                                                        {
                                                            "kind": "WhitespaceTrivia",
                                                            "text": "        "
                                                        }
                                                    ]
                                                }
                                            }
                                        }
                                    }
                                ]
                            },
                            "semicolonToken": {
                                "kind": "SemicolonToken",
                                "fullStart": 1256,
                                "fullEnd": 1259,
                                "start": 1256,
                                "end": 1257,
                                "fullWidth": 3,
                                "width": 1,
                                "text": ";",
                                "value": ";",
                                "valueText": ";",
                                "hasTrailingTrivia": true,
                                "hasTrailingNewLine": true,
                                "trailingTrivia": [
                                    {
                                        "kind": "NewLineTrivia",
                                        "text": "\r\n"
                                    }
                                ]
                            }
                        },
                        {
                            "kind": "TryStatement",
                            "fullStart": 1259,
                            "fullEnd": 1499,
                            "start": 1269,
                            "end": 1497,
                            "fullWidth": 240,
                            "width": 228,
                            "tryKeyword": {
                                "kind": "TryKeyword",
                                "fullStart": 1259,
                                "fullEnd": 1273,
                                "start": 1269,
                                "end": 1272,
                                "fullWidth": 14,
                                "width": 3,
                                "text": "try",
                                "value": "try",
                                "valueText": "try",
                                "hasLeadingTrivia": true,
                                "hasLeadingNewLine": true,
                                "hasTrailingTrivia": true,
                                "leadingTrivia": [
                                    {
                                        "kind": "NewLineTrivia",
                                        "text": "\r\n"
                                    },
                                    {
                                        "kind": "WhitespaceTrivia",
                                        "text": "        "
                                    }
                                ],
                                "trailingTrivia": [
                                    {
                                        "kind": "WhitespaceTrivia",
                                        "text": " "
                                    }
                                ]
                            },
                            "block": {
                                "kind": "Block",
                                "fullStart": 1273,
                                "fullEnd": 1375,
                                "start": 1273,
                                "end": 1374,
                                "fullWidth": 102,
                                "width": 101,
                                "openBraceToken": {
                                    "kind": "OpenBraceToken",
                                    "fullStart": 1273,
                                    "fullEnd": 1276,
                                    "start": 1273,
                                    "end": 1274,
                                    "fullWidth": 3,
                                    "width": 1,
                                    "text": "{",
                                    "value": "{",
                                    "valueText": "{",
                                    "hasTrailingTrivia": true,
                                    "hasTrailingNewLine": true,
                                    "trailingTrivia": [
                                        {
                                            "kind": "NewLineTrivia",
                                            "text": "\r\n"
                                        }
                                    ]
                                },
                                "statements": [
                                    {
                                        "kind": "ExpressionStatement",
                                        "fullStart": 1276,
                                        "fullEnd": 1338,
                                        "start": 1288,
                                        "end": 1336,
                                        "fullWidth": 62,
                                        "width": 48,
                                        "expression": {
                                            "kind": "InvocationExpression",
                                            "fullStart": 1276,
                                            "fullEnd": 1335,
                                            "start": 1288,
                                            "end": 1335,
                                            "fullWidth": 59,
                                            "width": 47,
                                            "expression": {
                                                "kind": "MemberAccessExpression",
                                                "fullStart": 1276,
                                                "fullEnd": 1315,
                                                "start": 1288,
                                                "end": 1315,
                                                "fullWidth": 39,
                                                "width": 27,
                                                "expression": {
                                                    "kind": "MemberAccessExpression",
                                                    "fullStart": 1276,
                                                    "fullEnd": 1310,
                                                    "start": 1288,
                                                    "end": 1310,
                                                    "fullWidth": 34,
                                                    "width": 22,
                                                    "expression": {
                                                        "kind": "MemberAccessExpression",
                                                        "fullStart": 1276,
                                                        "fullEnd": 1303,
                                                        "start": 1288,
                                                        "end": 1303,
                                                        "fullWidth": 27,
                                                        "width": 15,
                                                        "expression": {
                                                            "kind": "IdentifierName",
                                                            "fullStart": 1276,
                                                            "fullEnd": 1293,
                                                            "start": 1288,
                                                            "end": 1293,
                                                            "fullWidth": 17,
                                                            "width": 5,
                                                            "text": "Array",
                                                            "value": "Array",
                                                            "valueText": "Array",
                                                            "hasLeadingTrivia": true,
                                                            "leadingTrivia": [
                                                                {
                                                                    "kind": "WhitespaceTrivia",
                                                                    "text": "            "
                                                                }
                                                            ]
                                                        },
                                                        "dotToken": {
                                                            "kind": "DotToken",
                                                            "fullStart": 1293,
                                                            "fullEnd": 1294,
                                                            "start": 1293,
                                                            "end": 1294,
                                                            "fullWidth": 1,
                                                            "width": 1,
                                                            "text": ".",
                                                            "value": ".",
                                                            "valueText": "."
                                                        },
                                                        "name": {
                                                            "kind": "IdentifierName",
                                                            "fullStart": 1294,
                                                            "fullEnd": 1303,
                                                            "start": 1294,
                                                            "end": 1303,
                                                            "fullWidth": 9,
                                                            "width": 9,
                                                            "text": "prototype",
                                                            "value": "prototype",
                                                            "valueText": "prototype"
                                                        }
                                                    },
                                                    "dotToken": {
                                                        "kind": "DotToken",
                                                        "fullStart": 1303,
                                                        "fullEnd": 1304,
                                                        "start": 1303,
                                                        "end": 1304,
                                                        "fullWidth": 1,
                                                        "width": 1,
                                                        "text": ".",
                                                        "value": ".",
                                                        "valueText": "."
                                                    },
                                                    "name": {
                                                        "kind": "IdentifierName",
                                                        "fullStart": 1304,
                                                        "fullEnd": 1310,
                                                        "start": 1304,
                                                        "end": 1310,
                                                        "fullWidth": 6,
                                                        "width": 6,
                                                        "text": "reduce",
                                                        "value": "reduce",
                                                        "valueText": "reduce"
                                                    }
                                                },
                                                "dotToken": {
                                                    "kind": "DotToken",
                                                    "fullStart": 1310,
                                                    "fullEnd": 1311,
                                                    "start": 1310,
                                                    "end": 1311,
                                                    "fullWidth": 1,
                                                    "width": 1,
                                                    "text": ".",
                                                    "value": ".",
                                                    "valueText": "."
                                                },
                                                "name": {
                                                    "kind": "IdentifierName",
                                                    "fullStart": 1311,
                                                    "fullEnd": 1315,
                                                    "start": 1311,
                                                    "end": 1315,
                                                    "fullWidth": 4,
                                                    "width": 4,
                                                    "text": "call",
                                                    "value": "call",
                                                    "valueText": "call"
                                                }
                                            },
                                            "argumentList": {
                                                "kind": "ArgumentList",
                                                "fullStart": 1315,
                                                "fullEnd": 1335,
                                                "start": 1315,
                                                "end": 1335,
                                                "fullWidth": 20,
                                                "width": 20,
                                                "openParenToken": {
                                                    "kind": "OpenParenToken",
                                                    "fullStart": 1315,
                                                    "fullEnd": 1316,
                                                    "start": 1315,
                                                    "end": 1316,
                                                    "fullWidth": 1,
                                                    "width": 1,
                                                    "text": "(",
                                                    "value": "(",
                                                    "valueText": "("
                                                },
                                                "arguments": [
                                                    {
                                                        "kind": "IdentifierName",
                                                        "fullStart": 1316,
                                                        "fullEnd": 1319,
                                                        "start": 1316,
                                                        "end": 1319,
                                                        "fullWidth": 3,
                                                        "width": 3,
                                                        "text": "obj",
                                                        "value": "obj",
                                                        "valueText": "obj"
                                                    },
                                                    {
                                                        "kind": "CommaToken",
                                                        "fullStart": 1319,
                                                        "fullEnd": 1321,
                                                        "start": 1319,
                                                        "end": 1320,
                                                        "fullWidth": 2,
                                                        "width": 1,
                                                        "text": ",",
                                                        "value": ",",
                                                        "valueText": ",",
                                                        "hasTrailingTrivia": true,
                                                        "trailingTrivia": [
                                                            {
                                                                "kind": "WhitespaceTrivia",
                                                                "text": " "
                                                            }
                                                        ]
                                                    },
                                                    {
                                                        "kind": "IdentifierName",
                                                        "fullStart": 1321,
                                                        "fullEnd": 1331,
                                                        "start": 1321,
                                                        "end": 1331,
                                                        "fullWidth": 10,
                                                        "width": 10,
                                                        "text": "callbackfn",
                                                        "value": "callbackfn",
                                                        "valueText": "callbackfn"
                                                    },
                                                    {
                                                        "kind": "CommaToken",
                                                        "fullStart": 1331,
                                                        "fullEnd": 1333,
                                                        "start": 1331,
                                                        "end": 1332,
                                                        "fullWidth": 2,
                                                        "width": 1,
                                                        "text": ",",
                                                        "value": ",",
                                                        "valueText": ",",
                                                        "hasTrailingTrivia": true,
                                                        "trailingTrivia": [
                                                            {
                                                                "kind": "WhitespaceTrivia",
                                                                "text": " "
                                                            }
                                                        ]
                                                    },
                                                    {
                                                        "kind": "NumericLiteral",
                                                        "fullStart": 1333,
                                                        "fullEnd": 1334,
                                                        "start": 1333,
                                                        "end": 1334,
                                                        "fullWidth": 1,
                                                        "width": 1,
                                                        "text": "1",
                                                        "value": 1,
                                                        "valueText": "1"
                                                    }
                                                ],
                                                "closeParenToken": {
                                                    "kind": "CloseParenToken",
                                                    "fullStart": 1334,
                                                    "fullEnd": 1335,
                                                    "start": 1334,
                                                    "end": 1335,
                                                    "fullWidth": 1,
                                                    "width": 1,
                                                    "text": ")",
                                                    "value": ")",
                                                    "valueText": ")"
                                                }
                                            }
                                        },
                                        "semicolonToken": {
                                            "kind": "SemicolonToken",
                                            "fullStart": 1335,
                                            "fullEnd": 1338,
                                            "start": 1335,
                                            "end": 1336,
                                            "fullWidth": 3,
                                            "width": 1,
                                            "text": ";",
                                            "value": ";",
                                            "valueText": ";",
                                            "hasTrailingTrivia": true,
                                            "hasTrailingNewLine": true,
                                            "trailingTrivia": [
                                                {
                                                    "kind": "NewLineTrivia",
                                                    "text": "\r\n"
                                                }
                                            ]
                                        }
                                    },
                                    {
                                        "kind": "ReturnStatement",
                                        "fullStart": 1338,
                                        "fullEnd": 1365,
                                        "start": 1350,
                                        "end": 1363,
                                        "fullWidth": 27,
                                        "width": 13,
                                        "returnKeyword": {
                                            "kind": "ReturnKeyword",
                                            "fullStart": 1338,
                                            "fullEnd": 1357,
                                            "start": 1350,
                                            "end": 1356,
                                            "fullWidth": 19,
                                            "width": 6,
                                            "text": "return",
                                            "value": "return",
                                            "valueText": "return",
                                            "hasLeadingTrivia": true,
                                            "hasTrailingTrivia": true,
                                            "leadingTrivia": [
                                                {
                                                    "kind": "WhitespaceTrivia",
                                                    "text": "            "
                                                }
                                            ],
                                            "trailingTrivia": [
                                                {
                                                    "kind": "WhitespaceTrivia",
                                                    "text": " "
                                                }
                                            ]
                                        },
                                        "expression": {
                                            "kind": "FalseKeyword",
                                            "fullStart": 1357,
                                            "fullEnd": 1362,
                                            "start": 1357,
                                            "end": 1362,
                                            "fullWidth": 5,
                                            "width": 5,
                                            "text": "false",
                                            "value": false,
                                            "valueText": "false"
                                        },
                                        "semicolonToken": {
                                            "kind": "SemicolonToken",
                                            "fullStart": 1362,
                                            "fullEnd": 1365,
                                            "start": 1362,
                                            "end": 1363,
                                            "fullWidth": 3,
                                            "width": 1,
                                            "text": ";",
                                            "value": ";",
                                            "valueText": ";",
                                            "hasTrailingTrivia": true,
                                            "hasTrailingNewLine": true,
                                            "trailingTrivia": [
                                                {
                                                    "kind": "NewLineTrivia",
                                                    "text": "\r\n"
                                                }
                                            ]
                                        }
                                    }
                                ],
                                "closeBraceToken": {
                                    "kind": "CloseBraceToken",
                                    "fullStart": 1365,
                                    "fullEnd": 1375,
                                    "start": 1373,
                                    "end": 1374,
                                    "fullWidth": 10,
                                    "width": 1,
                                    "text": "}",
                                    "value": "}",
                                    "valueText": "}",
                                    "hasLeadingTrivia": true,
                                    "hasTrailingTrivia": true,
                                    "leadingTrivia": [
                                        {
                                            "kind": "WhitespaceTrivia",
                                            "text": "        "
                                        }
                                    ],
                                    "trailingTrivia": [
                                        {
                                            "kind": "WhitespaceTrivia",
                                            "text": " "
                                        }
                                    ]
                                }
                            },
                            "catchClause": {
                                "kind": "CatchClause",
                                "fullStart": 1375,
                                "fullEnd": 1499,
                                "start": 1375,
                                "end": 1497,
                                "fullWidth": 124,
                                "width": 122,
                                "catchKeyword": {
                                    "kind": "CatchKeyword",
                                    "fullStart": 1375,
                                    "fullEnd": 1381,
                                    "start": 1375,
                                    "end": 1380,
                                    "fullWidth": 6,
                                    "width": 5,
                                    "text": "catch",
                                    "value": "catch",
                                    "valueText": "catch",
                                    "hasTrailingTrivia": true,
                                    "trailingTrivia": [
                                        {
                                            "kind": "WhitespaceTrivia",
                                            "text": " "
                                        }
                                    ]
                                },
                                "openParenToken": {
                                    "kind": "OpenParenToken",
                                    "fullStart": 1381,
                                    "fullEnd": 1382,
                                    "start": 1381,
                                    "end": 1382,
                                    "fullWidth": 1,
                                    "width": 1,
                                    "text": "(",
                                    "value": "(",
                                    "valueText": "("
                                },
                                "identifier": {
                                    "kind": "IdentifierName",
                                    "fullStart": 1382,
                                    "fullEnd": 1384,
                                    "start": 1382,
                                    "end": 1384,
                                    "fullWidth": 2,
                                    "width": 2,
                                    "text": "ex",
                                    "value": "ex",
                                    "valueText": "ex"
                                },
                                "closeParenToken": {
                                    "kind": "CloseParenToken",
                                    "fullStart": 1384,
                                    "fullEnd": 1386,
                                    "start": 1384,
                                    "end": 1385,
                                    "fullWidth": 2,
                                    "width": 1,
                                    "text": ")",
                                    "value": ")",
                                    "valueText": ")",
                                    "hasTrailingTrivia": true,
                                    "trailingTrivia": [
                                        {
                                            "kind": "WhitespaceTrivia",
                                            "text": " "
                                        }
                                    ]
                                },
                                "block": {
                                    "kind": "Block",
                                    "fullStart": 1386,
                                    "fullEnd": 1499,
                                    "start": 1386,
                                    "end": 1497,
                                    "fullWidth": 113,
                                    "width": 111,
                                    "openBraceToken": {
                                        "kind": "OpenBraceToken",
                                        "fullStart": 1386,
                                        "fullEnd": 1389,
                                        "start": 1386,
                                        "end": 1387,
                                        "fullWidth": 3,
                                        "width": 1,
                                        "text": "{",
                                        "value": "{",
                                        "valueText": "{",
                                        "hasTrailingTrivia": true,
                                        "hasTrailingNewLine": true,
                                        "trailingTrivia": [
                                            {
                                                "kind": "NewLineTrivia",
                                                "text": "\r\n"
                                            }
                                        ]
                                    },
                                    "statements": [
                                        {
                                            "kind": "ReturnStatement",
                                            "fullStart": 1389,
                                            "fullEnd": 1488,
                                            "start": 1401,
                                            "end": 1486,
                                            "fullWidth": 99,
                                            "width": 85,
                                            "returnKeyword": {
                                                "kind": "ReturnKeyword",
                                                "fullStart": 1389,
                                                "fullEnd": 1408,
                                                "start": 1401,
                                                "end": 1407,
                                                "fullWidth": 19,
                                                "width": 6,
                                                "text": "return",
                                                "value": "return",
                                                "valueText": "return",
                                                "hasLeadingTrivia": true,
                                                "hasTrailingTrivia": true,
                                                "leadingTrivia": [
                                                    {
                                                        "kind": "WhitespaceTrivia",
                                                        "text": "            "
                                                    }
                                                ],
                                                "trailingTrivia": [
                                                    {
                                                        "kind": "WhitespaceTrivia",
                                                        "text": " "
                                                    }
                                                ]
                                            },
                                            "expression": {
                                                "kind": "LogicalAndExpression",
                                                "fullStart": 1408,
                                                "fullEnd": 1485,
                                                "start": 1408,
                                                "end": 1485,
                                                "fullWidth": 77,
                                                "width": 77,
                                                "left": {
                                                    "kind": "LogicalAndExpression",
                                                    "fullStart": 1408,
                                                    "fullEnd": 1467,
                                                    "start": 1408,
                                                    "end": 1466,
                                                    "fullWidth": 59,
                                                    "width": 58,
                                                    "left": {
                                                        "kind": "LogicalAndExpression",
                                                        "fullStart": 1408,
                                                        "fullEnd": 1447,
                                                        "start": 1408,
                                                        "end": 1446,
                                                        "fullWidth": 39,
                                                        "width": 38,
                                                        "left": {
                                                            "kind": "ParenthesizedExpression",
                                                            "fullStart": 1408,
                                                            "fullEnd": 1434,
                                                            "start": 1408,
                                                            "end": 1433,
                                                            "fullWidth": 26,
                                                            "width": 25,
                                                            "openParenToken": {
                                                                "kind": "OpenParenToken",
                                                                "fullStart": 1408,
                                                                "fullEnd": 1409,
                                                                "start": 1408,
                                                                "end": 1409,
                                                                "fullWidth": 1,
                                                                "width": 1,
                                                                "text": "(",
                                                                "value": "(",
                                                                "valueText": "("
                                                            },
                                                            "expression": {
                                                                "kind": "InstanceOfExpression",
                                                                "fullStart": 1409,
                                                                "fullEnd": 1432,
                                                                "start": 1409,
                                                                "end": 1432,
                                                                "fullWidth": 23,
                                                                "width": 23,
                                                                "left": {
                                                                    "kind": "IdentifierName",
                                                                    "fullStart": 1409,
                                                                    "fullEnd": 1412,
                                                                    "start": 1409,
                                                                    "end": 1411,
                                                                    "fullWidth": 3,
                                                                    "width": 2,
                                                                    "text": "ex",
                                                                    "value": "ex",
                                                                    "valueText": "ex",
                                                                    "hasTrailingTrivia": true,
                                                                    "trailingTrivia": [
                                                                        {
                                                                            "kind": "WhitespaceTrivia",
                                                                            "text": " "
                                                                        }
                                                                    ]
                                                                },
                                                                "operatorToken": {
                                                                    "kind": "InstanceOfKeyword",
                                                                    "fullStart": 1412,
                                                                    "fullEnd": 1423,
                                                                    "start": 1412,
                                                                    "end": 1422,
                                                                    "fullWidth": 11,
                                                                    "width": 10,
                                                                    "text": "instanceof",
                                                                    "value": "instanceof",
                                                                    "valueText": "instanceof",
                                                                    "hasTrailingTrivia": true,
                                                                    "trailingTrivia": [
                                                                        {
                                                                            "kind": "WhitespaceTrivia",
                                                                            "text": " "
                                                                        }
                                                                    ]
                                                                },
                                                                "right": {
                                                                    "kind": "IdentifierName",
                                                                    "fullStart": 1423,
                                                                    "fullEnd": 1432,
                                                                    "start": 1423,
                                                                    "end": 1432,
                                                                    "fullWidth": 9,
                                                                    "width": 9,
                                                                    "text": "TypeError",
                                                                    "value": "TypeError",
                                                                    "valueText": "TypeError"
                                                                }
                                                            },
                                                            "closeParenToken": {
                                                                "kind": "CloseParenToken",
                                                                "fullStart": 1432,
                                                                "fullEnd": 1434,
                                                                "start": 1432,
                                                                "end": 1433,
                                                                "fullWidth": 2,
                                                                "width": 1,
                                                                "text": ")",
                                                                "value": ")",
                                                                "valueText": ")",
                                                                "hasTrailingTrivia": true,
                                                                "trailingTrivia": [
                                                                    {
                                                                        "kind": "WhitespaceTrivia",
                                                                        "text": " "
                                                                    }
                                                                ]
                                                            }
                                                        },
                                                        "operatorToken": {
                                                            "kind": "AmpersandAmpersandToken",
                                                            "fullStart": 1434,
                                                            "fullEnd": 1437,
                                                            "start": 1434,
                                                            "end": 1436,
                                                            "fullWidth": 3,
                                                            "width": 2,
                                                            "text": "&&",
                                                            "value": "&&",
                                                            "valueText": "&&",
                                                            "hasTrailingTrivia": true,
                                                            "trailingTrivia": [
                                                                {
                                                                    "kind": "WhitespaceTrivia",
                                                                    "text": " "
                                                                }
                                                            ]
                                                        },
                                                        "right": {
                                                            "kind": "LogicalNotExpression",
                                                            "fullStart": 1437,
                                                            "fullEnd": 1447,
                                                            "start": 1437,
                                                            "end": 1446,
                                                            "fullWidth": 10,
                                                            "width": 9,
                                                            "operatorToken": {
                                                                "kind": "ExclamationToken",
                                                                "fullStart": 1437,
                                                                "fullEnd": 1438,
                                                                "start": 1437,
                                                                "end": 1438,
                                                                "fullWidth": 1,
                                                                "width": 1,
                                                                "text": "!",
                                                                "value": "!",
                                                                "valueText": "!"
                                                            },
                                                            "operand": {
                                                                "kind": "IdentifierName",
                                                                "fullStart": 1438,
                                                                "fullEnd": 1447,
                                                                "start": 1438,
                                                                "end": 1446,
                                                                "fullWidth": 9,
                                                                "width": 8,
                                                                "text": "accessed",
                                                                "value": "accessed",
                                                                "valueText": "accessed",
                                                                "hasTrailingTrivia": true,
                                                                "trailingTrivia": [
                                                                    {
                                                                        "kind": "WhitespaceTrivia",
                                                                        "text": " "
                                                                    }
                                                                ]
                                                            }
                                                        }
                                                    },
                                                    "operatorToken": {
                                                        "kind": "AmpersandAmpersandToken",
                                                        "fullStart": 1447,
                                                        "fullEnd": 1450,
                                                        "start": 1447,
                                                        "end": 1449,
                                                        "fullWidth": 3,
                                                        "width": 2,
                                                        "text": "&&",
                                                        "value": "&&",
                                                        "valueText": "&&",
                                                        "hasTrailingTrivia": true,
                                                        "trailingTrivia": [
                                                            {
                                                                "kind": "WhitespaceTrivia",
                                                                "text": " "
                                                            }
                                                        ]
                                                    },
                                                    "right": {
                                                        "kind": "IdentifierName",
                                                        "fullStart": 1450,
                                                        "fullEnd": 1467,
                                                        "start": 1450,
                                                        "end": 1466,
                                                        "fullWidth": 17,
                                                        "width": 16,
                                                        "text": "toStringAccessed",
                                                        "value": "toStringAccessed",
                                                        "valueText": "toStringAccessed",
                                                        "hasTrailingTrivia": true,
                                                        "trailingTrivia": [
                                                            {
                                                                "kind": "WhitespaceTrivia",
                                                                "text": " "
                                                            }
                                                        ]
                                                    }
                                                },
                                                "operatorToken": {
                                                    "kind": "AmpersandAmpersandToken",
                                                    "fullStart": 1467,
                                                    "fullEnd": 1470,
                                                    "start": 1467,
                                                    "end": 1469,
                                                    "fullWidth": 3,
                                                    "width": 2,
                                                    "text": "&&",
                                                    "value": "&&",
                                                    "valueText": "&&",
                                                    "hasTrailingTrivia": true,
                                                    "trailingTrivia": [
                                                        {
                                                            "kind": "WhitespaceTrivia",
                                                            "text": " "
                                                        }
                                                    ]
                                                },
                                                "right": {
                                                    "kind": "IdentifierName",
                                                    "fullStart": 1470,
                                                    "fullEnd": 1485,
                                                    "start": 1470,
                                                    "end": 1485,
                                                    "fullWidth": 15,
                                                    "width": 15,
                                                    "text": "valueOfAccessed",
                                                    "value": "valueOfAccessed",
                                                    "valueText": "valueOfAccessed"
                                                }
                                            },
                                            "semicolonToken": {
                                                "kind": "SemicolonToken",
                                                "fullStart": 1485,
                                                "fullEnd": 1488,
                                                "start": 1485,
                                                "end": 1486,
                                                "fullWidth": 3,
                                                "width": 1,
                                                "text": ";",
                                                "value": ";",
                                                "valueText": ";",
                                                "hasTrailingTrivia": true,
                                                "hasTrailingNewLine": true,
                                                "trailingTrivia": [
                                                    {
                                                        "kind": "NewLineTrivia",
                                                        "text": "\r\n"
                                                    }
                                                ]
                                            }
                                        }
                                    ],
                                    "closeBraceToken": {
                                        "kind": "CloseBraceToken",
                                        "fullStart": 1488,
                                        "fullEnd": 1499,
                                        "start": 1496,
                                        "end": 1497,
                                        "fullWidth": 11,
                                        "width": 1,
                                        "text": "}",
                                        "value": "}",
                                        "valueText": "}",
                                        "hasLeadingTrivia": true,
                                        "hasTrailingTrivia": true,
                                        "hasTrailingNewLine": true,
                                        "leadingTrivia": [
                                            {
                                                "kind": "WhitespaceTrivia",
                                                "text": "        "
                                            }
                                        ],
                                        "trailingTrivia": [
                                            {
                                                "kind": "NewLineTrivia",
                                                "text": "\r\n"
                                            }
                                        ]
                                    }
                                }
                            }
                        }
                    ],
                    "closeBraceToken": {
                        "kind": "CloseBraceToken",
                        "fullStart": 1499,
                        "fullEnd": 1506,
                        "start": 1503,
                        "end": 1504,
                        "fullWidth": 7,
                        "width": 1,
                        "text": "}",
                        "value": "}",
                        "valueText": "}",
                        "hasLeadingTrivia": true,
                        "hasTrailingTrivia": true,
                        "hasTrailingNewLine": true,
                        "leadingTrivia": [
                            {
                                "kind": "WhitespaceTrivia",
                                "text": "    "
                            }
                        ],
                        "trailingTrivia": [
                            {
                                "kind": "NewLineTrivia",
                                "text": "\r\n"
                            }
                        ]
                    }
                }
            },
            {
                "kind": "ExpressionStatement",
                "fullStart": 1506,
                "fullEnd": 1530,
                "start": 1506,
                "end": 1528,
                "fullWidth": 24,
                "width": 22,
                "expression": {
                    "kind": "InvocationExpression",
                    "fullStart": 1506,
                    "fullEnd": 1527,
                    "start": 1506,
                    "end": 1527,
                    "fullWidth": 21,
                    "width": 21,
                    "expression": {
                        "kind": "IdentifierName",
                        "fullStart": 1506,
                        "fullEnd": 1517,
                        "start": 1506,
                        "end": 1517,
                        "fullWidth": 11,
                        "width": 11,
                        "text": "runTestCase",
                        "value": "runTestCase",
                        "valueText": "runTestCase"
                    },
                    "argumentList": {
                        "kind": "ArgumentList",
                        "fullStart": 1517,
                        "fullEnd": 1527,
                        "start": 1517,
                        "end": 1527,
                        "fullWidth": 10,
                        "width": 10,
                        "openParenToken": {
                            "kind": "OpenParenToken",
                            "fullStart": 1517,
                            "fullEnd": 1518,
                            "start": 1517,
                            "end": 1518,
                            "fullWidth": 1,
                            "width": 1,
                            "text": "(",
                            "value": "(",
                            "valueText": "("
                        },
                        "arguments": [
                            {
                                "kind": "IdentifierName",
                                "fullStart": 1518,
                                "fullEnd": 1526,
                                "start": 1518,
                                "end": 1526,
                                "fullWidth": 8,
                                "width": 8,
                                "text": "testcase",
                                "value": "testcase",
                                "valueText": "testcase"
                            }
                        ],
                        "closeParenToken": {
                            "kind": "CloseParenToken",
                            "fullStart": 1526,
                            "fullEnd": 1527,
                            "start": 1526,
                            "end": 1527,
                            "fullWidth": 1,
                            "width": 1,
                            "text": ")",
                            "value": ")",
                            "valueText": ")"
                        }
                    }
                },
                "semicolonToken": {
                    "kind": "SemicolonToken",
                    "fullStart": 1527,
                    "fullEnd": 1530,
                    "start": 1527,
                    "end": 1528,
                    "fullWidth": 3,
                    "width": 1,
                    "text": ";",
                    "value": ";",
                    "valueText": ";",
                    "hasTrailingTrivia": true,
                    "hasTrailingNewLine": true,
                    "trailingTrivia": [
                        {
                            "kind": "NewLineTrivia",
                            "text": "\r\n"
                        }
                    ]
                }
            }
        ],
        "endOfFileToken": {
            "kind": "EndOfFileToken",
            "fullStart": 1530,
            "fullEnd": 1530,
            "start": 1530,
            "end": 1530,
            "fullWidth": 0,
            "width": 0,
            "text": ""
        }
    },
    "lineMap": {
        "lineStarts": [
            0,
            67,
            152,
            232,
            308,
            380,
            385,
            440,
            600,
            605,
            607,
            609,
            632,
            634,
            665,
            703,
            742,
            744,
            802,
            832,
            858,
            869,
            871,
            892,
            912,
            932,
            934,
            957,
            997,
            1042,
            1074,
            1094,
            1135,
            1181,
            1213,
            1232,
            1247,
            1259,
            1261,
            1276,
            1338,
            1365,
            1389,
            1488,
            1499,
            1506,
            1530
        ],
        "length": 1530
    }
}<|MERGE_RESOLUTION|>--- conflicted
+++ resolved
@@ -692,11 +692,8 @@
                                             "start": 772,
                                             "end": 779,
                                             "fullWidth": 7,
-<<<<<<< HEAD
                                             "width": 7,
-=======
                                             "modifiers": [],
->>>>>>> e3c38734
                                             "identifier": {
                                                 "kind": "IdentifierName",
                                                 "fullStart": 772,
@@ -736,11 +733,8 @@
                                             "start": 781,
                                             "end": 787,
                                             "fullWidth": 6,
-<<<<<<< HEAD
                                             "width": 6,
-=======
                                             "modifiers": [],
->>>>>>> e3c38734
                                             "identifier": {
                                                 "kind": "IdentifierName",
                                                 "fullStart": 781,
@@ -780,11 +774,8 @@
                                             "start": 789,
                                             "end": 792,
                                             "fullWidth": 3,
-<<<<<<< HEAD
                                             "width": 3,
-=======
                                             "modifiers": [],
->>>>>>> e3c38734
                                             "identifier": {
                                                 "kind": "IdentifierName",
                                                 "fullStart": 789,
@@ -824,11 +815,8 @@
                                             "start": 794,
                                             "end": 797,
                                             "fullWidth": 3,
-<<<<<<< HEAD
                                             "width": 3,
-=======
                                             "modifiers": [],
->>>>>>> e3c38734
                                             "identifier": {
                                                 "kind": "IdentifierName",
                                                 "fullStart": 794,
