{
    "isDeclaration": false,
    "languageVersion": "EcmaScript5",
    "parseOptions": {
        "allowAutomaticSemicolonInsertion": true
    },
    "sourceUnit": {
        "kind": "SourceUnit",
        "fullStart": 0,
        "fullEnd": 1285,
        "start": 550,
        "end": 1285,
        "fullWidth": 1285,
        "width": 735,
        "isIncrementallyUnusable": true,
        "moduleElements": [
            {
                "kind": "FunctionDeclaration",
                "fullStart": 0,
                "fullEnd": 1261,
                "start": 550,
                "end": 1259,
                "fullWidth": 1261,
                "width": 709,
                "isIncrementallyUnusable": true,
                "modifiers": [],
                "functionKeyword": {
                    "kind": "FunctionKeyword",
                    "fullStart": 0,
                    "fullEnd": 559,
                    "start": 550,
                    "end": 558,
                    "fullWidth": 559,
                    "width": 8,
                    "text": "function",
                    "value": "function",
                    "valueText": "function",
                    "hasLeadingTrivia": true,
                    "hasLeadingComment": true,
                    "hasLeadingNewLine": true,
                    "hasTrailingTrivia": true,
                    "leadingTrivia": [
                        {
                            "kind": "SingleLineCommentTrivia",
                            "text": "/// Copyright (c) 2012 Ecma International.  All rights reserved. "
                        },
                        {
                            "kind": "NewLineTrivia",
                            "text": "\r\n"
                        },
                        {
                            "kind": "SingleLineCommentTrivia",
                            "text": "/// Ecma International makes this code available under the terms and conditions set"
                        },
                        {
                            "kind": "NewLineTrivia",
                            "text": "\r\n"
                        },
                        {
                            "kind": "SingleLineCommentTrivia",
                            "text": "/// forth on http://hg.ecmascript.org/tests/test262/raw-file/tip/LICENSE (the "
                        },
                        {
                            "kind": "NewLineTrivia",
                            "text": "\r\n"
                        },
                        {
                            "kind": "SingleLineCommentTrivia",
                            "text": "/// \"Use Terms\").   Any redistribution of this code must retain the above "
                        },
                        {
                            "kind": "NewLineTrivia",
                            "text": "\r\n"
                        },
                        {
                            "kind": "SingleLineCommentTrivia",
                            "text": "/// copyright and this notice and otherwise comply with the Use Terms."
                        },
                        {
                            "kind": "NewLineTrivia",
                            "text": "\r\n"
                        },
                        {
                            "kind": "MultiLineCommentTrivia",
                            "text": "/**\r\n * @path ch15/15.4/15.4.4/15.4.4.21/15.4.4.21-9-b-18.js\r\n * @description Array.prototype.reduce - properties added into own object are visited on an Array\r\n */"
                        },
                        {
                            "kind": "NewLineTrivia",
                            "text": "\r\n"
                        },
                        {
                            "kind": "NewLineTrivia",
                            "text": "\r\n"
                        },
                        {
                            "kind": "NewLineTrivia",
                            "text": "\r\n"
                        }
                    ],
                    "trailingTrivia": [
                        {
                            "kind": "WhitespaceTrivia",
                            "text": " "
                        }
                    ]
                },
                "identifier": {
                    "kind": "IdentifierName",
                    "fullStart": 559,
                    "fullEnd": 567,
                    "start": 559,
                    "end": 567,
                    "fullWidth": 8,
                    "width": 8,
                    "text": "testcase",
                    "value": "testcase",
                    "valueText": "testcase"
                },
                "callSignature": {
                    "kind": "CallSignature",
                    "fullStart": 567,
                    "fullEnd": 570,
                    "start": 567,
                    "end": 569,
                    "fullWidth": 3,
                    "width": 2,
                    "parameterList": {
                        "kind": "ParameterList",
                        "fullStart": 567,
                        "fullEnd": 570,
                        "start": 567,
                        "end": 569,
                        "fullWidth": 3,
                        "width": 2,
                        "openParenToken": {
                            "kind": "OpenParenToken",
                            "fullStart": 567,
                            "fullEnd": 568,
                            "start": 567,
                            "end": 568,
                            "fullWidth": 1,
                            "width": 1,
                            "text": "(",
                            "value": "(",
                            "valueText": "("
                        },
                        "parameters": [],
                        "closeParenToken": {
                            "kind": "CloseParenToken",
                            "fullStart": 568,
                            "fullEnd": 570,
                            "start": 568,
                            "end": 569,
                            "fullWidth": 2,
                            "width": 1,
                            "text": ")",
                            "value": ")",
                            "valueText": ")",
                            "hasTrailingTrivia": true,
                            "trailingTrivia": [
                                {
                                    "kind": "WhitespaceTrivia",
                                    "text": " "
                                }
                            ]
                        }
                    }
                },
                "block": {
                    "kind": "Block",
                    "fullStart": 570,
                    "fullEnd": 1261,
                    "start": 570,
                    "end": 1259,
                    "fullWidth": 691,
                    "width": 689,
                    "isIncrementallyUnusable": true,
                    "openBraceToken": {
                        "kind": "OpenBraceToken",
                        "fullStart": 570,
                        "fullEnd": 573,
                        "start": 570,
                        "end": 571,
                        "fullWidth": 3,
                        "width": 1,
                        "text": "{",
                        "value": "{",
                        "valueText": "{",
                        "hasTrailingTrivia": true,
                        "hasTrailingNewLine": true,
                        "trailingTrivia": [
                            {
                                "kind": "NewLineTrivia",
                                "text": "\r\n"
                            }
                        ]
                    },
                    "statements": [
                        {
                            "kind": "VariableStatement",
                            "fullStart": 573,
                            "fullEnd": 608,
                            "start": 583,
                            "end": 606,
                            "fullWidth": 35,
                            "width": 23,
                            "modifiers": [],
                            "variableDeclaration": {
                                "kind": "VariableDeclaration",
                                "fullStart": 573,
                                "fullEnd": 605,
                                "start": 583,
                                "end": 605,
                                "fullWidth": 32,
                                "width": 22,
                                "varKeyword": {
                                    "kind": "VarKeyword",
                                    "fullStart": 573,
                                    "fullEnd": 587,
                                    "start": 583,
                                    "end": 586,
                                    "fullWidth": 14,
                                    "width": 3,
                                    "text": "var",
                                    "value": "var",
                                    "valueText": "var",
                                    "hasLeadingTrivia": true,
                                    "hasLeadingNewLine": true,
                                    "hasTrailingTrivia": true,
                                    "leadingTrivia": [
                                        {
                                            "kind": "NewLineTrivia",
                                            "text": "\r\n"
                                        },
                                        {
                                            "kind": "WhitespaceTrivia",
                                            "text": "        "
                                        }
                                    ],
                                    "trailingTrivia": [
                                        {
                                            "kind": "WhitespaceTrivia",
                                            "text": " "
                                        }
                                    ]
                                },
                                "variableDeclarators": [
                                    {
                                        "kind": "VariableDeclarator",
                                        "fullStart": 587,
                                        "fullEnd": 605,
                                        "start": 587,
                                        "end": 605,
                                        "fullWidth": 18,
                                        "width": 18,
                                        "identifier": {
                                            "kind": "IdentifierName",
                                            "fullStart": 587,
                                            "fullEnd": 598,
                                            "start": 587,
                                            "end": 597,
                                            "fullWidth": 11,
                                            "width": 10,
                                            "text": "testResult",
                                            "value": "testResult",
                                            "valueText": "testResult",
                                            "hasTrailingTrivia": true,
                                            "trailingTrivia": [
                                                {
                                                    "kind": "WhitespaceTrivia",
                                                    "text": " "
                                                }
                                            ]
                                        },
                                        "equalsValueClause": {
                                            "kind": "EqualsValueClause",
                                            "fullStart": 598,
                                            "fullEnd": 605,
                                            "start": 598,
                                            "end": 605,
                                            "fullWidth": 7,
                                            "width": 7,
                                            "equalsToken": {
                                                "kind": "EqualsToken",
                                                "fullStart": 598,
                                                "fullEnd": 600,
                                                "start": 598,
                                                "end": 599,
                                                "fullWidth": 2,
                                                "width": 1,
                                                "text": "=",
                                                "value": "=",
                                                "valueText": "=",
                                                "hasTrailingTrivia": true,
                                                "trailingTrivia": [
                                                    {
                                                        "kind": "WhitespaceTrivia",
                                                        "text": " "
                                                    }
                                                ]
                                            },
                                            "value": {
                                                "kind": "FalseKeyword",
                                                "fullStart": 600,
                                                "fullEnd": 605,
                                                "start": 600,
                                                "end": 605,
                                                "fullWidth": 5,
                                                "width": 5,
                                                "text": "false",
                                                "value": false,
                                                "valueText": "false"
                                            }
                                        }
                                    }
                                ]
                            },
                            "semicolonToken": {
                                "kind": "SemicolonToken",
                                "fullStart": 605,
                                "fullEnd": 608,
                                "start": 605,
                                "end": 606,
                                "fullWidth": 3,
                                "width": 1,
                                "text": ";",
                                "value": ";",
                                "valueText": ";",
                                "hasTrailingTrivia": true,
                                "hasTrailingNewLine": true,
                                "trailingTrivia": [
                                    {
                                        "kind": "NewLineTrivia",
                                        "text": "\r\n"
                                    }
                                ]
                            }
                        },
                        {
                            "kind": "FunctionDeclaration",
                            "fullStart": 608,
                            "fullEnd": 768,
                            "start": 618,
                            "end": 766,
                            "fullWidth": 160,
                            "width": 148,
                            "modifiers": [],
                            "functionKeyword": {
                                "kind": "FunctionKeyword",
                                "fullStart": 608,
                                "fullEnd": 627,
                                "start": 618,
                                "end": 626,
                                "fullWidth": 19,
                                "width": 8,
                                "text": "function",
                                "value": "function",
                                "valueText": "function",
                                "hasLeadingTrivia": true,
                                "hasLeadingNewLine": true,
                                "hasTrailingTrivia": true,
                                "leadingTrivia": [
                                    {
                                        "kind": "NewLineTrivia",
                                        "text": "\r\n"
                                    },
                                    {
                                        "kind": "WhitespaceTrivia",
                                        "text": "        "
                                    }
                                ],
                                "trailingTrivia": [
                                    {
                                        "kind": "WhitespaceTrivia",
                                        "text": " "
                                    }
                                ]
                            },
                            "identifier": {
                                "kind": "IdentifierName",
                                "fullStart": 627,
                                "fullEnd": 637,
                                "start": 627,
                                "end": 637,
                                "fullWidth": 10,
                                "width": 10,
                                "text": "callbackfn",
                                "value": "callbackfn",
                                "valueText": "callbackfn"
                            },
                            "callSignature": {
                                "kind": "CallSignature",
                                "fullStart": 637,
                                "fullEnd": 660,
                                "start": 637,
                                "end": 659,
                                "fullWidth": 23,
                                "width": 22,
                                "parameterList": {
                                    "kind": "ParameterList",
                                    "fullStart": 637,
                                    "fullEnd": 660,
                                    "start": 637,
                                    "end": 659,
                                    "fullWidth": 23,
                                    "width": 22,
                                    "openParenToken": {
                                        "kind": "OpenParenToken",
                                        "fullStart": 637,
                                        "fullEnd": 638,
                                        "start": 637,
                                        "end": 638,
                                        "fullWidth": 1,
                                        "width": 1,
                                        "text": "(",
                                        "value": "(",
                                        "valueText": "("
                                    },
                                    "parameters": [
                                        {
                                            "kind": "Parameter",
                                            "fullStart": 638,
                                            "fullEnd": 643,
                                            "start": 638,
                                            "end": 643,
                                            "fullWidth": 5,
<<<<<<< HEAD
                                            "width": 5,
=======
                                            "modifiers": [],
>>>>>>> e3c38734
                                            "identifier": {
                                                "kind": "IdentifierName",
                                                "fullStart": 638,
                                                "fullEnd": 643,
                                                "start": 638,
                                                "end": 643,
                                                "fullWidth": 5,
                                                "width": 5,
                                                "text": "accum",
                                                "value": "accum",
                                                "valueText": "accum"
                                            }
                                        },
                                        {
                                            "kind": "CommaToken",
                                            "fullStart": 643,
                                            "fullEnd": 645,
                                            "start": 643,
                                            "end": 644,
                                            "fullWidth": 2,
                                            "width": 1,
                                            "text": ",",
                                            "value": ",",
                                            "valueText": ",",
                                            "hasTrailingTrivia": true,
                                            "trailingTrivia": [
                                                {
                                                    "kind": "WhitespaceTrivia",
                                                    "text": " "
                                                }
                                            ]
                                        },
                                        {
                                            "kind": "Parameter",
                                            "fullStart": 645,
                                            "fullEnd": 648,
                                            "start": 645,
                                            "end": 648,
                                            "fullWidth": 3,
<<<<<<< HEAD
                                            "width": 3,
=======
                                            "modifiers": [],
>>>>>>> e3c38734
                                            "identifier": {
                                                "kind": "IdentifierName",
                                                "fullStart": 645,
                                                "fullEnd": 648,
                                                "start": 645,
                                                "end": 648,
                                                "fullWidth": 3,
                                                "width": 3,
                                                "text": "val",
                                                "value": "val",
                                                "valueText": "val"
                                            }
                                        },
                                        {
                                            "kind": "CommaToken",
                                            "fullStart": 648,
                                            "fullEnd": 650,
                                            "start": 648,
                                            "end": 649,
                                            "fullWidth": 2,
                                            "width": 1,
                                            "text": ",",
                                            "value": ",",
                                            "valueText": ",",
                                            "hasTrailingTrivia": true,
                                            "trailingTrivia": [
                                                {
                                                    "kind": "WhitespaceTrivia",
                                                    "text": " "
                                                }
                                            ]
                                        },
                                        {
                                            "kind": "Parameter",
                                            "fullStart": 650,
                                            "fullEnd": 653,
                                            "start": 650,
                                            "end": 653,
                                            "fullWidth": 3,
<<<<<<< HEAD
                                            "width": 3,
=======
                                            "modifiers": [],
>>>>>>> e3c38734
                                            "identifier": {
                                                "kind": "IdentifierName",
                                                "fullStart": 650,
                                                "fullEnd": 653,
                                                "start": 650,
                                                "end": 653,
                                                "fullWidth": 3,
                                                "width": 3,
                                                "text": "idx",
                                                "value": "idx",
                                                "valueText": "idx"
                                            }
                                        },
                                        {
                                            "kind": "CommaToken",
                                            "fullStart": 653,
                                            "fullEnd": 655,
                                            "start": 653,
                                            "end": 654,
                                            "fullWidth": 2,
                                            "width": 1,
                                            "text": ",",
                                            "value": ",",
                                            "valueText": ",",
                                            "hasTrailingTrivia": true,
                                            "trailingTrivia": [
                                                {
                                                    "kind": "WhitespaceTrivia",
                                                    "text": " "
                                                }
                                            ]
                                        },
                                        {
                                            "kind": "Parameter",
                                            "fullStart": 655,
                                            "fullEnd": 658,
                                            "start": 655,
                                            "end": 658,
                                            "fullWidth": 3,
<<<<<<< HEAD
                                            "width": 3,
=======
                                            "modifiers": [],
>>>>>>> e3c38734
                                            "identifier": {
                                                "kind": "IdentifierName",
                                                "fullStart": 655,
                                                "fullEnd": 658,
                                                "start": 655,
                                                "end": 658,
                                                "fullWidth": 3,
                                                "width": 3,
                                                "text": "obj",
                                                "value": "obj",
                                                "valueText": "obj"
                                            }
                                        }
                                    ],
                                    "closeParenToken": {
                                        "kind": "CloseParenToken",
                                        "fullStart": 658,
                                        "fullEnd": 660,
                                        "start": 658,
                                        "end": 659,
                                        "fullWidth": 2,
                                        "width": 1,
                                        "text": ")",
                                        "value": ")",
                                        "valueText": ")",
                                        "hasTrailingTrivia": true,
                                        "trailingTrivia": [
                                            {
                                                "kind": "WhitespaceTrivia",
                                                "text": " "
                                            }
                                        ]
                                    }
                                }
                            },
                            "block": {
                                "kind": "Block",
                                "fullStart": 660,
                                "fullEnd": 768,
                                "start": 660,
                                "end": 766,
                                "fullWidth": 108,
                                "width": 106,
                                "openBraceToken": {
                                    "kind": "OpenBraceToken",
                                    "fullStart": 660,
                                    "fullEnd": 663,
                                    "start": 660,
                                    "end": 661,
                                    "fullWidth": 3,
                                    "width": 1,
                                    "text": "{",
                                    "value": "{",
                                    "valueText": "{",
                                    "hasTrailingTrivia": true,
                                    "hasTrailingNewLine": true,
                                    "trailingTrivia": [
                                        {
                                            "kind": "NewLineTrivia",
                                            "text": "\r\n"
                                        }
                                    ]
                                },
                                "statements": [
                                    {
                                        "kind": "IfStatement",
                                        "fullStart": 663,
                                        "fullEnd": 757,
                                        "start": 675,
                                        "end": 755,
                                        "fullWidth": 94,
                                        "width": 80,
                                        "ifKeyword": {
                                            "kind": "IfKeyword",
                                            "fullStart": 663,
                                            "fullEnd": 678,
                                            "start": 675,
                                            "end": 677,
                                            "fullWidth": 15,
                                            "width": 2,
                                            "text": "if",
                                            "value": "if",
                                            "valueText": "if",
                                            "hasLeadingTrivia": true,
                                            "hasTrailingTrivia": true,
                                            "leadingTrivia": [
                                                {
                                                    "kind": "WhitespaceTrivia",
                                                    "text": "            "
                                                }
                                            ],
                                            "trailingTrivia": [
                                                {
                                                    "kind": "WhitespaceTrivia",
                                                    "text": " "
                                                }
                                            ]
                                        },
                                        "openParenToken": {
                                            "kind": "OpenParenToken",
                                            "fullStart": 678,
                                            "fullEnd": 679,
                                            "start": 678,
                                            "end": 679,
                                            "fullWidth": 1,
                                            "width": 1,
                                            "text": "(",
                                            "value": "(",
                                            "valueText": "("
                                        },
                                        "condition": {
                                            "kind": "LogicalAndExpression",
                                            "fullStart": 679,
                                            "fullEnd": 701,
                                            "start": 679,
                                            "end": 701,
                                            "fullWidth": 22,
                                            "width": 22,
                                            "left": {
                                                "kind": "EqualsExpression",
                                                "fullStart": 679,
                                                "fullEnd": 689,
                                                "start": 679,
                                                "end": 688,
                                                "fullWidth": 10,
                                                "width": 9,
                                                "left": {
                                                    "kind": "IdentifierName",
                                                    "fullStart": 679,
                                                    "fullEnd": 683,
                                                    "start": 679,
                                                    "end": 682,
                                                    "fullWidth": 4,
                                                    "width": 3,
                                                    "text": "idx",
                                                    "value": "idx",
                                                    "valueText": "idx",
                                                    "hasTrailingTrivia": true,
                                                    "trailingTrivia": [
                                                        {
                                                            "kind": "WhitespaceTrivia",
                                                            "text": " "
                                                        }
                                                    ]
                                                },
                                                "operatorToken": {
                                                    "kind": "EqualsEqualsEqualsToken",
                                                    "fullStart": 683,
                                                    "fullEnd": 687,
                                                    "start": 683,
                                                    "end": 686,
                                                    "fullWidth": 4,
                                                    "width": 3,
                                                    "text": "===",
                                                    "value": "===",
                                                    "valueText": "===",
                                                    "hasTrailingTrivia": true,
                                                    "trailingTrivia": [
                                                        {
                                                            "kind": "WhitespaceTrivia",
                                                            "text": " "
                                                        }
                                                    ]
                                                },
                                                "right": {
                                                    "kind": "NumericLiteral",
                                                    "fullStart": 687,
                                                    "fullEnd": 689,
                                                    "start": 687,
                                                    "end": 688,
                                                    "fullWidth": 2,
                                                    "width": 1,
                                                    "text": "1",
                                                    "value": 1,
                                                    "valueText": "1",
                                                    "hasTrailingTrivia": true,
                                                    "trailingTrivia": [
                                                        {
                                                            "kind": "WhitespaceTrivia",
                                                            "text": " "
                                                        }
                                                    ]
                                                }
                                            },
                                            "operatorToken": {
                                                "kind": "AmpersandAmpersandToken",
                                                "fullStart": 689,
                                                "fullEnd": 692,
                                                "start": 689,
                                                "end": 691,
                                                "fullWidth": 3,
                                                "width": 2,
                                                "text": "&&",
                                                "value": "&&",
                                                "valueText": "&&",
                                                "hasTrailingTrivia": true,
                                                "trailingTrivia": [
                                                    {
                                                        "kind": "WhitespaceTrivia",
                                                        "text": " "
                                                    }
                                                ]
                                            },
                                            "right": {
                                                "kind": "EqualsExpression",
                                                "fullStart": 692,
                                                "fullEnd": 701,
                                                "start": 692,
                                                "end": 701,
                                                "fullWidth": 9,
                                                "width": 9,
                                                "left": {
                                                    "kind": "IdentifierName",
                                                    "fullStart": 692,
                                                    "fullEnd": 696,
                                                    "start": 692,
                                                    "end": 695,
                                                    "fullWidth": 4,
                                                    "width": 3,
                                                    "text": "val",
                                                    "value": "val",
                                                    "valueText": "val",
                                                    "hasTrailingTrivia": true,
                                                    "trailingTrivia": [
                                                        {
                                                            "kind": "WhitespaceTrivia",
                                                            "text": " "
                                                        }
                                                    ]
                                                },
                                                "operatorToken": {
                                                    "kind": "EqualsEqualsEqualsToken",
                                                    "fullStart": 696,
                                                    "fullEnd": 700,
                                                    "start": 696,
                                                    "end": 699,
                                                    "fullWidth": 4,
                                                    "width": 3,
                                                    "text": "===",
                                                    "value": "===",
                                                    "valueText": "===",
                                                    "hasTrailingTrivia": true,
                                                    "trailingTrivia": [
                                                        {
                                                            "kind": "WhitespaceTrivia",
                                                            "text": " "
                                                        }
                                                    ]
                                                },
                                                "right": {
                                                    "kind": "NumericLiteral",
                                                    "fullStart": 700,
                                                    "fullEnd": 701,
                                                    "start": 700,
                                                    "end": 701,
                                                    "fullWidth": 1,
                                                    "width": 1,
                                                    "text": "1",
                                                    "value": 1,
                                                    "valueText": "1"
                                                }
                                            }
                                        },
                                        "closeParenToken": {
                                            "kind": "CloseParenToken",
                                            "fullStart": 701,
                                            "fullEnd": 703,
                                            "start": 701,
                                            "end": 702,
                                            "fullWidth": 2,
                                            "width": 1,
                                            "text": ")",
                                            "value": ")",
                                            "valueText": ")",
                                            "hasTrailingTrivia": true,
                                            "trailingTrivia": [
                                                {
                                                    "kind": "WhitespaceTrivia",
                                                    "text": " "
                                                }
                                            ]
                                        },
                                        "statement": {
                                            "kind": "Block",
                                            "fullStart": 703,
                                            "fullEnd": 757,
                                            "start": 703,
                                            "end": 755,
                                            "fullWidth": 54,
                                            "width": 52,
                                            "openBraceToken": {
                                                "kind": "OpenBraceToken",
                                                "fullStart": 703,
                                                "fullEnd": 706,
                                                "start": 703,
                                                "end": 704,
                                                "fullWidth": 3,
                                                "width": 1,
                                                "text": "{",
                                                "value": "{",
                                                "valueText": "{",
                                                "hasTrailingTrivia": true,
                                                "hasTrailingNewLine": true,
                                                "trailingTrivia": [
                                                    {
                                                        "kind": "NewLineTrivia",
                                                        "text": "\r\n"
                                                    }
                                                ]
                                            },
                                            "statements": [
                                                {
                                                    "kind": "ExpressionStatement",
                                                    "fullStart": 706,
                                                    "fullEnd": 742,
                                                    "start": 722,
                                                    "end": 740,
                                                    "fullWidth": 36,
                                                    "width": 18,
                                                    "expression": {
                                                        "kind": "AssignmentExpression",
                                                        "fullStart": 706,
                                                        "fullEnd": 739,
                                                        "start": 722,
                                                        "end": 739,
                                                        "fullWidth": 33,
                                                        "width": 17,
                                                        "left": {
                                                            "kind": "IdentifierName",
                                                            "fullStart": 706,
                                                            "fullEnd": 733,
                                                            "start": 722,
                                                            "end": 732,
                                                            "fullWidth": 27,
                                                            "width": 10,
                                                            "text": "testResult",
                                                            "value": "testResult",
                                                            "valueText": "testResult",
                                                            "hasLeadingTrivia": true,
                                                            "hasTrailingTrivia": true,
                                                            "leadingTrivia": [
                                                                {
                                                                    "kind": "WhitespaceTrivia",
                                                                    "text": "                "
                                                                }
                                                            ],
                                                            "trailingTrivia": [
                                                                {
                                                                    "kind": "WhitespaceTrivia",
                                                                    "text": " "
                                                                }
                                                            ]
                                                        },
                                                        "operatorToken": {
                                                            "kind": "EqualsToken",
                                                            "fullStart": 733,
                                                            "fullEnd": 735,
                                                            "start": 733,
                                                            "end": 734,
                                                            "fullWidth": 2,
                                                            "width": 1,
                                                            "text": "=",
                                                            "value": "=",
                                                            "valueText": "=",
                                                            "hasTrailingTrivia": true,
                                                            "trailingTrivia": [
                                                                {
                                                                    "kind": "WhitespaceTrivia",
                                                                    "text": " "
                                                                }
                                                            ]
                                                        },
                                                        "right": {
                                                            "kind": "TrueKeyword",
                                                            "fullStart": 735,
                                                            "fullEnd": 739,
                                                            "start": 735,
                                                            "end": 739,
                                                            "fullWidth": 4,
                                                            "width": 4,
                                                            "text": "true",
                                                            "value": true,
                                                            "valueText": "true"
                                                        }
                                                    },
                                                    "semicolonToken": {
                                                        "kind": "SemicolonToken",
                                                        "fullStart": 739,
                                                        "fullEnd": 742,
                                                        "start": 739,
                                                        "end": 740,
                                                        "fullWidth": 3,
                                                        "width": 1,
                                                        "text": ";",
                                                        "value": ";",
                                                        "valueText": ";",
                                                        "hasTrailingTrivia": true,
                                                        "hasTrailingNewLine": true,
                                                        "trailingTrivia": [
                                                            {
                                                                "kind": "NewLineTrivia",
                                                                "text": "\r\n"
                                                            }
                                                        ]
                                                    }
                                                }
                                            ],
                                            "closeBraceToken": {
                                                "kind": "CloseBraceToken",
                                                "fullStart": 742,
                                                "fullEnd": 757,
                                                "start": 754,
                                                "end": 755,
                                                "fullWidth": 15,
                                                "width": 1,
                                                "text": "}",
                                                "value": "}",
                                                "valueText": "}",
                                                "hasLeadingTrivia": true,
                                                "hasTrailingTrivia": true,
                                                "hasTrailingNewLine": true,
                                                "leadingTrivia": [
                                                    {
                                                        "kind": "WhitespaceTrivia",
                                                        "text": "            "
                                                    }
                                                ],
                                                "trailingTrivia": [
                                                    {
                                                        "kind": "NewLineTrivia",
                                                        "text": "\r\n"
                                                    }
                                                ]
                                            }
                                        }
                                    }
                                ],
                                "closeBraceToken": {
                                    "kind": "CloseBraceToken",
                                    "fullStart": 757,
                                    "fullEnd": 768,
                                    "start": 765,
                                    "end": 766,
                                    "fullWidth": 11,
                                    "width": 1,
                                    "text": "}",
                                    "value": "}",
                                    "valueText": "}",
                                    "hasLeadingTrivia": true,
                                    "hasTrailingTrivia": true,
                                    "hasTrailingNewLine": true,
                                    "leadingTrivia": [
                                        {
                                            "kind": "WhitespaceTrivia",
                                            "text": "        "
                                        }
                                    ],
                                    "trailingTrivia": [
                                        {
                                            "kind": "NewLineTrivia",
                                            "text": "\r\n"
                                        }
                                    ]
                                }
                            }
                        },
                        {
                            "kind": "VariableStatement",
                            "fullStart": 768,
                            "fullEnd": 799,
                            "start": 778,
                            "end": 797,
                            "fullWidth": 31,
                            "width": 19,
                            "isIncrementallyUnusable": true,
                            "modifiers": [],
                            "variableDeclaration": {
                                "kind": "VariableDeclaration",
                                "fullStart": 768,
                                "fullEnd": 796,
                                "start": 778,
                                "end": 796,
                                "fullWidth": 28,
                                "width": 18,
                                "isIncrementallyUnusable": true,
                                "varKeyword": {
                                    "kind": "VarKeyword",
                                    "fullStart": 768,
                                    "fullEnd": 782,
                                    "start": 778,
                                    "end": 781,
                                    "fullWidth": 14,
                                    "width": 3,
                                    "text": "var",
                                    "value": "var",
                                    "valueText": "var",
                                    "hasLeadingTrivia": true,
                                    "hasLeadingNewLine": true,
                                    "hasTrailingTrivia": true,
                                    "leadingTrivia": [
                                        {
                                            "kind": "NewLineTrivia",
                                            "text": "\r\n"
                                        },
                                        {
                                            "kind": "WhitespaceTrivia",
                                            "text": "        "
                                        }
                                    ],
                                    "trailingTrivia": [
                                        {
                                            "kind": "WhitespaceTrivia",
                                            "text": " "
                                        }
                                    ]
                                },
                                "variableDeclarators": [
                                    {
                                        "kind": "VariableDeclarator",
                                        "fullStart": 782,
                                        "fullEnd": 796,
                                        "start": 782,
                                        "end": 796,
                                        "fullWidth": 14,
                                        "width": 14,
                                        "isIncrementallyUnusable": true,
                                        "identifier": {
                                            "kind": "IdentifierName",
                                            "fullStart": 782,
                                            "fullEnd": 786,
                                            "start": 782,
                                            "end": 785,
                                            "fullWidth": 4,
                                            "width": 3,
                                            "text": "arr",
                                            "value": "arr",
                                            "valueText": "arr",
                                            "hasTrailingTrivia": true,
                                            "trailingTrivia": [
                                                {
                                                    "kind": "WhitespaceTrivia",
                                                    "text": " "
                                                }
                                            ]
                                        },
                                        "equalsValueClause": {
                                            "kind": "EqualsValueClause",
                                            "fullStart": 786,
                                            "fullEnd": 796,
                                            "start": 786,
                                            "end": 796,
                                            "fullWidth": 10,
                                            "width": 10,
                                            "isIncrementallyUnusable": true,
                                            "equalsToken": {
                                                "kind": "EqualsToken",
                                                "fullStart": 786,
                                                "fullEnd": 788,
                                                "start": 786,
                                                "end": 787,
                                                "fullWidth": 2,
                                                "width": 1,
                                                "text": "=",
                                                "value": "=",
                                                "valueText": "=",
                                                "hasTrailingTrivia": true,
                                                "trailingTrivia": [
                                                    {
                                                        "kind": "WhitespaceTrivia",
                                                        "text": " "
                                                    }
                                                ]
                                            },
                                            "value": {
                                                "kind": "ArrayLiteralExpression",
                                                "fullStart": 788,
                                                "fullEnd": 796,
                                                "start": 788,
                                                "end": 796,
                                                "fullWidth": 8,
                                                "width": 8,
                                                "isIncrementallyUnusable": true,
                                                "openBracketToken": {
                                                    "kind": "OpenBracketToken",
                                                    "fullStart": 788,
                                                    "fullEnd": 789,
                                                    "start": 788,
                                                    "end": 789,
                                                    "fullWidth": 1,
                                                    "width": 1,
                                                    "text": "[",
                                                    "value": "[",
                                                    "valueText": "["
                                                },
                                                "expressions": [
                                                    {
                                                        "kind": "NumericLiteral",
                                                        "fullStart": 789,
                                                        "fullEnd": 790,
                                                        "start": 789,
                                                        "end": 790,
                                                        "fullWidth": 1,
                                                        "width": 1,
                                                        "text": "0",
                                                        "value": 0,
                                                        "valueText": "0"
                                                    },
                                                    {
                                                        "kind": "CommaToken",
                                                        "fullStart": 790,
                                                        "fullEnd": 792,
                                                        "start": 790,
                                                        "end": 791,
                                                        "fullWidth": 2,
                                                        "width": 1,
                                                        "text": ",",
                                                        "value": ",",
                                                        "valueText": ",",
                                                        "hasTrailingTrivia": true,
                                                        "trailingTrivia": [
                                                            {
                                                                "kind": "WhitespaceTrivia",
                                                                "text": " "
                                                            }
                                                        ]
                                                    },
                                                    {
                                                        "kind": "OmittedExpression",
                                                        "fullStart": -1,
                                                        "fullEnd": -1,
                                                        "start": -1,
                                                        "end": -1,
                                                        "fullWidth": 0,
                                                        "width": 0,
                                                        "isIncrementallyUnusable": true
                                                    },
                                                    {
                                                        "kind": "CommaToken",
                                                        "fullStart": 792,
                                                        "fullEnd": 794,
                                                        "start": 792,
                                                        "end": 793,
                                                        "fullWidth": 2,
                                                        "width": 1,
                                                        "text": ",",
                                                        "value": ",",
                                                        "valueText": ",",
                                                        "hasTrailingTrivia": true,
                                                        "trailingTrivia": [
                                                            {
                                                                "kind": "WhitespaceTrivia",
                                                                "text": " "
                                                            }
                                                        ]
                                                    },
                                                    {
                                                        "kind": "NumericLiteral",
                                                        "fullStart": 794,
                                                        "fullEnd": 795,
                                                        "start": 794,
                                                        "end": 795,
                                                        "fullWidth": 1,
                                                        "width": 1,
                                                        "text": "2",
                                                        "value": 2,
                                                        "valueText": "2"
                                                    }
                                                ],
                                                "closeBracketToken": {
                                                    "kind": "CloseBracketToken",
                                                    "fullStart": 795,
                                                    "fullEnd": 796,
                                                    "start": 795,
                                                    "end": 796,
                                                    "fullWidth": 1,
                                                    "width": 1,
                                                    "text": "]",
                                                    "value": "]",
                                                    "valueText": "]"
                                                }
                                            }
                                        }
                                    }
                                ]
                            },
                            "semicolonToken": {
                                "kind": "SemicolonToken",
                                "fullStart": 796,
                                "fullEnd": 799,
                                "start": 796,
                                "end": 797,
                                "fullWidth": 3,
                                "width": 1,
                                "text": ";",
                                "value": ";",
                                "valueText": ";",
                                "hasTrailingTrivia": true,
                                "hasTrailingNewLine": true,
                                "trailingTrivia": [
                                    {
                                        "kind": "NewLineTrivia",
                                        "text": "\r\n"
                                    }
                                ]
                            }
                        },
                        {
                            "kind": "ExpressionStatement",
                            "fullStart": 799,
                            "fullEnd": 1175,
                            "start": 809,
                            "end": 1173,
                            "fullWidth": 376,
                            "width": 364,
                            "isIncrementallyUnusable": true,
                            "expression": {
                                "kind": "InvocationExpression",
                                "fullStart": 799,
                                "fullEnd": 1172,
                                "start": 809,
                                "end": 1172,
                                "fullWidth": 373,
                                "width": 363,
                                "isIncrementallyUnusable": true,
                                "expression": {
                                    "kind": "MemberAccessExpression",
                                    "fullStart": 799,
                                    "fullEnd": 830,
                                    "start": 809,
                                    "end": 830,
                                    "fullWidth": 31,
                                    "width": 21,
                                    "expression": {
                                        "kind": "IdentifierName",
                                        "fullStart": 799,
                                        "fullEnd": 815,
                                        "start": 809,
                                        "end": 815,
                                        "fullWidth": 16,
                                        "width": 6,
                                        "text": "Object",
                                        "value": "Object",
                                        "valueText": "Object",
                                        "hasLeadingTrivia": true,
                                        "hasLeadingNewLine": true,
                                        "leadingTrivia": [
                                            {
                                                "kind": "NewLineTrivia",
                                                "text": "\r\n"
                                            },
                                            {
                                                "kind": "WhitespaceTrivia",
                                                "text": "        "
                                            }
                                        ]
                                    },
                                    "dotToken": {
                                        "kind": "DotToken",
                                        "fullStart": 815,
                                        "fullEnd": 816,
                                        "start": 815,
                                        "end": 816,
                                        "fullWidth": 1,
                                        "width": 1,
                                        "text": ".",
                                        "value": ".",
                                        "valueText": "."
                                    },
                                    "name": {
                                        "kind": "IdentifierName",
                                        "fullStart": 816,
                                        "fullEnd": 830,
                                        "start": 816,
                                        "end": 830,
                                        "fullWidth": 14,
                                        "width": 14,
                                        "text": "defineProperty",
                                        "value": "defineProperty",
                                        "valueText": "defineProperty"
                                    }
                                },
                                "argumentList": {
                                    "kind": "ArgumentList",
                                    "fullStart": 830,
                                    "fullEnd": 1172,
                                    "start": 830,
                                    "end": 1172,
                                    "fullWidth": 342,
                                    "width": 342,
                                    "isIncrementallyUnusable": true,
                                    "openParenToken": {
                                        "kind": "OpenParenToken",
                                        "fullStart": 830,
                                        "fullEnd": 831,
                                        "start": 830,
                                        "end": 831,
                                        "fullWidth": 1,
                                        "width": 1,
                                        "text": "(",
                                        "value": "(",
                                        "valueText": "("
                                    },
                                    "arguments": [
                                        {
                                            "kind": "IdentifierName",
                                            "fullStart": 831,
                                            "fullEnd": 834,
                                            "start": 831,
                                            "end": 834,
                                            "fullWidth": 3,
                                            "width": 3,
                                            "text": "arr",
                                            "value": "arr",
                                            "valueText": "arr"
                                        },
                                        {
                                            "kind": "CommaToken",
                                            "fullStart": 834,
                                            "fullEnd": 836,
                                            "start": 834,
                                            "end": 835,
                                            "fullWidth": 2,
                                            "width": 1,
                                            "text": ",",
                                            "value": ",",
                                            "valueText": ",",
                                            "hasTrailingTrivia": true,
                                            "trailingTrivia": [
                                                {
                                                    "kind": "WhitespaceTrivia",
                                                    "text": " "
                                                }
                                            ]
                                        },
                                        {
                                            "kind": "StringLiteral",
                                            "fullStart": 836,
                                            "fullEnd": 839,
                                            "start": 836,
                                            "end": 839,
                                            "fullWidth": 3,
                                            "width": 3,
                                            "text": "\"0\"",
                                            "value": "0",
                                            "valueText": "0"
                                        },
                                        {
                                            "kind": "CommaToken",
                                            "fullStart": 839,
                                            "fullEnd": 841,
                                            "start": 839,
                                            "end": 840,
                                            "fullWidth": 2,
                                            "width": 1,
                                            "text": ",",
                                            "value": ",",
                                            "valueText": ",",
                                            "hasTrailingTrivia": true,
                                            "trailingTrivia": [
                                                {
                                                    "kind": "WhitespaceTrivia",
                                                    "text": " "
                                                }
                                            ]
                                        },
                                        {
                                            "kind": "ObjectLiteralExpression",
                                            "fullStart": 841,
                                            "fullEnd": 1171,
                                            "start": 841,
                                            "end": 1171,
                                            "fullWidth": 330,
                                            "width": 330,
                                            "isIncrementallyUnusable": true,
                                            "openBraceToken": {
                                                "kind": "OpenBraceToken",
                                                "fullStart": 841,
                                                "fullEnd": 844,
                                                "start": 841,
                                                "end": 842,
                                                "fullWidth": 3,
                                                "width": 1,
                                                "text": "{",
                                                "value": "{",
                                                "valueText": "{",
                                                "hasTrailingTrivia": true,
                                                "hasTrailingNewLine": true,
                                                "trailingTrivia": [
                                                    {
                                                        "kind": "NewLineTrivia",
                                                        "text": "\r\n"
                                                    }
                                                ]
                                            },
                                            "propertyAssignments": [
                                                {
                                                    "kind": "SimplePropertyAssignment",
                                                    "fullStart": 844,
                                                    "fullEnd": 1127,
                                                    "start": 856,
                                                    "end": 1127,
                                                    "fullWidth": 283,
                                                    "width": 271,
                                                    "isIncrementallyUnusable": true,
                                                    "propertyName": {
                                                        "kind": "IdentifierName",
                                                        "fullStart": 844,
                                                        "fullEnd": 859,
                                                        "start": 856,
                                                        "end": 859,
                                                        "fullWidth": 15,
                                                        "width": 3,
                                                        "text": "get",
                                                        "value": "get",
                                                        "valueText": "get",
                                                        "hasLeadingTrivia": true,
                                                        "leadingTrivia": [
                                                            {
                                                                "kind": "WhitespaceTrivia",
                                                                "text": "            "
                                                            }
                                                        ]
                                                    },
                                                    "colonToken": {
                                                        "kind": "ColonToken",
                                                        "fullStart": 859,
                                                        "fullEnd": 861,
                                                        "start": 859,
                                                        "end": 860,
                                                        "fullWidth": 2,
                                                        "width": 1,
                                                        "text": ":",
                                                        "value": ":",
                                                        "valueText": ":",
                                                        "hasTrailingTrivia": true,
                                                        "trailingTrivia": [
                                                            {
                                                                "kind": "WhitespaceTrivia",
                                                                "text": " "
                                                            }
                                                        ]
                                                    },
                                                    "expression": {
                                                        "kind": "FunctionExpression",
                                                        "fullStart": 861,
                                                        "fullEnd": 1127,
                                                        "start": 861,
                                                        "end": 1127,
                                                        "fullWidth": 266,
                                                        "width": 266,
                                                        "isIncrementallyUnusable": true,
                                                        "functionKeyword": {
                                                            "kind": "FunctionKeyword",
                                                            "fullStart": 861,
                                                            "fullEnd": 870,
                                                            "start": 861,
                                                            "end": 869,
                                                            "fullWidth": 9,
                                                            "width": 8,
                                                            "text": "function",
                                                            "value": "function",
                                                            "valueText": "function",
                                                            "hasTrailingTrivia": true,
                                                            "trailingTrivia": [
                                                                {
                                                                    "kind": "WhitespaceTrivia",
                                                                    "text": " "
                                                                }
                                                            ]
                                                        },
                                                        "callSignature": {
                                                            "kind": "CallSignature",
                                                            "fullStart": 870,
                                                            "fullEnd": 873,
                                                            "start": 870,
                                                            "end": 872,
                                                            "fullWidth": 3,
                                                            "width": 2,
                                                            "parameterList": {
                                                                "kind": "ParameterList",
                                                                "fullStart": 870,
                                                                "fullEnd": 873,
                                                                "start": 870,
                                                                "end": 872,
                                                                "fullWidth": 3,
                                                                "width": 2,
                                                                "openParenToken": {
                                                                    "kind": "OpenParenToken",
                                                                    "fullStart": 870,
                                                                    "fullEnd": 871,
                                                                    "start": 870,
                                                                    "end": 871,
                                                                    "fullWidth": 1,
                                                                    "width": 1,
                                                                    "text": "(",
                                                                    "value": "(",
                                                                    "valueText": "("
                                                                },
                                                                "parameters": [],
                                                                "closeParenToken": {
                                                                    "kind": "CloseParenToken",
                                                                    "fullStart": 871,
                                                                    "fullEnd": 873,
                                                                    "start": 871,
                                                                    "end": 872,
                                                                    "fullWidth": 2,
                                                                    "width": 1,
                                                                    "text": ")",
                                                                    "value": ")",
                                                                    "valueText": ")",
                                                                    "hasTrailingTrivia": true,
                                                                    "trailingTrivia": [
                                                                        {
                                                                            "kind": "WhitespaceTrivia",
                                                                            "text": " "
                                                                        }
                                                                    ]
                                                                }
                                                            }
                                                        },
                                                        "block": {
                                                            "kind": "Block",
                                                            "fullStart": 873,
                                                            "fullEnd": 1127,
                                                            "start": 873,
                                                            "end": 1127,
                                                            "fullWidth": 254,
                                                            "width": 254,
                                                            "isIncrementallyUnusable": true,
                                                            "openBraceToken": {
                                                                "kind": "OpenBraceToken",
                                                                "fullStart": 873,
                                                                "fullEnd": 876,
                                                                "start": 873,
                                                                "end": 874,
                                                                "fullWidth": 3,
                                                                "width": 1,
                                                                "text": "{",
                                                                "value": "{",
                                                                "valueText": "{",
                                                                "hasTrailingTrivia": true,
                                                                "hasTrailingNewLine": true,
                                                                "trailingTrivia": [
                                                                    {
                                                                        "kind": "NewLineTrivia",
                                                                        "text": "\r\n"
                                                                    }
                                                                ]
                                                            },
                                                            "statements": [
                                                                {
                                                                    "kind": "ExpressionStatement",
                                                                    "fullStart": 876,
                                                                    "fullEnd": 1087,
                                                                    "start": 892,
                                                                    "end": 1085,
                                                                    "fullWidth": 211,
                                                                    "width": 193,
                                                                    "isIncrementallyUnusable": true,
                                                                    "expression": {
                                                                        "kind": "InvocationExpression",
                                                                        "fullStart": 876,
                                                                        "fullEnd": 1084,
                                                                        "start": 892,
                                                                        "end": 1084,
                                                                        "fullWidth": 208,
                                                                        "width": 192,
                                                                        "isIncrementallyUnusable": true,
                                                                        "expression": {
                                                                            "kind": "MemberAccessExpression",
                                                                            "fullStart": 876,
                                                                            "fullEnd": 913,
                                                                            "start": 892,
                                                                            "end": 913,
                                                                            "fullWidth": 37,
                                                                            "width": 21,
                                                                            "expression": {
                                                                                "kind": "IdentifierName",
                                                                                "fullStart": 876,
                                                                                "fullEnd": 898,
                                                                                "start": 892,
                                                                                "end": 898,
                                                                                "fullWidth": 22,
                                                                                "width": 6,
                                                                                "text": "Object",
                                                                                "value": "Object",
                                                                                "valueText": "Object",
                                                                                "hasLeadingTrivia": true,
                                                                                "leadingTrivia": [
                                                                                    {
                                                                                        "kind": "WhitespaceTrivia",
                                                                                        "text": "                "
                                                                                    }
                                                                                ]
                                                                            },
                                                                            "dotToken": {
                                                                                "kind": "DotToken",
                                                                                "fullStart": 898,
                                                                                "fullEnd": 899,
                                                                                "start": 898,
                                                                                "end": 899,
                                                                                "fullWidth": 1,
                                                                                "width": 1,
                                                                                "text": ".",
                                                                                "value": ".",
                                                                                "valueText": "."
                                                                            },
                                                                            "name": {
                                                                                "kind": "IdentifierName",
                                                                                "fullStart": 899,
                                                                                "fullEnd": 913,
                                                                                "start": 899,
                                                                                "end": 913,
                                                                                "fullWidth": 14,
                                                                                "width": 14,
                                                                                "text": "defineProperty",
                                                                                "value": "defineProperty",
                                                                                "valueText": "defineProperty"
                                                                            }
                                                                        },
                                                                        "argumentList": {
                                                                            "kind": "ArgumentList",
                                                                            "fullStart": 913,
                                                                            "fullEnd": 1084,
                                                                            "start": 913,
                                                                            "end": 1084,
                                                                            "fullWidth": 171,
                                                                            "width": 171,
                                                                            "isIncrementallyUnusable": true,
                                                                            "openParenToken": {
                                                                                "kind": "OpenParenToken",
                                                                                "fullStart": 913,
                                                                                "fullEnd": 914,
                                                                                "start": 913,
                                                                                "end": 914,
                                                                                "fullWidth": 1,
                                                                                "width": 1,
                                                                                "text": "(",
                                                                                "value": "(",
                                                                                "valueText": "("
                                                                            },
                                                                            "arguments": [
                                                                                {
                                                                                    "kind": "IdentifierName",
                                                                                    "fullStart": 914,
                                                                                    "fullEnd": 917,
                                                                                    "start": 914,
                                                                                    "end": 917,
                                                                                    "fullWidth": 3,
                                                                                    "width": 3,
                                                                                    "text": "arr",
                                                                                    "value": "arr",
                                                                                    "valueText": "arr"
                                                                                },
                                                                                {
                                                                                    "kind": "CommaToken",
                                                                                    "fullStart": 917,
                                                                                    "fullEnd": 919,
                                                                                    "start": 917,
                                                                                    "end": 918,
                                                                                    "fullWidth": 2,
                                                                                    "width": 1,
                                                                                    "text": ",",
                                                                                    "value": ",",
                                                                                    "valueText": ",",
                                                                                    "hasTrailingTrivia": true,
                                                                                    "trailingTrivia": [
                                                                                        {
                                                                                            "kind": "WhitespaceTrivia",
                                                                                            "text": " "
                                                                                        }
                                                                                    ]
                                                                                },
                                                                                {
                                                                                    "kind": "StringLiteral",
                                                                                    "fullStart": 919,
                                                                                    "fullEnd": 922,
                                                                                    "start": 919,
                                                                                    "end": 922,
                                                                                    "fullWidth": 3,
                                                                                    "width": 3,
                                                                                    "text": "\"1\"",
                                                                                    "value": "1",
                                                                                    "valueText": "1"
                                                                                },
                                                                                {
                                                                                    "kind": "CommaToken",
                                                                                    "fullStart": 922,
                                                                                    "fullEnd": 924,
                                                                                    "start": 922,
                                                                                    "end": 923,
                                                                                    "fullWidth": 2,
                                                                                    "width": 1,
                                                                                    "text": ",",
                                                                                    "value": ",",
                                                                                    "valueText": ",",
                                                                                    "hasTrailingTrivia": true,
                                                                                    "trailingTrivia": [
                                                                                        {
                                                                                            "kind": "WhitespaceTrivia",
                                                                                            "text": " "
                                                                                        }
                                                                                    ]
                                                                                },
                                                                                {
                                                                                    "kind": "ObjectLiteralExpression",
                                                                                    "fullStart": 924,
                                                                                    "fullEnd": 1083,
                                                                                    "start": 924,
                                                                                    "end": 1083,
                                                                                    "fullWidth": 159,
                                                                                    "width": 159,
                                                                                    "isIncrementallyUnusable": true,
                                                                                    "openBraceToken": {
                                                                                        "kind": "OpenBraceToken",
                                                                                        "fullStart": 924,
                                                                                        "fullEnd": 927,
                                                                                        "start": 924,
                                                                                        "end": 925,
                                                                                        "fullWidth": 3,
                                                                                        "width": 1,
                                                                                        "text": "{",
                                                                                        "value": "{",
                                                                                        "valueText": "{",
                                                                                        "hasTrailingTrivia": true,
                                                                                        "hasTrailingNewLine": true,
                                                                                        "trailingTrivia": [
                                                                                            {
                                                                                                "kind": "NewLineTrivia",
                                                                                                "text": "\r\n"
                                                                                            }
                                                                                        ]
                                                                                    },
                                                                                    "propertyAssignments": [
                                                                                        {
                                                                                            "kind": "SimplePropertyAssignment",
                                                                                            "fullStart": 927,
                                                                                            "fullEnd": 1023,
                                                                                            "start": 947,
                                                                                            "end": 1023,
                                                                                            "fullWidth": 96,
                                                                                            "width": 76,
                                                                                            "isIncrementallyUnusable": true,
                                                                                            "propertyName": {
                                                                                                "kind": "IdentifierName",
                                                                                                "fullStart": 927,
                                                                                                "fullEnd": 950,
                                                                                                "start": 947,
                                                                                                "end": 950,
                                                                                                "fullWidth": 23,
                                                                                                "width": 3,
                                                                                                "text": "get",
                                                                                                "value": "get",
                                                                                                "valueText": "get",
                                                                                                "hasLeadingTrivia": true,
                                                                                                "leadingTrivia": [
                                                                                                    {
                                                                                                        "kind": "WhitespaceTrivia",
                                                                                                        "text": "                    "
                                                                                                    }
                                                                                                ]
                                                                                            },
                                                                                            "colonToken": {
                                                                                                "kind": "ColonToken",
                                                                                                "fullStart": 950,
                                                                                                "fullEnd": 952,
                                                                                                "start": 950,
                                                                                                "end": 951,
                                                                                                "fullWidth": 2,
                                                                                                "width": 1,
                                                                                                "text": ":",
                                                                                                "value": ":",
                                                                                                "valueText": ":",
                                                                                                "hasTrailingTrivia": true,
                                                                                                "trailingTrivia": [
                                                                                                    {
                                                                                                        "kind": "WhitespaceTrivia",
                                                                                                        "text": " "
                                                                                                    }
                                                                                                ]
                                                                                            },
                                                                                            "expression": {
                                                                                                "kind": "FunctionExpression",
                                                                                                "fullStart": 952,
                                                                                                "fullEnd": 1023,
                                                                                                "start": 952,
                                                                                                "end": 1023,
                                                                                                "fullWidth": 71,
                                                                                                "width": 71,
                                                                                                "functionKeyword": {
                                                                                                    "kind": "FunctionKeyword",
                                                                                                    "fullStart": 952,
                                                                                                    "fullEnd": 961,
                                                                                                    "start": 952,
                                                                                                    "end": 960,
                                                                                                    "fullWidth": 9,
                                                                                                    "width": 8,
                                                                                                    "text": "function",
                                                                                                    "value": "function",
                                                                                                    "valueText": "function",
                                                                                                    "hasTrailingTrivia": true,
                                                                                                    "trailingTrivia": [
                                                                                                        {
                                                                                                            "kind": "WhitespaceTrivia",
                                                                                                            "text": " "
                                                                                                        }
                                                                                                    ]
                                                                                                },
                                                                                                "callSignature": {
                                                                                                    "kind": "CallSignature",
                                                                                                    "fullStart": 961,
                                                                                                    "fullEnd": 964,
                                                                                                    "start": 961,
                                                                                                    "end": 963,
                                                                                                    "fullWidth": 3,
                                                                                                    "width": 2,
                                                                                                    "parameterList": {
                                                                                                        "kind": "ParameterList",
                                                                                                        "fullStart": 961,
                                                                                                        "fullEnd": 964,
                                                                                                        "start": 961,
                                                                                                        "end": 963,
                                                                                                        "fullWidth": 3,
                                                                                                        "width": 2,
                                                                                                        "openParenToken": {
                                                                                                            "kind": "OpenParenToken",
                                                                                                            "fullStart": 961,
                                                                                                            "fullEnd": 962,
                                                                                                            "start": 961,
                                                                                                            "end": 962,
                                                                                                            "fullWidth": 1,
                                                                                                            "width": 1,
                                                                                                            "text": "(",
                                                                                                            "value": "(",
                                                                                                            "valueText": "("
                                                                                                        },
                                                                                                        "parameters": [],
                                                                                                        "closeParenToken": {
                                                                                                            "kind": "CloseParenToken",
                                                                                                            "fullStart": 962,
                                                                                                            "fullEnd": 964,
                                                                                                            "start": 962,
                                                                                                            "end": 963,
                                                                                                            "fullWidth": 2,
                                                                                                            "width": 1,
                                                                                                            "text": ")",
                                                                                                            "value": ")",
                                                                                                            "valueText": ")",
                                                                                                            "hasTrailingTrivia": true,
                                                                                                            "trailingTrivia": [
                                                                                                                {
                                                                                                                    "kind": "WhitespaceTrivia",
                                                                                                                    "text": " "
                                                                                                                }
                                                                                                            ]
                                                                                                        }
                                                                                                    }
                                                                                                },
                                                                                                "block": {
                                                                                                    "kind": "Block",
                                                                                                    "fullStart": 964,
                                                                                                    "fullEnd": 1023,
                                                                                                    "start": 964,
                                                                                                    "end": 1023,
                                                                                                    "fullWidth": 59,
                                                                                                    "width": 59,
                                                                                                    "openBraceToken": {
                                                                                                        "kind": "OpenBraceToken",
                                                                                                        "fullStart": 964,
                                                                                                        "fullEnd": 967,
                                                                                                        "start": 964,
                                                                                                        "end": 965,
                                                                                                        "fullWidth": 3,
                                                                                                        "width": 1,
                                                                                                        "text": "{",
                                                                                                        "value": "{",
                                                                                                        "valueText": "{",
                                                                                                        "hasTrailingTrivia": true,
                                                                                                        "hasTrailingNewLine": true,
                                                                                                        "trailingTrivia": [
                                                                                                            {
                                                                                                                "kind": "NewLineTrivia",
                                                                                                                "text": "\r\n"
                                                                                                            }
                                                                                                        ]
                                                                                                    },
                                                                                                    "statements": [
                                                                                                        {
                                                                                                            "kind": "ReturnStatement",
                                                                                                            "fullStart": 967,
                                                                                                            "fullEnd": 1002,
                                                                                                            "start": 991,
                                                                                                            "end": 1000,
                                                                                                            "fullWidth": 35,
                                                                                                            "width": 9,
                                                                                                            "returnKeyword": {
                                                                                                                "kind": "ReturnKeyword",
                                                                                                                "fullStart": 967,
                                                                                                                "fullEnd": 998,
                                                                                                                "start": 991,
                                                                                                                "end": 997,
                                                                                                                "fullWidth": 31,
                                                                                                                "width": 6,
                                                                                                                "text": "return",
                                                                                                                "value": "return",
                                                                                                                "valueText": "return",
                                                                                                                "hasLeadingTrivia": true,
                                                                                                                "hasTrailingTrivia": true,
                                                                                                                "leadingTrivia": [
                                                                                                                    {
                                                                                                                        "kind": "WhitespaceTrivia",
                                                                                                                        "text": "                        "
                                                                                                                    }
                                                                                                                ],
                                                                                                                "trailingTrivia": [
                                                                                                                    {
                                                                                                                        "kind": "WhitespaceTrivia",
                                                                                                                        "text": " "
                                                                                                                    }
                                                                                                                ]
                                                                                                            },
                                                                                                            "expression": {
                                                                                                                "kind": "NumericLiteral",
                                                                                                                "fullStart": 998,
                                                                                                                "fullEnd": 999,
                                                                                                                "start": 998,
                                                                                                                "end": 999,
                                                                                                                "fullWidth": 1,
                                                                                                                "width": 1,
                                                                                                                "text": "1",
                                                                                                                "value": 1,
                                                                                                                "valueText": "1"
                                                                                                            },
                                                                                                            "semicolonToken": {
                                                                                                                "kind": "SemicolonToken",
                                                                                                                "fullStart": 999,
                                                                                                                "fullEnd": 1002,
                                                                                                                "start": 999,
                                                                                                                "end": 1000,
                                                                                                                "fullWidth": 3,
                                                                                                                "width": 1,
                                                                                                                "text": ";",
                                                                                                                "value": ";",
                                                                                                                "valueText": ";",
                                                                                                                "hasTrailingTrivia": true,
                                                                                                                "hasTrailingNewLine": true,
                                                                                                                "trailingTrivia": [
                                                                                                                    {
                                                                                                                        "kind": "NewLineTrivia",
                                                                                                                        "text": "\r\n"
                                                                                                                    }
                                                                                                                ]
                                                                                                            }
                                                                                                        }
                                                                                                    ],
                                                                                                    "closeBraceToken": {
                                                                                                        "kind": "CloseBraceToken",
                                                                                                        "fullStart": 1002,
                                                                                                        "fullEnd": 1023,
                                                                                                        "start": 1022,
                                                                                                        "end": 1023,
                                                                                                        "fullWidth": 21,
                                                                                                        "width": 1,
                                                                                                        "text": "}",
                                                                                                        "value": "}",
                                                                                                        "valueText": "}",
                                                                                                        "hasLeadingTrivia": true,
                                                                                                        "leadingTrivia": [
                                                                                                            {
                                                                                                                "kind": "WhitespaceTrivia",
                                                                                                                "text": "                    "
                                                                                                            }
                                                                                                        ]
                                                                                                    }
                                                                                                }
                                                                                            }
                                                                                        },
                                                                                        {
                                                                                            "kind": "CommaToken",
                                                                                            "fullStart": 1023,
                                                                                            "fullEnd": 1026,
                                                                                            "start": 1023,
                                                                                            "end": 1024,
                                                                                            "fullWidth": 3,
                                                                                            "width": 1,
                                                                                            "text": ",",
                                                                                            "value": ",",
                                                                                            "valueText": ",",
                                                                                            "hasTrailingTrivia": true,
                                                                                            "hasTrailingNewLine": true,
                                                                                            "trailingTrivia": [
                                                                                                {
                                                                                                    "kind": "NewLineTrivia",
                                                                                                    "text": "\r\n"
                                                                                                }
                                                                                            ]
                                                                                        },
                                                                                        {
                                                                                            "kind": "SimplePropertyAssignment",
                                                                                            "fullStart": 1026,
                                                                                            "fullEnd": 1066,
                                                                                            "start": 1046,
                                                                                            "end": 1064,
                                                                                            "fullWidth": 40,
                                                                                            "width": 18,
                                                                                            "propertyName": {
                                                                                                "kind": "IdentifierName",
                                                                                                "fullStart": 1026,
                                                                                                "fullEnd": 1058,
                                                                                                "start": 1046,
                                                                                                "end": 1058,
                                                                                                "fullWidth": 32,
                                                                                                "width": 12,
                                                                                                "text": "configurable",
                                                                                                "value": "configurable",
                                                                                                "valueText": "configurable",
                                                                                                "hasLeadingTrivia": true,
                                                                                                "leadingTrivia": [
                                                                                                    {
                                                                                                        "kind": "WhitespaceTrivia",
                                                                                                        "text": "                    "
                                                                                                    }
                                                                                                ]
                                                                                            },
                                                                                            "colonToken": {
                                                                                                "kind": "ColonToken",
                                                                                                "fullStart": 1058,
                                                                                                "fullEnd": 1060,
                                                                                                "start": 1058,
                                                                                                "end": 1059,
                                                                                                "fullWidth": 2,
                                                                                                "width": 1,
                                                                                                "text": ":",
                                                                                                "value": ":",
                                                                                                "valueText": ":",
                                                                                                "hasTrailingTrivia": true,
                                                                                                "trailingTrivia": [
                                                                                                    {
                                                                                                        "kind": "WhitespaceTrivia",
                                                                                                        "text": " "
                                                                                                    }
                                                                                                ]
                                                                                            },
                                                                                            "expression": {
                                                                                                "kind": "TrueKeyword",
                                                                                                "fullStart": 1060,
                                                                                                "fullEnd": 1066,
                                                                                                "start": 1060,
                                                                                                "end": 1064,
                                                                                                "fullWidth": 6,
                                                                                                "width": 4,
                                                                                                "text": "true",
                                                                                                "value": true,
                                                                                                "valueText": "true",
                                                                                                "hasTrailingTrivia": true,
                                                                                                "hasTrailingNewLine": true,
                                                                                                "trailingTrivia": [
                                                                                                    {
                                                                                                        "kind": "NewLineTrivia",
                                                                                                        "text": "\r\n"
                                                                                                    }
                                                                                                ]
                                                                                            }
                                                                                        }
                                                                                    ],
                                                                                    "closeBraceToken": {
                                                                                        "kind": "CloseBraceToken",
                                                                                        "fullStart": 1066,
                                                                                        "fullEnd": 1083,
                                                                                        "start": 1082,
                                                                                        "end": 1083,
                                                                                        "fullWidth": 17,
                                                                                        "width": 1,
                                                                                        "text": "}",
                                                                                        "value": "}",
                                                                                        "valueText": "}",
                                                                                        "hasLeadingTrivia": true,
                                                                                        "leadingTrivia": [
                                                                                            {
                                                                                                "kind": "WhitespaceTrivia",
                                                                                                "text": "                "
                                                                                            }
                                                                                        ]
                                                                                    }
                                                                                }
                                                                            ],
                                                                            "closeParenToken": {
                                                                                "kind": "CloseParenToken",
                                                                                "fullStart": 1083,
                                                                                "fullEnd": 1084,
                                                                                "start": 1083,
                                                                                "end": 1084,
                                                                                "fullWidth": 1,
                                                                                "width": 1,
                                                                                "text": ")",
                                                                                "value": ")",
                                                                                "valueText": ")"
                                                                            }
                                                                        }
                                                                    },
                                                                    "semicolonToken": {
                                                                        "kind": "SemicolonToken",
                                                                        "fullStart": 1084,
                                                                        "fullEnd": 1087,
                                                                        "start": 1084,
                                                                        "end": 1085,
                                                                        "fullWidth": 3,
                                                                        "width": 1,
                                                                        "text": ";",
                                                                        "value": ";",
                                                                        "valueText": ";",
                                                                        "hasTrailingTrivia": true,
                                                                        "hasTrailingNewLine": true,
                                                                        "trailingTrivia": [
                                                                            {
                                                                                "kind": "NewLineTrivia",
                                                                                "text": "\r\n"
                                                                            }
                                                                        ]
                                                                    }
                                                                },
                                                                {
                                                                    "kind": "ReturnStatement",
                                                                    "fullStart": 1087,
                                                                    "fullEnd": 1114,
                                                                    "start": 1103,
                                                                    "end": 1112,
                                                                    "fullWidth": 27,
                                                                    "width": 9,
                                                                    "returnKeyword": {
                                                                        "kind": "ReturnKeyword",
                                                                        "fullStart": 1087,
                                                                        "fullEnd": 1110,
                                                                        "start": 1103,
                                                                        "end": 1109,
                                                                        "fullWidth": 23,
                                                                        "width": 6,
                                                                        "text": "return",
                                                                        "value": "return",
                                                                        "valueText": "return",
                                                                        "hasLeadingTrivia": true,
                                                                        "hasTrailingTrivia": true,
                                                                        "leadingTrivia": [
                                                                            {
                                                                                "kind": "WhitespaceTrivia",
                                                                                "text": "                "
                                                                            }
                                                                        ],
                                                                        "trailingTrivia": [
                                                                            {
                                                                                "kind": "WhitespaceTrivia",
                                                                                "text": " "
                                                                            }
                                                                        ]
                                                                    },
                                                                    "expression": {
                                                                        "kind": "NumericLiteral",
                                                                        "fullStart": 1110,
                                                                        "fullEnd": 1111,
                                                                        "start": 1110,
                                                                        "end": 1111,
                                                                        "fullWidth": 1,
                                                                        "width": 1,
                                                                        "text": "0",
                                                                        "value": 0,
                                                                        "valueText": "0"
                                                                    },
                                                                    "semicolonToken": {
                                                                        "kind": "SemicolonToken",
                                                                        "fullStart": 1111,
                                                                        "fullEnd": 1114,
                                                                        "start": 1111,
                                                                        "end": 1112,
                                                                        "fullWidth": 3,
                                                                        "width": 1,
                                                                        "text": ";",
                                                                        "value": ";",
                                                                        "valueText": ";",
                                                                        "hasTrailingTrivia": true,
                                                                        "hasTrailingNewLine": true,
                                                                        "trailingTrivia": [
                                                                            {
                                                                                "kind": "NewLineTrivia",
                                                                                "text": "\r\n"
                                                                            }
                                                                        ]
                                                                    }
                                                                }
                                                            ],
                                                            "closeBraceToken": {
                                                                "kind": "CloseBraceToken",
                                                                "fullStart": 1114,
                                                                "fullEnd": 1127,
                                                                "start": 1126,
                                                                "end": 1127,
                                                                "fullWidth": 13,
                                                                "width": 1,
                                                                "text": "}",
                                                                "value": "}",
                                                                "valueText": "}",
                                                                "hasLeadingTrivia": true,
                                                                "leadingTrivia": [
                                                                    {
                                                                        "kind": "WhitespaceTrivia",
                                                                        "text": "            "
                                                                    }
                                                                ]
                                                            }
                                                        }
                                                    }
                                                },
                                                {
                                                    "kind": "CommaToken",
                                                    "fullStart": 1127,
                                                    "fullEnd": 1130,
                                                    "start": 1127,
                                                    "end": 1128,
                                                    "fullWidth": 3,
                                                    "width": 1,
                                                    "text": ",",
                                                    "value": ",",
                                                    "valueText": ",",
                                                    "hasTrailingTrivia": true,
                                                    "hasTrailingNewLine": true,
                                                    "trailingTrivia": [
                                                        {
                                                            "kind": "NewLineTrivia",
                                                            "text": "\r\n"
                                                        }
                                                    ]
                                                },
                                                {
                                                    "kind": "SimplePropertyAssignment",
                                                    "fullStart": 1130,
                                                    "fullEnd": 1162,
                                                    "start": 1142,
                                                    "end": 1160,
                                                    "fullWidth": 32,
                                                    "width": 18,
                                                    "propertyName": {
                                                        "kind": "IdentifierName",
                                                        "fullStart": 1130,
                                                        "fullEnd": 1154,
                                                        "start": 1142,
                                                        "end": 1154,
                                                        "fullWidth": 24,
                                                        "width": 12,
                                                        "text": "configurable",
                                                        "value": "configurable",
                                                        "valueText": "configurable",
                                                        "hasLeadingTrivia": true,
                                                        "leadingTrivia": [
                                                            {
                                                                "kind": "WhitespaceTrivia",
                                                                "text": "            "
                                                            }
                                                        ]
                                                    },
                                                    "colonToken": {
                                                        "kind": "ColonToken",
                                                        "fullStart": 1154,
                                                        "fullEnd": 1156,
                                                        "start": 1154,
                                                        "end": 1155,
                                                        "fullWidth": 2,
                                                        "width": 1,
                                                        "text": ":",
                                                        "value": ":",
                                                        "valueText": ":",
                                                        "hasTrailingTrivia": true,
                                                        "trailingTrivia": [
                                                            {
                                                                "kind": "WhitespaceTrivia",
                                                                "text": " "
                                                            }
                                                        ]
                                                    },
                                                    "expression": {
                                                        "kind": "TrueKeyword",
                                                        "fullStart": 1156,
                                                        "fullEnd": 1162,
                                                        "start": 1156,
                                                        "end": 1160,
                                                        "fullWidth": 6,
                                                        "width": 4,
                                                        "text": "true",
                                                        "value": true,
                                                        "valueText": "true",
                                                        "hasTrailingTrivia": true,
                                                        "hasTrailingNewLine": true,
                                                        "trailingTrivia": [
                                                            {
                                                                "kind": "NewLineTrivia",
                                                                "text": "\r\n"
                                                            }
                                                        ]
                                                    }
                                                }
                                            ],
                                            "closeBraceToken": {
                                                "kind": "CloseBraceToken",
                                                "fullStart": 1162,
                                                "fullEnd": 1171,
                                                "start": 1170,
                                                "end": 1171,
                                                "fullWidth": 9,
                                                "width": 1,
                                                "text": "}",
                                                "value": "}",
                                                "valueText": "}",
                                                "hasLeadingTrivia": true,
                                                "leadingTrivia": [
                                                    {
                                                        "kind": "WhitespaceTrivia",
                                                        "text": "        "
                                                    }
                                                ]
                                            }
                                        }
                                    ],
                                    "closeParenToken": {
                                        "kind": "CloseParenToken",
                                        "fullStart": 1171,
                                        "fullEnd": 1172,
                                        "start": 1171,
                                        "end": 1172,
                                        "fullWidth": 1,
                                        "width": 1,
                                        "text": ")",
                                        "value": ")",
                                        "valueText": ")"
                                    }
                                }
                            },
                            "semicolonToken": {
                                "kind": "SemicolonToken",
                                "fullStart": 1172,
                                "fullEnd": 1175,
                                "start": 1172,
                                "end": 1173,
                                "fullWidth": 3,
                                "width": 1,
                                "text": ";",
                                "value": ";",
                                "valueText": ";",
                                "hasTrailingTrivia": true,
                                "hasTrailingNewLine": true,
                                "trailingTrivia": [
                                    {
                                        "kind": "NewLineTrivia",
                                        "text": "\r\n"
                                    }
                                ]
                            }
                        },
                        {
                            "kind": "ExpressionStatement",
                            "fullStart": 1175,
                            "fullEnd": 1226,
                            "start": 1185,
                            "end": 1224,
                            "fullWidth": 51,
                            "width": 39,
                            "expression": {
                                "kind": "InvocationExpression",
                                "fullStart": 1175,
                                "fullEnd": 1223,
                                "start": 1185,
                                "end": 1223,
                                "fullWidth": 48,
                                "width": 38,
                                "expression": {
                                    "kind": "MemberAccessExpression",
                                    "fullStart": 1175,
                                    "fullEnd": 1195,
                                    "start": 1185,
                                    "end": 1195,
                                    "fullWidth": 20,
                                    "width": 10,
                                    "expression": {
                                        "kind": "IdentifierName",
                                        "fullStart": 1175,
                                        "fullEnd": 1188,
                                        "start": 1185,
                                        "end": 1188,
                                        "fullWidth": 13,
                                        "width": 3,
                                        "text": "arr",
                                        "value": "arr",
                                        "valueText": "arr",
                                        "hasLeadingTrivia": true,
                                        "hasLeadingNewLine": true,
                                        "leadingTrivia": [
                                            {
                                                "kind": "NewLineTrivia",
                                                "text": "\r\n"
                                            },
                                            {
                                                "kind": "WhitespaceTrivia",
                                                "text": "        "
                                            }
                                        ]
                                    },
                                    "dotToken": {
                                        "kind": "DotToken",
                                        "fullStart": 1188,
                                        "fullEnd": 1189,
                                        "start": 1188,
                                        "end": 1189,
                                        "fullWidth": 1,
                                        "width": 1,
                                        "text": ".",
                                        "value": ".",
                                        "valueText": "."
                                    },
                                    "name": {
                                        "kind": "IdentifierName",
                                        "fullStart": 1189,
                                        "fullEnd": 1195,
                                        "start": 1189,
                                        "end": 1195,
                                        "fullWidth": 6,
                                        "width": 6,
                                        "text": "reduce",
                                        "value": "reduce",
                                        "valueText": "reduce"
                                    }
                                },
                                "argumentList": {
                                    "kind": "ArgumentList",
                                    "fullStart": 1195,
                                    "fullEnd": 1223,
                                    "start": 1195,
                                    "end": 1223,
                                    "fullWidth": 28,
                                    "width": 28,
                                    "openParenToken": {
                                        "kind": "OpenParenToken",
                                        "fullStart": 1195,
                                        "fullEnd": 1196,
                                        "start": 1195,
                                        "end": 1196,
                                        "fullWidth": 1,
                                        "width": 1,
                                        "text": "(",
                                        "value": "(",
                                        "valueText": "("
                                    },
                                    "arguments": [
                                        {
                                            "kind": "IdentifierName",
                                            "fullStart": 1196,
                                            "fullEnd": 1206,
                                            "start": 1196,
                                            "end": 1206,
                                            "fullWidth": 10,
                                            "width": 10,
                                            "text": "callbackfn",
                                            "value": "callbackfn",
                                            "valueText": "callbackfn"
                                        },
                                        {
                                            "kind": "CommaToken",
                                            "fullStart": 1206,
                                            "fullEnd": 1208,
                                            "start": 1206,
                                            "end": 1207,
                                            "fullWidth": 2,
                                            "width": 1,
                                            "text": ",",
                                            "value": ",",
                                            "valueText": ",",
                                            "hasTrailingTrivia": true,
                                            "trailingTrivia": [
                                                {
                                                    "kind": "WhitespaceTrivia",
                                                    "text": " "
                                                }
                                            ]
                                        },
                                        {
                                            "kind": "StringLiteral",
                                            "fullStart": 1208,
                                            "fullEnd": 1222,
                                            "start": 1208,
                                            "end": 1222,
                                            "fullWidth": 14,
                                            "width": 14,
                                            "text": "\"initialValue\"",
                                            "value": "initialValue",
                                            "valueText": "initialValue"
                                        }
                                    ],
                                    "closeParenToken": {
                                        "kind": "CloseParenToken",
                                        "fullStart": 1222,
                                        "fullEnd": 1223,
                                        "start": 1222,
                                        "end": 1223,
                                        "fullWidth": 1,
                                        "width": 1,
                                        "text": ")",
                                        "value": ")",
                                        "valueText": ")"
                                    }
                                }
                            },
                            "semicolonToken": {
                                "kind": "SemicolonToken",
                                "fullStart": 1223,
                                "fullEnd": 1226,
                                "start": 1223,
                                "end": 1224,
                                "fullWidth": 3,
                                "width": 1,
                                "text": ";",
                                "value": ";",
                                "valueText": ";",
                                "hasTrailingTrivia": true,
                                "hasTrailingNewLine": true,
                                "trailingTrivia": [
                                    {
                                        "kind": "NewLineTrivia",
                                        "text": "\r\n"
                                    }
                                ]
                            }
                        },
                        {
                            "kind": "ReturnStatement",
                            "fullStart": 1226,
                            "fullEnd": 1254,
                            "start": 1234,
                            "end": 1252,
                            "fullWidth": 28,
                            "width": 18,
                            "returnKeyword": {
                                "kind": "ReturnKeyword",
                                "fullStart": 1226,
                                "fullEnd": 1241,
                                "start": 1234,
                                "end": 1240,
                                "fullWidth": 15,
                                "width": 6,
                                "text": "return",
                                "value": "return",
                                "valueText": "return",
                                "hasLeadingTrivia": true,
                                "hasTrailingTrivia": true,
                                "leadingTrivia": [
                                    {
                                        "kind": "WhitespaceTrivia",
                                        "text": "        "
                                    }
                                ],
                                "trailingTrivia": [
                                    {
                                        "kind": "WhitespaceTrivia",
                                        "text": " "
                                    }
                                ]
                            },
                            "expression": {
                                "kind": "IdentifierName",
                                "fullStart": 1241,
                                "fullEnd": 1251,
                                "start": 1241,
                                "end": 1251,
                                "fullWidth": 10,
                                "width": 10,
                                "text": "testResult",
                                "value": "testResult",
                                "valueText": "testResult"
                            },
                            "semicolonToken": {
                                "kind": "SemicolonToken",
                                "fullStart": 1251,
                                "fullEnd": 1254,
                                "start": 1251,
                                "end": 1252,
                                "fullWidth": 3,
                                "width": 1,
                                "text": ";",
                                "value": ";",
                                "valueText": ";",
                                "hasTrailingTrivia": true,
                                "hasTrailingNewLine": true,
                                "trailingTrivia": [
                                    {
                                        "kind": "NewLineTrivia",
                                        "text": "\r\n"
                                    }
                                ]
                            }
                        }
                    ],
                    "closeBraceToken": {
                        "kind": "CloseBraceToken",
                        "fullStart": 1254,
                        "fullEnd": 1261,
                        "start": 1258,
                        "end": 1259,
                        "fullWidth": 7,
                        "width": 1,
                        "text": "}",
                        "value": "}",
                        "valueText": "}",
                        "hasLeadingTrivia": true,
                        "hasTrailingTrivia": true,
                        "hasTrailingNewLine": true,
                        "leadingTrivia": [
                            {
                                "kind": "WhitespaceTrivia",
                                "text": "    "
                            }
                        ],
                        "trailingTrivia": [
                            {
                                "kind": "NewLineTrivia",
                                "text": "\r\n"
                            }
                        ]
                    }
                }
            },
            {
                "kind": "ExpressionStatement",
                "fullStart": 1261,
                "fullEnd": 1285,
                "start": 1261,
                "end": 1283,
                "fullWidth": 24,
                "width": 22,
                "expression": {
                    "kind": "InvocationExpression",
                    "fullStart": 1261,
                    "fullEnd": 1282,
                    "start": 1261,
                    "end": 1282,
                    "fullWidth": 21,
                    "width": 21,
                    "expression": {
                        "kind": "IdentifierName",
                        "fullStart": 1261,
                        "fullEnd": 1272,
                        "start": 1261,
                        "end": 1272,
                        "fullWidth": 11,
                        "width": 11,
                        "text": "runTestCase",
                        "value": "runTestCase",
                        "valueText": "runTestCase"
                    },
                    "argumentList": {
                        "kind": "ArgumentList",
                        "fullStart": 1272,
                        "fullEnd": 1282,
                        "start": 1272,
                        "end": 1282,
                        "fullWidth": 10,
                        "width": 10,
                        "openParenToken": {
                            "kind": "OpenParenToken",
                            "fullStart": 1272,
                            "fullEnd": 1273,
                            "start": 1272,
                            "end": 1273,
                            "fullWidth": 1,
                            "width": 1,
                            "text": "(",
                            "value": "(",
                            "valueText": "("
                        },
                        "arguments": [
                            {
                                "kind": "IdentifierName",
                                "fullStart": 1273,
                                "fullEnd": 1281,
                                "start": 1273,
                                "end": 1281,
                                "fullWidth": 8,
                                "width": 8,
                                "text": "testcase",
                                "value": "testcase",
                                "valueText": "testcase"
                            }
                        ],
                        "closeParenToken": {
                            "kind": "CloseParenToken",
                            "fullStart": 1281,
                            "fullEnd": 1282,
                            "start": 1281,
                            "end": 1282,
                            "fullWidth": 1,
                            "width": 1,
                            "text": ")",
                            "value": ")",
                            "valueText": ")"
                        }
                    }
                },
                "semicolonToken": {
                    "kind": "SemicolonToken",
                    "fullStart": 1282,
                    "fullEnd": 1285,
                    "start": 1282,
                    "end": 1283,
                    "fullWidth": 3,
                    "width": 1,
                    "text": ";",
                    "value": ";",
                    "valueText": ";",
                    "hasTrailingTrivia": true,
                    "hasTrailingNewLine": true,
                    "trailingTrivia": [
                        {
                            "kind": "NewLineTrivia",
                            "text": "\r\n"
                        }
                    ]
                }
            }
        ],
        "endOfFileToken": {
            "kind": "EndOfFileToken",
            "fullStart": 1285,
            "fullEnd": 1285,
            "start": 1285,
            "end": 1285,
            "fullWidth": 0,
            "width": 0,
            "text": ""
        }
    },
    "lineMap": {
        "lineStarts": [
            0,
            67,
            152,
            232,
            308,
            380,
            385,
            442,
            541,
            546,
            548,
            550,
            573,
            575,
            608,
            610,
            663,
            706,
            742,
            757,
            768,
            770,
            799,
            801,
            844,
            876,
            927,
            967,
            1002,
            1026,
            1066,
            1087,
            1114,
            1130,
            1162,
            1175,
            1177,
            1226,
            1254,
            1261,
            1285
        ],
        "length": 1285
    }
}<|MERGE_RESOLUTION|>--- conflicted
+++ resolved
@@ -424,11 +424,8 @@
                                             "start": 638,
                                             "end": 643,
                                             "fullWidth": 5,
-<<<<<<< HEAD
                                             "width": 5,
-=======
                                             "modifiers": [],
->>>>>>> e3c38734
                                             "identifier": {
                                                 "kind": "IdentifierName",
                                                 "fullStart": 638,
@@ -468,11 +465,8 @@
                                             "start": 645,
                                             "end": 648,
                                             "fullWidth": 3,
-<<<<<<< HEAD
                                             "width": 3,
-=======
                                             "modifiers": [],
->>>>>>> e3c38734
                                             "identifier": {
                                                 "kind": "IdentifierName",
                                                 "fullStart": 645,
@@ -512,11 +506,8 @@
                                             "start": 650,
                                             "end": 653,
                                             "fullWidth": 3,
-<<<<<<< HEAD
                                             "width": 3,
-=======
                                             "modifiers": [],
->>>>>>> e3c38734
                                             "identifier": {
                                                 "kind": "IdentifierName",
                                                 "fullStart": 650,
@@ -556,11 +547,8 @@
                                             "start": 655,
                                             "end": 658,
                                             "fullWidth": 3,
-<<<<<<< HEAD
                                             "width": 3,
-=======
                                             "modifiers": [],
->>>>>>> e3c38734
                                             "identifier": {
                                                 "kind": "IdentifierName",
                                                 "fullStart": 655,
