{
    "isDeclaration": false,
    "languageVersion": "EcmaScript5",
    "parseOptions": {
        "allowAutomaticSemicolonInsertion": true
    },
    "sourceUnit": {
        "kind": "SourceUnit",
        "fullStart": 0,
        "fullEnd": 844,
        "start": 540,
        "end": 844,
        "fullWidth": 844,
        "width": 304,
        "isIncrementallyUnusable": true,
        "moduleElements": [
            {
                "kind": "FunctionDeclaration",
                "fullStart": 0,
                "fullEnd": 820,
                "start": 540,
                "end": 818,
                "fullWidth": 820,
                "width": 278,
                "modifiers": [],
                "functionKeyword": {
                    "kind": "FunctionKeyword",
                    "fullStart": 0,
                    "fullEnd": 549,
                    "start": 540,
                    "end": 548,
                    "fullWidth": 549,
                    "width": 8,
                    "text": "function",
                    "value": "function",
                    "valueText": "function",
                    "hasLeadingTrivia": true,
                    "hasLeadingComment": true,
                    "hasLeadingNewLine": true,
                    "hasTrailingTrivia": true,
                    "leadingTrivia": [
                        {
                            "kind": "SingleLineCommentTrivia",
                            "text": "/// Copyright (c) 2012 Ecma International.  All rights reserved. "
                        },
                        {
                            "kind": "NewLineTrivia",
                            "text": "\r\n"
                        },
                        {
                            "kind": "SingleLineCommentTrivia",
                            "text": "/// Ecma International makes this code available under the terms and conditions set"
                        },
                        {
                            "kind": "NewLineTrivia",
                            "text": "\r\n"
                        },
                        {
                            "kind": "SingleLineCommentTrivia",
                            "text": "/// forth on http://hg.ecmascript.org/tests/test262/raw-file/tip/LICENSE (the "
                        },
                        {
                            "kind": "NewLineTrivia",
                            "text": "\r\n"
                        },
                        {
                            "kind": "SingleLineCommentTrivia",
                            "text": "/// \"Use Terms\").   Any redistribution of this code must retain the above "
                        },
                        {
                            "kind": "NewLineTrivia",
                            "text": "\r\n"
                        },
                        {
                            "kind": "SingleLineCommentTrivia",
                            "text": "/// copyright and this notice and otherwise comply with the Use Terms."
                        },
                        {
                            "kind": "NewLineTrivia",
                            "text": "\r\n"
                        },
                        {
                            "kind": "MultiLineCommentTrivia",
                            "text": "/**\r\n * @path ch15/15.4/15.4.4/15.4.4.21/15.4.4.21-3-13.js\r\n * @description Array.prototype.reduce - 'length' is a string containing a decimal number\r\n */"
                        },
                        {
                            "kind": "NewLineTrivia",
                            "text": "\r\n"
                        },
                        {
                            "kind": "NewLineTrivia",
                            "text": "\r\n"
                        },
                        {
                            "kind": "NewLineTrivia",
                            "text": "\r\n"
                        }
                    ],
                    "trailingTrivia": [
                        {
                            "kind": "WhitespaceTrivia",
                            "text": " "
                        }
                    ]
                },
                "identifier": {
                    "kind": "IdentifierName",
                    "fullStart": 549,
                    "fullEnd": 557,
                    "start": 549,
                    "end": 557,
                    "fullWidth": 8,
                    "width": 8,
                    "text": "testcase",
                    "value": "testcase",
                    "valueText": "testcase"
                },
                "callSignature": {
                    "kind": "CallSignature",
                    "fullStart": 557,
                    "fullEnd": 560,
                    "start": 557,
                    "end": 559,
                    "fullWidth": 3,
                    "width": 2,
                    "parameterList": {
                        "kind": "ParameterList",
                        "fullStart": 557,
                        "fullEnd": 560,
                        "start": 557,
                        "end": 559,
                        "fullWidth": 3,
                        "width": 2,
                        "openParenToken": {
                            "kind": "OpenParenToken",
                            "fullStart": 557,
                            "fullEnd": 558,
                            "start": 557,
                            "end": 558,
                            "fullWidth": 1,
                            "width": 1,
                            "text": "(",
                            "value": "(",
                            "valueText": "("
                        },
                        "parameters": [],
                        "closeParenToken": {
                            "kind": "CloseParenToken",
                            "fullStart": 558,
                            "fullEnd": 560,
                            "start": 558,
                            "end": 559,
                            "fullWidth": 2,
                            "width": 1,
                            "text": ")",
                            "value": ")",
                            "valueText": ")",
                            "hasTrailingTrivia": true,
                            "trailingTrivia": [
                                {
                                    "kind": "WhitespaceTrivia",
                                    "text": " "
                                }
                            ]
                        }
                    }
                },
                "block": {
                    "kind": "Block",
                    "fullStart": 560,
                    "fullEnd": 820,
                    "start": 560,
                    "end": 818,
                    "fullWidth": 260,
                    "width": 258,
                    "openBraceToken": {
                        "kind": "OpenBraceToken",
                        "fullStart": 560,
                        "fullEnd": 563,
                        "start": 560,
                        "end": 561,
                        "fullWidth": 3,
                        "width": 1,
                        "text": "{",
                        "value": "{",
                        "valueText": "{",
                        "hasTrailingTrivia": true,
                        "hasTrailingNewLine": true,
                        "trailingTrivia": [
                            {
                                "kind": "NewLineTrivia",
                                "text": "\r\n"
                            }
                        ]
                    },
                    "statements": [
                        {
                            "kind": "FunctionDeclaration",
                            "fullStart": 563,
                            "fullEnd": 684,
                            "start": 573,
                            "end": 682,
                            "fullWidth": 121,
                            "width": 109,
                            "modifiers": [],
                            "functionKeyword": {
                                "kind": "FunctionKeyword",
                                "fullStart": 563,
                                "fullEnd": 582,
                                "start": 573,
                                "end": 581,
                                "fullWidth": 19,
                                "width": 8,
                                "text": "function",
                                "value": "function",
                                "valueText": "function",
                                "hasLeadingTrivia": true,
                                "hasLeadingNewLine": true,
                                "hasTrailingTrivia": true,
                                "leadingTrivia": [
                                    {
                                        "kind": "NewLineTrivia",
                                        "text": "\r\n"
                                    },
                                    {
                                        "kind": "WhitespaceTrivia",
                                        "text": "        "
                                    }
                                ],
                                "trailingTrivia": [
                                    {
                                        "kind": "WhitespaceTrivia",
                                        "text": " "
                                    }
                                ]
                            },
                            "identifier": {
                                "kind": "IdentifierName",
                                "fullStart": 582,
                                "fullEnd": 592,
                                "start": 582,
                                "end": 592,
                                "fullWidth": 10,
                                "width": 10,
                                "text": "callbackfn",
                                "value": "callbackfn",
                                "valueText": "callbackfn"
                            },
                            "callSignature": {
                                "kind": "CallSignature",
                                "fullStart": 592,
                                "fullEnd": 620,
                                "start": 592,
                                "end": 619,
                                "fullWidth": 28,
                                "width": 27,
                                "parameterList": {
                                    "kind": "ParameterList",
                                    "fullStart": 592,
                                    "fullEnd": 620,
                                    "start": 592,
                                    "end": 619,
                                    "fullWidth": 28,
                                    "width": 27,
                                    "openParenToken": {
                                        "kind": "OpenParenToken",
                                        "fullStart": 592,
                                        "fullEnd": 593,
                                        "start": 592,
                                        "end": 593,
                                        "fullWidth": 1,
                                        "width": 1,
                                        "text": "(",
                                        "value": "(",
                                        "valueText": "("
                                    },
                                    "parameters": [
                                        {
                                            "kind": "Parameter",
                                            "fullStart": 593,
                                            "fullEnd": 600,
                                            "start": 593,
                                            "end": 600,
                                            "fullWidth": 7,
                                            "width": 7,
                                            "modifiers": [],
                                            "identifier": {
                                                "kind": "IdentifierName",
                                                "fullStart": 593,
                                                "fullEnd": 600,
                                                "start": 593,
                                                "end": 600,
                                                "fullWidth": 7,
                                                "width": 7,
                                                "text": "prevVal",
                                                "value": "prevVal",
                                                "valueText": "prevVal"
                                            }
                                        },
                                        {
                                            "kind": "CommaToken",
                                            "fullStart": 600,
                                            "fullEnd": 602,
                                            "start": 600,
                                            "end": 601,
                                            "fullWidth": 2,
                                            "width": 1,
                                            "text": ",",
                                            "value": ",",
                                            "valueText": ",",
                                            "hasTrailingTrivia": true,
                                            "trailingTrivia": [
                                                {
                                                    "kind": "WhitespaceTrivia",
                                                    "text": " "
                                                }
                                            ]
                                        },
                                        {
                                            "kind": "Parameter",
                                            "fullStart": 602,
                                            "fullEnd": 608,
                                            "start": 602,
                                            "end": 608,
                                            "fullWidth": 6,
                                            "width": 6,
                                            "modifiers": [],
                                            "identifier": {
                                                "kind": "IdentifierName",
                                                "fullStart": 602,
                                                "fullEnd": 608,
                                                "start": 602,
                                                "end": 608,
                                                "fullWidth": 6,
                                                "width": 6,
                                                "text": "curVal",
                                                "value": "curVal",
                                                "valueText": "curVal"
                                            }
                                        },
                                        {
                                            "kind": "CommaToken",
                                            "fullStart": 608,
                                            "fullEnd": 610,
                                            "start": 608,
                                            "end": 609,
                                            "fullWidth": 2,
                                            "width": 1,
                                            "text": ",",
                                            "value": ",",
                                            "valueText": ",",
                                            "hasTrailingTrivia": true,
                                            "trailingTrivia": [
                                                {
                                                    "kind": "WhitespaceTrivia",
                                                    "text": " "
                                                }
                                            ]
                                        },
                                        {
                                            "kind": "Parameter",
                                            "fullStart": 610,
                                            "fullEnd": 613,
                                            "start": 610,
                                            "end": 613,
                                            "fullWidth": 3,
                                            "width": 3,
                                            "modifiers": [],
                                            "identifier": {
                                                "kind": "IdentifierName",
                                                "fullStart": 610,
                                                "fullEnd": 613,
                                                "start": 610,
                                                "end": 613,
                                                "fullWidth": 3,
                                                "width": 3,
                                                "text": "idx",
                                                "value": "idx",
                                                "valueText": "idx"
                                            }
                                        },
                                        {
                                            "kind": "CommaToken",
                                            "fullStart": 613,
                                            "fullEnd": 615,
                                            "start": 613,
                                            "end": 614,
                                            "fullWidth": 2,
                                            "width": 1,
                                            "text": ",",
                                            "value": ",",
                                            "valueText": ",",
                                            "hasTrailingTrivia": true,
                                            "trailingTrivia": [
                                                {
                                                    "kind": "WhitespaceTrivia",
                                                    "text": " "
                                                }
                                            ]
                                        },
                                        {
                                            "kind": "Parameter",
                                            "fullStart": 615,
                                            "fullEnd": 618,
                                            "start": 615,
                                            "end": 618,
                                            "fullWidth": 3,
                                            "width": 3,
                                            "modifiers": [],
                                            "identifier": {
                                                "kind": "IdentifierName",
                                                "fullStart": 615,
                                                "fullEnd": 618,
                                                "start": 615,
                                                "end": 618,
                                                "fullWidth": 3,
                                                "width": 3,
                                                "text": "obj",
                                                "value": "obj",
                                                "valueText": "obj"
                                            }
                                        }
                                    ],
                                    "closeParenToken": {
                                        "kind": "CloseParenToken",
                                        "fullStart": 618,
                                        "fullEnd": 620,
                                        "start": 618,
                                        "end": 619,
                                        "fullWidth": 2,
                                        "width": 1,
                                        "text": ")",
                                        "value": ")",
                                        "valueText": ")",
                                        "hasTrailingTrivia": true,
                                        "trailingTrivia": [
                                            {
                                                "kind": "WhitespaceTrivia",
                                                "text": " "
                                            }
                                        ]
                                    }
                                }
                            },
                            "block": {
                                "kind": "Block",
                                "fullStart": 620,
                                "fullEnd": 684,
                                "start": 620,
                                "end": 682,
                                "fullWidth": 64,
                                "width": 62,
                                "openBraceToken": {
                                    "kind": "OpenBraceToken",
                                    "fullStart": 620,
                                    "fullEnd": 623,
                                    "start": 620,
                                    "end": 621,
                                    "fullWidth": 3,
                                    "width": 1,
                                    "text": "{",
                                    "value": "{",
                                    "valueText": "{",
                                    "hasTrailingTrivia": true,
                                    "hasTrailingNewLine": true,
                                    "trailingTrivia": [
                                        {
                                            "kind": "NewLineTrivia",
                                            "text": "\r\n"
                                        }
                                    ]
                                },
                                "statements": [
                                    {
                                        "kind": "ReturnStatement",
                                        "fullStart": 623,
                                        "fullEnd": 673,
                                        "start": 635,
                                        "end": 671,
                                        "fullWidth": 50,
                                        "width": 36,
                                        "returnKeyword": {
                                            "kind": "ReturnKeyword",
                                            "fullStart": 623,
                                            "fullEnd": 642,
                                            "start": 635,
                                            "end": 641,
                                            "fullWidth": 19,
                                            "width": 6,
                                            "text": "return",
                                            "value": "return",
                                            "valueText": "return",
                                            "hasLeadingTrivia": true,
                                            "hasTrailingTrivia": true,
                                            "leadingTrivia": [
                                                {
                                                    "kind": "WhitespaceTrivia",
                                                    "text": "            "
                                                }
                                            ],
                                            "trailingTrivia": [
                                                {
                                                    "kind": "WhitespaceTrivia",
                                                    "text": " "
                                                }
                                            ]
                                        },
                                        "expression": {
                                            "kind": "ParenthesizedExpression",
                                            "fullStart": 642,
                                            "fullEnd": 670,
                                            "start": 642,
                                            "end": 670,
                                            "fullWidth": 28,
                                            "width": 28,
                                            "openParenToken": {
                                                "kind": "OpenParenToken",
                                                "fullStart": 642,
                                                "fullEnd": 643,
                                                "start": 642,
                                                "end": 643,
                                                "fullWidth": 1,
                                                "width": 1,
                                                "text": "(",
                                                "value": "(",
                                                "valueText": "("
                                            },
                                            "expression": {
                                                "kind": "LogicalAndExpression",
                                                "fullStart": 643,
                                                "fullEnd": 669,
                                                "start": 643,
                                                "end": 669,
                                                "fullWidth": 26,
                                                "width": 26,
                                                "left": {
                                                    "kind": "EqualsExpression",
                                                    "fullStart": 643,
                                                    "fullEnd": 657,
                                                    "start": 643,
                                                    "end": 656,
                                                    "fullWidth": 14,
                                                    "width": 13,
                                                    "left": {
                                                        "kind": "IdentifierName",
                                                        "fullStart": 643,
                                                        "fullEnd": 650,
                                                        "start": 643,
                                                        "end": 649,
                                                        "fullWidth": 7,
                                                        "width": 6,
                                                        "text": "curVal",
                                                        "value": "curVal",
                                                        "valueText": "curVal",
                                                        "hasTrailingTrivia": true,
                                                        "trailingTrivia": [
                                                            {
                                                                "kind": "WhitespaceTrivia",
                                                                "text": " "
                                                            }
                                                        ]
                                                    },
                                                    "operatorToken": {
                                                        "kind": "EqualsEqualsEqualsToken",
                                                        "fullStart": 650,
                                                        "fullEnd": 654,
                                                        "start": 650,
                                                        "end": 653,
                                                        "fullWidth": 4,
                                                        "width": 3,
                                                        "text": "===",
                                                        "value": "===",
                                                        "valueText": "===",
                                                        "hasTrailingTrivia": true,
                                                        "trailingTrivia": [
                                                            {
                                                                "kind": "WhitespaceTrivia",
                                                                "text": " "
                                                            }
                                                        ]
                                                    },
                                                    "right": {
                                                        "kind": "NumericLiteral",
                                                        "fullStart": 654,
                                                        "fullEnd": 657,
                                                        "start": 654,
                                                        "end": 656,
                                                        "fullWidth": 3,
                                                        "width": 2,
                                                        "text": "11",
                                                        "value": 11,
                                                        "valueText": "11",
                                                        "hasTrailingTrivia": true,
                                                        "trailingTrivia": [
                                                            {
                                                                "kind": "WhitespaceTrivia",
                                                                "text": " "
                                                            }
                                                        ]
                                                    }
                                                },
                                                "operatorToken": {
                                                    "kind": "AmpersandAmpersandToken",
                                                    "fullStart": 657,
                                                    "fullEnd": 660,
                                                    "start": 657,
                                                    "end": 659,
                                                    "fullWidth": 3,
                                                    "width": 2,
                                                    "text": "&&",
                                                    "value": "&&",
                                                    "valueText": "&&",
                                                    "hasTrailingTrivia": true,
                                                    "trailingTrivia": [
                                                        {
                                                            "kind": "WhitespaceTrivia",
                                                            "text": " "
                                                        }
                                                    ]
                                                },
                                                "right": {
                                                    "kind": "EqualsExpression",
                                                    "fullStart": 660,
                                                    "fullEnd": 669,
                                                    "start": 660,
                                                    "end": 669,
                                                    "fullWidth": 9,
                                                    "width": 9,
                                                    "left": {
                                                        "kind": "IdentifierName",
                                                        "fullStart": 660,
                                                        "fullEnd": 664,
                                                        "start": 660,
                                                        "end": 663,
                                                        "fullWidth": 4,
                                                        "width": 3,
                                                        "text": "idx",
                                                        "value": "idx",
                                                        "valueText": "idx",
                                                        "hasTrailingTrivia": true,
                                                        "trailingTrivia": [
                                                            {
                                                                "kind": "WhitespaceTrivia",
                                                                "text": " "
                                                            }
                                                        ]
                                                    },
                                                    "operatorToken": {
                                                        "kind": "EqualsEqualsEqualsToken",
                                                        "fullStart": 664,
                                                        "fullEnd": 668,
                                                        "start": 664,
                                                        "end": 667,
                                                        "fullWidth": 4,
                                                        "width": 3,
                                                        "text": "===",
                                                        "value": "===",
                                                        "valueText": "===",
                                                        "hasTrailingTrivia": true,
                                                        "trailingTrivia": [
                                                            {
                                                                "kind": "WhitespaceTrivia",
                                                                "text": " "
                                                            }
                                                        ]
                                                    },
                                                    "right": {
                                                        "kind": "NumericLiteral",
                                                        "fullStart": 668,
                                                        "fullEnd": 669,
                                                        "start": 668,
                                                        "end": 669,
                                                        "fullWidth": 1,
                                                        "width": 1,
                                                        "text": "1",
                                                        "value": 1,
                                                        "valueText": "1"
                                                    }
                                                }
                                            },
                                            "closeParenToken": {
                                                "kind": "CloseParenToken",
                                                "fullStart": 669,
                                                "fullEnd": 670,
                                                "start": 669,
                                                "end": 670,
                                                "fullWidth": 1,
                                                "width": 1,
                                                "text": ")",
                                                "value": ")",
                                                "valueText": ")"
                                            }
                                        },
                                        "semicolonToken": {
                                            "kind": "SemicolonToken",
                                            "fullStart": 670,
                                            "fullEnd": 673,
                                            "start": 670,
                                            "end": 671,
                                            "fullWidth": 3,
                                            "width": 1,
                                            "text": ";",
                                            "value": ";",
                                            "valueText": ";",
                                            "hasTrailingTrivia": true,
                                            "hasTrailingNewLine": true,
                                            "trailingTrivia": [
                                                {
                                                    "kind": "NewLineTrivia",
                                                    "text": "\r\n"
                                                }
                                            ]
                                        }
                                    }
                                ],
                                "closeBraceToken": {
                                    "kind": "CloseBraceToken",
                                    "fullStart": 673,
                                    "fullEnd": 684,
                                    "start": 681,
                                    "end": 682,
                                    "fullWidth": 11,
                                    "width": 1,
                                    "text": "}",
                                    "value": "}",
                                    "valueText": "}",
                                    "hasLeadingTrivia": true,
                                    "hasTrailingTrivia": true,
                                    "hasTrailingNewLine": true,
                                    "leadingTrivia": [
                                        {
                                            "kind": "WhitespaceTrivia",
                                            "text": "        "
                                        }
                                    ],
                                    "trailingTrivia": [
                                        {
                                            "kind": "NewLineTrivia",
                                            "text": "\r\n"
                                        }
                                    ]
                                }
                            }
                        },
                        {
                            "kind": "VariableStatement",
                            "fullStart": 684,
                            "fullEnd": 737,
                            "start": 694,
                            "end": 735,
                            "fullWidth": 53,
                            "width": 41,
                            "modifiers": [],
                            "variableDeclaration": {
                                "kind": "VariableDeclaration",
                                "fullStart": 684,
                                "fullEnd": 734,
                                "start": 694,
                                "end": 734,
                                "fullWidth": 50,
                                "width": 40,
                                "varKeyword": {
                                    "kind": "VarKeyword",
                                    "fullStart": 684,
                                    "fullEnd": 698,
                                    "start": 694,
                                    "end": 697,
                                    "fullWidth": 14,
                                    "width": 3,
                                    "text": "var",
                                    "value": "var",
                                    "valueText": "var",
                                    "hasLeadingTrivia": true,
                                    "hasLeadingNewLine": true,
                                    "hasTrailingTrivia": true,
                                    "leadingTrivia": [
                                        {
                                            "kind": "NewLineTrivia",
                                            "text": "\r\n"
                                        },
                                        {
                                            "kind": "WhitespaceTrivia",
                                            "text": "        "
                                        }
                                    ],
                                    "trailingTrivia": [
                                        {
                                            "kind": "WhitespaceTrivia",
                                            "text": " "
                                        }
                                    ]
                                },
                                "variableDeclarators": [
                                    {
                                        "kind": "VariableDeclarator",
                                        "fullStart": 698,
                                        "fullEnd": 734,
                                        "start": 698,
                                        "end": 734,
                                        "fullWidth": 36,
<<<<<<< HEAD
                                        "width": 36,
                                        "identifier": {
=======
                                        "propertyName": {
>>>>>>> 85e84683
                                            "kind": "IdentifierName",
                                            "fullStart": 698,
                                            "fullEnd": 702,
                                            "start": 698,
                                            "end": 701,
                                            "fullWidth": 4,
                                            "width": 3,
                                            "text": "obj",
                                            "value": "obj",
                                            "valueText": "obj",
                                            "hasTrailingTrivia": true,
                                            "trailingTrivia": [
                                                {
                                                    "kind": "WhitespaceTrivia",
                                                    "text": " "
                                                }
                                            ]
                                        },
                                        "equalsValueClause": {
                                            "kind": "EqualsValueClause",
                                            "fullStart": 702,
                                            "fullEnd": 734,
                                            "start": 702,
                                            "end": 734,
                                            "fullWidth": 32,
                                            "width": 32,
                                            "equalsToken": {
                                                "kind": "EqualsToken",
                                                "fullStart": 702,
                                                "fullEnd": 704,
                                                "start": 702,
                                                "end": 703,
                                                "fullWidth": 2,
                                                "width": 1,
                                                "text": "=",
                                                "value": "=",
                                                "valueText": "=",
                                                "hasTrailingTrivia": true,
                                                "trailingTrivia": [
                                                    {
                                                        "kind": "WhitespaceTrivia",
                                                        "text": " "
                                                    }
                                                ]
                                            },
                                            "value": {
                                                "kind": "ObjectLiteralExpression",
                                                "fullStart": 704,
                                                "fullEnd": 734,
                                                "start": 704,
                                                "end": 734,
                                                "fullWidth": 30,
                                                "width": 30,
                                                "openBraceToken": {
                                                    "kind": "OpenBraceToken",
                                                    "fullStart": 704,
                                                    "fullEnd": 706,
                                                    "start": 704,
                                                    "end": 705,
                                                    "fullWidth": 2,
                                                    "width": 1,
                                                    "text": "{",
                                                    "value": "{",
                                                    "valueText": "{",
                                                    "hasTrailingTrivia": true,
                                                    "trailingTrivia": [
                                                        {
                                                            "kind": "WhitespaceTrivia",
                                                            "text": " "
                                                        }
                                                    ]
                                                },
                                                "propertyAssignments": [
                                                    {
                                                        "kind": "SimplePropertyAssignment",
                                                        "fullStart": 706,
                                                        "fullEnd": 711,
                                                        "start": 706,
                                                        "end": 711,
                                                        "fullWidth": 5,
                                                        "width": 5,
                                                        "propertyName": {
                                                            "kind": "NumericLiteral",
                                                            "fullStart": 706,
                                                            "fullEnd": 707,
                                                            "start": 706,
                                                            "end": 707,
                                                            "fullWidth": 1,
                                                            "width": 1,
                                                            "text": "1",
                                                            "value": 1,
                                                            "valueText": "1"
                                                        },
                                                        "colonToken": {
                                                            "kind": "ColonToken",
                                                            "fullStart": 707,
                                                            "fullEnd": 709,
                                                            "start": 707,
                                                            "end": 708,
                                                            "fullWidth": 2,
                                                            "width": 1,
                                                            "text": ":",
                                                            "value": ":",
                                                            "valueText": ":",
                                                            "hasTrailingTrivia": true,
                                                            "trailingTrivia": [
                                                                {
                                                                    "kind": "WhitespaceTrivia",
                                                                    "text": " "
                                                                }
                                                            ]
                                                        },
                                                        "expression": {
                                                            "kind": "NumericLiteral",
                                                            "fullStart": 709,
                                                            "fullEnd": 711,
                                                            "start": 709,
                                                            "end": 711,
                                                            "fullWidth": 2,
                                                            "width": 2,
                                                            "text": "11",
                                                            "value": 11,
                                                            "valueText": "11"
                                                        }
                                                    },
                                                    {
                                                        "kind": "CommaToken",
                                                        "fullStart": 711,
                                                        "fullEnd": 713,
                                                        "start": 711,
                                                        "end": 712,
                                                        "fullWidth": 2,
                                                        "width": 1,
                                                        "text": ",",
                                                        "value": ",",
                                                        "valueText": ",",
                                                        "hasTrailingTrivia": true,
                                                        "trailingTrivia": [
                                                            {
                                                                "kind": "WhitespaceTrivia",
                                                                "text": " "
                                                            }
                                                        ]
                                                    },
                                                    {
                                                        "kind": "SimplePropertyAssignment",
                                                        "fullStart": 713,
                                                        "fullEnd": 717,
                                                        "start": 713,
                                                        "end": 717,
                                                        "fullWidth": 4,
                                                        "width": 4,
                                                        "propertyName": {
                                                            "kind": "NumericLiteral",
                                                            "fullStart": 713,
                                                            "fullEnd": 714,
                                                            "start": 713,
                                                            "end": 714,
                                                            "fullWidth": 1,
                                                            "width": 1,
                                                            "text": "2",
                                                            "value": 2,
                                                            "valueText": "2"
                                                        },
                                                        "colonToken": {
                                                            "kind": "ColonToken",
                                                            "fullStart": 714,
                                                            "fullEnd": 716,
                                                            "start": 714,
                                                            "end": 715,
                                                            "fullWidth": 2,
                                                            "width": 1,
                                                            "text": ":",
                                                            "value": ":",
                                                            "valueText": ":",
                                                            "hasTrailingTrivia": true,
                                                            "trailingTrivia": [
                                                                {
                                                                    "kind": "WhitespaceTrivia",
                                                                    "text": " "
                                                                }
                                                            ]
                                                        },
                                                        "expression": {
                                                            "kind": "NumericLiteral",
                                                            "fullStart": 716,
                                                            "fullEnd": 717,
                                                            "start": 716,
                                                            "end": 717,
                                                            "fullWidth": 1,
                                                            "width": 1,
                                                            "text": "9",
                                                            "value": 9,
                                                            "valueText": "9"
                                                        }
                                                    },
                                                    {
                                                        "kind": "CommaToken",
                                                        "fullStart": 717,
                                                        "fullEnd": 719,
                                                        "start": 717,
                                                        "end": 718,
                                                        "fullWidth": 2,
                                                        "width": 1,
                                                        "text": ",",
                                                        "value": ",",
                                                        "valueText": ",",
                                                        "hasTrailingTrivia": true,
                                                        "trailingTrivia": [
                                                            {
                                                                "kind": "WhitespaceTrivia",
                                                                "text": " "
                                                            }
                                                        ]
                                                    },
                                                    {
                                                        "kind": "SimplePropertyAssignment",
                                                        "fullStart": 719,
                                                        "fullEnd": 733,
                                                        "start": 719,
                                                        "end": 732,
                                                        "fullWidth": 14,
                                                        "width": 13,
                                                        "propertyName": {
                                                            "kind": "IdentifierName",
                                                            "fullStart": 719,
                                                            "fullEnd": 725,
                                                            "start": 719,
                                                            "end": 725,
                                                            "fullWidth": 6,
                                                            "width": 6,
                                                            "text": "length",
                                                            "value": "length",
                                                            "valueText": "length"
                                                        },
                                                        "colonToken": {
                                                            "kind": "ColonToken",
                                                            "fullStart": 725,
                                                            "fullEnd": 727,
                                                            "start": 725,
                                                            "end": 726,
                                                            "fullWidth": 2,
                                                            "width": 1,
                                                            "text": ":",
                                                            "value": ":",
                                                            "valueText": ":",
                                                            "hasTrailingTrivia": true,
                                                            "trailingTrivia": [
                                                                {
                                                                    "kind": "WhitespaceTrivia",
                                                                    "text": " "
                                                                }
                                                            ]
                                                        },
                                                        "expression": {
                                                            "kind": "StringLiteral",
                                                            "fullStart": 727,
                                                            "fullEnd": 733,
                                                            "start": 727,
                                                            "end": 732,
                                                            "fullWidth": 6,
                                                            "width": 5,
                                                            "text": "\"2.5\"",
                                                            "value": "2.5",
                                                            "valueText": "2.5",
                                                            "hasTrailingTrivia": true,
                                                            "trailingTrivia": [
                                                                {
                                                                    "kind": "WhitespaceTrivia",
                                                                    "text": " "
                                                                }
                                                            ]
                                                        }
                                                    }
                                                ],
                                                "closeBraceToken": {
                                                    "kind": "CloseBraceToken",
                                                    "fullStart": 733,
                                                    "fullEnd": 734,
                                                    "start": 733,
                                                    "end": 734,
                                                    "fullWidth": 1,
                                                    "width": 1,
                                                    "text": "}",
                                                    "value": "}",
                                                    "valueText": "}"
                                                }
                                            }
                                        }
                                    }
                                ]
                            },
                            "semicolonToken": {
                                "kind": "SemicolonToken",
                                "fullStart": 734,
                                "fullEnd": 737,
                                "start": 734,
                                "end": 735,
                                "fullWidth": 3,
                                "width": 1,
                                "text": ";",
                                "value": ";",
                                "valueText": ";",
                                "hasTrailingTrivia": true,
                                "hasTrailingNewLine": true,
                                "trailingTrivia": [
                                    {
                                        "kind": "NewLineTrivia",
                                        "text": "\r\n"
                                    }
                                ]
                            }
                        },
                        {
                            "kind": "ReturnStatement",
                            "fullStart": 737,
                            "fullEnd": 813,
                            "start": 747,
                            "end": 811,
                            "fullWidth": 76,
                            "width": 64,
                            "returnKeyword": {
                                "kind": "ReturnKeyword",
                                "fullStart": 737,
                                "fullEnd": 754,
                                "start": 747,
                                "end": 753,
                                "fullWidth": 17,
                                "width": 6,
                                "text": "return",
                                "value": "return",
                                "valueText": "return",
                                "hasLeadingTrivia": true,
                                "hasLeadingNewLine": true,
                                "hasTrailingTrivia": true,
                                "leadingTrivia": [
                                    {
                                        "kind": "NewLineTrivia",
                                        "text": "\r\n"
                                    },
                                    {
                                        "kind": "WhitespaceTrivia",
                                        "text": "        "
                                    }
                                ],
                                "trailingTrivia": [
                                    {
                                        "kind": "WhitespaceTrivia",
                                        "text": " "
                                    }
                                ]
                            },
                            "expression": {
                                "kind": "EqualsExpression",
                                "fullStart": 754,
                                "fullEnd": 810,
                                "start": 754,
                                "end": 810,
                                "fullWidth": 56,
                                "width": 56,
                                "left": {
                                    "kind": "InvocationExpression",
                                    "fullStart": 754,
                                    "fullEnd": 802,
                                    "start": 754,
                                    "end": 801,
                                    "fullWidth": 48,
                                    "width": 47,
                                    "expression": {
                                        "kind": "MemberAccessExpression",
                                        "fullStart": 754,
                                        "fullEnd": 781,
                                        "start": 754,
                                        "end": 781,
                                        "fullWidth": 27,
                                        "width": 27,
                                        "expression": {
                                            "kind": "MemberAccessExpression",
                                            "fullStart": 754,
                                            "fullEnd": 776,
                                            "start": 754,
                                            "end": 776,
                                            "fullWidth": 22,
                                            "width": 22,
                                            "expression": {
                                                "kind": "MemberAccessExpression",
                                                "fullStart": 754,
                                                "fullEnd": 769,
                                                "start": 754,
                                                "end": 769,
                                                "fullWidth": 15,
                                                "width": 15,
                                                "expression": {
                                                    "kind": "IdentifierName",
                                                    "fullStart": 754,
                                                    "fullEnd": 759,
                                                    "start": 754,
                                                    "end": 759,
                                                    "fullWidth": 5,
                                                    "width": 5,
                                                    "text": "Array",
                                                    "value": "Array",
                                                    "valueText": "Array"
                                                },
                                                "dotToken": {
                                                    "kind": "DotToken",
                                                    "fullStart": 759,
                                                    "fullEnd": 760,
                                                    "start": 759,
                                                    "end": 760,
                                                    "fullWidth": 1,
                                                    "width": 1,
                                                    "text": ".",
                                                    "value": ".",
                                                    "valueText": "."
                                                },
                                                "name": {
                                                    "kind": "IdentifierName",
                                                    "fullStart": 760,
                                                    "fullEnd": 769,
                                                    "start": 760,
                                                    "end": 769,
                                                    "fullWidth": 9,
                                                    "width": 9,
                                                    "text": "prototype",
                                                    "value": "prototype",
                                                    "valueText": "prototype"
                                                }
                                            },
                                            "dotToken": {
                                                "kind": "DotToken",
                                                "fullStart": 769,
                                                "fullEnd": 770,
                                                "start": 769,
                                                "end": 770,
                                                "fullWidth": 1,
                                                "width": 1,
                                                "text": ".",
                                                "value": ".",
                                                "valueText": "."
                                            },
                                            "name": {
                                                "kind": "IdentifierName",
                                                "fullStart": 770,
                                                "fullEnd": 776,
                                                "start": 770,
                                                "end": 776,
                                                "fullWidth": 6,
                                                "width": 6,
                                                "text": "reduce",
                                                "value": "reduce",
                                                "valueText": "reduce"
                                            }
                                        },
                                        "dotToken": {
                                            "kind": "DotToken",
                                            "fullStart": 776,
                                            "fullEnd": 777,
                                            "start": 776,
                                            "end": 777,
                                            "fullWidth": 1,
                                            "width": 1,
                                            "text": ".",
                                            "value": ".",
                                            "valueText": "."
                                        },
                                        "name": {
                                            "kind": "IdentifierName",
                                            "fullStart": 777,
                                            "fullEnd": 781,
                                            "start": 777,
                                            "end": 781,
                                            "fullWidth": 4,
                                            "width": 4,
                                            "text": "call",
                                            "value": "call",
                                            "valueText": "call"
                                        }
                                    },
                                    "argumentList": {
                                        "kind": "ArgumentList",
                                        "fullStart": 781,
                                        "fullEnd": 802,
                                        "start": 781,
                                        "end": 801,
                                        "fullWidth": 21,
                                        "width": 20,
                                        "openParenToken": {
                                            "kind": "OpenParenToken",
                                            "fullStart": 781,
                                            "fullEnd": 782,
                                            "start": 781,
                                            "end": 782,
                                            "fullWidth": 1,
                                            "width": 1,
                                            "text": "(",
                                            "value": "(",
                                            "valueText": "("
                                        },
                                        "arguments": [
                                            {
                                                "kind": "IdentifierName",
                                                "fullStart": 782,
                                                "fullEnd": 785,
                                                "start": 782,
                                                "end": 785,
                                                "fullWidth": 3,
                                                "width": 3,
                                                "text": "obj",
                                                "value": "obj",
                                                "valueText": "obj"
                                            },
                                            {
                                                "kind": "CommaToken",
                                                "fullStart": 785,
                                                "fullEnd": 787,
                                                "start": 785,
                                                "end": 786,
                                                "fullWidth": 2,
                                                "width": 1,
                                                "text": ",",
                                                "value": ",",
                                                "valueText": ",",
                                                "hasTrailingTrivia": true,
                                                "trailingTrivia": [
                                                    {
                                                        "kind": "WhitespaceTrivia",
                                                        "text": " "
                                                    }
                                                ]
                                            },
                                            {
                                                "kind": "IdentifierName",
                                                "fullStart": 787,
                                                "fullEnd": 797,
                                                "start": 787,
                                                "end": 797,
                                                "fullWidth": 10,
                                                "width": 10,
                                                "text": "callbackfn",
                                                "value": "callbackfn",
                                                "valueText": "callbackfn"
                                            },
                                            {
                                                "kind": "CommaToken",
                                                "fullStart": 797,
                                                "fullEnd": 799,
                                                "start": 797,
                                                "end": 798,
                                                "fullWidth": 2,
                                                "width": 1,
                                                "text": ",",
                                                "value": ",",
                                                "valueText": ",",
                                                "hasTrailingTrivia": true,
                                                "trailingTrivia": [
                                                    {
                                                        "kind": "WhitespaceTrivia",
                                                        "text": " "
                                                    }
                                                ]
                                            },
                                            {
                                                "kind": "NumericLiteral",
                                                "fullStart": 799,
                                                "fullEnd": 800,
                                                "start": 799,
                                                "end": 800,
                                                "fullWidth": 1,
                                                "width": 1,
                                                "text": "1",
                                                "value": 1,
                                                "valueText": "1"
                                            }
                                        ],
                                        "closeParenToken": {
                                            "kind": "CloseParenToken",
                                            "fullStart": 800,
                                            "fullEnd": 802,
                                            "start": 800,
                                            "end": 801,
                                            "fullWidth": 2,
                                            "width": 1,
                                            "text": ")",
                                            "value": ")",
                                            "valueText": ")",
                                            "hasTrailingTrivia": true,
                                            "trailingTrivia": [
                                                {
                                                    "kind": "WhitespaceTrivia",
                                                    "text": " "
                                                }
                                            ]
                                        }
                                    }
                                },
                                "operatorToken": {
                                    "kind": "EqualsEqualsEqualsToken",
                                    "fullStart": 802,
                                    "fullEnd": 806,
                                    "start": 802,
                                    "end": 805,
                                    "fullWidth": 4,
                                    "width": 3,
                                    "text": "===",
                                    "value": "===",
                                    "valueText": "===",
                                    "hasTrailingTrivia": true,
                                    "trailingTrivia": [
                                        {
                                            "kind": "WhitespaceTrivia",
                                            "text": " "
                                        }
                                    ]
                                },
                                "right": {
                                    "kind": "TrueKeyword",
                                    "fullStart": 806,
                                    "fullEnd": 810,
                                    "start": 806,
                                    "end": 810,
                                    "fullWidth": 4,
                                    "width": 4,
                                    "text": "true",
                                    "value": true,
                                    "valueText": "true"
                                }
                            },
                            "semicolonToken": {
                                "kind": "SemicolonToken",
                                "fullStart": 810,
                                "fullEnd": 813,
                                "start": 810,
                                "end": 811,
                                "fullWidth": 3,
                                "width": 1,
                                "text": ";",
                                "value": ";",
                                "valueText": ";",
                                "hasTrailingTrivia": true,
                                "hasTrailingNewLine": true,
                                "trailingTrivia": [
                                    {
                                        "kind": "NewLineTrivia",
                                        "text": "\r\n"
                                    }
                                ]
                            }
                        }
                    ],
                    "closeBraceToken": {
                        "kind": "CloseBraceToken",
                        "fullStart": 813,
                        "fullEnd": 820,
                        "start": 817,
                        "end": 818,
                        "fullWidth": 7,
                        "width": 1,
                        "text": "}",
                        "value": "}",
                        "valueText": "}",
                        "hasLeadingTrivia": true,
                        "hasTrailingTrivia": true,
                        "hasTrailingNewLine": true,
                        "leadingTrivia": [
                            {
                                "kind": "WhitespaceTrivia",
                                "text": "    "
                            }
                        ],
                        "trailingTrivia": [
                            {
                                "kind": "NewLineTrivia",
                                "text": "\r\n"
                            }
                        ]
                    }
                }
            },
            {
                "kind": "ExpressionStatement",
                "fullStart": 820,
                "fullEnd": 844,
                "start": 820,
                "end": 842,
                "fullWidth": 24,
                "width": 22,
                "expression": {
                    "kind": "InvocationExpression",
                    "fullStart": 820,
                    "fullEnd": 841,
                    "start": 820,
                    "end": 841,
                    "fullWidth": 21,
                    "width": 21,
                    "expression": {
                        "kind": "IdentifierName",
                        "fullStart": 820,
                        "fullEnd": 831,
                        "start": 820,
                        "end": 831,
                        "fullWidth": 11,
                        "width": 11,
                        "text": "runTestCase",
                        "value": "runTestCase",
                        "valueText": "runTestCase"
                    },
                    "argumentList": {
                        "kind": "ArgumentList",
                        "fullStart": 831,
                        "fullEnd": 841,
                        "start": 831,
                        "end": 841,
                        "fullWidth": 10,
                        "width": 10,
                        "openParenToken": {
                            "kind": "OpenParenToken",
                            "fullStart": 831,
                            "fullEnd": 832,
                            "start": 831,
                            "end": 832,
                            "fullWidth": 1,
                            "width": 1,
                            "text": "(",
                            "value": "(",
                            "valueText": "("
                        },
                        "arguments": [
                            {
                                "kind": "IdentifierName",
                                "fullStart": 832,
                                "fullEnd": 840,
                                "start": 832,
                                "end": 840,
                                "fullWidth": 8,
                                "width": 8,
                                "text": "testcase",
                                "value": "testcase",
                                "valueText": "testcase"
                            }
                        ],
                        "closeParenToken": {
                            "kind": "CloseParenToken",
                            "fullStart": 840,
                            "fullEnd": 841,
                            "start": 840,
                            "end": 841,
                            "fullWidth": 1,
                            "width": 1,
                            "text": ")",
                            "value": ")",
                            "valueText": ")"
                        }
                    }
                },
                "semicolonToken": {
                    "kind": "SemicolonToken",
                    "fullStart": 841,
                    "fullEnd": 844,
                    "start": 841,
                    "end": 842,
                    "fullWidth": 3,
                    "width": 1,
                    "text": ";",
                    "value": ";",
                    "valueText": ";",
                    "hasTrailingTrivia": true,
                    "hasTrailingNewLine": true,
                    "trailingTrivia": [
                        {
                            "kind": "NewLineTrivia",
                            "text": "\r\n"
                        }
                    ]
                }
            }
        ],
        "endOfFileToken": {
            "kind": "EndOfFileToken",
            "fullStart": 844,
            "fullEnd": 844,
            "start": 844,
            "end": 844,
            "fullWidth": 0,
            "width": 0,
            "text": ""
        }
    },
    "lineMap": {
        "lineStarts": [
            0,
            67,
            152,
            232,
            308,
            380,
            385,
            440,
            531,
            536,
            538,
            540,
            563,
            565,
            623,
            673,
            684,
            686,
            737,
            739,
            813,
            820,
            844
        ],
        "length": 844
    }
}<|MERGE_RESOLUTION|>--- conflicted
+++ resolved
@@ -798,12 +798,8 @@
                                         "start": 698,
                                         "end": 734,
                                         "fullWidth": 36,
-<<<<<<< HEAD
                                         "width": 36,
-                                        "identifier": {
-=======
                                         "propertyName": {
->>>>>>> 85e84683
                                             "kind": "IdentifierName",
                                             "fullStart": 698,
                                             "fullEnd": 702,
