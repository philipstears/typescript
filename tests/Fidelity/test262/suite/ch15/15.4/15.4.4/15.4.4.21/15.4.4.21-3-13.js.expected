--- conflicted
+++ resolved
@@ -282,11 +282,8 @@
                                             "start": 593,
                                             "end": 600,
                                             "fullWidth": 7,
-<<<<<<< HEAD
                                             "width": 7,
-=======
                                             "modifiers": [],
->>>>>>> e3c38734
                                             "identifier": {
                                                 "kind": "IdentifierName",
                                                 "fullStart": 593,
@@ -326,11 +323,8 @@
                                             "start": 602,
                                             "end": 608,
                                             "fullWidth": 6,
-<<<<<<< HEAD
                                             "width": 6,
-=======
                                             "modifiers": [],
->>>>>>> e3c38734
                                             "identifier": {
                                                 "kind": "IdentifierName",
                                                 "fullStart": 602,
@@ -370,11 +364,8 @@
                                             "start": 610,
                                             "end": 613,
                                             "fullWidth": 3,
-<<<<<<< HEAD
                                             "width": 3,
-=======
                                             "modifiers": [],
->>>>>>> e3c38734
                                             "identifier": {
                                                 "kind": "IdentifierName",
                                                 "fullStart": 610,
@@ -414,11 +405,8 @@
                                             "start": 615,
                                             "end": 618,
                                             "fullWidth": 3,
-<<<<<<< HEAD
                                             "width": 3,
-=======
                                             "modifiers": [],
->>>>>>> e3c38734
                                             "identifier": {
                                                 "kind": "IdentifierName",
                                                 "fullStart": 615,
