{
    "isDeclaration": false,
    "languageVersion": "EcmaScript5",
    "parseOptions": {
        "allowAutomaticSemicolonInsertion": true
    },
    "sourceUnit": {
        "kind": "SourceUnit",
        "fullStart": 0,
        "fullEnd": 1134,
        "start": 639,
        "end": 1134,
        "fullWidth": 1134,
        "width": 495,
        "isIncrementallyUnusable": true,
        "moduleElements": [
            {
                "kind": "FunctionDeclaration",
                "fullStart": 0,
                "fullEnd": 1110,
                "start": 639,
                "end": 1108,
                "fullWidth": 1110,
                "width": 469,
                "modifiers": [],
                "functionKeyword": {
                    "kind": "FunctionKeyword",
                    "fullStart": 0,
                    "fullEnd": 648,
                    "start": 639,
                    "end": 647,
                    "fullWidth": 648,
                    "width": 8,
                    "text": "function",
                    "value": "function",
                    "valueText": "function",
                    "hasLeadingTrivia": true,
                    "hasLeadingComment": true,
                    "hasLeadingNewLine": true,
                    "hasTrailingTrivia": true,
                    "leadingTrivia": [
                        {
                            "kind": "SingleLineCommentTrivia",
                            "text": "/// Copyright (c) 2012 Ecma International.  All rights reserved. "
                        },
                        {
                            "kind": "NewLineTrivia",
                            "text": "\r\n"
                        },
                        {
                            "kind": "SingleLineCommentTrivia",
                            "text": "/// Ecma International makes this code available under the terms and conditions set"
                        },
                        {
                            "kind": "NewLineTrivia",
                            "text": "\r\n"
                        },
                        {
                            "kind": "SingleLineCommentTrivia",
                            "text": "/// forth on http://hg.ecmascript.org/tests/test262/raw-file/tip/LICENSE (the "
                        },
                        {
                            "kind": "NewLineTrivia",
                            "text": "\r\n"
                        },
                        {
                            "kind": "SingleLineCommentTrivia",
                            "text": "/// \"Use Terms\").   Any redistribution of this code must retain the above "
                        },
                        {
                            "kind": "NewLineTrivia",
                            "text": "\r\n"
                        },
                        {
                            "kind": "SingleLineCommentTrivia",
                            "text": "/// copyright and this notice and otherwise comply with the Use Terms."
                        },
                        {
                            "kind": "NewLineTrivia",
                            "text": "\r\n"
                        },
                        {
                            "kind": "MultiLineCommentTrivia",
                            "text": "/**\r\n * @path ch15/15.4/15.4.4/15.4.4.21/15.4.4.21-8-b-iii-1-27.js\r\n * @description Array.prototype.reduce - This object is the Arguments object which implements its own property get method (number of arguments is greater than number of parameters)\r\n */"
                        },
                        {
                            "kind": "NewLineTrivia",
                            "text": "\r\n"
                        },
                        {
                            "kind": "NewLineTrivia",
                            "text": "\r\n"
                        },
                        {
                            "kind": "NewLineTrivia",
                            "text": "\r\n"
                        }
                    ],
                    "trailingTrivia": [
                        {
                            "kind": "WhitespaceTrivia",
                            "text": " "
                        }
                    ]
                },
                "identifier": {
                    "kind": "IdentifierName",
                    "fullStart": 648,
                    "fullEnd": 656,
                    "start": 648,
                    "end": 656,
                    "fullWidth": 8,
                    "width": 8,
                    "text": "testcase",
                    "value": "testcase",
                    "valueText": "testcase"
                },
                "callSignature": {
                    "kind": "CallSignature",
                    "fullStart": 656,
                    "fullEnd": 659,
                    "start": 656,
                    "end": 658,
                    "fullWidth": 3,
                    "width": 2,
                    "parameterList": {
                        "kind": "ParameterList",
                        "fullStart": 656,
                        "fullEnd": 659,
                        "start": 656,
                        "end": 658,
                        "fullWidth": 3,
                        "width": 2,
                        "openParenToken": {
                            "kind": "OpenParenToken",
                            "fullStart": 656,
                            "fullEnd": 657,
                            "start": 656,
                            "end": 657,
                            "fullWidth": 1,
                            "width": 1,
                            "text": "(",
                            "value": "(",
                            "valueText": "("
                        },
                        "parameters": [],
                        "closeParenToken": {
                            "kind": "CloseParenToken",
                            "fullStart": 657,
                            "fullEnd": 659,
                            "start": 657,
                            "end": 658,
                            "fullWidth": 2,
                            "width": 1,
                            "text": ")",
                            "value": ")",
                            "valueText": ")",
                            "hasTrailingTrivia": true,
                            "trailingTrivia": [
                                {
                                    "kind": "WhitespaceTrivia",
                                    "text": " "
                                }
                            ]
                        }
                    }
                },
                "block": {
                    "kind": "Block",
                    "fullStart": 659,
                    "fullEnd": 1110,
                    "start": 659,
                    "end": 1108,
                    "fullWidth": 451,
                    "width": 449,
                    "openBraceToken": {
                        "kind": "OpenBraceToken",
                        "fullStart": 659,
                        "fullEnd": 662,
                        "start": 659,
                        "end": 660,
                        "fullWidth": 3,
                        "width": 1,
                        "text": "{",
                        "value": "{",
                        "valueText": "{",
                        "hasTrailingTrivia": true,
                        "hasTrailingNewLine": true,
                        "trailingTrivia": [
                            {
                                "kind": "NewLineTrivia",
                                "text": "\r\n"
                            }
                        ]
                    },
                    "statements": [
                        {
                            "kind": "VariableStatement",
                            "fullStart": 662,
                            "fullEnd": 697,
                            "start": 672,
                            "end": 695,
                            "fullWidth": 35,
                            "width": 23,
                            "modifiers": [],
                            "variableDeclaration": {
                                "kind": "VariableDeclaration",
                                "fullStart": 662,
                                "fullEnd": 694,
                                "start": 672,
                                "end": 694,
                                "fullWidth": 32,
                                "width": 22,
                                "varKeyword": {
                                    "kind": "VarKeyword",
                                    "fullStart": 662,
                                    "fullEnd": 676,
                                    "start": 672,
                                    "end": 675,
                                    "fullWidth": 14,
                                    "width": 3,
                                    "text": "var",
                                    "value": "var",
                                    "valueText": "var",
                                    "hasLeadingTrivia": true,
                                    "hasLeadingNewLine": true,
                                    "hasTrailingTrivia": true,
                                    "leadingTrivia": [
                                        {
                                            "kind": "NewLineTrivia",
                                            "text": "\r\n"
                                        },
                                        {
                                            "kind": "WhitespaceTrivia",
                                            "text": "        "
                                        }
                                    ],
                                    "trailingTrivia": [
                                        {
                                            "kind": "WhitespaceTrivia",
                                            "text": " "
                                        }
                                    ]
                                },
                                "variableDeclarators": [
                                    {
                                        "kind": "VariableDeclarator",
                                        "fullStart": 676,
                                        "fullEnd": 694,
                                        "start": 676,
                                        "end": 694,
                                        "fullWidth": 18,
<<<<<<< HEAD
                                        "width": 18,
                                        "identifier": {
=======
                                        "propertyName": {
>>>>>>> 85e84683
                                            "kind": "IdentifierName",
                                            "fullStart": 676,
                                            "fullEnd": 687,
                                            "start": 676,
                                            "end": 686,
                                            "fullWidth": 11,
                                            "width": 10,
                                            "text": "testResult",
                                            "value": "testResult",
                                            "valueText": "testResult",
                                            "hasTrailingTrivia": true,
                                            "trailingTrivia": [
                                                {
                                                    "kind": "WhitespaceTrivia",
                                                    "text": " "
                                                }
                                            ]
                                        },
                                        "equalsValueClause": {
                                            "kind": "EqualsValueClause",
                                            "fullStart": 687,
                                            "fullEnd": 694,
                                            "start": 687,
                                            "end": 694,
                                            "fullWidth": 7,
                                            "width": 7,
                                            "equalsToken": {
                                                "kind": "EqualsToken",
                                                "fullStart": 687,
                                                "fullEnd": 689,
                                                "start": 687,
                                                "end": 688,
                                                "fullWidth": 2,
                                                "width": 1,
                                                "text": "=",
                                                "value": "=",
                                                "valueText": "=",
                                                "hasTrailingTrivia": true,
                                                "trailingTrivia": [
                                                    {
                                                        "kind": "WhitespaceTrivia",
                                                        "text": " "
                                                    }
                                                ]
                                            },
                                            "value": {
                                                "kind": "FalseKeyword",
                                                "fullStart": 689,
                                                "fullEnd": 694,
                                                "start": 689,
                                                "end": 694,
                                                "fullWidth": 5,
                                                "width": 5,
                                                "text": "false",
                                                "value": false,
                                                "valueText": "false"
                                            }
                                        }
                                    }
                                ]
                            },
                            "semicolonToken": {
                                "kind": "SemicolonToken",
                                "fullStart": 694,
                                "fullEnd": 697,
                                "start": 694,
                                "end": 695,
                                "fullWidth": 3,
                                "width": 1,
                                "text": ";",
                                "value": ";",
                                "valueText": ";",
                                "hasTrailingTrivia": true,
                                "hasTrailingNewLine": true,
                                "trailingTrivia": [
                                    {
                                        "kind": "NewLineTrivia",
                                        "text": "\r\n"
                                    }
                                ]
                            }
                        },
                        {
                            "kind": "FunctionDeclaration",
                            "fullStart": 697,
                            "fullEnd": 858,
                            "start": 705,
                            "end": 856,
                            "fullWidth": 161,
                            "width": 151,
                            "modifiers": [],
                            "functionKeyword": {
                                "kind": "FunctionKeyword",
                                "fullStart": 697,
                                "fullEnd": 714,
                                "start": 705,
                                "end": 713,
                                "fullWidth": 17,
                                "width": 8,
                                "text": "function",
                                "value": "function",
                                "valueText": "function",
                                "hasLeadingTrivia": true,
                                "hasTrailingTrivia": true,
                                "leadingTrivia": [
                                    {
                                        "kind": "WhitespaceTrivia",
                                        "text": "        "
                                    }
                                ],
                                "trailingTrivia": [
                                    {
                                        "kind": "WhitespaceTrivia",
                                        "text": " "
                                    }
                                ]
                            },
                            "identifier": {
                                "kind": "IdentifierName",
                                "fullStart": 714,
                                "fullEnd": 724,
                                "start": 714,
                                "end": 724,
                                "fullWidth": 10,
                                "width": 10,
                                "text": "callbackfn",
                                "value": "callbackfn",
                                "valueText": "callbackfn"
                            },
                            "callSignature": {
                                "kind": "CallSignature",
                                "fullStart": 724,
                                "fullEnd": 752,
                                "start": 724,
                                "end": 751,
                                "fullWidth": 28,
                                "width": 27,
                                "parameterList": {
                                    "kind": "ParameterList",
                                    "fullStart": 724,
                                    "fullEnd": 752,
                                    "start": 724,
                                    "end": 751,
                                    "fullWidth": 28,
                                    "width": 27,
                                    "openParenToken": {
                                        "kind": "OpenParenToken",
                                        "fullStart": 724,
                                        "fullEnd": 725,
                                        "start": 724,
                                        "end": 725,
                                        "fullWidth": 1,
                                        "width": 1,
                                        "text": "(",
                                        "value": "(",
                                        "valueText": "("
                                    },
                                    "parameters": [
                                        {
                                            "kind": "Parameter",
                                            "fullStart": 725,
                                            "fullEnd": 732,
                                            "start": 725,
                                            "end": 732,
                                            "fullWidth": 7,
                                            "width": 7,
                                            "modifiers": [],
                                            "identifier": {
                                                "kind": "IdentifierName",
                                                "fullStart": 725,
                                                "fullEnd": 732,
                                                "start": 725,
                                                "end": 732,
                                                "fullWidth": 7,
                                                "width": 7,
                                                "text": "prevVal",
                                                "value": "prevVal",
                                                "valueText": "prevVal"
                                            }
                                        },
                                        {
                                            "kind": "CommaToken",
                                            "fullStart": 732,
                                            "fullEnd": 734,
                                            "start": 732,
                                            "end": 733,
                                            "fullWidth": 2,
                                            "width": 1,
                                            "text": ",",
                                            "value": ",",
                                            "valueText": ",",
                                            "hasTrailingTrivia": true,
                                            "trailingTrivia": [
                                                {
                                                    "kind": "WhitespaceTrivia",
                                                    "text": " "
                                                }
                                            ]
                                        },
                                        {
                                            "kind": "Parameter",
                                            "fullStart": 734,
                                            "fullEnd": 740,
                                            "start": 734,
                                            "end": 740,
                                            "fullWidth": 6,
                                            "width": 6,
                                            "modifiers": [],
                                            "identifier": {
                                                "kind": "IdentifierName",
                                                "fullStart": 734,
                                                "fullEnd": 740,
                                                "start": 734,
                                                "end": 740,
                                                "fullWidth": 6,
                                                "width": 6,
                                                "text": "curVal",
                                                "value": "curVal",
                                                "valueText": "curVal"
                                            }
                                        },
                                        {
                                            "kind": "CommaToken",
                                            "fullStart": 740,
                                            "fullEnd": 742,
                                            "start": 740,
                                            "end": 741,
                                            "fullWidth": 2,
                                            "width": 1,
                                            "text": ",",
                                            "value": ",",
                                            "valueText": ",",
                                            "hasTrailingTrivia": true,
                                            "trailingTrivia": [
                                                {
                                                    "kind": "WhitespaceTrivia",
                                                    "text": " "
                                                }
                                            ]
                                        },
                                        {
                                            "kind": "Parameter",
                                            "fullStart": 742,
                                            "fullEnd": 745,
                                            "start": 742,
                                            "end": 745,
                                            "fullWidth": 3,
                                            "width": 3,
                                            "modifiers": [],
                                            "identifier": {
                                                "kind": "IdentifierName",
                                                "fullStart": 742,
                                                "fullEnd": 745,
                                                "start": 742,
                                                "end": 745,
                                                "fullWidth": 3,
                                                "width": 3,
                                                "text": "idx",
                                                "value": "idx",
                                                "valueText": "idx"
                                            }
                                        },
                                        {
                                            "kind": "CommaToken",
                                            "fullStart": 745,
                                            "fullEnd": 747,
                                            "start": 745,
                                            "end": 746,
                                            "fullWidth": 2,
                                            "width": 1,
                                            "text": ",",
                                            "value": ",",
                                            "valueText": ",",
                                            "hasTrailingTrivia": true,
                                            "trailingTrivia": [
                                                {
                                                    "kind": "WhitespaceTrivia",
                                                    "text": " "
                                                }
                                            ]
                                        },
                                        {
                                            "kind": "Parameter",
                                            "fullStart": 747,
                                            "fullEnd": 750,
                                            "start": 747,
                                            "end": 750,
                                            "fullWidth": 3,
                                            "width": 3,
                                            "modifiers": [],
                                            "identifier": {
                                                "kind": "IdentifierName",
                                                "fullStart": 747,
                                                "fullEnd": 750,
                                                "start": 747,
                                                "end": 750,
                                                "fullWidth": 3,
                                                "width": 3,
                                                "text": "obj",
                                                "value": "obj",
                                                "valueText": "obj"
                                            }
                                        }
                                    ],
                                    "closeParenToken": {
                                        "kind": "CloseParenToken",
                                        "fullStart": 750,
                                        "fullEnd": 752,
                                        "start": 750,
                                        "end": 751,
                                        "fullWidth": 2,
                                        "width": 1,
                                        "text": ")",
                                        "value": ")",
                                        "valueText": ")",
                                        "hasTrailingTrivia": true,
                                        "trailingTrivia": [
                                            {
                                                "kind": "WhitespaceTrivia",
                                                "text": " "
                                            }
                                        ]
                                    }
                                }
                            },
                            "block": {
                                "kind": "Block",
                                "fullStart": 752,
                                "fullEnd": 858,
                                "start": 752,
                                "end": 856,
                                "fullWidth": 106,
                                "width": 104,
                                "openBraceToken": {
                                    "kind": "OpenBraceToken",
                                    "fullStart": 752,
                                    "fullEnd": 755,
                                    "start": 752,
                                    "end": 753,
                                    "fullWidth": 3,
                                    "width": 1,
                                    "text": "{",
                                    "value": "{",
                                    "valueText": "{",
                                    "hasTrailingTrivia": true,
                                    "hasTrailingNewLine": true,
                                    "trailingTrivia": [
                                        {
                                            "kind": "NewLineTrivia",
                                            "text": "\r\n"
                                        }
                                    ]
                                },
                                "statements": [
                                    {
                                        "kind": "IfStatement",
                                        "fullStart": 755,
                                        "fullEnd": 847,
                                        "start": 767,
                                        "end": 845,
                                        "fullWidth": 92,
                                        "width": 78,
                                        "ifKeyword": {
                                            "kind": "IfKeyword",
                                            "fullStart": 755,
                                            "fullEnd": 770,
                                            "start": 767,
                                            "end": 769,
                                            "fullWidth": 15,
                                            "width": 2,
                                            "text": "if",
                                            "value": "if",
                                            "valueText": "if",
                                            "hasLeadingTrivia": true,
                                            "hasTrailingTrivia": true,
                                            "leadingTrivia": [
                                                {
                                                    "kind": "WhitespaceTrivia",
                                                    "text": "            "
                                                }
                                            ],
                                            "trailingTrivia": [
                                                {
                                                    "kind": "WhitespaceTrivia",
                                                    "text": " "
                                                }
                                            ]
                                        },
                                        "openParenToken": {
                                            "kind": "OpenParenToken",
                                            "fullStart": 770,
                                            "fullEnd": 771,
                                            "start": 770,
                                            "end": 771,
                                            "fullWidth": 1,
                                            "width": 1,
                                            "text": "(",
                                            "value": "(",
                                            "valueText": "("
                                        },
                                        "condition": {
                                            "kind": "EqualsExpression",
                                            "fullStart": 771,
                                            "fullEnd": 780,
                                            "start": 771,
                                            "end": 780,
                                            "fullWidth": 9,
                                            "width": 9,
                                            "left": {
                                                "kind": "IdentifierName",
                                                "fullStart": 771,
                                                "fullEnd": 775,
                                                "start": 771,
                                                "end": 774,
                                                "fullWidth": 4,
                                                "width": 3,
                                                "text": "idx",
                                                "value": "idx",
                                                "valueText": "idx",
                                                "hasTrailingTrivia": true,
                                                "trailingTrivia": [
                                                    {
                                                        "kind": "WhitespaceTrivia",
                                                        "text": " "
                                                    }
                                                ]
                                            },
                                            "operatorToken": {
                                                "kind": "EqualsEqualsEqualsToken",
                                                "fullStart": 775,
                                                "fullEnd": 779,
                                                "start": 775,
                                                "end": 778,
                                                "fullWidth": 4,
                                                "width": 3,
                                                "text": "===",
                                                "value": "===",
                                                "valueText": "===",
                                                "hasTrailingTrivia": true,
                                                "trailingTrivia": [
                                                    {
                                                        "kind": "WhitespaceTrivia",
                                                        "text": " "
                                                    }
                                                ]
                                            },
                                            "right": {
                                                "kind": "NumericLiteral",
                                                "fullStart": 779,
                                                "fullEnd": 780,
                                                "start": 779,
                                                "end": 780,
                                                "fullWidth": 1,
                                                "width": 1,
                                                "text": "3",
                                                "value": 3,
                                                "valueText": "3"
                                            }
                                        },
                                        "closeParenToken": {
                                            "kind": "CloseParenToken",
                                            "fullStart": 780,
                                            "fullEnd": 782,
                                            "start": 780,
                                            "end": 781,
                                            "fullWidth": 2,
                                            "width": 1,
                                            "text": ")",
                                            "value": ")",
                                            "valueText": ")",
                                            "hasTrailingTrivia": true,
                                            "trailingTrivia": [
                                                {
                                                    "kind": "WhitespaceTrivia",
                                                    "text": " "
                                                }
                                            ]
                                        },
                                        "statement": {
                                            "kind": "Block",
                                            "fullStart": 782,
                                            "fullEnd": 847,
                                            "start": 782,
                                            "end": 845,
                                            "fullWidth": 65,
                                            "width": 63,
                                            "openBraceToken": {
                                                "kind": "OpenBraceToken",
                                                "fullStart": 782,
                                                "fullEnd": 785,
                                                "start": 782,
                                                "end": 783,
                                                "fullWidth": 3,
                                                "width": 1,
                                                "text": "{",
                                                "value": "{",
                                                "valueText": "{",
                                                "hasTrailingTrivia": true,
                                                "hasTrailingNewLine": true,
                                                "trailingTrivia": [
                                                    {
                                                        "kind": "NewLineTrivia",
                                                        "text": "\r\n"
                                                    }
                                                ]
                                            },
                                            "statements": [
                                                {
                                                    "kind": "ExpressionStatement",
                                                    "fullStart": 785,
                                                    "fullEnd": 832,
                                                    "start": 801,
                                                    "end": 830,
                                                    "fullWidth": 47,
                                                    "width": 29,
                                                    "expression": {
                                                        "kind": "AssignmentExpression",
                                                        "fullStart": 785,
                                                        "fullEnd": 829,
                                                        "start": 801,
                                                        "end": 829,
                                                        "fullWidth": 44,
                                                        "width": 28,
                                                        "left": {
                                                            "kind": "IdentifierName",
                                                            "fullStart": 785,
                                                            "fullEnd": 812,
                                                            "start": 801,
                                                            "end": 811,
                                                            "fullWidth": 27,
                                                            "width": 10,
                                                            "text": "testResult",
                                                            "value": "testResult",
                                                            "valueText": "testResult",
                                                            "hasLeadingTrivia": true,
                                                            "hasTrailingTrivia": true,
                                                            "leadingTrivia": [
                                                                {
                                                                    "kind": "WhitespaceTrivia",
                                                                    "text": "                "
                                                                }
                                                            ],
                                                            "trailingTrivia": [
                                                                {
                                                                    "kind": "WhitespaceTrivia",
                                                                    "text": " "
                                                                }
                                                            ]
                                                        },
                                                        "operatorToken": {
                                                            "kind": "EqualsToken",
                                                            "fullStart": 812,
                                                            "fullEnd": 814,
                                                            "start": 812,
                                                            "end": 813,
                                                            "fullWidth": 2,
                                                            "width": 1,
                                                            "text": "=",
                                                            "value": "=",
                                                            "valueText": "=",
                                                            "hasTrailingTrivia": true,
                                                            "trailingTrivia": [
                                                                {
                                                                    "kind": "WhitespaceTrivia",
                                                                    "text": " "
                                                                }
                                                            ]
                                                        },
                                                        "right": {
                                                            "kind": "ParenthesizedExpression",
                                                            "fullStart": 814,
                                                            "fullEnd": 829,
                                                            "start": 814,
                                                            "end": 829,
                                                            "fullWidth": 15,
                                                            "width": 15,
                                                            "openParenToken": {
                                                                "kind": "OpenParenToken",
                                                                "fullStart": 814,
                                                                "fullEnd": 815,
                                                                "start": 814,
                                                                "end": 815,
                                                                "fullWidth": 1,
                                                                "width": 1,
                                                                "text": "(",
                                                                "value": "(",
                                                                "valueText": "("
                                                            },
                                                            "expression": {
                                                                "kind": "EqualsExpression",
                                                                "fullStart": 815,
                                                                "fullEnd": 828,
                                                                "start": 815,
                                                                "end": 828,
                                                                "fullWidth": 13,
                                                                "width": 13,
                                                                "left": {
                                                                    "kind": "IdentifierName",
                                                                    "fullStart": 815,
                                                                    "fullEnd": 823,
                                                                    "start": 815,
                                                                    "end": 822,
                                                                    "fullWidth": 8,
                                                                    "width": 7,
                                                                    "text": "prevVal",
                                                                    "value": "prevVal",
                                                                    "valueText": "prevVal",
                                                                    "hasTrailingTrivia": true,
                                                                    "trailingTrivia": [
                                                                        {
                                                                            "kind": "WhitespaceTrivia",
                                                                            "text": " "
                                                                        }
                                                                    ]
                                                                },
                                                                "operatorToken": {
                                                                    "kind": "EqualsEqualsEqualsToken",
                                                                    "fullStart": 823,
                                                                    "fullEnd": 827,
                                                                    "start": 823,
                                                                    "end": 826,
                                                                    "fullWidth": 4,
                                                                    "width": 3,
                                                                    "text": "===",
                                                                    "value": "===",
                                                                    "valueText": "===",
                                                                    "hasTrailingTrivia": true,
                                                                    "trailingTrivia": [
                                                                        {
                                                                            "kind": "WhitespaceTrivia",
                                                                            "text": " "
                                                                        }
                                                                    ]
                                                                },
                                                                "right": {
                                                                    "kind": "NumericLiteral",
                                                                    "fullStart": 827,
                                                                    "fullEnd": 828,
                                                                    "start": 827,
                                                                    "end": 828,
                                                                    "fullWidth": 1,
                                                                    "width": 1,
                                                                    "text": "2",
                                                                    "value": 2,
                                                                    "valueText": "2"
                                                                }
                                                            },
                                                            "closeParenToken": {
                                                                "kind": "CloseParenToken",
                                                                "fullStart": 828,
                                                                "fullEnd": 829,
                                                                "start": 828,
                                                                "end": 829,
                                                                "fullWidth": 1,
                                                                "width": 1,
                                                                "text": ")",
                                                                "value": ")",
                                                                "valueText": ")"
                                                            }
                                                        }
                                                    },
                                                    "semicolonToken": {
                                                        "kind": "SemicolonToken",
                                                        "fullStart": 829,
                                                        "fullEnd": 832,
                                                        "start": 829,
                                                        "end": 830,
                                                        "fullWidth": 3,
                                                        "width": 1,
                                                        "text": ";",
                                                        "value": ";",
                                                        "valueText": ";",
                                                        "hasTrailingTrivia": true,
                                                        "hasTrailingNewLine": true,
                                                        "trailingTrivia": [
                                                            {
                                                                "kind": "NewLineTrivia",
                                                                "text": "\r\n"
                                                            }
                                                        ]
                                                    }
                                                }
                                            ],
                                            "closeBraceToken": {
                                                "kind": "CloseBraceToken",
                                                "fullStart": 832,
                                                "fullEnd": 847,
                                                "start": 844,
                                                "end": 845,
                                                "fullWidth": 15,
                                                "width": 1,
                                                "text": "}",
                                                "value": "}",
                                                "valueText": "}",
                                                "hasLeadingTrivia": true,
                                                "hasTrailingTrivia": true,
                                                "hasTrailingNewLine": true,
                                                "leadingTrivia": [
                                                    {
                                                        "kind": "WhitespaceTrivia",
                                                        "text": "            "
                                                    }
                                                ],
                                                "trailingTrivia": [
                                                    {
                                                        "kind": "NewLineTrivia",
                                                        "text": "\r\n"
                                                    }
                                                ]
                                            }
                                        }
                                    }
                                ],
                                "closeBraceToken": {
                                    "kind": "CloseBraceToken",
                                    "fullStart": 847,
                                    "fullEnd": 858,
                                    "start": 855,
                                    "end": 856,
                                    "fullWidth": 11,
                                    "width": 1,
                                    "text": "}",
                                    "value": "}",
                                    "valueText": "}",
                                    "hasLeadingTrivia": true,
                                    "hasTrailingTrivia": true,
                                    "hasTrailingNewLine": true,
                                    "leadingTrivia": [
                                        {
                                            "kind": "WhitespaceTrivia",
                                            "text": "        "
                                        }
                                    ],
                                    "trailingTrivia": [
                                        {
                                            "kind": "NewLineTrivia",
                                            "text": "\r\n"
                                        }
                                    ]
                                }
                            }
                        },
                        {
                            "kind": "VariableStatement",
                            "fullStart": 858,
                            "fullEnd": 1046,
                            "start": 868,
                            "end": 1044,
                            "fullWidth": 188,
                            "width": 176,
                            "modifiers": [],
                            "variableDeclaration": {
                                "kind": "VariableDeclaration",
                                "fullStart": 858,
                                "fullEnd": 1043,
                                "start": 868,
                                "end": 1043,
                                "fullWidth": 185,
                                "width": 175,
                                "varKeyword": {
                                    "kind": "VarKeyword",
                                    "fullStart": 858,
                                    "fullEnd": 872,
                                    "start": 868,
                                    "end": 871,
                                    "fullWidth": 14,
                                    "width": 3,
                                    "text": "var",
                                    "value": "var",
                                    "valueText": "var",
                                    "hasLeadingTrivia": true,
                                    "hasLeadingNewLine": true,
                                    "hasTrailingTrivia": true,
                                    "leadingTrivia": [
                                        {
                                            "kind": "NewLineTrivia",
                                            "text": "\r\n"
                                        },
                                        {
                                            "kind": "WhitespaceTrivia",
                                            "text": "        "
                                        }
                                    ],
                                    "trailingTrivia": [
                                        {
                                            "kind": "WhitespaceTrivia",
                                            "text": " "
                                        }
                                    ]
                                },
                                "variableDeclarators": [
                                    {
                                        "kind": "VariableDeclarator",
                                        "fullStart": 872,
                                        "fullEnd": 1043,
                                        "start": 872,
                                        "end": 1043,
                                        "fullWidth": 171,
<<<<<<< HEAD
                                        "width": 171,
                                        "identifier": {
=======
                                        "propertyName": {
>>>>>>> 85e84683
                                            "kind": "IdentifierName",
                                            "fullStart": 872,
                                            "fullEnd": 877,
                                            "start": 872,
                                            "end": 876,
                                            "fullWidth": 5,
                                            "width": 4,
                                            "text": "func",
                                            "value": "func",
                                            "valueText": "func",
                                            "hasTrailingTrivia": true,
                                            "trailingTrivia": [
                                                {
                                                    "kind": "WhitespaceTrivia",
                                                    "text": " "
                                                }
                                            ]
                                        },
                                        "equalsValueClause": {
                                            "kind": "EqualsValueClause",
                                            "fullStart": 877,
                                            "fullEnd": 1043,
                                            "start": 877,
                                            "end": 1043,
                                            "fullWidth": 166,
                                            "width": 166,
                                            "equalsToken": {
                                                "kind": "EqualsToken",
                                                "fullStart": 877,
                                                "fullEnd": 879,
                                                "start": 877,
                                                "end": 878,
                                                "fullWidth": 2,
                                                "width": 1,
                                                "text": "=",
                                                "value": "=",
                                                "valueText": "=",
                                                "hasTrailingTrivia": true,
                                                "trailingTrivia": [
                                                    {
                                                        "kind": "WhitespaceTrivia",
                                                        "text": " "
                                                    }
                                                ]
                                            },
                                            "value": {
                                                "kind": "FunctionExpression",
                                                "fullStart": 879,
                                                "fullEnd": 1043,
                                                "start": 879,
                                                "end": 1043,
                                                "fullWidth": 164,
                                                "width": 164,
                                                "functionKeyword": {
                                                    "kind": "FunctionKeyword",
                                                    "fullStart": 879,
                                                    "fullEnd": 888,
                                                    "start": 879,
                                                    "end": 887,
                                                    "fullWidth": 9,
                                                    "width": 8,
                                                    "text": "function",
                                                    "value": "function",
                                                    "valueText": "function",
                                                    "hasTrailingTrivia": true,
                                                    "trailingTrivia": [
                                                        {
                                                            "kind": "WhitespaceTrivia",
                                                            "text": " "
                                                        }
                                                    ]
                                                },
                                                "callSignature": {
                                                    "kind": "CallSignature",
                                                    "fullStart": 888,
                                                    "fullEnd": 898,
                                                    "start": 888,
                                                    "end": 897,
                                                    "fullWidth": 10,
                                                    "width": 9,
                                                    "parameterList": {
                                                        "kind": "ParameterList",
                                                        "fullStart": 888,
                                                        "fullEnd": 898,
                                                        "start": 888,
                                                        "end": 897,
                                                        "fullWidth": 10,
                                                        "width": 9,
                                                        "openParenToken": {
                                                            "kind": "OpenParenToken",
                                                            "fullStart": 888,
                                                            "fullEnd": 889,
                                                            "start": 888,
                                                            "end": 889,
                                                            "fullWidth": 1,
                                                            "width": 1,
                                                            "text": "(",
                                                            "value": "(",
                                                            "valueText": "("
                                                        },
                                                        "parameters": [
                                                            {
                                                                "kind": "Parameter",
                                                                "fullStart": 889,
                                                                "fullEnd": 890,
                                                                "start": 889,
                                                                "end": 890,
                                                                "fullWidth": 1,
                                                                "width": 1,
                                                                "modifiers": [],
                                                                "identifier": {
                                                                    "kind": "IdentifierName",
                                                                    "fullStart": 889,
                                                                    "fullEnd": 890,
                                                                    "start": 889,
                                                                    "end": 890,
                                                                    "fullWidth": 1,
                                                                    "width": 1,
                                                                    "text": "a",
                                                                    "value": "a",
                                                                    "valueText": "a"
                                                                }
                                                            },
                                                            {
                                                                "kind": "CommaToken",
                                                                "fullStart": 890,
                                                                "fullEnd": 892,
                                                                "start": 890,
                                                                "end": 891,
                                                                "fullWidth": 2,
                                                                "width": 1,
                                                                "text": ",",
                                                                "value": ",",
                                                                "valueText": ",",
                                                                "hasTrailingTrivia": true,
                                                                "trailingTrivia": [
                                                                    {
                                                                        "kind": "WhitespaceTrivia",
                                                                        "text": " "
                                                                    }
                                                                ]
                                                            },
                                                            {
                                                                "kind": "Parameter",
                                                                "fullStart": 892,
                                                                "fullEnd": 893,
                                                                "start": 892,
                                                                "end": 893,
                                                                "fullWidth": 1,
                                                                "width": 1,
                                                                "modifiers": [],
                                                                "identifier": {
                                                                    "kind": "IdentifierName",
                                                                    "fullStart": 892,
                                                                    "fullEnd": 893,
                                                                    "start": 892,
                                                                    "end": 893,
                                                                    "fullWidth": 1,
                                                                    "width": 1,
                                                                    "text": "b",
                                                                    "value": "b",
                                                                    "valueText": "b"
                                                                }
                                                            },
                                                            {
                                                                "kind": "CommaToken",
                                                                "fullStart": 893,
                                                                "fullEnd": 895,
                                                                "start": 893,
                                                                "end": 894,
                                                                "fullWidth": 2,
                                                                "width": 1,
                                                                "text": ",",
                                                                "value": ",",
                                                                "valueText": ",",
                                                                "hasTrailingTrivia": true,
                                                                "trailingTrivia": [
                                                                    {
                                                                        "kind": "WhitespaceTrivia",
                                                                        "text": " "
                                                                    }
                                                                ]
                                                            },
                                                            {
                                                                "kind": "Parameter",
                                                                "fullStart": 895,
                                                                "fullEnd": 896,
                                                                "start": 895,
                                                                "end": 896,
                                                                "fullWidth": 1,
                                                                "width": 1,
                                                                "modifiers": [],
                                                                "identifier": {
                                                                    "kind": "IdentifierName",
                                                                    "fullStart": 895,
                                                                    "fullEnd": 896,
                                                                    "start": 895,
                                                                    "end": 896,
                                                                    "fullWidth": 1,
                                                                    "width": 1,
                                                                    "text": "c",
                                                                    "value": "c",
                                                                    "valueText": "c"
                                                                }
                                                            }
                                                        ],
                                                        "closeParenToken": {
                                                            "kind": "CloseParenToken",
                                                            "fullStart": 896,
                                                            "fullEnd": 898,
                                                            "start": 896,
                                                            "end": 897,
                                                            "fullWidth": 2,
                                                            "width": 1,
                                                            "text": ")",
                                                            "value": ")",
                                                            "valueText": ")",
                                                            "hasTrailingTrivia": true,
                                                            "trailingTrivia": [
                                                                {
                                                                    "kind": "WhitespaceTrivia",
                                                                    "text": " "
                                                                }
                                                            ]
                                                        }
                                                    }
                                                },
                                                "block": {
                                                    "kind": "Block",
                                                    "fullStart": 898,
                                                    "fullEnd": 1043,
                                                    "start": 898,
                                                    "end": 1043,
                                                    "fullWidth": 145,
                                                    "width": 145,
                                                    "openBraceToken": {
                                                        "kind": "OpenBraceToken",
                                                        "fullStart": 898,
                                                        "fullEnd": 901,
                                                        "start": 898,
                                                        "end": 899,
                                                        "fullWidth": 3,
                                                        "width": 1,
                                                        "text": "{",
                                                        "value": "{",
                                                        "valueText": "{",
                                                        "hasTrailingTrivia": true,
                                                        "hasTrailingNewLine": true,
                                                        "trailingTrivia": [
                                                            {
                                                                "kind": "NewLineTrivia",
                                                                "text": "\r\n"
                                                            }
                                                        ]
                                                    },
                                                    "statements": [
                                                        {
                                                            "kind": "ExpressionStatement",
                                                            "fullStart": 901,
                                                            "fullEnd": 935,
                                                            "start": 913,
                                                            "end": 933,
                                                            "fullWidth": 34,
                                                            "width": 20,
                                                            "expression": {
                                                                "kind": "DeleteExpression",
                                                                "fullStart": 901,
                                                                "fullEnd": 932,
                                                                "start": 913,
                                                                "end": 932,
                                                                "fullWidth": 31,
                                                                "width": 19,
                                                                "deleteKeyword": {
                                                                    "kind": "DeleteKeyword",
                                                                    "fullStart": 901,
                                                                    "fullEnd": 920,
                                                                    "start": 913,
                                                                    "end": 919,
                                                                    "fullWidth": 19,
                                                                    "width": 6,
                                                                    "text": "delete",
                                                                    "value": "delete",
                                                                    "valueText": "delete",
                                                                    "hasLeadingTrivia": true,
                                                                    "hasTrailingTrivia": true,
                                                                    "leadingTrivia": [
                                                                        {
                                                                            "kind": "WhitespaceTrivia",
                                                                            "text": "            "
                                                                        }
                                                                    ],
                                                                    "trailingTrivia": [
                                                                        {
                                                                            "kind": "WhitespaceTrivia",
                                                                            "text": " "
                                                                        }
                                                                    ]
                                                                },
                                                                "expression": {
                                                                    "kind": "ElementAccessExpression",
                                                                    "fullStart": 920,
                                                                    "fullEnd": 932,
                                                                    "start": 920,
                                                                    "end": 932,
                                                                    "fullWidth": 12,
                                                                    "width": 12,
                                                                    "expression": {
                                                                        "kind": "IdentifierName",
                                                                        "fullStart": 920,
                                                                        "fullEnd": 929,
                                                                        "start": 920,
                                                                        "end": 929,
                                                                        "fullWidth": 9,
                                                                        "width": 9,
                                                                        "text": "arguments",
                                                                        "value": "arguments",
                                                                        "valueText": "arguments"
                                                                    },
                                                                    "openBracketToken": {
                                                                        "kind": "OpenBracketToken",
                                                                        "fullStart": 929,
                                                                        "fullEnd": 930,
                                                                        "start": 929,
                                                                        "end": 930,
                                                                        "fullWidth": 1,
                                                                        "width": 1,
                                                                        "text": "[",
                                                                        "value": "[",
                                                                        "valueText": "["
                                                                    },
                                                                    "argumentExpression": {
                                                                        "kind": "NumericLiteral",
                                                                        "fullStart": 930,
                                                                        "fullEnd": 931,
                                                                        "start": 930,
                                                                        "end": 931,
                                                                        "fullWidth": 1,
                                                                        "width": 1,
                                                                        "text": "0",
                                                                        "value": 0,
                                                                        "valueText": "0"
                                                                    },
                                                                    "closeBracketToken": {
                                                                        "kind": "CloseBracketToken",
                                                                        "fullStart": 931,
                                                                        "fullEnd": 932,
                                                                        "start": 931,
                                                                        "end": 932,
                                                                        "fullWidth": 1,
                                                                        "width": 1,
                                                                        "text": "]",
                                                                        "value": "]",
                                                                        "valueText": "]"
                                                                    }
                                                                }
                                                            },
                                                            "semicolonToken": {
                                                                "kind": "SemicolonToken",
                                                                "fullStart": 932,
                                                                "fullEnd": 935,
                                                                "start": 932,
                                                                "end": 933,
                                                                "fullWidth": 3,
                                                                "width": 1,
                                                                "text": ";",
                                                                "value": ";",
                                                                "valueText": ";",
                                                                "hasTrailingTrivia": true,
                                                                "hasTrailingNewLine": true,
                                                                "trailingTrivia": [
                                                                    {
                                                                        "kind": "NewLineTrivia",
                                                                        "text": "\r\n"
                                                                    }
                                                                ]
                                                            }
                                                        },
                                                        {
                                                            "kind": "ExpressionStatement",
                                                            "fullStart": 935,
                                                            "fullEnd": 969,
                                                            "start": 947,
                                                            "end": 967,
                                                            "fullWidth": 34,
                                                            "width": 20,
                                                            "expression": {
                                                                "kind": "DeleteExpression",
                                                                "fullStart": 935,
                                                                "fullEnd": 966,
                                                                "start": 947,
                                                                "end": 966,
                                                                "fullWidth": 31,
                                                                "width": 19,
                                                                "deleteKeyword": {
                                                                    "kind": "DeleteKeyword",
                                                                    "fullStart": 935,
                                                                    "fullEnd": 954,
                                                                    "start": 947,
                                                                    "end": 953,
                                                                    "fullWidth": 19,
                                                                    "width": 6,
                                                                    "text": "delete",
                                                                    "value": "delete",
                                                                    "valueText": "delete",
                                                                    "hasLeadingTrivia": true,
                                                                    "hasTrailingTrivia": true,
                                                                    "leadingTrivia": [
                                                                        {
                                                                            "kind": "WhitespaceTrivia",
                                                                            "text": "            "
                                                                        }
                                                                    ],
                                                                    "trailingTrivia": [
                                                                        {
                                                                            "kind": "WhitespaceTrivia",
                                                                            "text": " "
                                                                        }
                                                                    ]
                                                                },
                                                                "expression": {
                                                                    "kind": "ElementAccessExpression",
                                                                    "fullStart": 954,
                                                                    "fullEnd": 966,
                                                                    "start": 954,
                                                                    "end": 966,
                                                                    "fullWidth": 12,
                                                                    "width": 12,
                                                                    "expression": {
                                                                        "kind": "IdentifierName",
                                                                        "fullStart": 954,
                                                                        "fullEnd": 963,
                                                                        "start": 954,
                                                                        "end": 963,
                                                                        "fullWidth": 9,
                                                                        "width": 9,
                                                                        "text": "arguments",
                                                                        "value": "arguments",
                                                                        "valueText": "arguments"
                                                                    },
                                                                    "openBracketToken": {
                                                                        "kind": "OpenBracketToken",
                                                                        "fullStart": 963,
                                                                        "fullEnd": 964,
                                                                        "start": 963,
                                                                        "end": 964,
                                                                        "fullWidth": 1,
                                                                        "width": 1,
                                                                        "text": "[",
                                                                        "value": "[",
                                                                        "valueText": "["
                                                                    },
                                                                    "argumentExpression": {
                                                                        "kind": "NumericLiteral",
                                                                        "fullStart": 964,
                                                                        "fullEnd": 965,
                                                                        "start": 964,
                                                                        "end": 965,
                                                                        "fullWidth": 1,
                                                                        "width": 1,
                                                                        "text": "1",
                                                                        "value": 1,
                                                                        "valueText": "1"
                                                                    },
                                                                    "closeBracketToken": {
                                                                        "kind": "CloseBracketToken",
                                                                        "fullStart": 965,
                                                                        "fullEnd": 966,
                                                                        "start": 965,
                                                                        "end": 966,
                                                                        "fullWidth": 1,
                                                                        "width": 1,
                                                                        "text": "]",
                                                                        "value": "]",
                                                                        "valueText": "]"
                                                                    }
                                                                }
                                                            },
                                                            "semicolonToken": {
                                                                "kind": "SemicolonToken",
                                                                "fullStart": 966,
                                                                "fullEnd": 969,
                                                                "start": 966,
                                                                "end": 967,
                                                                "fullWidth": 3,
                                                                "width": 1,
                                                                "text": ";",
                                                                "value": ";",
                                                                "valueText": ";",
                                                                "hasTrailingTrivia": true,
                                                                "hasTrailingNewLine": true,
                                                                "trailingTrivia": [
                                                                    {
                                                                        "kind": "NewLineTrivia",
                                                                        "text": "\r\n"
                                                                    }
                                                                ]
                                                            }
                                                        },
                                                        {
                                                            "kind": "ExpressionStatement",
                                                            "fullStart": 969,
                                                            "fullEnd": 1034,
                                                            "start": 981,
                                                            "end": 1032,
                                                            "fullWidth": 65,
                                                            "width": 51,
                                                            "expression": {
                                                                "kind": "InvocationExpression",
                                                                "fullStart": 969,
                                                                "fullEnd": 1031,
                                                                "start": 981,
                                                                "end": 1031,
                                                                "fullWidth": 62,
                                                                "width": 50,
                                                                "expression": {
                                                                    "kind": "MemberAccessExpression",
                                                                    "fullStart": 969,
                                                                    "fullEnd": 1008,
                                                                    "start": 981,
                                                                    "end": 1008,
                                                                    "fullWidth": 39,
                                                                    "width": 27,
                                                                    "expression": {
                                                                        "kind": "MemberAccessExpression",
                                                                        "fullStart": 969,
                                                                        "fullEnd": 1003,
                                                                        "start": 981,
                                                                        "end": 1003,
                                                                        "fullWidth": 34,
                                                                        "width": 22,
                                                                        "expression": {
                                                                            "kind": "MemberAccessExpression",
                                                                            "fullStart": 969,
                                                                            "fullEnd": 996,
                                                                            "start": 981,
                                                                            "end": 996,
                                                                            "fullWidth": 27,
                                                                            "width": 15,
                                                                            "expression": {
                                                                                "kind": "IdentifierName",
                                                                                "fullStart": 969,
                                                                                "fullEnd": 986,
                                                                                "start": 981,
                                                                                "end": 986,
                                                                                "fullWidth": 17,
                                                                                "width": 5,
                                                                                "text": "Array",
                                                                                "value": "Array",
                                                                                "valueText": "Array",
                                                                                "hasLeadingTrivia": true,
                                                                                "leadingTrivia": [
                                                                                    {
                                                                                        "kind": "WhitespaceTrivia",
                                                                                        "text": "            "
                                                                                    }
                                                                                ]
                                                                            },
                                                                            "dotToken": {
                                                                                "kind": "DotToken",
                                                                                "fullStart": 986,
                                                                                "fullEnd": 987,
                                                                                "start": 986,
                                                                                "end": 987,
                                                                                "fullWidth": 1,
                                                                                "width": 1,
                                                                                "text": ".",
                                                                                "value": ".",
                                                                                "valueText": "."
                                                                            },
                                                                            "name": {
                                                                                "kind": "IdentifierName",
                                                                                "fullStart": 987,
                                                                                "fullEnd": 996,
                                                                                "start": 987,
                                                                                "end": 996,
                                                                                "fullWidth": 9,
                                                                                "width": 9,
                                                                                "text": "prototype",
                                                                                "value": "prototype",
                                                                                "valueText": "prototype"
                                                                            }
                                                                        },
                                                                        "dotToken": {
                                                                            "kind": "DotToken",
                                                                            "fullStart": 996,
                                                                            "fullEnd": 997,
                                                                            "start": 996,
                                                                            "end": 997,
                                                                            "fullWidth": 1,
                                                                            "width": 1,
                                                                            "text": ".",
                                                                            "value": ".",
                                                                            "valueText": "."
                                                                        },
                                                                        "name": {
                                                                            "kind": "IdentifierName",
                                                                            "fullStart": 997,
                                                                            "fullEnd": 1003,
                                                                            "start": 997,
                                                                            "end": 1003,
                                                                            "fullWidth": 6,
                                                                            "width": 6,
                                                                            "text": "reduce",
                                                                            "value": "reduce",
                                                                            "valueText": "reduce"
                                                                        }
                                                                    },
                                                                    "dotToken": {
                                                                        "kind": "DotToken",
                                                                        "fullStart": 1003,
                                                                        "fullEnd": 1004,
                                                                        "start": 1003,
                                                                        "end": 1004,
                                                                        "fullWidth": 1,
                                                                        "width": 1,
                                                                        "text": ".",
                                                                        "value": ".",
                                                                        "valueText": "."
                                                                    },
                                                                    "name": {
                                                                        "kind": "IdentifierName",
                                                                        "fullStart": 1004,
                                                                        "fullEnd": 1008,
                                                                        "start": 1004,
                                                                        "end": 1008,
                                                                        "fullWidth": 4,
                                                                        "width": 4,
                                                                        "text": "call",
                                                                        "value": "call",
                                                                        "valueText": "call"
                                                                    }
                                                                },
                                                                "argumentList": {
                                                                    "kind": "ArgumentList",
                                                                    "fullStart": 1008,
                                                                    "fullEnd": 1031,
                                                                    "start": 1008,
                                                                    "end": 1031,
                                                                    "fullWidth": 23,
                                                                    "width": 23,
                                                                    "openParenToken": {
                                                                        "kind": "OpenParenToken",
                                                                        "fullStart": 1008,
                                                                        "fullEnd": 1009,
                                                                        "start": 1008,
                                                                        "end": 1009,
                                                                        "fullWidth": 1,
                                                                        "width": 1,
                                                                        "text": "(",
                                                                        "value": "(",
                                                                        "valueText": "("
                                                                    },
                                                                    "arguments": [
                                                                        {
                                                                            "kind": "IdentifierName",
                                                                            "fullStart": 1009,
                                                                            "fullEnd": 1018,
                                                                            "start": 1009,
                                                                            "end": 1018,
                                                                            "fullWidth": 9,
                                                                            "width": 9,
                                                                            "text": "arguments",
                                                                            "value": "arguments",
                                                                            "valueText": "arguments"
                                                                        },
                                                                        {
                                                                            "kind": "CommaToken",
                                                                            "fullStart": 1018,
                                                                            "fullEnd": 1020,
                                                                            "start": 1018,
                                                                            "end": 1019,
                                                                            "fullWidth": 2,
                                                                            "width": 1,
                                                                            "text": ",",
                                                                            "value": ",",
                                                                            "valueText": ",",
                                                                            "hasTrailingTrivia": true,
                                                                            "trailingTrivia": [
                                                                                {
                                                                                    "kind": "WhitespaceTrivia",
                                                                                    "text": " "
                                                                                }
                                                                            ]
                                                                        },
                                                                        {
                                                                            "kind": "IdentifierName",
                                                                            "fullStart": 1020,
                                                                            "fullEnd": 1030,
                                                                            "start": 1020,
                                                                            "end": 1030,
                                                                            "fullWidth": 10,
                                                                            "width": 10,
                                                                            "text": "callbackfn",
                                                                            "value": "callbackfn",
                                                                            "valueText": "callbackfn"
                                                                        }
                                                                    ],
                                                                    "closeParenToken": {
                                                                        "kind": "CloseParenToken",
                                                                        "fullStart": 1030,
                                                                        "fullEnd": 1031,
                                                                        "start": 1030,
                                                                        "end": 1031,
                                                                        "fullWidth": 1,
                                                                        "width": 1,
                                                                        "text": ")",
                                                                        "value": ")",
                                                                        "valueText": ")"
                                                                    }
                                                                }
                                                            },
                                                            "semicolonToken": {
                                                                "kind": "SemicolonToken",
                                                                "fullStart": 1031,
                                                                "fullEnd": 1034,
                                                                "start": 1031,
                                                                "end": 1032,
                                                                "fullWidth": 3,
                                                                "width": 1,
                                                                "text": ";",
                                                                "value": ";",
                                                                "valueText": ";",
                                                                "hasTrailingTrivia": true,
                                                                "hasTrailingNewLine": true,
                                                                "trailingTrivia": [
                                                                    {
                                                                        "kind": "NewLineTrivia",
                                                                        "text": "\r\n"
                                                                    }
                                                                ]
                                                            }
                                                        }
                                                    ],
                                                    "closeBraceToken": {
                                                        "kind": "CloseBraceToken",
                                                        "fullStart": 1034,
                                                        "fullEnd": 1043,
                                                        "start": 1042,
                                                        "end": 1043,
                                                        "fullWidth": 9,
                                                        "width": 1,
                                                        "text": "}",
                                                        "value": "}",
                                                        "valueText": "}",
                                                        "hasLeadingTrivia": true,
                                                        "leadingTrivia": [
                                                            {
                                                                "kind": "WhitespaceTrivia",
                                                                "text": "        "
                                                            }
                                                        ]
                                                    }
                                                }
                                            }
                                        }
                                    }
                                ]
                            },
                            "semicolonToken": {
                                "kind": "SemicolonToken",
                                "fullStart": 1043,
                                "fullEnd": 1046,
                                "start": 1043,
                                "end": 1044,
                                "fullWidth": 3,
                                "width": 1,
                                "text": ";",
                                "value": ";",
                                "valueText": ";",
                                "hasTrailingTrivia": true,
                                "hasTrailingNewLine": true,
                                "trailingTrivia": [
                                    {
                                        "kind": "NewLineTrivia",
                                        "text": "\r\n"
                                    }
                                ]
                            }
                        },
                        {
                            "kind": "ExpressionStatement",
                            "fullStart": 1046,
                            "fullEnd": 1075,
                            "start": 1056,
                            "end": 1073,
                            "fullWidth": 29,
                            "width": 17,
                            "expression": {
                                "kind": "InvocationExpression",
                                "fullStart": 1046,
                                "fullEnd": 1072,
                                "start": 1056,
                                "end": 1072,
                                "fullWidth": 26,
                                "width": 16,
                                "expression": {
                                    "kind": "IdentifierName",
                                    "fullStart": 1046,
                                    "fullEnd": 1060,
                                    "start": 1056,
                                    "end": 1060,
                                    "fullWidth": 14,
                                    "width": 4,
                                    "text": "func",
                                    "value": "func",
                                    "valueText": "func",
                                    "hasLeadingTrivia": true,
                                    "hasLeadingNewLine": true,
                                    "leadingTrivia": [
                                        {
                                            "kind": "NewLineTrivia",
                                            "text": "\r\n"
                                        },
                                        {
                                            "kind": "WhitespaceTrivia",
                                            "text": "        "
                                        }
                                    ]
                                },
                                "argumentList": {
                                    "kind": "ArgumentList",
                                    "fullStart": 1060,
                                    "fullEnd": 1072,
                                    "start": 1060,
                                    "end": 1072,
                                    "fullWidth": 12,
                                    "width": 12,
                                    "openParenToken": {
                                        "kind": "OpenParenToken",
                                        "fullStart": 1060,
                                        "fullEnd": 1061,
                                        "start": 1060,
                                        "end": 1061,
                                        "fullWidth": 1,
                                        "width": 1,
                                        "text": "(",
                                        "value": "(",
                                        "valueText": "("
                                    },
                                    "arguments": [
                                        {
                                            "kind": "NumericLiteral",
                                            "fullStart": 1061,
                                            "fullEnd": 1062,
                                            "start": 1061,
                                            "end": 1062,
                                            "fullWidth": 1,
                                            "width": 1,
                                            "text": "0",
                                            "value": 0,
                                            "valueText": "0"
                                        },
                                        {
                                            "kind": "CommaToken",
                                            "fullStart": 1062,
                                            "fullEnd": 1064,
                                            "start": 1062,
                                            "end": 1063,
                                            "fullWidth": 2,
                                            "width": 1,
                                            "text": ",",
                                            "value": ",",
                                            "valueText": ",",
                                            "hasTrailingTrivia": true,
                                            "trailingTrivia": [
                                                {
                                                    "kind": "WhitespaceTrivia",
                                                    "text": " "
                                                }
                                            ]
                                        },
                                        {
                                            "kind": "NumericLiteral",
                                            "fullStart": 1064,
                                            "fullEnd": 1065,
                                            "start": 1064,
                                            "end": 1065,
                                            "fullWidth": 1,
                                            "width": 1,
                                            "text": "1",
                                            "value": 1,
                                            "valueText": "1"
                                        },
                                        {
                                            "kind": "CommaToken",
                                            "fullStart": 1065,
                                            "fullEnd": 1067,
                                            "start": 1065,
                                            "end": 1066,
                                            "fullWidth": 2,
                                            "width": 1,
                                            "text": ",",
                                            "value": ",",
                                            "valueText": ",",
                                            "hasTrailingTrivia": true,
                                            "trailingTrivia": [
                                                {
                                                    "kind": "WhitespaceTrivia",
                                                    "text": " "
                                                }
                                            ]
                                        },
                                        {
                                            "kind": "NumericLiteral",
                                            "fullStart": 1067,
                                            "fullEnd": 1068,
                                            "start": 1067,
                                            "end": 1068,
                                            "fullWidth": 1,
                                            "width": 1,
                                            "text": "2",
                                            "value": 2,
                                            "valueText": "2"
                                        },
                                        {
                                            "kind": "CommaToken",
                                            "fullStart": 1068,
                                            "fullEnd": 1070,
                                            "start": 1068,
                                            "end": 1069,
                                            "fullWidth": 2,
                                            "width": 1,
                                            "text": ",",
                                            "value": ",",
                                            "valueText": ",",
                                            "hasTrailingTrivia": true,
                                            "trailingTrivia": [
                                                {
                                                    "kind": "WhitespaceTrivia",
                                                    "text": " "
                                                }
                                            ]
                                        },
                                        {
                                            "kind": "NumericLiteral",
                                            "fullStart": 1070,
                                            "fullEnd": 1071,
                                            "start": 1070,
                                            "end": 1071,
                                            "fullWidth": 1,
                                            "width": 1,
                                            "text": "3",
                                            "value": 3,
                                            "valueText": "3"
                                        }
                                    ],
                                    "closeParenToken": {
                                        "kind": "CloseParenToken",
                                        "fullStart": 1071,
                                        "fullEnd": 1072,
                                        "start": 1071,
                                        "end": 1072,
                                        "fullWidth": 1,
                                        "width": 1,
                                        "text": ")",
                                        "value": ")",
                                        "valueText": ")"
                                    }
                                }
                            },
                            "semicolonToken": {
                                "kind": "SemicolonToken",
                                "fullStart": 1072,
                                "fullEnd": 1075,
                                "start": 1072,
                                "end": 1073,
                                "fullWidth": 3,
                                "width": 1,
                                "text": ";",
                                "value": ";",
                                "valueText": ";",
                                "hasTrailingTrivia": true,
                                "hasTrailingNewLine": true,
                                "trailingTrivia": [
                                    {
                                        "kind": "NewLineTrivia",
                                        "text": "\r\n"
                                    }
                                ]
                            }
                        },
                        {
                            "kind": "ReturnStatement",
                            "fullStart": 1075,
                            "fullEnd": 1103,
                            "start": 1083,
                            "end": 1101,
                            "fullWidth": 28,
                            "width": 18,
                            "returnKeyword": {
                                "kind": "ReturnKeyword",
                                "fullStart": 1075,
                                "fullEnd": 1090,
                                "start": 1083,
                                "end": 1089,
                                "fullWidth": 15,
                                "width": 6,
                                "text": "return",
                                "value": "return",
                                "valueText": "return",
                                "hasLeadingTrivia": true,
                                "hasTrailingTrivia": true,
                                "leadingTrivia": [
                                    {
                                        "kind": "WhitespaceTrivia",
                                        "text": "        "
                                    }
                                ],
                                "trailingTrivia": [
                                    {
                                        "kind": "WhitespaceTrivia",
                                        "text": " "
                                    }
                                ]
                            },
                            "expression": {
                                "kind": "IdentifierName",
                                "fullStart": 1090,
                                "fullEnd": 1100,
                                "start": 1090,
                                "end": 1100,
                                "fullWidth": 10,
                                "width": 10,
                                "text": "testResult",
                                "value": "testResult",
                                "valueText": "testResult"
                            },
                            "semicolonToken": {
                                "kind": "SemicolonToken",
                                "fullStart": 1100,
                                "fullEnd": 1103,
                                "start": 1100,
                                "end": 1101,
                                "fullWidth": 3,
                                "width": 1,
                                "text": ";",
                                "value": ";",
                                "valueText": ";",
                                "hasTrailingTrivia": true,
                                "hasTrailingNewLine": true,
                                "trailingTrivia": [
                                    {
                                        "kind": "NewLineTrivia",
                                        "text": "\r\n"
                                    }
                                ]
                            }
                        }
                    ],
                    "closeBraceToken": {
                        "kind": "CloseBraceToken",
                        "fullStart": 1103,
                        "fullEnd": 1110,
                        "start": 1107,
                        "end": 1108,
                        "fullWidth": 7,
                        "width": 1,
                        "text": "}",
                        "value": "}",
                        "valueText": "}",
                        "hasLeadingTrivia": true,
                        "hasTrailingTrivia": true,
                        "hasTrailingNewLine": true,
                        "leadingTrivia": [
                            {
                                "kind": "WhitespaceTrivia",
                                "text": "    "
                            }
                        ],
                        "trailingTrivia": [
                            {
                                "kind": "NewLineTrivia",
                                "text": "\r\n"
                            }
                        ]
                    }
                }
            },
            {
                "kind": "ExpressionStatement",
                "fullStart": 1110,
                "fullEnd": 1134,
                "start": 1110,
                "end": 1132,
                "fullWidth": 24,
                "width": 22,
                "expression": {
                    "kind": "InvocationExpression",
                    "fullStart": 1110,
                    "fullEnd": 1131,
                    "start": 1110,
                    "end": 1131,
                    "fullWidth": 21,
                    "width": 21,
                    "expression": {
                        "kind": "IdentifierName",
                        "fullStart": 1110,
                        "fullEnd": 1121,
                        "start": 1110,
                        "end": 1121,
                        "fullWidth": 11,
                        "width": 11,
                        "text": "runTestCase",
                        "value": "runTestCase",
                        "valueText": "runTestCase"
                    },
                    "argumentList": {
                        "kind": "ArgumentList",
                        "fullStart": 1121,
                        "fullEnd": 1131,
                        "start": 1121,
                        "end": 1131,
                        "fullWidth": 10,
                        "width": 10,
                        "openParenToken": {
                            "kind": "OpenParenToken",
                            "fullStart": 1121,
                            "fullEnd": 1122,
                            "start": 1121,
                            "end": 1122,
                            "fullWidth": 1,
                            "width": 1,
                            "text": "(",
                            "value": "(",
                            "valueText": "("
                        },
                        "arguments": [
                            {
                                "kind": "IdentifierName",
                                "fullStart": 1122,
                                "fullEnd": 1130,
                                "start": 1122,
                                "end": 1130,
                                "fullWidth": 8,
                                "width": 8,
                                "text": "testcase",
                                "value": "testcase",
                                "valueText": "testcase"
                            }
                        ],
                        "closeParenToken": {
                            "kind": "CloseParenToken",
                            "fullStart": 1130,
                            "fullEnd": 1131,
                            "start": 1130,
                            "end": 1131,
                            "fullWidth": 1,
                            "width": 1,
                            "text": ")",
                            "value": ")",
                            "valueText": ")"
                        }
                    }
                },
                "semicolonToken": {
                    "kind": "SemicolonToken",
                    "fullStart": 1131,
                    "fullEnd": 1134,
                    "start": 1131,
                    "end": 1132,
                    "fullWidth": 3,
                    "width": 1,
                    "text": ";",
                    "value": ";",
                    "valueText": ";",
                    "hasTrailingTrivia": true,
                    "hasTrailingNewLine": true,
                    "trailingTrivia": [
                        {
                            "kind": "NewLineTrivia",
                            "text": "\r\n"
                        }
                    ]
                }
            }
        ],
        "endOfFileToken": {
            "kind": "EndOfFileToken",
            "fullStart": 1134,
            "fullEnd": 1134,
            "start": 1134,
            "end": 1134,
            "fullWidth": 0,
            "width": 0,
            "text": ""
        }
    },
    "lineMap": {
        "lineStarts": [
            0,
            67,
            152,
            232,
            308,
            380,
            385,
            448,
            630,
            635,
            637,
            639,
            662,
            664,
            697,
            755,
            785,
            832,
            847,
            858,
            860,
            901,
            935,
            969,
            1034,
            1046,
            1048,
            1075,
            1103,
            1110,
            1134
        ],
        "length": 1134
    }
}<|MERGE_RESOLUTION|>--- conflicted
+++ resolved
@@ -250,12 +250,8 @@
                                         "start": 676,
                                         "end": 694,
                                         "fullWidth": 18,
-<<<<<<< HEAD
                                         "width": 18,
-                                        "identifier": {
-=======
                                         "propertyName": {
->>>>>>> 85e84683
                                             "kind": "IdentifierName",
                                             "fullStart": 676,
                                             "fullEnd": 687,
@@ -1054,12 +1050,8 @@
                                         "start": 872,
                                         "end": 1043,
                                         "fullWidth": 171,
-<<<<<<< HEAD
                                         "width": 171,
-                                        "identifier": {
-=======
                                         "propertyName": {
->>>>>>> 85e84683
                                             "kind": "IdentifierName",
                                             "fullStart": 872,
                                             "fullEnd": 877,
