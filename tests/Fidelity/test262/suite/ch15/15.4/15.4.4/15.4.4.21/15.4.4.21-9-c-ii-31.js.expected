{
    "isDeclaration": false,
    "languageVersion": "EcmaScript5",
    "parseOptions": {
        "allowAutomaticSemicolonInsertion": true
    },
    "sourceUnit": {
        "kind": "SourceUnit",
        "fullStart": 0,
        "fullEnd": 936,
        "start": 535,
        "end": 936,
        "fullWidth": 936,
        "width": 401,
        "isIncrementallyUnusable": true,
        "moduleElements": [
            {
                "kind": "FunctionDeclaration",
                "fullStart": 0,
                "fullEnd": 912,
                "start": 535,
                "end": 910,
                "fullWidth": 912,
                "width": 375,
                "modifiers": [],
                "functionKeyword": {
                    "kind": "FunctionKeyword",
                    "fullStart": 0,
                    "fullEnd": 544,
                    "start": 535,
                    "end": 543,
                    "fullWidth": 544,
                    "width": 8,
                    "text": "function",
                    "value": "function",
                    "valueText": "function",
                    "hasLeadingTrivia": true,
                    "hasLeadingComment": true,
                    "hasLeadingNewLine": true,
                    "hasTrailingTrivia": true,
                    "leadingTrivia": [
                        {
                            "kind": "SingleLineCommentTrivia",
                            "text": "/// Copyright (c) 2012 Ecma International.  All rights reserved. "
                        },
                        {
                            "kind": "NewLineTrivia",
                            "text": "\r\n"
                        },
                        {
                            "kind": "SingleLineCommentTrivia",
                            "text": "/// Ecma International makes this code available under the terms and conditions set"
                        },
                        {
                            "kind": "NewLineTrivia",
                            "text": "\r\n"
                        },
                        {
                            "kind": "SingleLineCommentTrivia",
                            "text": "/// forth on http://hg.ecmascript.org/tests/test262/raw-file/tip/LICENSE (the "
                        },
                        {
                            "kind": "NewLineTrivia",
                            "text": "\r\n"
                        },
                        {
                            "kind": "SingleLineCommentTrivia",
                            "text": "/// \"Use Terms\").   Any redistribution of this code must retain the above "
                        },
                        {
                            "kind": "NewLineTrivia",
                            "text": "\r\n"
                        },
                        {
                            "kind": "SingleLineCommentTrivia",
                            "text": "/// copyright and this notice and otherwise comply with the Use Terms."
                        },
                        {
                            "kind": "NewLineTrivia",
                            "text": "\r\n"
                        },
                        {
                            "kind": "MultiLineCommentTrivia",
                            "text": "/**\r\n * @path ch15/15.4/15.4.4/15.4.4.21/15.4.4.21-9-c-ii-31.js\r\n * @description Array.prototype.reduce - Date object can be used as accumulator\r\n */"
                        },
                        {
                            "kind": "NewLineTrivia",
                            "text": "\r\n"
                        },
                        {
                            "kind": "NewLineTrivia",
                            "text": "\r\n"
                        },
                        {
                            "kind": "NewLineTrivia",
                            "text": "\r\n"
                        }
                    ],
                    "trailingTrivia": [
                        {
                            "kind": "WhitespaceTrivia",
                            "text": " "
                        }
                    ]
                },
                "identifier": {
                    "kind": "IdentifierName",
                    "fullStart": 544,
                    "fullEnd": 552,
                    "start": 544,
                    "end": 552,
                    "fullWidth": 8,
                    "width": 8,
                    "text": "testcase",
                    "value": "testcase",
                    "valueText": "testcase"
                },
                "callSignature": {
                    "kind": "CallSignature",
                    "fullStart": 552,
                    "fullEnd": 555,
                    "start": 552,
                    "end": 554,
                    "fullWidth": 3,
                    "width": 2,
                    "parameterList": {
                        "kind": "ParameterList",
                        "fullStart": 552,
                        "fullEnd": 555,
                        "start": 552,
                        "end": 554,
                        "fullWidth": 3,
                        "width": 2,
                        "openParenToken": {
                            "kind": "OpenParenToken",
                            "fullStart": 552,
                            "fullEnd": 553,
                            "start": 552,
                            "end": 553,
                            "fullWidth": 1,
                            "width": 1,
                            "text": "(",
                            "value": "(",
                            "valueText": "("
                        },
                        "parameters": [],
                        "closeParenToken": {
                            "kind": "CloseParenToken",
                            "fullStart": 553,
                            "fullEnd": 555,
                            "start": 553,
                            "end": 554,
                            "fullWidth": 2,
                            "width": 1,
                            "text": ")",
                            "value": ")",
                            "valueText": ")",
                            "hasTrailingTrivia": true,
                            "trailingTrivia": [
                                {
                                    "kind": "WhitespaceTrivia",
                                    "text": " "
                                }
                            ]
                        }
                    }
                },
                "block": {
                    "kind": "Block",
                    "fullStart": 555,
                    "fullEnd": 912,
                    "start": 555,
                    "end": 910,
                    "fullWidth": 357,
                    "width": 355,
                    "openBraceToken": {
                        "kind": "OpenBraceToken",
                        "fullStart": 555,
                        "fullEnd": 558,
                        "start": 555,
                        "end": 556,
                        "fullWidth": 3,
                        "width": 1,
                        "text": "{",
                        "value": "{",
                        "valueText": "{",
                        "hasTrailingTrivia": true,
                        "hasTrailingNewLine": true,
                        "trailingTrivia": [
                            {
                                "kind": "NewLineTrivia",
                                "text": "\r\n"
                            }
                        ]
                    },
                    "statements": [
                        {
                            "kind": "VariableStatement",
                            "fullStart": 558,
                            "fullEnd": 595,
                            "start": 568,
                            "end": 593,
                            "fullWidth": 37,
                            "width": 25,
                            "modifiers": [],
                            "variableDeclaration": {
                                "kind": "VariableDeclaration",
                                "fullStart": 558,
                                "fullEnd": 592,
                                "start": 568,
                                "end": 592,
                                "fullWidth": 34,
                                "width": 24,
                                "varKeyword": {
                                    "kind": "VarKeyword",
                                    "fullStart": 558,
                                    "fullEnd": 572,
                                    "start": 568,
                                    "end": 571,
                                    "fullWidth": 14,
                                    "width": 3,
                                    "text": "var",
                                    "value": "var",
                                    "valueText": "var",
                                    "hasLeadingTrivia": true,
                                    "hasLeadingNewLine": true,
                                    "hasTrailingTrivia": true,
                                    "leadingTrivia": [
                                        {
                                            "kind": "NewLineTrivia",
                                            "text": "\r\n"
                                        },
                                        {
                                            "kind": "WhitespaceTrivia",
                                            "text": "        "
                                        }
                                    ],
                                    "trailingTrivia": [
                                        {
                                            "kind": "WhitespaceTrivia",
                                            "text": " "
                                        }
                                    ]
                                },
                                "variableDeclarators": [
                                    {
                                        "kind": "VariableDeclarator",
                                        "fullStart": 572,
                                        "fullEnd": 592,
                                        "start": 572,
                                        "end": 592,
                                        "fullWidth": 20,
                                        "width": 20,
                                        "identifier": {
                                            "kind": "IdentifierName",
                                            "fullStart": 572,
                                            "fullEnd": 580,
                                            "start": 572,
                                            "end": 579,
                                            "fullWidth": 8,
                                            "width": 7,
                                            "text": "objDate",
                                            "value": "objDate",
                                            "valueText": "objDate",
                                            "hasTrailingTrivia": true,
                                            "trailingTrivia": [
                                                {
                                                    "kind": "WhitespaceTrivia",
                                                    "text": " "
                                                }
                                            ]
                                        },
                                        "equalsValueClause": {
                                            "kind": "EqualsValueClause",
                                            "fullStart": 580,
                                            "fullEnd": 592,
                                            "start": 580,
                                            "end": 592,
                                            "fullWidth": 12,
                                            "width": 12,
                                            "equalsToken": {
                                                "kind": "EqualsToken",
                                                "fullStart": 580,
                                                "fullEnd": 582,
                                                "start": 580,
                                                "end": 581,
                                                "fullWidth": 2,
                                                "width": 1,
                                                "text": "=",
                                                "value": "=",
                                                "valueText": "=",
                                                "hasTrailingTrivia": true,
                                                "trailingTrivia": [
                                                    {
                                                        "kind": "WhitespaceTrivia",
                                                        "text": " "
                                                    }
                                                ]
                                            },
                                            "value": {
                                                "kind": "ObjectCreationExpression",
                                                "fullStart": 582,
                                                "fullEnd": 592,
                                                "start": 582,
                                                "end": 592,
                                                "fullWidth": 10,
                                                "width": 10,
                                                "newKeyword": {
                                                    "kind": "NewKeyword",
                                                    "fullStart": 582,
                                                    "fullEnd": 586,
                                                    "start": 582,
                                                    "end": 585,
                                                    "fullWidth": 4,
                                                    "width": 3,
                                                    "text": "new",
                                                    "value": "new",
                                                    "valueText": "new",
                                                    "hasTrailingTrivia": true,
                                                    "trailingTrivia": [
                                                        {
                                                            "kind": "WhitespaceTrivia",
                                                            "text": " "
                                                        }
                                                    ]
                                                },
                                                "expression": {
                                                    "kind": "IdentifierName",
                                                    "fullStart": 586,
                                                    "fullEnd": 590,
                                                    "start": 586,
                                                    "end": 590,
                                                    "fullWidth": 4,
                                                    "width": 4,
                                                    "text": "Date",
                                                    "value": "Date",
                                                    "valueText": "Date"
                                                },
                                                "argumentList": {
                                                    "kind": "ArgumentList",
                                                    "fullStart": 590,
                                                    "fullEnd": 592,
                                                    "start": 590,
                                                    "end": 592,
                                                    "fullWidth": 2,
                                                    "width": 2,
                                                    "openParenToken": {
                                                        "kind": "OpenParenToken",
                                                        "fullStart": 590,
                                                        "fullEnd": 591,
                                                        "start": 590,
                                                        "end": 591,
                                                        "fullWidth": 1,
                                                        "width": 1,
                                                        "text": "(",
                                                        "value": "(",
                                                        "valueText": "("
                                                    },
                                                    "arguments": [],
                                                    "closeParenToken": {
                                                        "kind": "CloseParenToken",
                                                        "fullStart": 591,
                                                        "fullEnd": 592,
                                                        "start": 591,
                                                        "end": 592,
                                                        "fullWidth": 1,
                                                        "width": 1,
                                                        "text": ")",
                                                        "value": ")",
                                                        "valueText": ")"
                                                    }
                                                }
                                            }
                                        }
                                    }
                                ]
                            },
                            "semicolonToken": {
                                "kind": "SemicolonToken",
                                "fullStart": 592,
                                "fullEnd": 595,
                                "start": 592,
                                "end": 593,
                                "fullWidth": 3,
                                "width": 1,
                                "text": ";",
                                "value": ";",
                                "valueText": ";",
                                "hasTrailingTrivia": true,
                                "hasTrailingNewLine": true,
                                "trailingTrivia": [
                                    {
                                        "kind": "NewLineTrivia",
                                        "text": "\r\n"
                                    }
                                ]
                            }
                        },
                        {
                            "kind": "VariableStatement",
                            "fullStart": 595,
                            "fullEnd": 628,
                            "start": 605,
                            "end": 626,
                            "fullWidth": 33,
                            "width": 21,
                            "modifiers": [],
                            "variableDeclaration": {
                                "kind": "VariableDeclaration",
                                "fullStart": 595,
                                "fullEnd": 625,
                                "start": 605,
                                "end": 625,
                                "fullWidth": 30,
                                "width": 20,
                                "varKeyword": {
                                    "kind": "VarKeyword",
                                    "fullStart": 595,
                                    "fullEnd": 609,
                                    "start": 605,
                                    "end": 608,
                                    "fullWidth": 14,
                                    "width": 3,
                                    "text": "var",
                                    "value": "var",
                                    "valueText": "var",
                                    "hasLeadingTrivia": true,
                                    "hasLeadingNewLine": true,
                                    "hasTrailingTrivia": true,
                                    "leadingTrivia": [
                                        {
                                            "kind": "NewLineTrivia",
                                            "text": "\r\n"
                                        },
                                        {
                                            "kind": "WhitespaceTrivia",
                                            "text": "        "
                                        }
                                    ],
                                    "trailingTrivia": [
                                        {
                                            "kind": "WhitespaceTrivia",
                                            "text": " "
                                        }
                                    ]
                                },
                                "variableDeclarators": [
                                    {
                                        "kind": "VariableDeclarator",
                                        "fullStart": 609,
                                        "fullEnd": 625,
                                        "start": 609,
                                        "end": 625,
                                        "fullWidth": 16,
                                        "width": 16,
                                        "identifier": {
                                            "kind": "IdentifierName",
                                            "fullStart": 609,
                                            "fullEnd": 618,
                                            "start": 609,
                                            "end": 617,
                                            "fullWidth": 9,
                                            "width": 8,
                                            "text": "accessed",
                                            "value": "accessed",
                                            "valueText": "accessed",
                                            "hasTrailingTrivia": true,
                                            "trailingTrivia": [
                                                {
                                                    "kind": "WhitespaceTrivia",
                                                    "text": " "
                                                }
                                            ]
                                        },
                                        "equalsValueClause": {
                                            "kind": "EqualsValueClause",
                                            "fullStart": 618,
                                            "fullEnd": 625,
                                            "start": 618,
                                            "end": 625,
                                            "fullWidth": 7,
                                            "width": 7,
                                            "equalsToken": {
                                                "kind": "EqualsToken",
                                                "fullStart": 618,
                                                "fullEnd": 620,
                                                "start": 618,
                                                "end": 619,
                                                "fullWidth": 2,
                                                "width": 1,
                                                "text": "=",
                                                "value": "=",
                                                "valueText": "=",
                                                "hasTrailingTrivia": true,
                                                "trailingTrivia": [
                                                    {
                                                        "kind": "WhitespaceTrivia",
                                                        "text": " "
                                                    }
                                                ]
                                            },
                                            "value": {
                                                "kind": "FalseKeyword",
                                                "fullStart": 620,
                                                "fullEnd": 625,
                                                "start": 620,
                                                "end": 625,
                                                "fullWidth": 5,
                                                "width": 5,
                                                "text": "false",
                                                "value": false,
                                                "valueText": "false"
                                            }
                                        }
                                    }
                                ]
                            },
                            "semicolonToken": {
                                "kind": "SemicolonToken",
                                "fullStart": 625,
                                "fullEnd": 628,
                                "start": 625,
                                "end": 626,
                                "fullWidth": 3,
                                "width": 1,
                                "text": ";",
                                "value": ";",
                                "valueText": ";",
                                "hasTrailingTrivia": true,
                                "hasTrailingNewLine": true,
                                "trailingTrivia": [
                                    {
                                        "kind": "NewLineTrivia",
                                        "text": "\r\n"
                                    }
                                ]
                            }
                        },
                        {
                            "kind": "FunctionDeclaration",
                            "fullStart": 628,
                            "fullEnd": 768,
                            "start": 636,
                            "end": 766,
                            "fullWidth": 140,
                            "width": 130,
                            "modifiers": [],
                            "functionKeyword": {
                                "kind": "FunctionKeyword",
                                "fullStart": 628,
                                "fullEnd": 645,
                                "start": 636,
                                "end": 644,
                                "fullWidth": 17,
                                "width": 8,
                                "text": "function",
                                "value": "function",
                                "valueText": "function",
                                "hasLeadingTrivia": true,
                                "hasTrailingTrivia": true,
                                "leadingTrivia": [
                                    {
                                        "kind": "WhitespaceTrivia",
                                        "text": "        "
                                    }
                                ],
                                "trailingTrivia": [
                                    {
                                        "kind": "WhitespaceTrivia",
                                        "text": " "
                                    }
                                ]
                            },
                            "identifier": {
                                "kind": "IdentifierName",
                                "fullStart": 645,
                                "fullEnd": 655,
                                "start": 645,
                                "end": 655,
                                "fullWidth": 10,
                                "width": 10,
                                "text": "callbackfn",
                                "value": "callbackfn",
                                "valueText": "callbackfn"
                            },
                            "callSignature": {
                                "kind": "CallSignature",
                                "fullStart": 655,
                                "fullEnd": 683,
                                "start": 655,
                                "end": 682,
                                "fullWidth": 28,
                                "width": 27,
                                "parameterList": {
                                    "kind": "ParameterList",
                                    "fullStart": 655,
                                    "fullEnd": 683,
                                    "start": 655,
                                    "end": 682,
                                    "fullWidth": 28,
                                    "width": 27,
                                    "openParenToken": {
                                        "kind": "OpenParenToken",
                                        "fullStart": 655,
                                        "fullEnd": 656,
                                        "start": 655,
                                        "end": 656,
                                        "fullWidth": 1,
                                        "width": 1,
                                        "text": "(",
                                        "value": "(",
                                        "valueText": "("
                                    },
                                    "parameters": [
                                        {
                                            "kind": "Parameter",
                                            "fullStart": 656,
                                            "fullEnd": 663,
                                            "start": 656,
                                            "end": 663,
                                            "fullWidth": 7,
<<<<<<< HEAD
                                            "width": 7,
=======
                                            "modifiers": [],
>>>>>>> e3c38734
                                            "identifier": {
                                                "kind": "IdentifierName",
                                                "fullStart": 656,
                                                "fullEnd": 663,
                                                "start": 656,
                                                "end": 663,
                                                "fullWidth": 7,
                                                "width": 7,
                                                "text": "prevVal",
                                                "value": "prevVal",
                                                "valueText": "prevVal"
                                            }
                                        },
                                        {
                                            "kind": "CommaToken",
                                            "fullStart": 663,
                                            "fullEnd": 665,
                                            "start": 663,
                                            "end": 664,
                                            "fullWidth": 2,
                                            "width": 1,
                                            "text": ",",
                                            "value": ",",
                                            "valueText": ",",
                                            "hasTrailingTrivia": true,
                                            "trailingTrivia": [
                                                {
                                                    "kind": "WhitespaceTrivia",
                                                    "text": " "
                                                }
                                            ]
                                        },
                                        {
                                            "kind": "Parameter",
                                            "fullStart": 665,
                                            "fullEnd": 671,
                                            "start": 665,
                                            "end": 671,
                                            "fullWidth": 6,
<<<<<<< HEAD
                                            "width": 6,
=======
                                            "modifiers": [],
>>>>>>> e3c38734
                                            "identifier": {
                                                "kind": "IdentifierName",
                                                "fullStart": 665,
                                                "fullEnd": 671,
                                                "start": 665,
                                                "end": 671,
                                                "fullWidth": 6,
                                                "width": 6,
                                                "text": "curVal",
                                                "value": "curVal",
                                                "valueText": "curVal"
                                            }
                                        },
                                        {
                                            "kind": "CommaToken",
                                            "fullStart": 671,
                                            "fullEnd": 673,
                                            "start": 671,
                                            "end": 672,
                                            "fullWidth": 2,
                                            "width": 1,
                                            "text": ",",
                                            "value": ",",
                                            "valueText": ",",
                                            "hasTrailingTrivia": true,
                                            "trailingTrivia": [
                                                {
                                                    "kind": "WhitespaceTrivia",
                                                    "text": " "
                                                }
                                            ]
                                        },
                                        {
                                            "kind": "Parameter",
                                            "fullStart": 673,
                                            "fullEnd": 676,
                                            "start": 673,
                                            "end": 676,
                                            "fullWidth": 3,
<<<<<<< HEAD
                                            "width": 3,
=======
                                            "modifiers": [],
>>>>>>> e3c38734
                                            "identifier": {
                                                "kind": "IdentifierName",
                                                "fullStart": 673,
                                                "fullEnd": 676,
                                                "start": 673,
                                                "end": 676,
                                                "fullWidth": 3,
                                                "width": 3,
                                                "text": "idx",
                                                "value": "idx",
                                                "valueText": "idx"
                                            }
                                        },
                                        {
                                            "kind": "CommaToken",
                                            "fullStart": 676,
                                            "fullEnd": 678,
                                            "start": 676,
                                            "end": 677,
                                            "fullWidth": 2,
                                            "width": 1,
                                            "text": ",",
                                            "value": ",",
                                            "valueText": ",",
                                            "hasTrailingTrivia": true,
                                            "trailingTrivia": [
                                                {
                                                    "kind": "WhitespaceTrivia",
                                                    "text": " "
                                                }
                                            ]
                                        },
                                        {
                                            "kind": "Parameter",
                                            "fullStart": 678,
                                            "fullEnd": 681,
                                            "start": 678,
                                            "end": 681,
                                            "fullWidth": 3,
<<<<<<< HEAD
                                            "width": 3,
=======
                                            "modifiers": [],
>>>>>>> e3c38734
                                            "identifier": {
                                                "kind": "IdentifierName",
                                                "fullStart": 678,
                                                "fullEnd": 681,
                                                "start": 678,
                                                "end": 681,
                                                "fullWidth": 3,
                                                "width": 3,
                                                "text": "obj",
                                                "value": "obj",
                                                "valueText": "obj"
                                            }
                                        }
                                    ],
                                    "closeParenToken": {
                                        "kind": "CloseParenToken",
                                        "fullStart": 681,
                                        "fullEnd": 683,
                                        "start": 681,
                                        "end": 682,
                                        "fullWidth": 2,
                                        "width": 1,
                                        "text": ")",
                                        "value": ")",
                                        "valueText": ")",
                                        "hasTrailingTrivia": true,
                                        "trailingTrivia": [
                                            {
                                                "kind": "WhitespaceTrivia",
                                                "text": " "
                                            }
                                        ]
                                    }
                                }
                            },
                            "block": {
                                "kind": "Block",
                                "fullStart": 683,
                                "fullEnd": 768,
                                "start": 683,
                                "end": 766,
                                "fullWidth": 85,
                                "width": 83,
                                "openBraceToken": {
                                    "kind": "OpenBraceToken",
                                    "fullStart": 683,
                                    "fullEnd": 686,
                                    "start": 683,
                                    "end": 684,
                                    "fullWidth": 3,
                                    "width": 1,
                                    "text": "{",
                                    "value": "{",
                                    "valueText": "{",
                                    "hasTrailingTrivia": true,
                                    "hasTrailingNewLine": true,
                                    "trailingTrivia": [
                                        {
                                            "kind": "NewLineTrivia",
                                            "text": "\r\n"
                                        }
                                    ]
                                },
                                "statements": [
                                    {
                                        "kind": "ExpressionStatement",
                                        "fullStart": 686,
                                        "fullEnd": 716,
                                        "start": 698,
                                        "end": 714,
                                        "fullWidth": 30,
                                        "width": 16,
                                        "expression": {
                                            "kind": "AssignmentExpression",
                                            "fullStart": 686,
                                            "fullEnd": 713,
                                            "start": 698,
                                            "end": 713,
                                            "fullWidth": 27,
                                            "width": 15,
                                            "left": {
                                                "kind": "IdentifierName",
                                                "fullStart": 686,
                                                "fullEnd": 707,
                                                "start": 698,
                                                "end": 706,
                                                "fullWidth": 21,
                                                "width": 8,
                                                "text": "accessed",
                                                "value": "accessed",
                                                "valueText": "accessed",
                                                "hasLeadingTrivia": true,
                                                "hasTrailingTrivia": true,
                                                "leadingTrivia": [
                                                    {
                                                        "kind": "WhitespaceTrivia",
                                                        "text": "            "
                                                    }
                                                ],
                                                "trailingTrivia": [
                                                    {
                                                        "kind": "WhitespaceTrivia",
                                                        "text": " "
                                                    }
                                                ]
                                            },
                                            "operatorToken": {
                                                "kind": "EqualsToken",
                                                "fullStart": 707,
                                                "fullEnd": 709,
                                                "start": 707,
                                                "end": 708,
                                                "fullWidth": 2,
                                                "width": 1,
                                                "text": "=",
                                                "value": "=",
                                                "valueText": "=",
                                                "hasTrailingTrivia": true,
                                                "trailingTrivia": [
                                                    {
                                                        "kind": "WhitespaceTrivia",
                                                        "text": " "
                                                    }
                                                ]
                                            },
                                            "right": {
                                                "kind": "TrueKeyword",
                                                "fullStart": 709,
                                                "fullEnd": 713,
                                                "start": 709,
                                                "end": 713,
                                                "fullWidth": 4,
                                                "width": 4,
                                                "text": "true",
                                                "value": true,
                                                "valueText": "true"
                                            }
                                        },
                                        "semicolonToken": {
                                            "kind": "SemicolonToken",
                                            "fullStart": 713,
                                            "fullEnd": 716,
                                            "start": 713,
                                            "end": 714,
                                            "fullWidth": 3,
                                            "width": 1,
                                            "text": ";",
                                            "value": ";",
                                            "valueText": ";",
                                            "hasTrailingTrivia": true,
                                            "hasTrailingNewLine": true,
                                            "trailingTrivia": [
                                                {
                                                    "kind": "NewLineTrivia",
                                                    "text": "\r\n"
                                                }
                                            ]
                                        }
                                    },
                                    {
                                        "kind": "ReturnStatement",
                                        "fullStart": 716,
                                        "fullEnd": 757,
                                        "start": 728,
                                        "end": 755,
                                        "fullWidth": 41,
                                        "width": 27,
                                        "returnKeyword": {
                                            "kind": "ReturnKeyword",
                                            "fullStart": 716,
                                            "fullEnd": 735,
                                            "start": 728,
                                            "end": 734,
                                            "fullWidth": 19,
                                            "width": 6,
                                            "text": "return",
                                            "value": "return",
                                            "valueText": "return",
                                            "hasLeadingTrivia": true,
                                            "hasTrailingTrivia": true,
                                            "leadingTrivia": [
                                                {
                                                    "kind": "WhitespaceTrivia",
                                                    "text": "            "
                                                }
                                            ],
                                            "trailingTrivia": [
                                                {
                                                    "kind": "WhitespaceTrivia",
                                                    "text": " "
                                                }
                                            ]
                                        },
                                        "expression": {
                                            "kind": "EqualsExpression",
                                            "fullStart": 735,
                                            "fullEnd": 754,
                                            "start": 735,
                                            "end": 754,
                                            "fullWidth": 19,
                                            "width": 19,
                                            "left": {
                                                "kind": "IdentifierName",
                                                "fullStart": 735,
                                                "fullEnd": 743,
                                                "start": 735,
                                                "end": 742,
                                                "fullWidth": 8,
                                                "width": 7,
                                                "text": "prevVal",
                                                "value": "prevVal",
                                                "valueText": "prevVal",
                                                "hasTrailingTrivia": true,
                                                "trailingTrivia": [
                                                    {
                                                        "kind": "WhitespaceTrivia",
                                                        "text": " "
                                                    }
                                                ]
                                            },
                                            "operatorToken": {
                                                "kind": "EqualsEqualsEqualsToken",
                                                "fullStart": 743,
                                                "fullEnd": 747,
                                                "start": 743,
                                                "end": 746,
                                                "fullWidth": 4,
                                                "width": 3,
                                                "text": "===",
                                                "value": "===",
                                                "valueText": "===",
                                                "hasTrailingTrivia": true,
                                                "trailingTrivia": [
                                                    {
                                                        "kind": "WhitespaceTrivia",
                                                        "text": " "
                                                    }
                                                ]
                                            },
                                            "right": {
                                                "kind": "IdentifierName",
                                                "fullStart": 747,
                                                "fullEnd": 754,
                                                "start": 747,
                                                "end": 754,
                                                "fullWidth": 7,
                                                "width": 7,
                                                "text": "objDate",
                                                "value": "objDate",
                                                "valueText": "objDate"
                                            }
                                        },
                                        "semicolonToken": {
                                            "kind": "SemicolonToken",
                                            "fullStart": 754,
                                            "fullEnd": 757,
                                            "start": 754,
                                            "end": 755,
                                            "fullWidth": 3,
                                            "width": 1,
                                            "text": ";",
                                            "value": ";",
                                            "valueText": ";",
                                            "hasTrailingTrivia": true,
                                            "hasTrailingNewLine": true,
                                            "trailingTrivia": [
                                                {
                                                    "kind": "NewLineTrivia",
                                                    "text": "\r\n"
                                                }
                                            ]
                                        }
                                    }
                                ],
                                "closeBraceToken": {
                                    "kind": "CloseBraceToken",
                                    "fullStart": 757,
                                    "fullEnd": 768,
                                    "start": 765,
                                    "end": 766,
                                    "fullWidth": 11,
                                    "width": 1,
                                    "text": "}",
                                    "value": "}",
                                    "valueText": "}",
                                    "hasLeadingTrivia": true,
                                    "hasTrailingTrivia": true,
                                    "hasTrailingNewLine": true,
                                    "leadingTrivia": [
                                        {
                                            "kind": "WhitespaceTrivia",
                                            "text": "        "
                                        }
                                    ],
                                    "trailingTrivia": [
                                        {
                                            "kind": "NewLineTrivia",
                                            "text": "\r\n"
                                        }
                                    ]
                                }
                            }
                        },
                        {
                            "kind": "VariableStatement",
                            "fullStart": 768,
                            "fullEnd": 811,
                            "start": 778,
                            "end": 809,
                            "fullWidth": 43,
                            "width": 31,
                            "modifiers": [],
                            "variableDeclaration": {
                                "kind": "VariableDeclaration",
                                "fullStart": 768,
                                "fullEnd": 808,
                                "start": 778,
                                "end": 808,
                                "fullWidth": 40,
                                "width": 30,
                                "varKeyword": {
                                    "kind": "VarKeyword",
                                    "fullStart": 768,
                                    "fullEnd": 782,
                                    "start": 778,
                                    "end": 781,
                                    "fullWidth": 14,
                                    "width": 3,
                                    "text": "var",
                                    "value": "var",
                                    "valueText": "var",
                                    "hasLeadingTrivia": true,
                                    "hasLeadingNewLine": true,
                                    "hasTrailingTrivia": true,
                                    "leadingTrivia": [
                                        {
                                            "kind": "NewLineTrivia",
                                            "text": "\r\n"
                                        },
                                        {
                                            "kind": "WhitespaceTrivia",
                                            "text": "        "
                                        }
                                    ],
                                    "trailingTrivia": [
                                        {
                                            "kind": "WhitespaceTrivia",
                                            "text": " "
                                        }
                                    ]
                                },
                                "variableDeclarators": [
                                    {
                                        "kind": "VariableDeclarator",
                                        "fullStart": 782,
                                        "fullEnd": 808,
                                        "start": 782,
                                        "end": 808,
                                        "fullWidth": 26,
                                        "width": 26,
                                        "identifier": {
                                            "kind": "IdentifierName",
                                            "fullStart": 782,
                                            "fullEnd": 786,
                                            "start": 782,
                                            "end": 785,
                                            "fullWidth": 4,
                                            "width": 3,
                                            "text": "obj",
                                            "value": "obj",
                                            "valueText": "obj",
                                            "hasTrailingTrivia": true,
                                            "trailingTrivia": [
                                                {
                                                    "kind": "WhitespaceTrivia",
                                                    "text": " "
                                                }
                                            ]
                                        },
                                        "equalsValueClause": {
                                            "kind": "EqualsValueClause",
                                            "fullStart": 786,
                                            "fullEnd": 808,
                                            "start": 786,
                                            "end": 808,
                                            "fullWidth": 22,
                                            "width": 22,
                                            "equalsToken": {
                                                "kind": "EqualsToken",
                                                "fullStart": 786,
                                                "fullEnd": 788,
                                                "start": 786,
                                                "end": 787,
                                                "fullWidth": 2,
                                                "width": 1,
                                                "text": "=",
                                                "value": "=",
                                                "valueText": "=",
                                                "hasTrailingTrivia": true,
                                                "trailingTrivia": [
                                                    {
                                                        "kind": "WhitespaceTrivia",
                                                        "text": " "
                                                    }
                                                ]
                                            },
                                            "value": {
                                                "kind": "ObjectLiteralExpression",
                                                "fullStart": 788,
                                                "fullEnd": 808,
                                                "start": 788,
                                                "end": 808,
                                                "fullWidth": 20,
                                                "width": 20,
                                                "openBraceToken": {
                                                    "kind": "OpenBraceToken",
                                                    "fullStart": 788,
                                                    "fullEnd": 790,
                                                    "start": 788,
                                                    "end": 789,
                                                    "fullWidth": 2,
                                                    "width": 1,
                                                    "text": "{",
                                                    "value": "{",
                                                    "valueText": "{",
                                                    "hasTrailingTrivia": true,
                                                    "trailingTrivia": [
                                                        {
                                                            "kind": "WhitespaceTrivia",
                                                            "text": " "
                                                        }
                                                    ]
                                                },
                                                "propertyAssignments": [
                                                    {
                                                        "kind": "SimplePropertyAssignment",
                                                        "fullStart": 790,
                                                        "fullEnd": 795,
                                                        "start": 790,
                                                        "end": 795,
                                                        "fullWidth": 5,
                                                        "width": 5,
                                                        "propertyName": {
                                                            "kind": "NumericLiteral",
                                                            "fullStart": 790,
                                                            "fullEnd": 791,
                                                            "start": 790,
                                                            "end": 791,
                                                            "fullWidth": 1,
                                                            "width": 1,
                                                            "text": "0",
                                                            "value": 0,
                                                            "valueText": "0"
                                                        },
                                                        "colonToken": {
                                                            "kind": "ColonToken",
                                                            "fullStart": 791,
                                                            "fullEnd": 793,
                                                            "start": 791,
                                                            "end": 792,
                                                            "fullWidth": 2,
                                                            "width": 1,
                                                            "text": ":",
                                                            "value": ":",
                                                            "valueText": ":",
                                                            "hasTrailingTrivia": true,
                                                            "trailingTrivia": [
                                                                {
                                                                    "kind": "WhitespaceTrivia",
                                                                    "text": " "
                                                                }
                                                            ]
                                                        },
                                                        "expression": {
                                                            "kind": "NumericLiteral",
                                                            "fullStart": 793,
                                                            "fullEnd": 795,
                                                            "start": 793,
                                                            "end": 795,
                                                            "fullWidth": 2,
                                                            "width": 2,
                                                            "text": "11",
                                                            "value": 11,
                                                            "valueText": "11"
                                                        }
                                                    },
                                                    {
                                                        "kind": "CommaToken",
                                                        "fullStart": 795,
                                                        "fullEnd": 797,
                                                        "start": 795,
                                                        "end": 796,
                                                        "fullWidth": 2,
                                                        "width": 1,
                                                        "text": ",",
                                                        "value": ",",
                                                        "valueText": ",",
                                                        "hasTrailingTrivia": true,
                                                        "trailingTrivia": [
                                                            {
                                                                "kind": "WhitespaceTrivia",
                                                                "text": " "
                                                            }
                                                        ]
                                                    },
                                                    {
                                                        "kind": "SimplePropertyAssignment",
                                                        "fullStart": 797,
                                                        "fullEnd": 807,
                                                        "start": 797,
                                                        "end": 806,
                                                        "fullWidth": 10,
                                                        "width": 9,
                                                        "propertyName": {
                                                            "kind": "IdentifierName",
                                                            "fullStart": 797,
                                                            "fullEnd": 803,
                                                            "start": 797,
                                                            "end": 803,
                                                            "fullWidth": 6,
                                                            "width": 6,
                                                            "text": "length",
                                                            "value": "length",
                                                            "valueText": "length"
                                                        },
                                                        "colonToken": {
                                                            "kind": "ColonToken",
                                                            "fullStart": 803,
                                                            "fullEnd": 805,
                                                            "start": 803,
                                                            "end": 804,
                                                            "fullWidth": 2,
                                                            "width": 1,
                                                            "text": ":",
                                                            "value": ":",
                                                            "valueText": ":",
                                                            "hasTrailingTrivia": true,
                                                            "trailingTrivia": [
                                                                {
                                                                    "kind": "WhitespaceTrivia",
                                                                    "text": " "
                                                                }
                                                            ]
                                                        },
                                                        "expression": {
                                                            "kind": "NumericLiteral",
                                                            "fullStart": 805,
                                                            "fullEnd": 807,
                                                            "start": 805,
                                                            "end": 806,
                                                            "fullWidth": 2,
                                                            "width": 1,
                                                            "text": "1",
                                                            "value": 1,
                                                            "valueText": "1",
                                                            "hasTrailingTrivia": true,
                                                            "trailingTrivia": [
                                                                {
                                                                    "kind": "WhitespaceTrivia",
                                                                    "text": " "
                                                                }
                                                            ]
                                                        }
                                                    }
                                                ],
                                                "closeBraceToken": {
                                                    "kind": "CloseBraceToken",
                                                    "fullStart": 807,
                                                    "fullEnd": 808,
                                                    "start": 807,
                                                    "end": 808,
                                                    "fullWidth": 1,
                                                    "width": 1,
                                                    "text": "}",
                                                    "value": "}",
                                                    "valueText": "}"
                                                }
                                            }
                                        }
                                    }
                                ]
                            },
                            "semicolonToken": {
                                "kind": "SemicolonToken",
                                "fullStart": 808,
                                "fullEnd": 811,
                                "start": 808,
                                "end": 809,
                                "fullWidth": 3,
                                "width": 1,
                                "text": ";",
                                "value": ";",
                                "valueText": ";",
                                "hasTrailingTrivia": true,
                                "hasTrailingNewLine": true,
                                "trailingTrivia": [
                                    {
                                        "kind": "NewLineTrivia",
                                        "text": "\r\n"
                                    }
                                ]
                            }
                        },
                        {
                            "kind": "ReturnStatement",
                            "fullStart": 811,
                            "fullEnd": 905,
                            "start": 821,
                            "end": 903,
                            "fullWidth": 94,
                            "width": 82,
                            "returnKeyword": {
                                "kind": "ReturnKeyword",
                                "fullStart": 811,
                                "fullEnd": 828,
                                "start": 821,
                                "end": 827,
                                "fullWidth": 17,
                                "width": 6,
                                "text": "return",
                                "value": "return",
                                "valueText": "return",
                                "hasLeadingTrivia": true,
                                "hasLeadingNewLine": true,
                                "hasTrailingTrivia": true,
                                "leadingTrivia": [
                                    {
                                        "kind": "NewLineTrivia",
                                        "text": "\r\n"
                                    },
                                    {
                                        "kind": "WhitespaceTrivia",
                                        "text": "        "
                                    }
                                ],
                                "trailingTrivia": [
                                    {
                                        "kind": "WhitespaceTrivia",
                                        "text": " "
                                    }
                                ]
                            },
                            "expression": {
                                "kind": "LogicalAndExpression",
                                "fullStart": 828,
                                "fullEnd": 902,
                                "start": 828,
                                "end": 902,
                                "fullWidth": 74,
                                "width": 74,
                                "left": {
                                    "kind": "EqualsExpression",
                                    "fullStart": 828,
                                    "fullEnd": 891,
                                    "start": 828,
                                    "end": 890,
                                    "fullWidth": 63,
                                    "width": 62,
                                    "left": {
                                        "kind": "InvocationExpression",
                                        "fullStart": 828,
                                        "fullEnd": 882,
                                        "start": 828,
                                        "end": 881,
                                        "fullWidth": 54,
                                        "width": 53,
                                        "expression": {
                                            "kind": "MemberAccessExpression",
                                            "fullStart": 828,
                                            "fullEnd": 855,
                                            "start": 828,
                                            "end": 855,
                                            "fullWidth": 27,
                                            "width": 27,
                                            "expression": {
                                                "kind": "MemberAccessExpression",
                                                "fullStart": 828,
                                                "fullEnd": 850,
                                                "start": 828,
                                                "end": 850,
                                                "fullWidth": 22,
                                                "width": 22,
                                                "expression": {
                                                    "kind": "MemberAccessExpression",
                                                    "fullStart": 828,
                                                    "fullEnd": 843,
                                                    "start": 828,
                                                    "end": 843,
                                                    "fullWidth": 15,
                                                    "width": 15,
                                                    "expression": {
                                                        "kind": "IdentifierName",
                                                        "fullStart": 828,
                                                        "fullEnd": 833,
                                                        "start": 828,
                                                        "end": 833,
                                                        "fullWidth": 5,
                                                        "width": 5,
                                                        "text": "Array",
                                                        "value": "Array",
                                                        "valueText": "Array"
                                                    },
                                                    "dotToken": {
                                                        "kind": "DotToken",
                                                        "fullStart": 833,
                                                        "fullEnd": 834,
                                                        "start": 833,
                                                        "end": 834,
                                                        "fullWidth": 1,
                                                        "width": 1,
                                                        "text": ".",
                                                        "value": ".",
                                                        "valueText": "."
                                                    },
                                                    "name": {
                                                        "kind": "IdentifierName",
                                                        "fullStart": 834,
                                                        "fullEnd": 843,
                                                        "start": 834,
                                                        "end": 843,
                                                        "fullWidth": 9,
                                                        "width": 9,
                                                        "text": "prototype",
                                                        "value": "prototype",
                                                        "valueText": "prototype"
                                                    }
                                                },
                                                "dotToken": {
                                                    "kind": "DotToken",
                                                    "fullStart": 843,
                                                    "fullEnd": 844,
                                                    "start": 843,
                                                    "end": 844,
                                                    "fullWidth": 1,
                                                    "width": 1,
                                                    "text": ".",
                                                    "value": ".",
                                                    "valueText": "."
                                                },
                                                "name": {
                                                    "kind": "IdentifierName",
                                                    "fullStart": 844,
                                                    "fullEnd": 850,
                                                    "start": 844,
                                                    "end": 850,
                                                    "fullWidth": 6,
                                                    "width": 6,
                                                    "text": "reduce",
                                                    "value": "reduce",
                                                    "valueText": "reduce"
                                                }
                                            },
                                            "dotToken": {
                                                "kind": "DotToken",
                                                "fullStart": 850,
                                                "fullEnd": 851,
                                                "start": 850,
                                                "end": 851,
                                                "fullWidth": 1,
                                                "width": 1,
                                                "text": ".",
                                                "value": ".",
                                                "valueText": "."
                                            },
                                            "name": {
                                                "kind": "IdentifierName",
                                                "fullStart": 851,
                                                "fullEnd": 855,
                                                "start": 851,
                                                "end": 855,
                                                "fullWidth": 4,
                                                "width": 4,
                                                "text": "call",
                                                "value": "call",
                                                "valueText": "call"
                                            }
                                        },
                                        "argumentList": {
                                            "kind": "ArgumentList",
                                            "fullStart": 855,
                                            "fullEnd": 882,
                                            "start": 855,
                                            "end": 881,
                                            "fullWidth": 27,
                                            "width": 26,
                                            "openParenToken": {
                                                "kind": "OpenParenToken",
                                                "fullStart": 855,
                                                "fullEnd": 856,
                                                "start": 855,
                                                "end": 856,
                                                "fullWidth": 1,
                                                "width": 1,
                                                "text": "(",
                                                "value": "(",
                                                "valueText": "("
                                            },
                                            "arguments": [
                                                {
                                                    "kind": "IdentifierName",
                                                    "fullStart": 856,
                                                    "fullEnd": 859,
                                                    "start": 856,
                                                    "end": 859,
                                                    "fullWidth": 3,
                                                    "width": 3,
                                                    "text": "obj",
                                                    "value": "obj",
                                                    "valueText": "obj"
                                                },
                                                {
                                                    "kind": "CommaToken",
                                                    "fullStart": 859,
                                                    "fullEnd": 861,
                                                    "start": 859,
                                                    "end": 860,
                                                    "fullWidth": 2,
                                                    "width": 1,
                                                    "text": ",",
                                                    "value": ",",
                                                    "valueText": ",",
                                                    "hasTrailingTrivia": true,
                                                    "trailingTrivia": [
                                                        {
                                                            "kind": "WhitespaceTrivia",
                                                            "text": " "
                                                        }
                                                    ]
                                                },
                                                {
                                                    "kind": "IdentifierName",
                                                    "fullStart": 861,
                                                    "fullEnd": 871,
                                                    "start": 861,
                                                    "end": 871,
                                                    "fullWidth": 10,
                                                    "width": 10,
                                                    "text": "callbackfn",
                                                    "value": "callbackfn",
                                                    "valueText": "callbackfn"
                                                },
                                                {
                                                    "kind": "CommaToken",
                                                    "fullStart": 871,
                                                    "fullEnd": 873,
                                                    "start": 871,
                                                    "end": 872,
                                                    "fullWidth": 2,
                                                    "width": 1,
                                                    "text": ",",
                                                    "value": ",",
                                                    "valueText": ",",
                                                    "hasTrailingTrivia": true,
                                                    "trailingTrivia": [
                                                        {
                                                            "kind": "WhitespaceTrivia",
                                                            "text": " "
                                                        }
                                                    ]
                                                },
                                                {
                                                    "kind": "IdentifierName",
                                                    "fullStart": 873,
                                                    "fullEnd": 880,
                                                    "start": 873,
                                                    "end": 880,
                                                    "fullWidth": 7,
                                                    "width": 7,
                                                    "text": "objDate",
                                                    "value": "objDate",
                                                    "valueText": "objDate"
                                                }
                                            ],
                                            "closeParenToken": {
                                                "kind": "CloseParenToken",
                                                "fullStart": 880,
                                                "fullEnd": 882,
                                                "start": 880,
                                                "end": 881,
                                                "fullWidth": 2,
                                                "width": 1,
                                                "text": ")",
                                                "value": ")",
                                                "valueText": ")",
                                                "hasTrailingTrivia": true,
                                                "trailingTrivia": [
                                                    {
                                                        "kind": "WhitespaceTrivia",
                                                        "text": " "
                                                    }
                                                ]
                                            }
                                        }
                                    },
                                    "operatorToken": {
                                        "kind": "EqualsEqualsEqualsToken",
                                        "fullStart": 882,
                                        "fullEnd": 886,
                                        "start": 882,
                                        "end": 885,
                                        "fullWidth": 4,
                                        "width": 3,
                                        "text": "===",
                                        "value": "===",
                                        "valueText": "===",
                                        "hasTrailingTrivia": true,
                                        "trailingTrivia": [
                                            {
                                                "kind": "WhitespaceTrivia",
                                                "text": " "
                                            }
                                        ]
                                    },
                                    "right": {
                                        "kind": "TrueKeyword",
                                        "fullStart": 886,
                                        "fullEnd": 891,
                                        "start": 886,
                                        "end": 890,
                                        "fullWidth": 5,
                                        "width": 4,
                                        "text": "true",
                                        "value": true,
                                        "valueText": "true",
                                        "hasTrailingTrivia": true,
                                        "trailingTrivia": [
                                            {
                                                "kind": "WhitespaceTrivia",
                                                "text": " "
                                            }
                                        ]
                                    }
                                },
                                "operatorToken": {
                                    "kind": "AmpersandAmpersandToken",
                                    "fullStart": 891,
                                    "fullEnd": 894,
                                    "start": 891,
                                    "end": 893,
                                    "fullWidth": 3,
                                    "width": 2,
                                    "text": "&&",
                                    "value": "&&",
                                    "valueText": "&&",
                                    "hasTrailingTrivia": true,
                                    "trailingTrivia": [
                                        {
                                            "kind": "WhitespaceTrivia",
                                            "text": " "
                                        }
                                    ]
                                },
                                "right": {
                                    "kind": "IdentifierName",
                                    "fullStart": 894,
                                    "fullEnd": 902,
                                    "start": 894,
                                    "end": 902,
                                    "fullWidth": 8,
                                    "width": 8,
                                    "text": "accessed",
                                    "value": "accessed",
                                    "valueText": "accessed"
                                }
                            },
                            "semicolonToken": {
                                "kind": "SemicolonToken",
                                "fullStart": 902,
                                "fullEnd": 905,
                                "start": 902,
                                "end": 903,
                                "fullWidth": 3,
                                "width": 1,
                                "text": ";",
                                "value": ";",
                                "valueText": ";",
                                "hasTrailingTrivia": true,
                                "hasTrailingNewLine": true,
                                "trailingTrivia": [
                                    {
                                        "kind": "NewLineTrivia",
                                        "text": "\r\n"
                                    }
                                ]
                            }
                        }
                    ],
                    "closeBraceToken": {
                        "kind": "CloseBraceToken",
                        "fullStart": 905,
                        "fullEnd": 912,
                        "start": 909,
                        "end": 910,
                        "fullWidth": 7,
                        "width": 1,
                        "text": "}",
                        "value": "}",
                        "valueText": "}",
                        "hasLeadingTrivia": true,
                        "hasTrailingTrivia": true,
                        "hasTrailingNewLine": true,
                        "leadingTrivia": [
                            {
                                "kind": "WhitespaceTrivia",
                                "text": "    "
                            }
                        ],
                        "trailingTrivia": [
                            {
                                "kind": "NewLineTrivia",
                                "text": "\r\n"
                            }
                        ]
                    }
                }
            },
            {
                "kind": "ExpressionStatement",
                "fullStart": 912,
                "fullEnd": 936,
                "start": 912,
                "end": 934,
                "fullWidth": 24,
                "width": 22,
                "expression": {
                    "kind": "InvocationExpression",
                    "fullStart": 912,
                    "fullEnd": 933,
                    "start": 912,
                    "end": 933,
                    "fullWidth": 21,
                    "width": 21,
                    "expression": {
                        "kind": "IdentifierName",
                        "fullStart": 912,
                        "fullEnd": 923,
                        "start": 912,
                        "end": 923,
                        "fullWidth": 11,
                        "width": 11,
                        "text": "runTestCase",
                        "value": "runTestCase",
                        "valueText": "runTestCase"
                    },
                    "argumentList": {
                        "kind": "ArgumentList",
                        "fullStart": 923,
                        "fullEnd": 933,
                        "start": 923,
                        "end": 933,
                        "fullWidth": 10,
                        "width": 10,
                        "openParenToken": {
                            "kind": "OpenParenToken",
                            "fullStart": 923,
                            "fullEnd": 924,
                            "start": 923,
                            "end": 924,
                            "fullWidth": 1,
                            "width": 1,
                            "text": "(",
                            "value": "(",
                            "valueText": "("
                        },
                        "arguments": [
                            {
                                "kind": "IdentifierName",
                                "fullStart": 924,
                                "fullEnd": 932,
                                "start": 924,
                                "end": 932,
                                "fullWidth": 8,
                                "width": 8,
                                "text": "testcase",
                                "value": "testcase",
                                "valueText": "testcase"
                            }
                        ],
                        "closeParenToken": {
                            "kind": "CloseParenToken",
                            "fullStart": 932,
                            "fullEnd": 933,
                            "start": 932,
                            "end": 933,
                            "fullWidth": 1,
                            "width": 1,
                            "text": ")",
                            "value": ")",
                            "valueText": ")"
                        }
                    }
                },
                "semicolonToken": {
                    "kind": "SemicolonToken",
                    "fullStart": 933,
                    "fullEnd": 936,
                    "start": 933,
                    "end": 934,
                    "fullWidth": 3,
                    "width": 1,
                    "text": ";",
                    "value": ";",
                    "valueText": ";",
                    "hasTrailingTrivia": true,
                    "hasTrailingNewLine": true,
                    "trailingTrivia": [
                        {
                            "kind": "NewLineTrivia",
                            "text": "\r\n"
                        }
                    ]
                }
            }
        ],
        "endOfFileToken": {
            "kind": "EndOfFileToken",
            "fullStart": 936,
            "fullEnd": 936,
            "start": 936,
            "end": 936,
            "fullWidth": 0,
            "width": 0,
            "text": ""
        }
    },
    "lineMap": {
        "lineStarts": [
            0,
            67,
            152,
            232,
            308,
            380,
            385,
            445,
            526,
            531,
            533,
            535,
            558,
            560,
            595,
            597,
            628,
            686,
            716,
            757,
            768,
            770,
            811,
            813,
            905,
            912,
            936
        ],
        "length": 936
    }
}<|MERGE_RESOLUTION|>--- conflicted
+++ resolved
@@ -619,11 +619,8 @@
                                             "start": 656,
                                             "end": 663,
                                             "fullWidth": 7,
-<<<<<<< HEAD
                                             "width": 7,
-=======
                                             "modifiers": [],
->>>>>>> e3c38734
                                             "identifier": {
                                                 "kind": "IdentifierName",
                                                 "fullStart": 656,
@@ -663,11 +660,8 @@
                                             "start": 665,
                                             "end": 671,
                                             "fullWidth": 6,
-<<<<<<< HEAD
                                             "width": 6,
-=======
                                             "modifiers": [],
->>>>>>> e3c38734
                                             "identifier": {
                                                 "kind": "IdentifierName",
                                                 "fullStart": 665,
@@ -707,11 +701,8 @@
                                             "start": 673,
                                             "end": 676,
                                             "fullWidth": 3,
-<<<<<<< HEAD
                                             "width": 3,
-=======
                                             "modifiers": [],
->>>>>>> e3c38734
                                             "identifier": {
                                                 "kind": "IdentifierName",
                                                 "fullStart": 673,
@@ -751,11 +742,8 @@
                                             "start": 678,
                                             "end": 681,
                                             "fullWidth": 3,
-<<<<<<< HEAD
                                             "width": 3,
-=======
                                             "modifiers": [],
->>>>>>> e3c38734
                                             "identifier": {
                                                 "kind": "IdentifierName",
                                                 "fullStart": 678,
