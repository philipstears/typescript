--- conflicted
+++ resolved
@@ -252,12 +252,8 @@
                                         "start": 589,
                                         "end": 605,
                                         "fullWidth": 16,
-<<<<<<< HEAD
                                         "width": 16,
-                                        "identifier": {
-=======
                                         "propertyName": {
->>>>>>> 85e84683
                                             "kind": "IdentifierName",
                                             "fullStart": 589,
                                             "fullEnd": 598,
@@ -391,12 +387,8 @@
                                         "start": 620,
                                         "end": 638,
                                         "fullWidth": 18,
-<<<<<<< HEAD
                                         "width": 18,
-                                        "identifier": {
-=======
                                         "propertyName": {
->>>>>>> 85e84683
                                             "kind": "IdentifierName",
                                             "fullStart": 620,
                                             "fullEnd": 631,
