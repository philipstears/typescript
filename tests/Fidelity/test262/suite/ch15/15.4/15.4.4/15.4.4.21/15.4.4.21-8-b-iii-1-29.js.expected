--- conflicted
+++ resolved
@@ -250,12 +250,8 @@
                                         "start": 608,
                                         "end": 626,
                                         "fullWidth": 18,
-<<<<<<< HEAD
                                         "width": 18,
-                                        "identifier": {
-=======
                                         "propertyName": {
->>>>>>> 85e84683
                                             "kind": "IdentifierName",
                                             "fullStart": 608,
                                             "fullEnd": 619,
@@ -1054,12 +1050,8 @@
                                         "start": 804,
                                         "end": 872,
                                         "fullWidth": 68,
-<<<<<<< HEAD
                                         "width": 68,
-                                        "identifier": {
-=======
                                         "propertyName": {
->>>>>>> 85e84683
                                             "kind": "IdentifierName",
                                             "fullStart": 804,
                                             "fullEnd": 808,
