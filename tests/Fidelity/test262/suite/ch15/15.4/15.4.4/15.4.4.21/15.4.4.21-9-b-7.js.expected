--- conflicted
+++ resolved
@@ -424,11 +424,8 @@
                                             "start": 644,
                                             "end": 649,
                                             "fullWidth": 5,
-<<<<<<< HEAD
                                             "width": 5,
-=======
                                             "modifiers": [],
->>>>>>> e3c38734
                                             "identifier": {
                                                 "kind": "IdentifierName",
                                                 "fullStart": 644,
@@ -468,11 +465,8 @@
                                             "start": 651,
                                             "end": 654,
                                             "fullWidth": 3,
-<<<<<<< HEAD
                                             "width": 3,
-=======
                                             "modifiers": [],
->>>>>>> e3c38734
                                             "identifier": {
                                                 "kind": "IdentifierName",
                                                 "fullStart": 651,
@@ -512,11 +506,8 @@
                                             "start": 656,
                                             "end": 659,
                                             "fullWidth": 3,
-<<<<<<< HEAD
                                             "width": 3,
-=======
                                             "modifiers": [],
->>>>>>> e3c38734
                                             "identifier": {
                                                 "kind": "IdentifierName",
                                                 "fullStart": 656,
@@ -556,11 +547,8 @@
                                             "start": 661,
                                             "end": 664,
                                             "fullWidth": 3,
-<<<<<<< HEAD
                                             "width": 3,
-=======
                                             "modifiers": [],
->>>>>>> e3c38734
                                             "identifier": {
                                                 "kind": "IdentifierName",
                                                 "fullStart": 661,
