{
    "isDeclaration": false,
    "languageVersion": "EcmaScript5",
    "parseOptions": {
        "allowAutomaticSemicolonInsertion": true
    },
    "sourceUnit": {
        "kind": "SourceUnit",
        "fullStart": 0,
        "fullEnd": 901,
        "start": 541,
        "end": 901,
        "fullWidth": 901,
        "width": 360,
        "isIncrementallyUnusable": true,
        "moduleElements": [
            {
                "kind": "FunctionDeclaration",
                "fullStart": 0,
                "fullEnd": 877,
                "start": 541,
                "end": 875,
                "fullWidth": 877,
                "width": 334,
                "modifiers": [],
                "functionKeyword": {
                    "kind": "FunctionKeyword",
                    "fullStart": 0,
                    "fullEnd": 550,
                    "start": 541,
                    "end": 549,
                    "fullWidth": 550,
                    "width": 8,
                    "text": "function",
                    "value": "function",
                    "valueText": "function",
                    "hasLeadingTrivia": true,
                    "hasLeadingComment": true,
                    "hasLeadingNewLine": true,
                    "hasTrailingTrivia": true,
                    "leadingTrivia": [
                        {
                            "kind": "SingleLineCommentTrivia",
                            "text": "/// Copyright (c) 2012 Ecma International.  All rights reserved. "
                        },
                        {
                            "kind": "NewLineTrivia",
                            "text": "\r\n"
                        },
                        {
                            "kind": "SingleLineCommentTrivia",
                            "text": "/// Ecma International makes this code available under the terms and conditions set"
                        },
                        {
                            "kind": "NewLineTrivia",
                            "text": "\r\n"
                        },
                        {
                            "kind": "SingleLineCommentTrivia",
                            "text": "/// forth on http://hg.ecmascript.org/tests/test262/raw-file/tip/LICENSE (the "
                        },
                        {
                            "kind": "NewLineTrivia",
                            "text": "\r\n"
                        },
                        {
                            "kind": "SingleLineCommentTrivia",
                            "text": "/// \"Use Terms\").   Any redistribution of this code must retain the above "
                        },
                        {
                            "kind": "NewLineTrivia",
                            "text": "\r\n"
                        },
                        {
                            "kind": "SingleLineCommentTrivia",
                            "text": "/// copyright and this notice and otherwise comply with the Use Terms."
                        },
                        {
                            "kind": "NewLineTrivia",
                            "text": "\r\n"
                        },
                        {
                            "kind": "MultiLineCommentTrivia",
                            "text": "/**\r\n * @path ch15/15.4/15.4.4/15.4.4.21/15.4.4.21-9-c-ii-22.js\r\n * @description Array.prototype.reduce - boolean primitive can be used as accumulator\r\n */"
                        },
                        {
                            "kind": "NewLineTrivia",
                            "text": "\r\n"
                        },
                        {
                            "kind": "NewLineTrivia",
                            "text": "\r\n"
                        },
                        {
                            "kind": "NewLineTrivia",
                            "text": "\r\n"
                        }
                    ],
                    "trailingTrivia": [
                        {
                            "kind": "WhitespaceTrivia",
                            "text": " "
                        }
                    ]
                },
                "identifier": {
                    "kind": "IdentifierName",
                    "fullStart": 550,
                    "fullEnd": 558,
                    "start": 550,
                    "end": 558,
                    "fullWidth": 8,
                    "width": 8,
                    "text": "testcase",
                    "value": "testcase",
                    "valueText": "testcase"
                },
                "callSignature": {
                    "kind": "CallSignature",
                    "fullStart": 558,
                    "fullEnd": 561,
                    "start": 558,
                    "end": 560,
                    "fullWidth": 3,
                    "width": 2,
                    "parameterList": {
                        "kind": "ParameterList",
                        "fullStart": 558,
                        "fullEnd": 561,
                        "start": 558,
                        "end": 560,
                        "fullWidth": 3,
                        "width": 2,
                        "openParenToken": {
                            "kind": "OpenParenToken",
                            "fullStart": 558,
                            "fullEnd": 559,
                            "start": 558,
                            "end": 559,
                            "fullWidth": 1,
                            "width": 1,
                            "text": "(",
                            "value": "(",
                            "valueText": "("
                        },
                        "parameters": [],
                        "closeParenToken": {
                            "kind": "CloseParenToken",
                            "fullStart": 559,
                            "fullEnd": 561,
                            "start": 559,
                            "end": 560,
                            "fullWidth": 2,
                            "width": 1,
                            "text": ")",
                            "value": ")",
                            "valueText": ")",
                            "hasTrailingTrivia": true,
                            "trailingTrivia": [
                                {
                                    "kind": "WhitespaceTrivia",
                                    "text": " "
                                }
                            ]
                        }
                    }
                },
                "block": {
                    "kind": "Block",
                    "fullStart": 561,
                    "fullEnd": 877,
                    "start": 561,
                    "end": 875,
                    "fullWidth": 316,
                    "width": 314,
                    "openBraceToken": {
                        "kind": "OpenBraceToken",
                        "fullStart": 561,
                        "fullEnd": 564,
                        "start": 561,
                        "end": 562,
                        "fullWidth": 3,
                        "width": 1,
                        "text": "{",
                        "value": "{",
                        "valueText": "{",
                        "hasTrailingTrivia": true,
                        "hasTrailingNewLine": true,
                        "trailingTrivia": [
                            {
                                "kind": "NewLineTrivia",
                                "text": "\r\n"
                            }
                        ]
                    },
                    "statements": [
                        {
                            "kind": "VariableStatement",
                            "fullStart": 564,
                            "fullEnd": 597,
                            "start": 574,
                            "end": 595,
                            "fullWidth": 33,
                            "width": 21,
                            "modifiers": [],
                            "variableDeclaration": {
                                "kind": "VariableDeclaration",
                                "fullStart": 564,
                                "fullEnd": 594,
                                "start": 574,
                                "end": 594,
                                "fullWidth": 30,
                                "width": 20,
                                "varKeyword": {
                                    "kind": "VarKeyword",
                                    "fullStart": 564,
                                    "fullEnd": 578,
                                    "start": 574,
                                    "end": 577,
                                    "fullWidth": 14,
                                    "width": 3,
                                    "text": "var",
                                    "value": "var",
                                    "valueText": "var",
                                    "hasLeadingTrivia": true,
                                    "hasLeadingNewLine": true,
                                    "hasTrailingTrivia": true,
                                    "leadingTrivia": [
                                        {
                                            "kind": "NewLineTrivia",
                                            "text": "\r\n"
                                        },
                                        {
                                            "kind": "WhitespaceTrivia",
                                            "text": "        "
                                        }
                                    ],
                                    "trailingTrivia": [
                                        {
                                            "kind": "WhitespaceTrivia",
                                            "text": " "
                                        }
                                    ]
                                },
                                "variableDeclarators": [
                                    {
                                        "kind": "VariableDeclarator",
                                        "fullStart": 578,
                                        "fullEnd": 594,
                                        "start": 578,
                                        "end": 594,
                                        "fullWidth": 16,
                                        "width": 16,
                                        "identifier": {
                                            "kind": "IdentifierName",
                                            "fullStart": 578,
                                            "fullEnd": 587,
                                            "start": 578,
                                            "end": 586,
                                            "fullWidth": 9,
                                            "width": 8,
                                            "text": "accessed",
                                            "value": "accessed",
                                            "valueText": "accessed",
                                            "hasTrailingTrivia": true,
                                            "trailingTrivia": [
                                                {
                                                    "kind": "WhitespaceTrivia",
                                                    "text": " "
                                                }
                                            ]
                                        },
                                        "equalsValueClause": {
                                            "kind": "EqualsValueClause",
                                            "fullStart": 587,
                                            "fullEnd": 594,
                                            "start": 587,
                                            "end": 594,
                                            "fullWidth": 7,
                                            "width": 7,
                                            "equalsToken": {
                                                "kind": "EqualsToken",
                                                "fullStart": 587,
                                                "fullEnd": 589,
                                                "start": 587,
                                                "end": 588,
                                                "fullWidth": 2,
                                                "width": 1,
                                                "text": "=",
                                                "value": "=",
                                                "valueText": "=",
                                                "hasTrailingTrivia": true,
                                                "trailingTrivia": [
                                                    {
                                                        "kind": "WhitespaceTrivia",
                                                        "text": " "
                                                    }
                                                ]
                                            },
                                            "value": {
                                                "kind": "FalseKeyword",
                                                "fullStart": 589,
                                                "fullEnd": 594,
                                                "start": 589,
                                                "end": 594,
                                                "fullWidth": 5,
                                                "width": 5,
                                                "text": "false",
                                                "value": false,
                                                "valueText": "false"
                                            }
                                        }
                                    }
                                ]
                            },
                            "semicolonToken": {
                                "kind": "SemicolonToken",
                                "fullStart": 594,
                                "fullEnd": 597,
                                "start": 594,
                                "end": 595,
                                "fullWidth": 3,
                                "width": 1,
                                "text": ";",
                                "value": ";",
                                "valueText": ";",
                                "hasTrailingTrivia": true,
                                "hasTrailingNewLine": true,
                                "trailingTrivia": [
                                    {
                                        "kind": "NewLineTrivia",
                                        "text": "\r\n"
                                    }
                                ]
                            }
                        },
                        {
                            "kind": "FunctionDeclaration",
                            "fullStart": 597,
                            "fullEnd": 735,
                            "start": 605,
                            "end": 733,
                            "fullWidth": 138,
                            "width": 128,
                            "modifiers": [],
                            "functionKeyword": {
                                "kind": "FunctionKeyword",
                                "fullStart": 597,
                                "fullEnd": 614,
                                "start": 605,
                                "end": 613,
                                "fullWidth": 17,
                                "width": 8,
                                "text": "function",
                                "value": "function",
                                "valueText": "function",
                                "hasLeadingTrivia": true,
                                "hasTrailingTrivia": true,
                                "leadingTrivia": [
                                    {
                                        "kind": "WhitespaceTrivia",
                                        "text": "        "
                                    }
                                ],
                                "trailingTrivia": [
                                    {
                                        "kind": "WhitespaceTrivia",
                                        "text": " "
                                    }
                                ]
                            },
                            "identifier": {
                                "kind": "IdentifierName",
                                "fullStart": 614,
                                "fullEnd": 624,
                                "start": 614,
                                "end": 624,
                                "fullWidth": 10,
                                "width": 10,
                                "text": "callbackfn",
                                "value": "callbackfn",
                                "valueText": "callbackfn"
                            },
                            "callSignature": {
                                "kind": "CallSignature",
                                "fullStart": 624,
                                "fullEnd": 652,
                                "start": 624,
                                "end": 651,
                                "fullWidth": 28,
                                "width": 27,
                                "parameterList": {
                                    "kind": "ParameterList",
                                    "fullStart": 624,
                                    "fullEnd": 652,
                                    "start": 624,
                                    "end": 651,
                                    "fullWidth": 28,
                                    "width": 27,
                                    "openParenToken": {
                                        "kind": "OpenParenToken",
                                        "fullStart": 624,
                                        "fullEnd": 625,
                                        "start": 624,
                                        "end": 625,
                                        "fullWidth": 1,
                                        "width": 1,
                                        "text": "(",
                                        "value": "(",
                                        "valueText": "("
                                    },
                                    "parameters": [
                                        {
                                            "kind": "Parameter",
                                            "fullStart": 625,
                                            "fullEnd": 632,
                                            "start": 625,
                                            "end": 632,
                                            "fullWidth": 7,
<<<<<<< HEAD
                                            "width": 7,
=======
                                            "modifiers": [],
>>>>>>> e3c38734
                                            "identifier": {
                                                "kind": "IdentifierName",
                                                "fullStart": 625,
                                                "fullEnd": 632,
                                                "start": 625,
                                                "end": 632,
                                                "fullWidth": 7,
                                                "width": 7,
                                                "text": "prevVal",
                                                "value": "prevVal",
                                                "valueText": "prevVal"
                                            }
                                        },
                                        {
                                            "kind": "CommaToken",
                                            "fullStart": 632,
                                            "fullEnd": 634,
                                            "start": 632,
                                            "end": 633,
                                            "fullWidth": 2,
                                            "width": 1,
                                            "text": ",",
                                            "value": ",",
                                            "valueText": ",",
                                            "hasTrailingTrivia": true,
                                            "trailingTrivia": [
                                                {
                                                    "kind": "WhitespaceTrivia",
                                                    "text": " "
                                                }
                                            ]
                                        },
                                        {
                                            "kind": "Parameter",
                                            "fullStart": 634,
                                            "fullEnd": 640,
                                            "start": 634,
                                            "end": 640,
                                            "fullWidth": 6,
<<<<<<< HEAD
                                            "width": 6,
=======
                                            "modifiers": [],
>>>>>>> e3c38734
                                            "identifier": {
                                                "kind": "IdentifierName",
                                                "fullStart": 634,
                                                "fullEnd": 640,
                                                "start": 634,
                                                "end": 640,
                                                "fullWidth": 6,
                                                "width": 6,
                                                "text": "curVal",
                                                "value": "curVal",
                                                "valueText": "curVal"
                                            }
                                        },
                                        {
                                            "kind": "CommaToken",
                                            "fullStart": 640,
                                            "fullEnd": 642,
                                            "start": 640,
                                            "end": 641,
                                            "fullWidth": 2,
                                            "width": 1,
                                            "text": ",",
                                            "value": ",",
                                            "valueText": ",",
                                            "hasTrailingTrivia": true,
                                            "trailingTrivia": [
                                                {
                                                    "kind": "WhitespaceTrivia",
                                                    "text": " "
                                                }
                                            ]
                                        },
                                        {
                                            "kind": "Parameter",
                                            "fullStart": 642,
                                            "fullEnd": 645,
                                            "start": 642,
                                            "end": 645,
                                            "fullWidth": 3,
<<<<<<< HEAD
                                            "width": 3,
=======
                                            "modifiers": [],
>>>>>>> e3c38734
                                            "identifier": {
                                                "kind": "IdentifierName",
                                                "fullStart": 642,
                                                "fullEnd": 645,
                                                "start": 642,
                                                "end": 645,
                                                "fullWidth": 3,
                                                "width": 3,
                                                "text": "idx",
                                                "value": "idx",
                                                "valueText": "idx"
                                            }
                                        },
                                        {
                                            "kind": "CommaToken",
                                            "fullStart": 645,
                                            "fullEnd": 647,
                                            "start": 645,
                                            "end": 646,
                                            "fullWidth": 2,
                                            "width": 1,
                                            "text": ",",
                                            "value": ",",
                                            "valueText": ",",
                                            "hasTrailingTrivia": true,
                                            "trailingTrivia": [
                                                {
                                                    "kind": "WhitespaceTrivia",
                                                    "text": " "
                                                }
                                            ]
                                        },
                                        {
                                            "kind": "Parameter",
                                            "fullStart": 647,
                                            "fullEnd": 650,
                                            "start": 647,
                                            "end": 650,
                                            "fullWidth": 3,
<<<<<<< HEAD
                                            "width": 3,
=======
                                            "modifiers": [],
>>>>>>> e3c38734
                                            "identifier": {
                                                "kind": "IdentifierName",
                                                "fullStart": 647,
                                                "fullEnd": 650,
                                                "start": 647,
                                                "end": 650,
                                                "fullWidth": 3,
                                                "width": 3,
                                                "text": "obj",
                                                "value": "obj",
                                                "valueText": "obj"
                                            }
                                        }
                                    ],
                                    "closeParenToken": {
                                        "kind": "CloseParenToken",
                                        "fullStart": 650,
                                        "fullEnd": 652,
                                        "start": 650,
                                        "end": 651,
                                        "fullWidth": 2,
                                        "width": 1,
                                        "text": ")",
                                        "value": ")",
                                        "valueText": ")",
                                        "hasTrailingTrivia": true,
                                        "trailingTrivia": [
                                            {
                                                "kind": "WhitespaceTrivia",
                                                "text": " "
                                            }
                                        ]
                                    }
                                }
                            },
                            "block": {
                                "kind": "Block",
                                "fullStart": 652,
                                "fullEnd": 735,
                                "start": 652,
                                "end": 733,
                                "fullWidth": 83,
                                "width": 81,
                                "openBraceToken": {
                                    "kind": "OpenBraceToken",
                                    "fullStart": 652,
                                    "fullEnd": 655,
                                    "start": 652,
                                    "end": 653,
                                    "fullWidth": 3,
                                    "width": 1,
                                    "text": "{",
                                    "value": "{",
                                    "valueText": "{",
                                    "hasTrailingTrivia": true,
                                    "hasTrailingNewLine": true,
                                    "trailingTrivia": [
                                        {
                                            "kind": "NewLineTrivia",
                                            "text": "\r\n"
                                        }
                                    ]
                                },
                                "statements": [
                                    {
                                        "kind": "ExpressionStatement",
                                        "fullStart": 655,
                                        "fullEnd": 685,
                                        "start": 667,
                                        "end": 683,
                                        "fullWidth": 30,
                                        "width": 16,
                                        "expression": {
                                            "kind": "AssignmentExpression",
                                            "fullStart": 655,
                                            "fullEnd": 682,
                                            "start": 667,
                                            "end": 682,
                                            "fullWidth": 27,
                                            "width": 15,
                                            "left": {
                                                "kind": "IdentifierName",
                                                "fullStart": 655,
                                                "fullEnd": 676,
                                                "start": 667,
                                                "end": 675,
                                                "fullWidth": 21,
                                                "width": 8,
                                                "text": "accessed",
                                                "value": "accessed",
                                                "valueText": "accessed",
                                                "hasLeadingTrivia": true,
                                                "hasTrailingTrivia": true,
                                                "leadingTrivia": [
                                                    {
                                                        "kind": "WhitespaceTrivia",
                                                        "text": "            "
                                                    }
                                                ],
                                                "trailingTrivia": [
                                                    {
                                                        "kind": "WhitespaceTrivia",
                                                        "text": " "
                                                    }
                                                ]
                                            },
                                            "operatorToken": {
                                                "kind": "EqualsToken",
                                                "fullStart": 676,
                                                "fullEnd": 678,
                                                "start": 676,
                                                "end": 677,
                                                "fullWidth": 2,
                                                "width": 1,
                                                "text": "=",
                                                "value": "=",
                                                "valueText": "=",
                                                "hasTrailingTrivia": true,
                                                "trailingTrivia": [
                                                    {
                                                        "kind": "WhitespaceTrivia",
                                                        "text": " "
                                                    }
                                                ]
                                            },
                                            "right": {
                                                "kind": "TrueKeyword",
                                                "fullStart": 678,
                                                "fullEnd": 682,
                                                "start": 678,
                                                "end": 682,
                                                "fullWidth": 4,
                                                "width": 4,
                                                "text": "true",
                                                "value": true,
                                                "valueText": "true"
                                            }
                                        },
                                        "semicolonToken": {
                                            "kind": "SemicolonToken",
                                            "fullStart": 682,
                                            "fullEnd": 685,
                                            "start": 682,
                                            "end": 683,
                                            "fullWidth": 3,
                                            "width": 1,
                                            "text": ";",
                                            "value": ";",
                                            "valueText": ";",
                                            "hasTrailingTrivia": true,
                                            "hasTrailingNewLine": true,
                                            "trailingTrivia": [
                                                {
                                                    "kind": "NewLineTrivia",
                                                    "text": "\r\n"
                                                }
                                            ]
                                        }
                                    },
                                    {
                                        "kind": "ReturnStatement",
                                        "fullStart": 685,
                                        "fullEnd": 724,
                                        "start": 697,
                                        "end": 722,
                                        "fullWidth": 39,
                                        "width": 25,
                                        "returnKeyword": {
                                            "kind": "ReturnKeyword",
                                            "fullStart": 685,
                                            "fullEnd": 704,
                                            "start": 697,
                                            "end": 703,
                                            "fullWidth": 19,
                                            "width": 6,
                                            "text": "return",
                                            "value": "return",
                                            "valueText": "return",
                                            "hasLeadingTrivia": true,
                                            "hasTrailingTrivia": true,
                                            "leadingTrivia": [
                                                {
                                                    "kind": "WhitespaceTrivia",
                                                    "text": "            "
                                                }
                                            ],
                                            "trailingTrivia": [
                                                {
                                                    "kind": "WhitespaceTrivia",
                                                    "text": " "
                                                }
                                            ]
                                        },
                                        "expression": {
                                            "kind": "EqualsExpression",
                                            "fullStart": 704,
                                            "fullEnd": 721,
                                            "start": 704,
                                            "end": 721,
                                            "fullWidth": 17,
                                            "width": 17,
                                            "left": {
                                                "kind": "IdentifierName",
                                                "fullStart": 704,
                                                "fullEnd": 712,
                                                "start": 704,
                                                "end": 711,
                                                "fullWidth": 8,
                                                "width": 7,
                                                "text": "prevVal",
                                                "value": "prevVal",
                                                "valueText": "prevVal",
                                                "hasTrailingTrivia": true,
                                                "trailingTrivia": [
                                                    {
                                                        "kind": "WhitespaceTrivia",
                                                        "text": " "
                                                    }
                                                ]
                                            },
                                            "operatorToken": {
                                                "kind": "EqualsEqualsEqualsToken",
                                                "fullStart": 712,
                                                "fullEnd": 716,
                                                "start": 712,
                                                "end": 715,
                                                "fullWidth": 4,
                                                "width": 3,
                                                "text": "===",
                                                "value": "===",
                                                "valueText": "===",
                                                "hasTrailingTrivia": true,
                                                "trailingTrivia": [
                                                    {
                                                        "kind": "WhitespaceTrivia",
                                                        "text": " "
                                                    }
                                                ]
                                            },
                                            "right": {
                                                "kind": "FalseKeyword",
                                                "fullStart": 716,
                                                "fullEnd": 721,
                                                "start": 716,
                                                "end": 721,
                                                "fullWidth": 5,
                                                "width": 5,
                                                "text": "false",
                                                "value": false,
                                                "valueText": "false"
                                            }
                                        },
                                        "semicolonToken": {
                                            "kind": "SemicolonToken",
                                            "fullStart": 721,
                                            "fullEnd": 724,
                                            "start": 721,
                                            "end": 722,
                                            "fullWidth": 3,
                                            "width": 1,
                                            "text": ";",
                                            "value": ";",
                                            "valueText": ";",
                                            "hasTrailingTrivia": true,
                                            "hasTrailingNewLine": true,
                                            "trailingTrivia": [
                                                {
                                                    "kind": "NewLineTrivia",
                                                    "text": "\r\n"
                                                }
                                            ]
                                        }
                                    }
                                ],
                                "closeBraceToken": {
                                    "kind": "CloseBraceToken",
                                    "fullStart": 724,
                                    "fullEnd": 735,
                                    "start": 732,
                                    "end": 733,
                                    "fullWidth": 11,
                                    "width": 1,
                                    "text": "}",
                                    "value": "}",
                                    "valueText": "}",
                                    "hasLeadingTrivia": true,
                                    "hasTrailingTrivia": true,
                                    "hasTrailingNewLine": true,
                                    "leadingTrivia": [
                                        {
                                            "kind": "WhitespaceTrivia",
                                            "text": "        "
                                        }
                                    ],
                                    "trailingTrivia": [
                                        {
                                            "kind": "NewLineTrivia",
                                            "text": "\r\n"
                                        }
                                    ]
                                }
                            }
                        },
                        {
                            "kind": "VariableStatement",
                            "fullStart": 735,
                            "fullEnd": 778,
                            "start": 745,
                            "end": 776,
                            "fullWidth": 43,
                            "width": 31,
                            "modifiers": [],
                            "variableDeclaration": {
                                "kind": "VariableDeclaration",
                                "fullStart": 735,
                                "fullEnd": 775,
                                "start": 745,
                                "end": 775,
                                "fullWidth": 40,
                                "width": 30,
                                "varKeyword": {
                                    "kind": "VarKeyword",
                                    "fullStart": 735,
                                    "fullEnd": 749,
                                    "start": 745,
                                    "end": 748,
                                    "fullWidth": 14,
                                    "width": 3,
                                    "text": "var",
                                    "value": "var",
                                    "valueText": "var",
                                    "hasLeadingTrivia": true,
                                    "hasLeadingNewLine": true,
                                    "hasTrailingTrivia": true,
                                    "leadingTrivia": [
                                        {
                                            "kind": "NewLineTrivia",
                                            "text": "\r\n"
                                        },
                                        {
                                            "kind": "WhitespaceTrivia",
                                            "text": "        "
                                        }
                                    ],
                                    "trailingTrivia": [
                                        {
                                            "kind": "WhitespaceTrivia",
                                            "text": " "
                                        }
                                    ]
                                },
                                "variableDeclarators": [
                                    {
                                        "kind": "VariableDeclarator",
                                        "fullStart": 749,
                                        "fullEnd": 775,
                                        "start": 749,
                                        "end": 775,
                                        "fullWidth": 26,
                                        "width": 26,
                                        "identifier": {
                                            "kind": "IdentifierName",
                                            "fullStart": 749,
                                            "fullEnd": 753,
                                            "start": 749,
                                            "end": 752,
                                            "fullWidth": 4,
                                            "width": 3,
                                            "text": "obj",
                                            "value": "obj",
                                            "valueText": "obj",
                                            "hasTrailingTrivia": true,
                                            "trailingTrivia": [
                                                {
                                                    "kind": "WhitespaceTrivia",
                                                    "text": " "
                                                }
                                            ]
                                        },
                                        "equalsValueClause": {
                                            "kind": "EqualsValueClause",
                                            "fullStart": 753,
                                            "fullEnd": 775,
                                            "start": 753,
                                            "end": 775,
                                            "fullWidth": 22,
                                            "width": 22,
                                            "equalsToken": {
                                                "kind": "EqualsToken",
                                                "fullStart": 753,
                                                "fullEnd": 755,
                                                "start": 753,
                                                "end": 754,
                                                "fullWidth": 2,
                                                "width": 1,
                                                "text": "=",
                                                "value": "=",
                                                "valueText": "=",
                                                "hasTrailingTrivia": true,
                                                "trailingTrivia": [
                                                    {
                                                        "kind": "WhitespaceTrivia",
                                                        "text": " "
                                                    }
                                                ]
                                            },
                                            "value": {
                                                "kind": "ObjectLiteralExpression",
                                                "fullStart": 755,
                                                "fullEnd": 775,
                                                "start": 755,
                                                "end": 775,
                                                "fullWidth": 20,
                                                "width": 20,
                                                "openBraceToken": {
                                                    "kind": "OpenBraceToken",
                                                    "fullStart": 755,
                                                    "fullEnd": 757,
                                                    "start": 755,
                                                    "end": 756,
                                                    "fullWidth": 2,
                                                    "width": 1,
                                                    "text": "{",
                                                    "value": "{",
                                                    "valueText": "{",
                                                    "hasTrailingTrivia": true,
                                                    "trailingTrivia": [
                                                        {
                                                            "kind": "WhitespaceTrivia",
                                                            "text": " "
                                                        }
                                                    ]
                                                },
                                                "propertyAssignments": [
                                                    {
                                                        "kind": "SimplePropertyAssignment",
                                                        "fullStart": 757,
                                                        "fullEnd": 762,
                                                        "start": 757,
                                                        "end": 762,
                                                        "fullWidth": 5,
                                                        "width": 5,
                                                        "propertyName": {
                                                            "kind": "NumericLiteral",
                                                            "fullStart": 757,
                                                            "fullEnd": 758,
                                                            "start": 757,
                                                            "end": 758,
                                                            "fullWidth": 1,
                                                            "width": 1,
                                                            "text": "0",
                                                            "value": 0,
                                                            "valueText": "0"
                                                        },
                                                        "colonToken": {
                                                            "kind": "ColonToken",
                                                            "fullStart": 758,
                                                            "fullEnd": 760,
                                                            "start": 758,
                                                            "end": 759,
                                                            "fullWidth": 2,
                                                            "width": 1,
                                                            "text": ":",
                                                            "value": ":",
                                                            "valueText": ":",
                                                            "hasTrailingTrivia": true,
                                                            "trailingTrivia": [
                                                                {
                                                                    "kind": "WhitespaceTrivia",
                                                                    "text": " "
                                                                }
                                                            ]
                                                        },
                                                        "expression": {
                                                            "kind": "NumericLiteral",
                                                            "fullStart": 760,
                                                            "fullEnd": 762,
                                                            "start": 760,
                                                            "end": 762,
                                                            "fullWidth": 2,
                                                            "width": 2,
                                                            "text": "11",
                                                            "value": 11,
                                                            "valueText": "11"
                                                        }
                                                    },
                                                    {
                                                        "kind": "CommaToken",
                                                        "fullStart": 762,
                                                        "fullEnd": 764,
                                                        "start": 762,
                                                        "end": 763,
                                                        "fullWidth": 2,
                                                        "width": 1,
                                                        "text": ",",
                                                        "value": ",",
                                                        "valueText": ",",
                                                        "hasTrailingTrivia": true,
                                                        "trailingTrivia": [
                                                            {
                                                                "kind": "WhitespaceTrivia",
                                                                "text": " "
                                                            }
                                                        ]
                                                    },
                                                    {
                                                        "kind": "SimplePropertyAssignment",
                                                        "fullStart": 764,
                                                        "fullEnd": 774,
                                                        "start": 764,
                                                        "end": 773,
                                                        "fullWidth": 10,
                                                        "width": 9,
                                                        "propertyName": {
                                                            "kind": "IdentifierName",
                                                            "fullStart": 764,
                                                            "fullEnd": 770,
                                                            "start": 764,
                                                            "end": 770,
                                                            "fullWidth": 6,
                                                            "width": 6,
                                                            "text": "length",
                                                            "value": "length",
                                                            "valueText": "length"
                                                        },
                                                        "colonToken": {
                                                            "kind": "ColonToken",
                                                            "fullStart": 770,
                                                            "fullEnd": 772,
                                                            "start": 770,
                                                            "end": 771,
                                                            "fullWidth": 2,
                                                            "width": 1,
                                                            "text": ":",
                                                            "value": ":",
                                                            "valueText": ":",
                                                            "hasTrailingTrivia": true,
                                                            "trailingTrivia": [
                                                                {
                                                                    "kind": "WhitespaceTrivia",
                                                                    "text": " "
                                                                }
                                                            ]
                                                        },
                                                        "expression": {
                                                            "kind": "NumericLiteral",
                                                            "fullStart": 772,
                                                            "fullEnd": 774,
                                                            "start": 772,
                                                            "end": 773,
                                                            "fullWidth": 2,
                                                            "width": 1,
                                                            "text": "1",
                                                            "value": 1,
                                                            "valueText": "1",
                                                            "hasTrailingTrivia": true,
                                                            "trailingTrivia": [
                                                                {
                                                                    "kind": "WhitespaceTrivia",
                                                                    "text": " "
                                                                }
                                                            ]
                                                        }
                                                    }
                                                ],
                                                "closeBraceToken": {
                                                    "kind": "CloseBraceToken",
                                                    "fullStart": 774,
                                                    "fullEnd": 775,
                                                    "start": 774,
                                                    "end": 775,
                                                    "fullWidth": 1,
                                                    "width": 1,
                                                    "text": "}",
                                                    "value": "}",
                                                    "valueText": "}"
                                                }
                                            }
                                        }
                                    }
                                ]
                            },
                            "semicolonToken": {
                                "kind": "SemicolonToken",
                                "fullStart": 775,
                                "fullEnd": 778,
                                "start": 775,
                                "end": 776,
                                "fullWidth": 3,
                                "width": 1,
                                "text": ";",
                                "value": ";",
                                "valueText": ";",
                                "hasTrailingTrivia": true,
                                "hasTrailingNewLine": true,
                                "trailingTrivia": [
                                    {
                                        "kind": "NewLineTrivia",
                                        "text": "\r\n"
                                    }
                                ]
                            }
                        },
                        {
                            "kind": "ReturnStatement",
                            "fullStart": 778,
                            "fullEnd": 870,
                            "start": 788,
                            "end": 868,
                            "fullWidth": 92,
                            "width": 80,
                            "returnKeyword": {
                                "kind": "ReturnKeyword",
                                "fullStart": 778,
                                "fullEnd": 795,
                                "start": 788,
                                "end": 794,
                                "fullWidth": 17,
                                "width": 6,
                                "text": "return",
                                "value": "return",
                                "valueText": "return",
                                "hasLeadingTrivia": true,
                                "hasLeadingNewLine": true,
                                "hasTrailingTrivia": true,
                                "leadingTrivia": [
                                    {
                                        "kind": "NewLineTrivia",
                                        "text": "\r\n"
                                    },
                                    {
                                        "kind": "WhitespaceTrivia",
                                        "text": "        "
                                    }
                                ],
                                "trailingTrivia": [
                                    {
                                        "kind": "WhitespaceTrivia",
                                        "text": " "
                                    }
                                ]
                            },
                            "expression": {
                                "kind": "LogicalAndExpression",
                                "fullStart": 795,
                                "fullEnd": 867,
                                "start": 795,
                                "end": 867,
                                "fullWidth": 72,
                                "width": 72,
                                "left": {
                                    "kind": "EqualsExpression",
                                    "fullStart": 795,
                                    "fullEnd": 856,
                                    "start": 795,
                                    "end": 855,
                                    "fullWidth": 61,
                                    "width": 60,
                                    "left": {
                                        "kind": "InvocationExpression",
                                        "fullStart": 795,
                                        "fullEnd": 847,
                                        "start": 795,
                                        "end": 846,
                                        "fullWidth": 52,
                                        "width": 51,
                                        "expression": {
                                            "kind": "MemberAccessExpression",
                                            "fullStart": 795,
                                            "fullEnd": 822,
                                            "start": 795,
                                            "end": 822,
                                            "fullWidth": 27,
                                            "width": 27,
                                            "expression": {
                                                "kind": "MemberAccessExpression",
                                                "fullStart": 795,
                                                "fullEnd": 817,
                                                "start": 795,
                                                "end": 817,
                                                "fullWidth": 22,
                                                "width": 22,
                                                "expression": {
                                                    "kind": "MemberAccessExpression",
                                                    "fullStart": 795,
                                                    "fullEnd": 810,
                                                    "start": 795,
                                                    "end": 810,
                                                    "fullWidth": 15,
                                                    "width": 15,
                                                    "expression": {
                                                        "kind": "IdentifierName",
                                                        "fullStart": 795,
                                                        "fullEnd": 800,
                                                        "start": 795,
                                                        "end": 800,
                                                        "fullWidth": 5,
                                                        "width": 5,
                                                        "text": "Array",
                                                        "value": "Array",
                                                        "valueText": "Array"
                                                    },
                                                    "dotToken": {
                                                        "kind": "DotToken",
                                                        "fullStart": 800,
                                                        "fullEnd": 801,
                                                        "start": 800,
                                                        "end": 801,
                                                        "fullWidth": 1,
                                                        "width": 1,
                                                        "text": ".",
                                                        "value": ".",
                                                        "valueText": "."
                                                    },
                                                    "name": {
                                                        "kind": "IdentifierName",
                                                        "fullStart": 801,
                                                        "fullEnd": 810,
                                                        "start": 801,
                                                        "end": 810,
                                                        "fullWidth": 9,
                                                        "width": 9,
                                                        "text": "prototype",
                                                        "value": "prototype",
                                                        "valueText": "prototype"
                                                    }
                                                },
                                                "dotToken": {
                                                    "kind": "DotToken",
                                                    "fullStart": 810,
                                                    "fullEnd": 811,
                                                    "start": 810,
                                                    "end": 811,
                                                    "fullWidth": 1,
                                                    "width": 1,
                                                    "text": ".",
                                                    "value": ".",
                                                    "valueText": "."
                                                },
                                                "name": {
                                                    "kind": "IdentifierName",
                                                    "fullStart": 811,
                                                    "fullEnd": 817,
                                                    "start": 811,
                                                    "end": 817,
                                                    "fullWidth": 6,
                                                    "width": 6,
                                                    "text": "reduce",
                                                    "value": "reduce",
                                                    "valueText": "reduce"
                                                }
                                            },
                                            "dotToken": {
                                                "kind": "DotToken",
                                                "fullStart": 817,
                                                "fullEnd": 818,
                                                "start": 817,
                                                "end": 818,
                                                "fullWidth": 1,
                                                "width": 1,
                                                "text": ".",
                                                "value": ".",
                                                "valueText": "."
                                            },
                                            "name": {
                                                "kind": "IdentifierName",
                                                "fullStart": 818,
                                                "fullEnd": 822,
                                                "start": 818,
                                                "end": 822,
                                                "fullWidth": 4,
                                                "width": 4,
                                                "text": "call",
                                                "value": "call",
                                                "valueText": "call"
                                            }
                                        },
                                        "argumentList": {
                                            "kind": "ArgumentList",
                                            "fullStart": 822,
                                            "fullEnd": 847,
                                            "start": 822,
                                            "end": 846,
                                            "fullWidth": 25,
                                            "width": 24,
                                            "openParenToken": {
                                                "kind": "OpenParenToken",
                                                "fullStart": 822,
                                                "fullEnd": 823,
                                                "start": 822,
                                                "end": 823,
                                                "fullWidth": 1,
                                                "width": 1,
                                                "text": "(",
                                                "value": "(",
                                                "valueText": "("
                                            },
                                            "arguments": [
                                                {
                                                    "kind": "IdentifierName",
                                                    "fullStart": 823,
                                                    "fullEnd": 826,
                                                    "start": 823,
                                                    "end": 826,
                                                    "fullWidth": 3,
                                                    "width": 3,
                                                    "text": "obj",
                                                    "value": "obj",
                                                    "valueText": "obj"
                                                },
                                                {
                                                    "kind": "CommaToken",
                                                    "fullStart": 826,
                                                    "fullEnd": 828,
                                                    "start": 826,
                                                    "end": 827,
                                                    "fullWidth": 2,
                                                    "width": 1,
                                                    "text": ",",
                                                    "value": ",",
                                                    "valueText": ",",
                                                    "hasTrailingTrivia": true,
                                                    "trailingTrivia": [
                                                        {
                                                            "kind": "WhitespaceTrivia",
                                                            "text": " "
                                                        }
                                                    ]
                                                },
                                                {
                                                    "kind": "IdentifierName",
                                                    "fullStart": 828,
                                                    "fullEnd": 838,
                                                    "start": 828,
                                                    "end": 838,
                                                    "fullWidth": 10,
                                                    "width": 10,
                                                    "text": "callbackfn",
                                                    "value": "callbackfn",
                                                    "valueText": "callbackfn"
                                                },
                                                {
                                                    "kind": "CommaToken",
                                                    "fullStart": 838,
                                                    "fullEnd": 840,
                                                    "start": 838,
                                                    "end": 839,
                                                    "fullWidth": 2,
                                                    "width": 1,
                                                    "text": ",",
                                                    "value": ",",
                                                    "valueText": ",",
                                                    "hasTrailingTrivia": true,
                                                    "trailingTrivia": [
                                                        {
                                                            "kind": "WhitespaceTrivia",
                                                            "text": " "
                                                        }
                                                    ]
                                                },
                                                {
                                                    "kind": "FalseKeyword",
                                                    "fullStart": 840,
                                                    "fullEnd": 845,
                                                    "start": 840,
                                                    "end": 845,
                                                    "fullWidth": 5,
                                                    "width": 5,
                                                    "text": "false",
                                                    "value": false,
                                                    "valueText": "false"
                                                }
                                            ],
                                            "closeParenToken": {
                                                "kind": "CloseParenToken",
                                                "fullStart": 845,
                                                "fullEnd": 847,
                                                "start": 845,
                                                "end": 846,
                                                "fullWidth": 2,
                                                "width": 1,
                                                "text": ")",
                                                "value": ")",
                                                "valueText": ")",
                                                "hasTrailingTrivia": true,
                                                "trailingTrivia": [
                                                    {
                                                        "kind": "WhitespaceTrivia",
                                                        "text": " "
                                                    }
                                                ]
                                            }
                                        }
                                    },
                                    "operatorToken": {
                                        "kind": "EqualsEqualsEqualsToken",
                                        "fullStart": 847,
                                        "fullEnd": 851,
                                        "start": 847,
                                        "end": 850,
                                        "fullWidth": 4,
                                        "width": 3,
                                        "text": "===",
                                        "value": "===",
                                        "valueText": "===",
                                        "hasTrailingTrivia": true,
                                        "trailingTrivia": [
                                            {
                                                "kind": "WhitespaceTrivia",
                                                "text": " "
                                            }
                                        ]
                                    },
                                    "right": {
                                        "kind": "TrueKeyword",
                                        "fullStart": 851,
                                        "fullEnd": 856,
                                        "start": 851,
                                        "end": 855,
                                        "fullWidth": 5,
                                        "width": 4,
                                        "text": "true",
                                        "value": true,
                                        "valueText": "true",
                                        "hasTrailingTrivia": true,
                                        "trailingTrivia": [
                                            {
                                                "kind": "WhitespaceTrivia",
                                                "text": " "
                                            }
                                        ]
                                    }
                                },
                                "operatorToken": {
                                    "kind": "AmpersandAmpersandToken",
                                    "fullStart": 856,
                                    "fullEnd": 859,
                                    "start": 856,
                                    "end": 858,
                                    "fullWidth": 3,
                                    "width": 2,
                                    "text": "&&",
                                    "value": "&&",
                                    "valueText": "&&",
                                    "hasTrailingTrivia": true,
                                    "trailingTrivia": [
                                        {
                                            "kind": "WhitespaceTrivia",
                                            "text": " "
                                        }
                                    ]
                                },
                                "right": {
                                    "kind": "IdentifierName",
                                    "fullStart": 859,
                                    "fullEnd": 867,
                                    "start": 859,
                                    "end": 867,
                                    "fullWidth": 8,
                                    "width": 8,
                                    "text": "accessed",
                                    "value": "accessed",
                                    "valueText": "accessed"
                                }
                            },
                            "semicolonToken": {
                                "kind": "SemicolonToken",
                                "fullStart": 867,
                                "fullEnd": 870,
                                "start": 867,
                                "end": 868,
                                "fullWidth": 3,
                                "width": 1,
                                "text": ";",
                                "value": ";",
                                "valueText": ";",
                                "hasTrailingTrivia": true,
                                "hasTrailingNewLine": true,
                                "trailingTrivia": [
                                    {
                                        "kind": "NewLineTrivia",
                                        "text": "\r\n"
                                    }
                                ]
                            }
                        }
                    ],
                    "closeBraceToken": {
                        "kind": "CloseBraceToken",
                        "fullStart": 870,
                        "fullEnd": 877,
                        "start": 874,
                        "end": 875,
                        "fullWidth": 7,
                        "width": 1,
                        "text": "}",
                        "value": "}",
                        "valueText": "}",
                        "hasLeadingTrivia": true,
                        "hasTrailingTrivia": true,
                        "hasTrailingNewLine": true,
                        "leadingTrivia": [
                            {
                                "kind": "WhitespaceTrivia",
                                "text": "    "
                            }
                        ],
                        "trailingTrivia": [
                            {
                                "kind": "NewLineTrivia",
                                "text": "\r\n"
                            }
                        ]
                    }
                }
            },
            {
                "kind": "ExpressionStatement",
                "fullStart": 877,
                "fullEnd": 901,
                "start": 877,
                "end": 899,
                "fullWidth": 24,
                "width": 22,
                "expression": {
                    "kind": "InvocationExpression",
                    "fullStart": 877,
                    "fullEnd": 898,
                    "start": 877,
                    "end": 898,
                    "fullWidth": 21,
                    "width": 21,
                    "expression": {
                        "kind": "IdentifierName",
                        "fullStart": 877,
                        "fullEnd": 888,
                        "start": 877,
                        "end": 888,
                        "fullWidth": 11,
                        "width": 11,
                        "text": "runTestCase",
                        "value": "runTestCase",
                        "valueText": "runTestCase"
                    },
                    "argumentList": {
                        "kind": "ArgumentList",
                        "fullStart": 888,
                        "fullEnd": 898,
                        "start": 888,
                        "end": 898,
                        "fullWidth": 10,
                        "width": 10,
                        "openParenToken": {
                            "kind": "OpenParenToken",
                            "fullStart": 888,
                            "fullEnd": 889,
                            "start": 888,
                            "end": 889,
                            "fullWidth": 1,
                            "width": 1,
                            "text": "(",
                            "value": "(",
                            "valueText": "("
                        },
                        "arguments": [
                            {
                                "kind": "IdentifierName",
                                "fullStart": 889,
                                "fullEnd": 897,
                                "start": 889,
                                "end": 897,
                                "fullWidth": 8,
                                "width": 8,
                                "text": "testcase",
                                "value": "testcase",
                                "valueText": "testcase"
                            }
                        ],
                        "closeParenToken": {
                            "kind": "CloseParenToken",
                            "fullStart": 897,
                            "fullEnd": 898,
                            "start": 897,
                            "end": 898,
                            "fullWidth": 1,
                            "width": 1,
                            "text": ")",
                            "value": ")",
                            "valueText": ")"
                        }
                    }
                },
                "semicolonToken": {
                    "kind": "SemicolonToken",
                    "fullStart": 898,
                    "fullEnd": 901,
                    "start": 898,
                    "end": 899,
                    "fullWidth": 3,
                    "width": 1,
                    "text": ";",
                    "value": ";",
                    "valueText": ";",
                    "hasTrailingTrivia": true,
                    "hasTrailingNewLine": true,
                    "trailingTrivia": [
                        {
                            "kind": "NewLineTrivia",
                            "text": "\r\n"
                        }
                    ]
                }
            }
        ],
        "endOfFileToken": {
            "kind": "EndOfFileToken",
            "fullStart": 901,
            "fullEnd": 901,
            "start": 901,
            "end": 901,
            "fullWidth": 0,
            "width": 0,
            "text": ""
        }
    },
    "lineMap": {
        "lineStarts": [
            0,
            67,
            152,
            232,
            308,
            380,
            385,
            445,
            532,
            537,
            539,
            541,
            564,
            566,
            597,
            655,
            685,
            724,
            735,
            737,
            778,
            780,
            870,
            877,
            901
        ],
        "length": 901
    }
}<|MERGE_RESOLUTION|>--- conflicted
+++ resolved
@@ -417,11 +417,8 @@
                                             "start": 625,
                                             "end": 632,
                                             "fullWidth": 7,
-<<<<<<< HEAD
                                             "width": 7,
-=======
                                             "modifiers": [],
->>>>>>> e3c38734
                                             "identifier": {
                                                 "kind": "IdentifierName",
                                                 "fullStart": 625,
@@ -461,11 +458,8 @@
                                             "start": 634,
                                             "end": 640,
                                             "fullWidth": 6,
-<<<<<<< HEAD
                                             "width": 6,
-=======
                                             "modifiers": [],
->>>>>>> e3c38734
                                             "identifier": {
                                                 "kind": "IdentifierName",
                                                 "fullStart": 634,
@@ -505,11 +499,8 @@
                                             "start": 642,
                                             "end": 645,
                                             "fullWidth": 3,
-<<<<<<< HEAD
                                             "width": 3,
-=======
                                             "modifiers": [],
->>>>>>> e3c38734
                                             "identifier": {
                                                 "kind": "IdentifierName",
                                                 "fullStart": 642,
@@ -549,11 +540,8 @@
                                             "start": 647,
                                             "end": 650,
                                             "fullWidth": 3,
-<<<<<<< HEAD
                                             "width": 3,
-=======
                                             "modifiers": [],
->>>>>>> e3c38734
                                             "identifier": {
                                                 "kind": "IdentifierName",
                                                 "fullStart": 647,
