--- conflicted
+++ resolved
@@ -1007,12 +1007,8 @@
                                         "start": 776,
                                         "end": 787,
                                         "fullWidth": 11,
-<<<<<<< HEAD
                                         "width": 11,
-                                        "identifier": {
-=======
                                         "propertyName": {
->>>>>>> 85e84683
                                             "kind": "IdentifierName",
                                             "fullStart": 776,
                                             "fullEnd": 782,
@@ -1756,12 +1752,8 @@
                                         "start": 976,
                                         "end": 997,
                                         "fullWidth": 21,
-<<<<<<< HEAD
                                         "width": 21,
-                                        "identifier": {
-=======
                                         "propertyName": {
->>>>>>> 85e84683
                                             "kind": "IdentifierName",
                                             "fullStart": 976,
                                             "fullEnd": 980,
@@ -2135,12 +2127,8 @@
                                         "start": 1046,
                                         "end": 1063,
                                         "fullWidth": 17,
-<<<<<<< HEAD
                                         "width": 17,
-                                        "identifier": {
-=======
                                         "propertyName": {
->>>>>>> 85e84683
                                             "kind": "IdentifierName",
                                             "fullStart": 1046,
                                             "fullEnd": 1052,
