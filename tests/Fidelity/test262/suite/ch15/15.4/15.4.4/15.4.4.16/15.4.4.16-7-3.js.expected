{
    "isDeclaration": false,
    "languageVersion": "EcmaScript5",
    "parseOptions": {
        "allowAutomaticSemicolonInsertion": true
    },
    "sourceUnit": {
        "kind": "SourceUnit",
        "fullStart": 0,
        "fullEnd": 837,
        "start": 542,
        "end": 837,
        "fullWidth": 837,
        "width": 295,
        "isIncrementallyUnusable": true,
        "moduleElements": [
            {
                "kind": "FunctionDeclaration",
                "fullStart": 0,
                "fullEnd": 813,
                "start": 542,
                "end": 811,
                "fullWidth": 813,
                "width": 269,
                "modifiers": [],
                "functionKeyword": {
                    "kind": "FunctionKeyword",
                    "fullStart": 0,
                    "fullEnd": 551,
                    "start": 542,
                    "end": 550,
                    "fullWidth": 551,
                    "width": 8,
                    "text": "function",
                    "value": "function",
                    "valueText": "function",
                    "hasLeadingTrivia": true,
                    "hasLeadingComment": true,
                    "hasLeadingNewLine": true,
                    "hasTrailingTrivia": true,
                    "leadingTrivia": [
                        {
                            "kind": "SingleLineCommentTrivia",
                            "text": "/// Copyright (c) 2012 Ecma International.  All rights reserved. "
                        },
                        {
                            "kind": "NewLineTrivia",
                            "text": "\r\n"
                        },
                        {
                            "kind": "SingleLineCommentTrivia",
                            "text": "/// Ecma International makes this code available under the terms and conditions set"
                        },
                        {
                            "kind": "NewLineTrivia",
                            "text": "\r\n"
                        },
                        {
                            "kind": "SingleLineCommentTrivia",
                            "text": "/// forth on http://hg.ecmascript.org/tests/test262/raw-file/tip/LICENSE (the "
                        },
                        {
                            "kind": "NewLineTrivia",
                            "text": "\r\n"
                        },
                        {
                            "kind": "SingleLineCommentTrivia",
                            "text": "/// \"Use Terms\").   Any redistribution of this code must retain the above "
                        },
                        {
                            "kind": "NewLineTrivia",
                            "text": "\r\n"
                        },
                        {
                            "kind": "SingleLineCommentTrivia",
                            "text": "/// copyright and this notice and otherwise comply with the Use Terms."
                        },
                        {
                            "kind": "NewLineTrivia",
                            "text": "\r\n"
                        },
                        {
                            "kind": "MultiLineCommentTrivia",
                            "text": "/**\r\n * @path ch15/15.4/15.4.4/15.4.4.16/15.4.4.16-7-3.js\r\n * @description Array.prototype.every doesn't visit deleted elements in array after the call\r\n */"
                        },
                        {
                            "kind": "NewLineTrivia",
                            "text": "\r\n"
                        },
                        {
                            "kind": "NewLineTrivia",
                            "text": "\r\n"
                        },
                        {
                            "kind": "NewLineTrivia",
                            "text": "\r\n"
                        }
                    ],
                    "trailingTrivia": [
                        {
                            "kind": "WhitespaceTrivia",
                            "text": " "
                        }
                    ]
                },
                "identifier": {
                    "kind": "IdentifierName",
                    "fullStart": 551,
                    "fullEnd": 559,
                    "start": 551,
                    "end": 559,
                    "fullWidth": 8,
                    "width": 8,
                    "text": "testcase",
                    "value": "testcase",
                    "valueText": "testcase"
                },
                "callSignature": {
                    "kind": "CallSignature",
                    "fullStart": 559,
                    "fullEnd": 562,
                    "start": 559,
                    "end": 561,
                    "fullWidth": 3,
                    "width": 2,
                    "parameterList": {
                        "kind": "ParameterList",
                        "fullStart": 559,
                        "fullEnd": 562,
                        "start": 559,
                        "end": 561,
                        "fullWidth": 3,
                        "width": 2,
                        "openParenToken": {
                            "kind": "OpenParenToken",
                            "fullStart": 559,
                            "fullEnd": 560,
                            "start": 559,
                            "end": 560,
                            "fullWidth": 1,
                            "width": 1,
                            "text": "(",
                            "value": "(",
                            "valueText": "("
                        },
                        "parameters": [],
                        "closeParenToken": {
                            "kind": "CloseParenToken",
                            "fullStart": 560,
                            "fullEnd": 562,
                            "start": 560,
                            "end": 561,
                            "fullWidth": 2,
                            "width": 1,
                            "text": ")",
                            "value": ")",
                            "valueText": ")",
                            "hasTrailingTrivia": true,
                            "trailingTrivia": [
                                {
                                    "kind": "WhitespaceTrivia",
                                    "text": " "
                                }
                            ]
                        }
                    }
                },
                "block": {
                    "kind": "Block",
                    "fullStart": 562,
                    "fullEnd": 813,
                    "start": 562,
                    "end": 811,
                    "fullWidth": 251,
                    "width": 249,
                    "openBraceToken": {
                        "kind": "OpenBraceToken",
                        "fullStart": 562,
                        "fullEnd": 566,
                        "start": 562,
                        "end": 563,
                        "fullWidth": 4,
                        "width": 1,
                        "text": "{",
                        "value": "{",
                        "valueText": "{",
                        "hasTrailingTrivia": true,
                        "hasTrailingNewLine": true,
                        "trailingTrivia": [
                            {
                                "kind": "WhitespaceTrivia",
                                "text": " "
                            },
                            {
                                "kind": "NewLineTrivia",
                                "text": "\r\n"
                            }
                        ]
                    },
                    "statements": [
                        {
                            "kind": "FunctionDeclaration",
                            "fullStart": 566,
                            "fullEnd": 709,
                            "start": 571,
                            "end": 707,
                            "fullWidth": 143,
                            "width": 136,
                            "modifiers": [],
                            "functionKeyword": {
                                "kind": "FunctionKeyword",
                                "fullStart": 566,
                                "fullEnd": 580,
                                "start": 571,
                                "end": 579,
                                "fullWidth": 14,
                                "width": 8,
                                "text": "function",
                                "value": "function",
                                "valueText": "function",
                                "hasLeadingTrivia": true,
                                "hasLeadingNewLine": true,
                                "hasTrailingTrivia": true,
                                "leadingTrivia": [
                                    {
                                        "kind": "WhitespaceTrivia",
                                        "text": " "
                                    },
                                    {
                                        "kind": "NewLineTrivia",
                                        "text": "\r\n"
                                    },
                                    {
                                        "kind": "WhitespaceTrivia",
                                        "text": "  "
                                    }
                                ],
                                "trailingTrivia": [
                                    {
                                        "kind": "WhitespaceTrivia",
                                        "text": " "
                                    }
                                ]
                            },
                            "identifier": {
                                "kind": "IdentifierName",
                                "fullStart": 580,
                                "fullEnd": 590,
                                "start": 580,
                                "end": 590,
                                "fullWidth": 10,
                                "width": 10,
                                "text": "callbackfn",
                                "value": "callbackfn",
                                "valueText": "callbackfn"
                            },
                            "callSignature": {
                                "kind": "CallSignature",
                                "fullStart": 590,
                                "fullEnd": 607,
                                "start": 590,
                                "end": 605,
                                "fullWidth": 17,
                                "width": 15,
                                "parameterList": {
                                    "kind": "ParameterList",
                                    "fullStart": 590,
                                    "fullEnd": 607,
                                    "start": 590,
                                    "end": 605,
                                    "fullWidth": 17,
                                    "width": 15,
                                    "openParenToken": {
                                        "kind": "OpenParenToken",
                                        "fullStart": 590,
                                        "fullEnd": 591,
                                        "start": 590,
                                        "end": 591,
                                        "fullWidth": 1,
                                        "width": 1,
                                        "text": "(",
                                        "value": "(",
                                        "valueText": "("
                                    },
                                    "parameters": [
                                        {
                                            "kind": "Parameter",
                                            "fullStart": 591,
                                            "fullEnd": 594,
                                            "start": 591,
                                            "end": 594,
                                            "fullWidth": 3,
                                            "width": 3,
                                            "modifiers": [],
                                            "identifier": {
                                                "kind": "IdentifierName",
                                                "fullStart": 591,
                                                "fullEnd": 594,
                                                "start": 591,
                                                "end": 594,
                                                "fullWidth": 3,
                                                "width": 3,
                                                "text": "val",
                                                "value": "val",
                                                "valueText": "val"
                                            }
                                        },
                                        {
                                            "kind": "CommaToken",
                                            "fullStart": 594,
                                            "fullEnd": 596,
                                            "start": 594,
                                            "end": 595,
                                            "fullWidth": 2,
                                            "width": 1,
                                            "text": ",",
                                            "value": ",",
                                            "valueText": ",",
                                            "hasTrailingTrivia": true,
                                            "trailingTrivia": [
                                                {
                                                    "kind": "WhitespaceTrivia",
                                                    "text": " "
                                                }
                                            ]
                                        },
                                        {
                                            "kind": "Parameter",
                                            "fullStart": 596,
                                            "fullEnd": 599,
                                            "start": 596,
                                            "end": 599,
                                            "fullWidth": 3,
                                            "width": 3,
                                            "modifiers": [],
                                            "identifier": {
                                                "kind": "IdentifierName",
                                                "fullStart": 596,
                                                "fullEnd": 599,
                                                "start": 596,
                                                "end": 599,
                                                "fullWidth": 3,
                                                "width": 3,
                                                "text": "Idx",
                                                "value": "Idx",
                                                "valueText": "Idx"
                                            }
                                        },
                                        {
                                            "kind": "CommaToken",
                                            "fullStart": 599,
                                            "fullEnd": 601,
                                            "start": 599,
                                            "end": 600,
                                            "fullWidth": 2,
                                            "width": 1,
                                            "text": ",",
                                            "value": ",",
                                            "valueText": ",",
                                            "hasTrailingTrivia": true,
                                            "trailingTrivia": [
                                                {
                                                    "kind": "WhitespaceTrivia",
                                                    "text": " "
                                                }
                                            ]
                                        },
                                        {
                                            "kind": "Parameter",
                                            "fullStart": 601,
                                            "fullEnd": 604,
                                            "start": 601,
                                            "end": 604,
                                            "fullWidth": 3,
                                            "width": 3,
                                            "modifiers": [],
                                            "identifier": {
                                                "kind": "IdentifierName",
                                                "fullStart": 601,
                                                "fullEnd": 604,
                                                "start": 601,
                                                "end": 604,
                                                "fullWidth": 3,
                                                "width": 3,
                                                "text": "obj",
                                                "value": "obj",
                                                "valueText": "obj"
                                            }
                                        }
                                    ],
                                    "closeParenToken": {
                                        "kind": "CloseParenToken",
                                        "fullStart": 604,
                                        "fullEnd": 607,
                                        "start": 604,
                                        "end": 605,
                                        "fullWidth": 3,
                                        "width": 1,
                                        "text": ")",
                                        "value": ")",
                                        "valueText": ")",
                                        "hasTrailingTrivia": true,
                                        "hasTrailingNewLine": true,
                                        "trailingTrivia": [
                                            {
                                                "kind": "NewLineTrivia",
                                                "text": "\r\n"
                                            }
                                        ]
                                    }
                                }
                            },
                            "block": {
                                "kind": "Block",
                                "fullStart": 607,
                                "fullEnd": 709,
                                "start": 609,
                                "end": 707,
                                "fullWidth": 102,
                                "width": 98,
                                "openBraceToken": {
                                    "kind": "OpenBraceToken",
                                    "fullStart": 607,
                                    "fullEnd": 612,
                                    "start": 609,
                                    "end": 610,
                                    "fullWidth": 5,
                                    "width": 1,
                                    "text": "{",
                                    "value": "{",
                                    "valueText": "{",
                                    "hasLeadingTrivia": true,
                                    "hasTrailingTrivia": true,
                                    "hasTrailingNewLine": true,
                                    "leadingTrivia": [
                                        {
                                            "kind": "WhitespaceTrivia",
                                            "text": "  "
                                        }
                                    ],
                                    "trailingTrivia": [
                                        {
                                            "kind": "NewLineTrivia",
                                            "text": "\r\n"
                                        }
                                    ]
                                },
                                "statements": [
                                    {
                                        "kind": "ExpressionStatement",
                                        "fullStart": 612,
                                        "fullEnd": 632,
                                        "start": 616,
                                        "end": 630,
                                        "fullWidth": 20,
                                        "width": 14,
                                        "expression": {
                                            "kind": "DeleteExpression",
                                            "fullStart": 612,
                                            "fullEnd": 629,
                                            "start": 616,
                                            "end": 629,
                                            "fullWidth": 17,
                                            "width": 13,
                                            "deleteKeyword": {
                                                "kind": "DeleteKeyword",
                                                "fullStart": 612,
                                                "fullEnd": 623,
                                                "start": 616,
                                                "end": 622,
                                                "fullWidth": 11,
                                                "width": 6,
                                                "text": "delete",
                                                "value": "delete",
                                                "valueText": "delete",
                                                "hasLeadingTrivia": true,
                                                "hasTrailingTrivia": true,
                                                "leadingTrivia": [
                                                    {
                                                        "kind": "WhitespaceTrivia",
                                                        "text": "    "
                                                    }
                                                ],
                                                "trailingTrivia": [
                                                    {
                                                        "kind": "WhitespaceTrivia",
                                                        "text": " "
                                                    }
                                                ]
                                            },
                                            "expression": {
                                                "kind": "ElementAccessExpression",
                                                "fullStart": 623,
                                                "fullEnd": 629,
                                                "start": 623,
                                                "end": 629,
                                                "fullWidth": 6,
                                                "width": 6,
                                                "expression": {
                                                    "kind": "IdentifierName",
                                                    "fullStart": 623,
                                                    "fullEnd": 626,
                                                    "start": 623,
                                                    "end": 626,
                                                    "fullWidth": 3,
                                                    "width": 3,
                                                    "text": "arr",
                                                    "value": "arr",
                                                    "valueText": "arr"
                                                },
                                                "openBracketToken": {
                                                    "kind": "OpenBracketToken",
                                                    "fullStart": 626,
                                                    "fullEnd": 627,
                                                    "start": 626,
                                                    "end": 627,
                                                    "fullWidth": 1,
                                                    "width": 1,
                                                    "text": "[",
                                                    "value": "[",
                                                    "valueText": "["
                                                },
                                                "argumentExpression": {
                                                    "kind": "NumericLiteral",
                                                    "fullStart": 627,
                                                    "fullEnd": 628,
                                                    "start": 627,
                                                    "end": 628,
                                                    "fullWidth": 1,
                                                    "width": 1,
                                                    "text": "2",
                                                    "value": 2,
                                                    "valueText": "2"
                                                },
                                                "closeBracketToken": {
                                                    "kind": "CloseBracketToken",
                                                    "fullStart": 628,
                                                    "fullEnd": 629,
                                                    "start": 628,
                                                    "end": 629,
                                                    "fullWidth": 1,
                                                    "width": 1,
                                                    "text": "]",
                                                    "value": "]",
                                                    "valueText": "]"
                                                }
                                            }
                                        },
                                        "semicolonToken": {
                                            "kind": "SemicolonToken",
                                            "fullStart": 629,
                                            "fullEnd": 632,
                                            "start": 629,
                                            "end": 630,
                                            "fullWidth": 3,
                                            "width": 1,
                                            "text": ";",
                                            "value": ";",
                                            "valueText": ";",
                                            "hasTrailingTrivia": true,
                                            "hasTrailingNewLine": true,
                                            "trailingTrivia": [
                                                {
                                                    "kind": "NewLineTrivia",
                                                    "text": "\r\n"
                                                }
                                            ]
                                        }
                                    },
                                    {
                                        "kind": "IfStatement",
                                        "fullStart": 632,
                                        "fullEnd": 704,
                                        "start": 636,
                                        "end": 702,
                                        "fullWidth": 72,
                                        "width": 66,
                                        "ifKeyword": {
                                            "kind": "IfKeyword",
                                            "fullStart": 632,
                                            "fullEnd": 638,
                                            "start": 636,
                                            "end": 638,
                                            "fullWidth": 6,
                                            "width": 2,
                                            "text": "if",
                                            "value": "if",
                                            "valueText": "if",
                                            "hasLeadingTrivia": true,
                                            "leadingTrivia": [
                                                {
                                                    "kind": "WhitespaceTrivia",
                                                    "text": "    "
                                                }
                                            ]
                                        },
                                        "openParenToken": {
                                            "kind": "OpenParenToken",
                                            "fullStart": 638,
                                            "fullEnd": 639,
                                            "start": 638,
                                            "end": 639,
                                            "fullWidth": 1,
                                            "width": 1,
                                            "text": "(",
                                            "value": "(",
                                            "valueText": "("
                                        },
                                        "condition": {
                                            "kind": "EqualsWithTypeConversionExpression",
                                            "fullStart": 639,
                                            "fullEnd": 647,
                                            "start": 639,
                                            "end": 647,
                                            "fullWidth": 8,
                                            "width": 8,
                                            "left": {
                                                "kind": "IdentifierName",
                                                "fullStart": 639,
                                                "fullEnd": 643,
                                                "start": 639,
                                                "end": 642,
                                                "fullWidth": 4,
                                                "width": 3,
                                                "text": "val",
                                                "value": "val",
                                                "valueText": "val",
                                                "hasTrailingTrivia": true,
                                                "trailingTrivia": [
                                                    {
                                                        "kind": "WhitespaceTrivia",
                                                        "text": " "
                                                    }
                                                ]
                                            },
                                            "operatorToken": {
                                                "kind": "EqualsEqualsToken",
                                                "fullStart": 643,
                                                "fullEnd": 646,
                                                "start": 643,
                                                "end": 645,
                                                "fullWidth": 3,
                                                "width": 2,
                                                "text": "==",
                                                "value": "==",
                                                "valueText": "==",
                                                "hasTrailingTrivia": true,
                                                "trailingTrivia": [
                                                    {
                                                        "kind": "WhitespaceTrivia",
                                                        "text": " "
                                                    }
                                                ]
                                            },
                                            "right": {
                                                "kind": "NumericLiteral",
                                                "fullStart": 646,
                                                "fullEnd": 647,
                                                "start": 646,
                                                "end": 647,
                                                "fullWidth": 1,
                                                "width": 1,
                                                "text": "3",
                                                "value": 3,
                                                "valueText": "3"
                                            }
                                        },
                                        "closeParenToken": {
                                            "kind": "CloseParenToken",
                                            "fullStart": 647,
                                            "fullEnd": 650,
                                            "start": 647,
                                            "end": 648,
                                            "fullWidth": 3,
                                            "width": 1,
                                            "text": ")",
                                            "value": ")",
                                            "valueText": ")",
                                            "hasTrailingTrivia": true,
                                            "hasTrailingNewLine": true,
                                            "trailingTrivia": [
                                                {
                                                    "kind": "NewLineTrivia",
                                                    "text": "\r\n"
                                                }
                                            ]
                                        },
                                        "statement": {
                                            "kind": "ReturnStatement",
                                            "fullStart": 650,
                                            "fullEnd": 672,
                                            "start": 657,
                                            "end": 670,
                                            "fullWidth": 22,
                                            "width": 13,
                                            "returnKeyword": {
                                                "kind": "ReturnKeyword",
                                                "fullStart": 650,
                                                "fullEnd": 664,
                                                "start": 657,
                                                "end": 663,
                                                "fullWidth": 14,
                                                "width": 6,
                                                "text": "return",
                                                "value": "return",
                                                "valueText": "return",
                                                "hasLeadingTrivia": true,
                                                "hasTrailingTrivia": true,
                                                "leadingTrivia": [
                                                    {
                                                        "kind": "WhitespaceTrivia",
                                                        "text": "       "
                                                    }
                                                ],
                                                "trailingTrivia": [
                                                    {
                                                        "kind": "WhitespaceTrivia",
                                                        "text": " "
                                                    }
                                                ]
                                            },
                                            "expression": {
                                                "kind": "FalseKeyword",
                                                "fullStart": 664,
                                                "fullEnd": 669,
                                                "start": 664,
                                                "end": 669,
                                                "fullWidth": 5,
                                                "width": 5,
                                                "text": "false",
                                                "value": false,
                                                "valueText": "false"
                                            },
                                            "semicolonToken": {
                                                "kind": "SemicolonToken",
                                                "fullStart": 669,
                                                "fullEnd": 672,
                                                "start": 669,
                                                "end": 670,
                                                "fullWidth": 3,
                                                "width": 1,
                                                "text": ";",
                                                "value": ";",
                                                "valueText": ";",
                                                "hasTrailingTrivia": true,
                                                "hasTrailingNewLine": true,
                                                "trailingTrivia": [
                                                    {
                                                        "kind": "NewLineTrivia",
                                                        "text": "\r\n"
                                                    }
                                                ]
                                            }
                                        },
                                        "elseClause": {
                                            "kind": "ElseClause",
                                            "fullStart": 672,
                                            "fullEnd": 704,
                                            "start": 676,
                                            "end": 702,
                                            "fullWidth": 32,
                                            "width": 26,
                                            "elseKeyword": {
                                                "kind": "ElseKeyword",
                                                "fullStart": 672,
                                                "fullEnd": 683,
                                                "start": 676,
                                                "end": 680,
                                                "fullWidth": 11,
                                                "width": 4,
                                                "text": "else",
                                                "value": "else",
                                                "valueText": "else",
                                                "hasLeadingTrivia": true,
                                                "hasTrailingTrivia": true,
                                                "hasTrailingNewLine": true,
                                                "leadingTrivia": [
                                                    {
                                                        "kind": "WhitespaceTrivia",
                                                        "text": "    "
                                                    }
                                                ],
                                                "trailingTrivia": [
                                                    {
                                                        "kind": "WhitespaceTrivia",
                                                        "text": " "
                                                    },
                                                    {
                                                        "kind": "NewLineTrivia",
                                                        "text": "\r\n"
                                                    }
                                                ]
                                            },
                                            "statement": {
                                                "kind": "ReturnStatement",
                                                "fullStart": 683,
                                                "fullEnd": 704,
                                                "start": 690,
                                                "end": 702,
                                                "fullWidth": 21,
                                                "width": 12,
                                                "returnKeyword": {
                                                    "kind": "ReturnKeyword",
                                                    "fullStart": 683,
                                                    "fullEnd": 697,
                                                    "start": 690,
                                                    "end": 696,
                                                    "fullWidth": 14,
                                                    "width": 6,
                                                    "text": "return",
                                                    "value": "return",
                                                    "valueText": "return",
                                                    "hasLeadingTrivia": true,
                                                    "hasTrailingTrivia": true,
                                                    "leadingTrivia": [
                                                        {
                                                            "kind": "WhitespaceTrivia",
                                                            "text": "       "
                                                        }
                                                    ],
                                                    "trailingTrivia": [
                                                        {
                                                            "kind": "WhitespaceTrivia",
                                                            "text": " "
                                                        }
                                                    ]
                                                },
                                                "expression": {
                                                    "kind": "TrueKeyword",
                                                    "fullStart": 697,
                                                    "fullEnd": 701,
                                                    "start": 697,
                                                    "end": 701,
                                                    "fullWidth": 4,
                                                    "width": 4,
                                                    "text": "true",
                                                    "value": true,
                                                    "valueText": "true"
                                                },
                                                "semicolonToken": {
                                                    "kind": "SemicolonToken",
                                                    "fullStart": 701,
                                                    "fullEnd": 704,
                                                    "start": 701,
                                                    "end": 702,
                                                    "fullWidth": 3,
                                                    "width": 1,
                                                    "text": ";",
                                                    "value": ";",
                                                    "valueText": ";",
                                                    "hasTrailingTrivia": true,
                                                    "hasTrailingNewLine": true,
                                                    "trailingTrivia": [
                                                        {
                                                            "kind": "NewLineTrivia",
                                                            "text": "\r\n"
                                                        }
                                                    ]
                                                }
                                            }
                                        }
                                    }
                                ],
                                "closeBraceToken": {
                                    "kind": "CloseBraceToken",
                                    "fullStart": 704,
                                    "fullEnd": 709,
                                    "start": 706,
                                    "end": 707,
                                    "fullWidth": 5,
                                    "width": 1,
                                    "text": "}",
                                    "value": "}",
                                    "valueText": "}",
                                    "hasLeadingTrivia": true,
                                    "hasTrailingTrivia": true,
                                    "hasTrailingNewLine": true,
                                    "leadingTrivia": [
                                        {
                                            "kind": "WhitespaceTrivia",
                                            "text": "  "
                                        }
                                    ],
                                    "trailingTrivia": [
                                        {
                                            "kind": "NewLineTrivia",
                                            "text": "\r\n"
                                        }
                                    ]
                                }
                            }
                        },
                        {
                            "kind": "VariableStatement",
                            "fullStart": 709,
                            "fullEnd": 737,
                            "start": 713,
                            "end": 735,
                            "fullWidth": 28,
                            "width": 22,
                            "modifiers": [],
                            "variableDeclaration": {
                                "kind": "VariableDeclaration",
                                "fullStart": 709,
                                "fullEnd": 734,
                                "start": 713,
                                "end": 734,
                                "fullWidth": 25,
                                "width": 21,
                                "varKeyword": {
                                    "kind": "VarKeyword",
                                    "fullStart": 709,
                                    "fullEnd": 717,
                                    "start": 713,
                                    "end": 716,
                                    "fullWidth": 8,
                                    "width": 3,
                                    "text": "var",
                                    "value": "var",
                                    "valueText": "var",
                                    "hasLeadingTrivia": true,
                                    "hasLeadingNewLine": true,
                                    "hasTrailingTrivia": true,
                                    "leadingTrivia": [
                                        {
                                            "kind": "NewLineTrivia",
                                            "text": "\r\n"
                                        },
                                        {
                                            "kind": "WhitespaceTrivia",
                                            "text": "  "
                                        }
                                    ],
                                    "trailingTrivia": [
                                        {
                                            "kind": "WhitespaceTrivia",
                                            "text": " "
                                        }
                                    ]
                                },
                                "variableDeclarators": [
                                    {
                                        "kind": "VariableDeclarator",
                                        "fullStart": 717,
                                        "fullEnd": 734,
                                        "start": 717,
                                        "end": 734,
                                        "fullWidth": 17,
<<<<<<< HEAD
                                        "width": 17,
                                        "identifier": {
=======
                                        "propertyName": {
>>>>>>> 85e84683
                                            "kind": "IdentifierName",
                                            "fullStart": 717,
                                            "fullEnd": 721,
                                            "start": 717,
                                            "end": 720,
                                            "fullWidth": 4,
                                            "width": 3,
                                            "text": "arr",
                                            "value": "arr",
                                            "valueText": "arr",
                                            "hasTrailingTrivia": true,
                                            "trailingTrivia": [
                                                {
                                                    "kind": "WhitespaceTrivia",
                                                    "text": " "
                                                }
                                            ]
                                        },
                                        "equalsValueClause": {
                                            "kind": "EqualsValueClause",
                                            "fullStart": 721,
                                            "fullEnd": 734,
                                            "start": 721,
                                            "end": 734,
                                            "fullWidth": 13,
                                            "width": 13,
                                            "equalsToken": {
                                                "kind": "EqualsToken",
                                                "fullStart": 721,
                                                "fullEnd": 723,
                                                "start": 721,
                                                "end": 722,
                                                "fullWidth": 2,
                                                "width": 1,
                                                "text": "=",
                                                "value": "=",
                                                "valueText": "=",
                                                "hasTrailingTrivia": true,
                                                "trailingTrivia": [
                                                    {
                                                        "kind": "WhitespaceTrivia",
                                                        "text": " "
                                                    }
                                                ]
                                            },
                                            "value": {
                                                "kind": "ArrayLiteralExpression",
                                                "fullStart": 723,
                                                "fullEnd": 734,
                                                "start": 723,
                                                "end": 734,
                                                "fullWidth": 11,
                                                "width": 11,
                                                "openBracketToken": {
                                                    "kind": "OpenBracketToken",
                                                    "fullStart": 723,
                                                    "fullEnd": 724,
                                                    "start": 723,
                                                    "end": 724,
                                                    "fullWidth": 1,
                                                    "width": 1,
                                                    "text": "[",
                                                    "value": "[",
                                                    "valueText": "["
                                                },
                                                "expressions": [
                                                    {
                                                        "kind": "NumericLiteral",
                                                        "fullStart": 724,
                                                        "fullEnd": 725,
                                                        "start": 724,
                                                        "end": 725,
                                                        "fullWidth": 1,
                                                        "width": 1,
                                                        "text": "1",
                                                        "value": 1,
                                                        "valueText": "1"
                                                    },
                                                    {
                                                        "kind": "CommaToken",
                                                        "fullStart": 725,
                                                        "fullEnd": 726,
                                                        "start": 725,
                                                        "end": 726,
                                                        "fullWidth": 1,
                                                        "width": 1,
                                                        "text": ",",
                                                        "value": ",",
                                                        "valueText": ","
                                                    },
                                                    {
                                                        "kind": "NumericLiteral",
                                                        "fullStart": 726,
                                                        "fullEnd": 727,
                                                        "start": 726,
                                                        "end": 727,
                                                        "fullWidth": 1,
                                                        "width": 1,
                                                        "text": "2",
                                                        "value": 2,
                                                        "valueText": "2"
                                                    },
                                                    {
                                                        "kind": "CommaToken",
                                                        "fullStart": 727,
                                                        "fullEnd": 728,
                                                        "start": 727,
                                                        "end": 728,
                                                        "fullWidth": 1,
                                                        "width": 1,
                                                        "text": ",",
                                                        "value": ",",
                                                        "valueText": ","
                                                    },
                                                    {
                                                        "kind": "NumericLiteral",
                                                        "fullStart": 728,
                                                        "fullEnd": 729,
                                                        "start": 728,
                                                        "end": 729,
                                                        "fullWidth": 1,
                                                        "width": 1,
                                                        "text": "3",
                                                        "value": 3,
                                                        "valueText": "3"
                                                    },
                                                    {
                                                        "kind": "CommaToken",
                                                        "fullStart": 729,
                                                        "fullEnd": 730,
                                                        "start": 729,
                                                        "end": 730,
                                                        "fullWidth": 1,
                                                        "width": 1,
                                                        "text": ",",
                                                        "value": ",",
                                                        "valueText": ","
                                                    },
                                                    {
                                                        "kind": "NumericLiteral",
                                                        "fullStart": 730,
                                                        "fullEnd": 731,
                                                        "start": 730,
                                                        "end": 731,
                                                        "fullWidth": 1,
                                                        "width": 1,
                                                        "text": "4",
                                                        "value": 4,
                                                        "valueText": "4"
                                                    },
                                                    {
                                                        "kind": "CommaToken",
                                                        "fullStart": 731,
                                                        "fullEnd": 732,
                                                        "start": 731,
                                                        "end": 732,
                                                        "fullWidth": 1,
                                                        "width": 1,
                                                        "text": ",",
                                                        "value": ",",
                                                        "valueText": ","
                                                    },
                                                    {
                                                        "kind": "NumericLiteral",
                                                        "fullStart": 732,
                                                        "fullEnd": 733,
                                                        "start": 732,
                                                        "end": 733,
                                                        "fullWidth": 1,
                                                        "width": 1,
                                                        "text": "5",
                                                        "value": 5,
                                                        "valueText": "5"
                                                    }
                                                ],
                                                "closeBracketToken": {
                                                    "kind": "CloseBracketToken",
                                                    "fullStart": 733,
                                                    "fullEnd": 734,
                                                    "start": 733,
                                                    "end": 734,
                                                    "fullWidth": 1,
                                                    "width": 1,
                                                    "text": "]",
                                                    "value": "]",
                                                    "valueText": "]"
                                                }
                                            }
                                        }
                                    }
                                ]
                            },
                            "semicolonToken": {
                                "kind": "SemicolonToken",
                                "fullStart": 734,
                                "fullEnd": 737,
                                "start": 734,
                                "end": 735,
                                "fullWidth": 3,
                                "width": 1,
                                "text": ";",
                                "value": ";",
                                "valueText": ";",
                                "hasTrailingTrivia": true,
                                "hasTrailingNewLine": true,
                                "trailingTrivia": [
                                    {
                                        "kind": "NewLineTrivia",
                                        "text": "\r\n"
                                    }
                                ]
                            }
                        },
                        {
                            "kind": "IfStatement",
                            "fullStart": 737,
                            "fullEnd": 805,
                            "start": 743,
                            "end": 801,
                            "fullWidth": 68,
                            "width": 58,
                            "ifKeyword": {
                                "kind": "IfKeyword",
                                "fullStart": 737,
                                "fullEnd": 745,
                                "start": 743,
                                "end": 745,
                                "fullWidth": 8,
                                "width": 2,
                                "text": "if",
                                "value": "if",
                                "valueText": "if",
                                "hasLeadingTrivia": true,
                                "hasLeadingNewLine": true,
                                "leadingTrivia": [
                                    {
                                        "kind": "WhitespaceTrivia",
                                        "text": "  "
                                    },
                                    {
                                        "kind": "NewLineTrivia",
                                        "text": "\r\n"
                                    },
                                    {
                                        "kind": "WhitespaceTrivia",
                                        "text": "  "
                                    }
                                ]
                            },
                            "openParenToken": {
                                "kind": "OpenParenToken",
                                "fullStart": 745,
                                "fullEnd": 746,
                                "start": 745,
                                "end": 746,
                                "fullWidth": 1,
                                "width": 1,
                                "text": "(",
                                "value": "(",
                                "valueText": "("
                            },
                            "condition": {
                                "kind": "EqualsExpression",
                                "fullStart": 746,
                                "fullEnd": 776,
                                "start": 746,
                                "end": 776,
                                "fullWidth": 30,
                                "width": 30,
                                "left": {
                                    "kind": "InvocationExpression",
                                    "fullStart": 746,
                                    "fullEnd": 768,
                                    "start": 746,
                                    "end": 767,
                                    "fullWidth": 22,
                                    "width": 21,
                                    "expression": {
                                        "kind": "MemberAccessExpression",
                                        "fullStart": 746,
                                        "fullEnd": 755,
                                        "start": 746,
                                        "end": 755,
                                        "fullWidth": 9,
                                        "width": 9,
                                        "expression": {
                                            "kind": "IdentifierName",
                                            "fullStart": 746,
                                            "fullEnd": 749,
                                            "start": 746,
                                            "end": 749,
                                            "fullWidth": 3,
                                            "width": 3,
                                            "text": "arr",
                                            "value": "arr",
                                            "valueText": "arr"
                                        },
                                        "dotToken": {
                                            "kind": "DotToken",
                                            "fullStart": 749,
                                            "fullEnd": 750,
                                            "start": 749,
                                            "end": 750,
                                            "fullWidth": 1,
                                            "width": 1,
                                            "text": ".",
                                            "value": ".",
                                            "valueText": "."
                                        },
                                        "name": {
                                            "kind": "IdentifierName",
                                            "fullStart": 750,
                                            "fullEnd": 755,
                                            "start": 750,
                                            "end": 755,
                                            "fullWidth": 5,
                                            "width": 5,
                                            "text": "every",
                                            "value": "every",
                                            "valueText": "every"
                                        }
                                    },
                                    "argumentList": {
                                        "kind": "ArgumentList",
                                        "fullStart": 755,
                                        "fullEnd": 768,
                                        "start": 755,
                                        "end": 767,
                                        "fullWidth": 13,
                                        "width": 12,
                                        "openParenToken": {
                                            "kind": "OpenParenToken",
                                            "fullStart": 755,
                                            "fullEnd": 756,
                                            "start": 755,
                                            "end": 756,
                                            "fullWidth": 1,
                                            "width": 1,
                                            "text": "(",
                                            "value": "(",
                                            "valueText": "("
                                        },
                                        "arguments": [
                                            {
                                                "kind": "IdentifierName",
                                                "fullStart": 756,
                                                "fullEnd": 766,
                                                "start": 756,
                                                "end": 766,
                                                "fullWidth": 10,
                                                "width": 10,
                                                "text": "callbackfn",
                                                "value": "callbackfn",
                                                "valueText": "callbackfn"
                                            }
                                        ],
                                        "closeParenToken": {
                                            "kind": "CloseParenToken",
                                            "fullStart": 766,
                                            "fullEnd": 768,
                                            "start": 766,
                                            "end": 767,
                                            "fullWidth": 2,
                                            "width": 1,
                                            "text": ")",
                                            "value": ")",
                                            "valueText": ")",
                                            "hasTrailingTrivia": true,
                                            "trailingTrivia": [
                                                {
                                                    "kind": "WhitespaceTrivia",
                                                    "text": " "
                                                }
                                            ]
                                        }
                                    }
                                },
                                "operatorToken": {
                                    "kind": "EqualsEqualsEqualsToken",
                                    "fullStart": 768,
                                    "fullEnd": 772,
                                    "start": 768,
                                    "end": 771,
                                    "fullWidth": 4,
                                    "width": 3,
                                    "text": "===",
                                    "value": "===",
                                    "valueText": "===",
                                    "hasTrailingTrivia": true,
                                    "trailingTrivia": [
                                        {
                                            "kind": "WhitespaceTrivia",
                                            "text": " "
                                        }
                                    ]
                                },
                                "right": {
                                    "kind": "TrueKeyword",
                                    "fullStart": 772,
                                    "fullEnd": 776,
                                    "start": 772,
                                    "end": 776,
                                    "fullWidth": 4,
                                    "width": 4,
                                    "text": "true",
                                    "value": true,
                                    "valueText": "true"
                                }
                            },
                            "closeParenToken": {
                                "kind": "CloseParenToken",
                                "fullStart": 776,
                                "fullEnd": 783,
                                "start": 776,
                                "end": 777,
                                "fullWidth": 7,
                                "width": 1,
                                "text": ")",
                                "value": ")",
                                "valueText": ")",
                                "hasTrailingTrivia": true,
                                "hasTrailingNewLine": true,
                                "trailingTrivia": [
                                    {
                                        "kind": "WhitespaceTrivia",
                                        "text": "    "
                                    },
                                    {
                                        "kind": "NewLineTrivia",
                                        "text": "\r\n"
                                    }
                                ]
                            },
                            "statement": {
                                "kind": "ReturnStatement",
                                "fullStart": 783,
                                "fullEnd": 805,
                                "start": 789,
                                "end": 801,
                                "fullWidth": 22,
                                "width": 12,
                                "returnKeyword": {
                                    "kind": "ReturnKeyword",
                                    "fullStart": 783,
                                    "fullEnd": 796,
                                    "start": 789,
                                    "end": 795,
                                    "fullWidth": 13,
                                    "width": 6,
                                    "text": "return",
                                    "value": "return",
                                    "valueText": "return",
                                    "hasLeadingTrivia": true,
                                    "hasTrailingTrivia": true,
                                    "leadingTrivia": [
                                        {
                                            "kind": "WhitespaceTrivia",
                                            "text": "      "
                                        }
                                    ],
                                    "trailingTrivia": [
                                        {
                                            "kind": "WhitespaceTrivia",
                                            "text": " "
                                        }
                                    ]
                                },
                                "expression": {
                                    "kind": "TrueKeyword",
                                    "fullStart": 796,
                                    "fullEnd": 800,
                                    "start": 796,
                                    "end": 800,
                                    "fullWidth": 4,
                                    "width": 4,
                                    "text": "true",
                                    "value": true,
                                    "valueText": "true"
                                },
                                "semicolonToken": {
                                    "kind": "SemicolonToken",
                                    "fullStart": 800,
                                    "fullEnd": 805,
                                    "start": 800,
                                    "end": 801,
                                    "fullWidth": 5,
                                    "width": 1,
                                    "text": ";",
                                    "value": ";",
                                    "valueText": ";",
                                    "hasTrailingTrivia": true,
                                    "hasTrailingNewLine": true,
                                    "trailingTrivia": [
                                        {
                                            "kind": "WhitespaceTrivia",
                                            "text": "  "
                                        },
                                        {
                                            "kind": "NewLineTrivia",
                                            "text": "\r\n"
                                        }
                                    ]
                                }
                            }
                        }
                    ],
                    "closeBraceToken": {
                        "kind": "CloseBraceToken",
                        "fullStart": 805,
                        "fullEnd": 813,
                        "start": 810,
                        "end": 811,
                        "fullWidth": 8,
                        "width": 1,
                        "text": "}",
                        "value": "}",
                        "valueText": "}",
                        "hasLeadingTrivia": true,
                        "hasLeadingNewLine": true,
                        "hasTrailingTrivia": true,
                        "hasTrailingNewLine": true,
                        "leadingTrivia": [
                            {
                                "kind": "WhitespaceTrivia",
                                "text": "  "
                            },
                            {
                                "kind": "NewLineTrivia",
                                "text": "\r\n"
                            },
                            {
                                "kind": "WhitespaceTrivia",
                                "text": " "
                            }
                        ],
                        "trailingTrivia": [
                            {
                                "kind": "NewLineTrivia",
                                "text": "\r\n"
                            }
                        ]
                    }
                }
            },
            {
                "kind": "ExpressionStatement",
                "fullStart": 813,
                "fullEnd": 837,
                "start": 813,
                "end": 835,
                "fullWidth": 24,
                "width": 22,
                "expression": {
                    "kind": "InvocationExpression",
                    "fullStart": 813,
                    "fullEnd": 834,
                    "start": 813,
                    "end": 834,
                    "fullWidth": 21,
                    "width": 21,
                    "expression": {
                        "kind": "IdentifierName",
                        "fullStart": 813,
                        "fullEnd": 824,
                        "start": 813,
                        "end": 824,
                        "fullWidth": 11,
                        "width": 11,
                        "text": "runTestCase",
                        "value": "runTestCase",
                        "valueText": "runTestCase"
                    },
                    "argumentList": {
                        "kind": "ArgumentList",
                        "fullStart": 824,
                        "fullEnd": 834,
                        "start": 824,
                        "end": 834,
                        "fullWidth": 10,
                        "width": 10,
                        "openParenToken": {
                            "kind": "OpenParenToken",
                            "fullStart": 824,
                            "fullEnd": 825,
                            "start": 824,
                            "end": 825,
                            "fullWidth": 1,
                            "width": 1,
                            "text": "(",
                            "value": "(",
                            "valueText": "("
                        },
                        "arguments": [
                            {
                                "kind": "IdentifierName",
                                "fullStart": 825,
                                "fullEnd": 833,
                                "start": 825,
                                "end": 833,
                                "fullWidth": 8,
                                "width": 8,
                                "text": "testcase",
                                "value": "testcase",
                                "valueText": "testcase"
                            }
                        ],
                        "closeParenToken": {
                            "kind": "CloseParenToken",
                            "fullStart": 833,
                            "fullEnd": 834,
                            "start": 833,
                            "end": 834,
                            "fullWidth": 1,
                            "width": 1,
                            "text": ")",
                            "value": ")",
                            "valueText": ")"
                        }
                    }
                },
                "semicolonToken": {
                    "kind": "SemicolonToken",
                    "fullStart": 834,
                    "fullEnd": 837,
                    "start": 834,
                    "end": 835,
                    "fullWidth": 3,
                    "width": 1,
                    "text": ";",
                    "value": ";",
                    "valueText": ";",
                    "hasTrailingTrivia": true,
                    "hasTrailingNewLine": true,
                    "trailingTrivia": [
                        {
                            "kind": "NewLineTrivia",
                            "text": "\r\n"
                        }
                    ]
                }
            }
        ],
        "endOfFileToken": {
            "kind": "EndOfFileToken",
            "fullStart": 837,
            "fullEnd": 837,
            "start": 837,
            "end": 837,
            "fullWidth": 0,
            "width": 0,
            "text": ""
        }
    },
    "lineMap": {
        "lineStarts": [
            0,
            67,
            152,
            232,
            308,
            380,
            385,
            439,
            533,
            538,
            540,
            542,
            566,
            569,
            607,
            612,
            632,
            650,
            672,
            683,
            704,
            709,
            711,
            737,
            741,
            783,
            805,
            809,
            813,
            837
        ],
        "length": 837
    }
}<|MERGE_RESOLUTION|>--- conflicted
+++ resolved
@@ -946,12 +946,8 @@
                                         "start": 717,
                                         "end": 734,
                                         "fullWidth": 17,
-<<<<<<< HEAD
                                         "width": 17,
-                                        "identifier": {
-=======
                                         "propertyName": {
->>>>>>> 85e84683
                                             "kind": "IdentifierName",
                                             "fullStart": 717,
                                             "fullEnd": 721,
