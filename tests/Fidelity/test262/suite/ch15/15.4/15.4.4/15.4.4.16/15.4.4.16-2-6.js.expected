{
    "isDeclaration": false,
    "languageVersion": "EcmaScript5",
    "parseOptions": {
        "allowAutomaticSemicolonInsertion": true
    },
    "sourceUnit": {
        "kind": "SourceUnit",
        "fullStart": 0,
        "fullEnd": 1131,
        "start": 556,
        "end": 1131,
        "fullWidth": 1131,
        "width": 575,
        "isIncrementallyUnusable": true,
        "moduleElements": [
            {
                "kind": "FunctionDeclaration",
                "fullStart": 0,
                "fullEnd": 1107,
                "start": 556,
                "end": 1105,
                "fullWidth": 1107,
                "width": 549,
                "modifiers": [],
                "functionKeyword": {
                    "kind": "FunctionKeyword",
                    "fullStart": 0,
                    "fullEnd": 565,
                    "start": 556,
                    "end": 564,
                    "fullWidth": 565,
                    "width": 8,
                    "text": "function",
                    "value": "function",
                    "valueText": "function",
                    "hasLeadingTrivia": true,
                    "hasLeadingComment": true,
                    "hasLeadingNewLine": true,
                    "hasTrailingTrivia": true,
                    "leadingTrivia": [
                        {
                            "kind": "SingleLineCommentTrivia",
                            "text": "/// Copyright (c) 2012 Ecma International.  All rights reserved. "
                        },
                        {
                            "kind": "NewLineTrivia",
                            "text": "\r\n"
                        },
                        {
                            "kind": "SingleLineCommentTrivia",
                            "text": "/// Ecma International makes this code available under the terms and conditions set"
                        },
                        {
                            "kind": "NewLineTrivia",
                            "text": "\r\n"
                        },
                        {
                            "kind": "SingleLineCommentTrivia",
                            "text": "/// forth on http://hg.ecmascript.org/tests/test262/raw-file/tip/LICENSE (the "
                        },
                        {
                            "kind": "NewLineTrivia",
                            "text": "\r\n"
                        },
                        {
                            "kind": "SingleLineCommentTrivia",
                            "text": "/// \"Use Terms\").   Any redistribution of this code must retain the above "
                        },
                        {
                            "kind": "NewLineTrivia",
                            "text": "\r\n"
                        },
                        {
                            "kind": "SingleLineCommentTrivia",
                            "text": "/// copyright and this notice and otherwise comply with the Use Terms."
                        },
                        {
                            "kind": "NewLineTrivia",
                            "text": "\r\n"
                        },
                        {
                            "kind": "MultiLineCommentTrivia",
                            "text": "/**\r\n * @path ch15/15.4/15.4.4/15.4.4.16/15.4.4.16-2-6.js\r\n * @description Array.prototype.every applied to Array-like object, 'length' is an inherited data property\r\n */"
                        },
                        {
                            "kind": "NewLineTrivia",
                            "text": "\r\n"
                        },
                        {
                            "kind": "NewLineTrivia",
                            "text": "\r\n"
                        },
                        {
                            "kind": "NewLineTrivia",
                            "text": "\r\n"
                        }
                    ],
                    "trailingTrivia": [
                        {
                            "kind": "WhitespaceTrivia",
                            "text": " "
                        }
                    ]
                },
                "identifier": {
                    "kind": "IdentifierName",
                    "fullStart": 565,
                    "fullEnd": 573,
                    "start": 565,
                    "end": 573,
                    "fullWidth": 8,
                    "width": 8,
                    "text": "testcase",
                    "value": "testcase",
                    "valueText": "testcase"
                },
                "callSignature": {
                    "kind": "CallSignature",
                    "fullStart": 573,
                    "fullEnd": 576,
                    "start": 573,
                    "end": 575,
                    "fullWidth": 3,
                    "width": 2,
                    "parameterList": {
                        "kind": "ParameterList",
                        "fullStart": 573,
                        "fullEnd": 576,
                        "start": 573,
                        "end": 575,
                        "fullWidth": 3,
                        "width": 2,
                        "openParenToken": {
                            "kind": "OpenParenToken",
                            "fullStart": 573,
                            "fullEnd": 574,
                            "start": 573,
                            "end": 574,
                            "fullWidth": 1,
                            "width": 1,
                            "text": "(",
                            "value": "(",
                            "valueText": "("
                        },
                        "parameters": [],
                        "closeParenToken": {
                            "kind": "CloseParenToken",
                            "fullStart": 574,
                            "fullEnd": 576,
                            "start": 574,
                            "end": 575,
                            "fullWidth": 2,
                            "width": 1,
                            "text": ")",
                            "value": ")",
                            "valueText": ")",
                            "hasTrailingTrivia": true,
                            "trailingTrivia": [
                                {
                                    "kind": "WhitespaceTrivia",
                                    "text": " "
                                }
                            ]
                        }
                    }
                },
                "block": {
                    "kind": "Block",
                    "fullStart": 576,
                    "fullEnd": 1107,
                    "start": 576,
                    "end": 1105,
                    "fullWidth": 531,
                    "width": 529,
                    "openBraceToken": {
                        "kind": "OpenBraceToken",
                        "fullStart": 576,
                        "fullEnd": 579,
                        "start": 576,
                        "end": 577,
                        "fullWidth": 3,
                        "width": 1,
                        "text": "{",
                        "value": "{",
                        "valueText": "{",
                        "hasTrailingTrivia": true,
                        "hasTrailingNewLine": true,
                        "trailingTrivia": [
                            {
                                "kind": "NewLineTrivia",
                                "text": "\r\n"
                            }
                        ]
                    },
                    "statements": [
                        {
                            "kind": "FunctionDeclaration",
                            "fullStart": 579,
                            "fullEnd": 667,
                            "start": 587,
                            "end": 665,
                            "fullWidth": 88,
                            "width": 78,
                            "modifiers": [],
                            "functionKeyword": {
                                "kind": "FunctionKeyword",
                                "fullStart": 579,
                                "fullEnd": 596,
                                "start": 587,
                                "end": 595,
                                "fullWidth": 17,
                                "width": 8,
                                "text": "function",
                                "value": "function",
                                "valueText": "function",
                                "hasLeadingTrivia": true,
                                "hasTrailingTrivia": true,
                                "leadingTrivia": [
                                    {
                                        "kind": "WhitespaceTrivia",
                                        "text": "        "
                                    }
                                ],
                                "trailingTrivia": [
                                    {
                                        "kind": "WhitespaceTrivia",
                                        "text": " "
                                    }
                                ]
                            },
                            "identifier": {
                                "kind": "IdentifierName",
                                "fullStart": 596,
                                "fullEnd": 607,
                                "start": 596,
                                "end": 607,
                                "fullWidth": 11,
                                "width": 11,
                                "text": "callbackfn1",
                                "value": "callbackfn1",
                                "valueText": "callbackfn1"
                            },
                            "callSignature": {
                                "kind": "CallSignature",
                                "fullStart": 607,
                                "fullEnd": 623,
                                "start": 607,
                                "end": 622,
                                "fullWidth": 16,
                                "width": 15,
                                "parameterList": {
                                    "kind": "ParameterList",
                                    "fullStart": 607,
                                    "fullEnd": 623,
                                    "start": 607,
                                    "end": 622,
                                    "fullWidth": 16,
                                    "width": 15,
                                    "openParenToken": {
                                        "kind": "OpenParenToken",
                                        "fullStart": 607,
                                        "fullEnd": 608,
                                        "start": 607,
                                        "end": 608,
                                        "fullWidth": 1,
                                        "width": 1,
                                        "text": "(",
                                        "value": "(",
                                        "valueText": "("
                                    },
                                    "parameters": [
                                        {
                                            "kind": "Parameter",
                                            "fullStart": 608,
                                            "fullEnd": 611,
                                            "start": 608,
                                            "end": 611,
                                            "fullWidth": 3,
                                            "width": 3,
                                            "modifiers": [],
                                            "identifier": {
                                                "kind": "IdentifierName",
                                                "fullStart": 608,
                                                "fullEnd": 611,
                                                "start": 608,
                                                "end": 611,
                                                "fullWidth": 3,
                                                "width": 3,
                                                "text": "val",
                                                "value": "val",
                                                "valueText": "val"
                                            }
                                        },
                                        {
                                            "kind": "CommaToken",
                                            "fullStart": 611,
                                            "fullEnd": 613,
                                            "start": 611,
                                            "end": 612,
                                            "fullWidth": 2,
                                            "width": 1,
                                            "text": ",",
                                            "value": ",",
                                            "valueText": ",",
                                            "hasTrailingTrivia": true,
                                            "trailingTrivia": [
                                                {
                                                    "kind": "WhitespaceTrivia",
                                                    "text": " "
                                                }
                                            ]
                                        },
                                        {
                                            "kind": "Parameter",
                                            "fullStart": 613,
                                            "fullEnd": 616,
                                            "start": 613,
                                            "end": 616,
                                            "fullWidth": 3,
                                            "width": 3,
                                            "modifiers": [],
                                            "identifier": {
                                                "kind": "IdentifierName",
                                                "fullStart": 613,
                                                "fullEnd": 616,
                                                "start": 613,
                                                "end": 616,
                                                "fullWidth": 3,
                                                "width": 3,
                                                "text": "idx",
                                                "value": "idx",
                                                "valueText": "idx"
                                            }
                                        },
                                        {
                                            "kind": "CommaToken",
                                            "fullStart": 616,
                                            "fullEnd": 618,
                                            "start": 616,
                                            "end": 617,
                                            "fullWidth": 2,
                                            "width": 1,
                                            "text": ",",
                                            "value": ",",
                                            "valueText": ",",
                                            "hasTrailingTrivia": true,
                                            "trailingTrivia": [
                                                {
                                                    "kind": "WhitespaceTrivia",
                                                    "text": " "
                                                }
                                            ]
                                        },
                                        {
                                            "kind": "Parameter",
                                            "fullStart": 618,
                                            "fullEnd": 621,
                                            "start": 618,
                                            "end": 621,
                                            "fullWidth": 3,
                                            "width": 3,
                                            "modifiers": [],
                                            "identifier": {
                                                "kind": "IdentifierName",
                                                "fullStart": 618,
                                                "fullEnd": 621,
                                                "start": 618,
                                                "end": 621,
                                                "fullWidth": 3,
                                                "width": 3,
                                                "text": "obj",
                                                "value": "obj",
                                                "valueText": "obj"
                                            }
                                        }
                                    ],
                                    "closeParenToken": {
                                        "kind": "CloseParenToken",
                                        "fullStart": 621,
                                        "fullEnd": 623,
                                        "start": 621,
                                        "end": 622,
                                        "fullWidth": 2,
                                        "width": 1,
                                        "text": ")",
                                        "value": ")",
                                        "valueText": ")",
                                        "hasTrailingTrivia": true,
                                        "trailingTrivia": [
                                            {
                                                "kind": "WhitespaceTrivia",
                                                "text": " "
                                            }
                                        ]
                                    }
                                }
                            },
                            "block": {
                                "kind": "Block",
                                "fullStart": 623,
                                "fullEnd": 667,
                                "start": 623,
                                "end": 665,
                                "fullWidth": 44,
                                "width": 42,
                                "openBraceToken": {
                                    "kind": "OpenBraceToken",
                                    "fullStart": 623,
                                    "fullEnd": 626,
                                    "start": 623,
                                    "end": 624,
                                    "fullWidth": 3,
                                    "width": 1,
                                    "text": "{",
                                    "value": "{",
                                    "valueText": "{",
                                    "hasTrailingTrivia": true,
                                    "hasTrailingNewLine": true,
                                    "trailingTrivia": [
                                        {
                                            "kind": "NewLineTrivia",
                                            "text": "\r\n"
                                        }
                                    ]
                                },
                                "statements": [
                                    {
                                        "kind": "ReturnStatement",
                                        "fullStart": 626,
                                        "fullEnd": 656,
                                        "start": 638,
                                        "end": 654,
                                        "fullWidth": 30,
                                        "width": 16,
                                        "returnKeyword": {
                                            "kind": "ReturnKeyword",
                                            "fullStart": 626,
                                            "fullEnd": 645,
                                            "start": 638,
                                            "end": 644,
                                            "fullWidth": 19,
                                            "width": 6,
                                            "text": "return",
                                            "value": "return",
                                            "valueText": "return",
                                            "hasLeadingTrivia": true,
                                            "hasTrailingTrivia": true,
                                            "leadingTrivia": [
                                                {
                                                    "kind": "WhitespaceTrivia",
                                                    "text": "            "
                                                }
                                            ],
                                            "trailingTrivia": [
                                                {
                                                    "kind": "WhitespaceTrivia",
                                                    "text": " "
                                                }
                                            ]
                                        },
                                        "expression": {
                                            "kind": "GreaterThanExpression",
                                            "fullStart": 645,
                                            "fullEnd": 653,
                                            "start": 645,
                                            "end": 653,
                                            "fullWidth": 8,
                                            "width": 8,
                                            "left": {
                                                "kind": "IdentifierName",
                                                "fullStart": 645,
                                                "fullEnd": 649,
                                                "start": 645,
                                                "end": 648,
                                                "fullWidth": 4,
                                                "width": 3,
                                                "text": "val",
                                                "value": "val",
                                                "valueText": "val",
                                                "hasTrailingTrivia": true,
                                                "trailingTrivia": [
                                                    {
                                                        "kind": "WhitespaceTrivia",
                                                        "text": " "
                                                    }
                                                ]
                                            },
                                            "operatorToken": {
                                                "kind": "GreaterThanToken",
                                                "fullStart": 649,
                                                "fullEnd": 651,
                                                "start": 649,
                                                "end": 650,
                                                "fullWidth": 2,
                                                "width": 1,
                                                "text": ">",
                                                "value": ">",
                                                "valueText": ">",
                                                "hasTrailingTrivia": true,
                                                "trailingTrivia": [
                                                    {
                                                        "kind": "WhitespaceTrivia",
                                                        "text": " "
                                                    }
                                                ]
                                            },
                                            "right": {
                                                "kind": "NumericLiteral",
                                                "fullStart": 651,
                                                "fullEnd": 653,
                                                "start": 651,
                                                "end": 653,
                                                "fullWidth": 2,
                                                "width": 2,
                                                "text": "10",
                                                "value": 10,
                                                "valueText": "10"
                                            }
                                        },
                                        "semicolonToken": {
                                            "kind": "SemicolonToken",
                                            "fullStart": 653,
                                            "fullEnd": 656,
                                            "start": 653,
                                            "end": 654,
                                            "fullWidth": 3,
                                            "width": 1,
                                            "text": ";",
                                            "value": ";",
                                            "valueText": ";",
                                            "hasTrailingTrivia": true,
                                            "hasTrailingNewLine": true,
                                            "trailingTrivia": [
                                                {
                                                    "kind": "NewLineTrivia",
                                                    "text": "\r\n"
                                                }
                                            ]
                                        }
                                    }
                                ],
                                "closeBraceToken": {
                                    "kind": "CloseBraceToken",
                                    "fullStart": 656,
                                    "fullEnd": 667,
                                    "start": 664,
                                    "end": 665,
                                    "fullWidth": 11,
                                    "width": 1,
                                    "text": "}",
                                    "value": "}",
                                    "valueText": "}",
                                    "hasLeadingTrivia": true,
                                    "hasTrailingTrivia": true,
                                    "hasTrailingNewLine": true,
                                    "leadingTrivia": [
                                        {
                                            "kind": "WhitespaceTrivia",
                                            "text": "        "
                                        }
                                    ],
                                    "trailingTrivia": [
                                        {
                                            "kind": "NewLineTrivia",
                                            "text": "\r\n"
                                        }
                                    ]
                                }
                            }
                        },
                        {
                            "kind": "FunctionDeclaration",
                            "fullStart": 667,
                            "fullEnd": 757,
                            "start": 677,
                            "end": 755,
                            "fullWidth": 90,
                            "width": 78,
                            "modifiers": [],
                            "functionKeyword": {
                                "kind": "FunctionKeyword",
                                "fullStart": 667,
                                "fullEnd": 686,
                                "start": 677,
                                "end": 685,
                                "fullWidth": 19,
                                "width": 8,
                                "text": "function",
                                "value": "function",
                                "valueText": "function",
                                "hasLeadingTrivia": true,
                                "hasLeadingNewLine": true,
                                "hasTrailingTrivia": true,
                                "leadingTrivia": [
                                    {
                                        "kind": "NewLineTrivia",
                                        "text": "\r\n"
                                    },
                                    {
                                        "kind": "WhitespaceTrivia",
                                        "text": "        "
                                    }
                                ],
                                "trailingTrivia": [
                                    {
                                        "kind": "WhitespaceTrivia",
                                        "text": " "
                                    }
                                ]
                            },
                            "identifier": {
                                "kind": "IdentifierName",
                                "fullStart": 686,
                                "fullEnd": 697,
                                "start": 686,
                                "end": 697,
                                "fullWidth": 11,
                                "width": 11,
                                "text": "callbackfn2",
                                "value": "callbackfn2",
                                "valueText": "callbackfn2"
                            },
                            "callSignature": {
                                "kind": "CallSignature",
                                "fullStart": 697,
                                "fullEnd": 713,
                                "start": 697,
                                "end": 712,
                                "fullWidth": 16,
                                "width": 15,
                                "parameterList": {
                                    "kind": "ParameterList",
                                    "fullStart": 697,
                                    "fullEnd": 713,
                                    "start": 697,
                                    "end": 712,
                                    "fullWidth": 16,
                                    "width": 15,
                                    "openParenToken": {
                                        "kind": "OpenParenToken",
                                        "fullStart": 697,
                                        "fullEnd": 698,
                                        "start": 697,
                                        "end": 698,
                                        "fullWidth": 1,
                                        "width": 1,
                                        "text": "(",
                                        "value": "(",
                                        "valueText": "("
                                    },
                                    "parameters": [
                                        {
                                            "kind": "Parameter",
                                            "fullStart": 698,
                                            "fullEnd": 701,
                                            "start": 698,
                                            "end": 701,
                                            "fullWidth": 3,
                                            "width": 3,
                                            "modifiers": [],
                                            "identifier": {
                                                "kind": "IdentifierName",
                                                "fullStart": 698,
                                                "fullEnd": 701,
                                                "start": 698,
                                                "end": 701,
                                                "fullWidth": 3,
                                                "width": 3,
                                                "text": "val",
                                                "value": "val",
                                                "valueText": "val"
                                            }
                                        },
                                        {
                                            "kind": "CommaToken",
                                            "fullStart": 701,
                                            "fullEnd": 703,
                                            "start": 701,
                                            "end": 702,
                                            "fullWidth": 2,
                                            "width": 1,
                                            "text": ",",
                                            "value": ",",
                                            "valueText": ",",
                                            "hasTrailingTrivia": true,
                                            "trailingTrivia": [
                                                {
                                                    "kind": "WhitespaceTrivia",
                                                    "text": " "
                                                }
                                            ]
                                        },
                                        {
                                            "kind": "Parameter",
                                            "fullStart": 703,
                                            "fullEnd": 706,
                                            "start": 703,
                                            "end": 706,
                                            "fullWidth": 3,
                                            "width": 3,
                                            "modifiers": [],
                                            "identifier": {
                                                "kind": "IdentifierName",
                                                "fullStart": 703,
                                                "fullEnd": 706,
                                                "start": 703,
                                                "end": 706,
                                                "fullWidth": 3,
                                                "width": 3,
                                                "text": "idx",
                                                "value": "idx",
                                                "valueText": "idx"
                                            }
                                        },
                                        {
                                            "kind": "CommaToken",
                                            "fullStart": 706,
                                            "fullEnd": 708,
                                            "start": 706,
                                            "end": 707,
                                            "fullWidth": 2,
                                            "width": 1,
                                            "text": ",",
                                            "value": ",",
                                            "valueText": ",",
                                            "hasTrailingTrivia": true,
                                            "trailingTrivia": [
                                                {
                                                    "kind": "WhitespaceTrivia",
                                                    "text": " "
                                                }
                                            ]
                                        },
                                        {
                                            "kind": "Parameter",
                                            "fullStart": 708,
                                            "fullEnd": 711,
                                            "start": 708,
                                            "end": 711,
                                            "fullWidth": 3,
                                            "width": 3,
                                            "modifiers": [],
                                            "identifier": {
                                                "kind": "IdentifierName",
                                                "fullStart": 708,
                                                "fullEnd": 711,
                                                "start": 708,
                                                "end": 711,
                                                "fullWidth": 3,
                                                "width": 3,
                                                "text": "obj",
                                                "value": "obj",
                                                "valueText": "obj"
                                            }
                                        }
                                    ],
                                    "closeParenToken": {
                                        "kind": "CloseParenToken",
                                        "fullStart": 711,
                                        "fullEnd": 713,
                                        "start": 711,
                                        "end": 712,
                                        "fullWidth": 2,
                                        "width": 1,
                                        "text": ")",
                                        "value": ")",
                                        "valueText": ")",
                                        "hasTrailingTrivia": true,
                                        "trailingTrivia": [
                                            {
                                                "kind": "WhitespaceTrivia",
                                                "text": " "
                                            }
                                        ]
                                    }
                                }
                            },
                            "block": {
                                "kind": "Block",
                                "fullStart": 713,
                                "fullEnd": 757,
                                "start": 713,
                                "end": 755,
                                "fullWidth": 44,
                                "width": 42,
                                "openBraceToken": {
                                    "kind": "OpenBraceToken",
                                    "fullStart": 713,
                                    "fullEnd": 716,
                                    "start": 713,
                                    "end": 714,
                                    "fullWidth": 3,
                                    "width": 1,
                                    "text": "{",
                                    "value": "{",
                                    "valueText": "{",
                                    "hasTrailingTrivia": true,
                                    "hasTrailingNewLine": true,
                                    "trailingTrivia": [
                                        {
                                            "kind": "NewLineTrivia",
                                            "text": "\r\n"
                                        }
                                    ]
                                },
                                "statements": [
                                    {
                                        "kind": "ReturnStatement",
                                        "fullStart": 716,
                                        "fullEnd": 746,
                                        "start": 728,
                                        "end": 744,
                                        "fullWidth": 30,
                                        "width": 16,
                                        "returnKeyword": {
                                            "kind": "ReturnKeyword",
                                            "fullStart": 716,
                                            "fullEnd": 735,
                                            "start": 728,
                                            "end": 734,
                                            "fullWidth": 19,
                                            "width": 6,
                                            "text": "return",
                                            "value": "return",
                                            "valueText": "return",
                                            "hasLeadingTrivia": true,
                                            "hasTrailingTrivia": true,
                                            "leadingTrivia": [
                                                {
                                                    "kind": "WhitespaceTrivia",
                                                    "text": "            "
                                                }
                                            ],
                                            "trailingTrivia": [
                                                {
                                                    "kind": "WhitespaceTrivia",
                                                    "text": " "
                                                }
                                            ]
                                        },
                                        "expression": {
                                            "kind": "GreaterThanExpression",
                                            "fullStart": 735,
                                            "fullEnd": 743,
                                            "start": 735,
                                            "end": 743,
                                            "fullWidth": 8,
                                            "width": 8,
                                            "left": {
                                                "kind": "IdentifierName",
                                                "fullStart": 735,
                                                "fullEnd": 739,
                                                "start": 735,
                                                "end": 738,
                                                "fullWidth": 4,
                                                "width": 3,
                                                "text": "val",
                                                "value": "val",
                                                "valueText": "val",
                                                "hasTrailingTrivia": true,
                                                "trailingTrivia": [
                                                    {
                                                        "kind": "WhitespaceTrivia",
                                                        "text": " "
                                                    }
                                                ]
                                            },
                                            "operatorToken": {
                                                "kind": "GreaterThanToken",
                                                "fullStart": 739,
                                                "fullEnd": 741,
                                                "start": 739,
                                                "end": 740,
                                                "fullWidth": 2,
                                                "width": 1,
                                                "text": ">",
                                                "value": ">",
                                                "valueText": ">",
                                                "hasTrailingTrivia": true,
                                                "trailingTrivia": [
                                                    {
                                                        "kind": "WhitespaceTrivia",
                                                        "text": " "
                                                    }
                                                ]
                                            },
                                            "right": {
                                                "kind": "NumericLiteral",
                                                "fullStart": 741,
                                                "fullEnd": 743,
                                                "start": 741,
                                                "end": 743,
                                                "fullWidth": 2,
                                                "width": 2,
                                                "text": "11",
                                                "value": 11,
                                                "valueText": "11"
                                            }
                                        },
                                        "semicolonToken": {
                                            "kind": "SemicolonToken",
                                            "fullStart": 743,
                                            "fullEnd": 746,
                                            "start": 743,
                                            "end": 744,
                                            "fullWidth": 3,
                                            "width": 1,
                                            "text": ";",
                                            "value": ";",
                                            "valueText": ";",
                                            "hasTrailingTrivia": true,
                                            "hasTrailingNewLine": true,
                                            "trailingTrivia": [
                                                {
                                                    "kind": "NewLineTrivia",
                                                    "text": "\r\n"
                                                }
                                            ]
                                        }
                                    }
                                ],
                                "closeBraceToken": {
                                    "kind": "CloseBraceToken",
                                    "fullStart": 746,
                                    "fullEnd": 757,
                                    "start": 754,
                                    "end": 755,
                                    "fullWidth": 11,
                                    "width": 1,
                                    "text": "}",
                                    "value": "}",
                                    "valueText": "}",
                                    "hasLeadingTrivia": true,
                                    "hasTrailingTrivia": true,
                                    "hasTrailingNewLine": true,
                                    "leadingTrivia": [
                                        {
                                            "kind": "WhitespaceTrivia",
                                            "text": "        "
                                        }
                                    ],
                                    "trailingTrivia": [
                                        {
                                            "kind": "NewLineTrivia",
                                            "text": "\r\n"
                                        }
                                    ]
                                }
                            }
                        },
                        {
                            "kind": "VariableStatement",
                            "fullStart": 757,
                            "fullEnd": 795,
                            "start": 767,
                            "end": 793,
                            "fullWidth": 38,
                            "width": 26,
                            "modifiers": [],
                            "variableDeclaration": {
                                "kind": "VariableDeclaration",
                                "fullStart": 757,
                                "fullEnd": 792,
                                "start": 767,
                                "end": 792,
                                "fullWidth": 35,
                                "width": 25,
                                "varKeyword": {
                                    "kind": "VarKeyword",
                                    "fullStart": 757,
                                    "fullEnd": 771,
                                    "start": 767,
                                    "end": 770,
                                    "fullWidth": 14,
                                    "width": 3,
                                    "text": "var",
                                    "value": "var",
                                    "valueText": "var",
                                    "hasLeadingTrivia": true,
                                    "hasLeadingNewLine": true,
                                    "hasTrailingTrivia": true,
                                    "leadingTrivia": [
                                        {
                                            "kind": "NewLineTrivia",
                                            "text": "\r\n"
                                        },
                                        {
                                            "kind": "WhitespaceTrivia",
                                            "text": "        "
                                        }
                                    ],
                                    "trailingTrivia": [
                                        {
                                            "kind": "WhitespaceTrivia",
                                            "text": " "
                                        }
                                    ]
                                },
                                "variableDeclarators": [
                                    {
                                        "kind": "VariableDeclarator",
                                        "fullStart": 771,
                                        "fullEnd": 792,
                                        "start": 771,
                                        "end": 792,
                                        "fullWidth": 21,
<<<<<<< HEAD
                                        "width": 21,
                                        "identifier": {
=======
                                        "propertyName": {
>>>>>>> 85e84683
                                            "kind": "IdentifierName",
                                            "fullStart": 771,
                                            "fullEnd": 777,
                                            "start": 771,
                                            "end": 776,
                                            "fullWidth": 6,
                                            "width": 5,
                                            "text": "proto",
                                            "value": "proto",
                                            "valueText": "proto",
                                            "hasTrailingTrivia": true,
                                            "trailingTrivia": [
                                                {
                                                    "kind": "WhitespaceTrivia",
                                                    "text": " "
                                                }
                                            ]
                                        },
                                        "equalsValueClause": {
                                            "kind": "EqualsValueClause",
                                            "fullStart": 777,
                                            "fullEnd": 792,
                                            "start": 777,
                                            "end": 792,
                                            "fullWidth": 15,
                                            "width": 15,
                                            "equalsToken": {
                                                "kind": "EqualsToken",
                                                "fullStart": 777,
                                                "fullEnd": 779,
                                                "start": 777,
                                                "end": 778,
                                                "fullWidth": 2,
                                                "width": 1,
                                                "text": "=",
                                                "value": "=",
                                                "valueText": "=",
                                                "hasTrailingTrivia": true,
                                                "trailingTrivia": [
                                                    {
                                                        "kind": "WhitespaceTrivia",
                                                        "text": " "
                                                    }
                                                ]
                                            },
                                            "value": {
                                                "kind": "ObjectLiteralExpression",
                                                "fullStart": 779,
                                                "fullEnd": 792,
                                                "start": 779,
                                                "end": 792,
                                                "fullWidth": 13,
                                                "width": 13,
                                                "openBraceToken": {
                                                    "kind": "OpenBraceToken",
                                                    "fullStart": 779,
                                                    "fullEnd": 781,
                                                    "start": 779,
                                                    "end": 780,
                                                    "fullWidth": 2,
                                                    "width": 1,
                                                    "text": "{",
                                                    "value": "{",
                                                    "valueText": "{",
                                                    "hasTrailingTrivia": true,
                                                    "trailingTrivia": [
                                                        {
                                                            "kind": "WhitespaceTrivia",
                                                            "text": " "
                                                        }
                                                    ]
                                                },
                                                "propertyAssignments": [
                                                    {
                                                        "kind": "SimplePropertyAssignment",
                                                        "fullStart": 781,
                                                        "fullEnd": 791,
                                                        "start": 781,
                                                        "end": 790,
                                                        "fullWidth": 10,
                                                        "width": 9,
                                                        "propertyName": {
                                                            "kind": "IdentifierName",
                                                            "fullStart": 781,
                                                            "fullEnd": 787,
                                                            "start": 781,
                                                            "end": 787,
                                                            "fullWidth": 6,
                                                            "width": 6,
                                                            "text": "length",
                                                            "value": "length",
                                                            "valueText": "length"
                                                        },
                                                        "colonToken": {
                                                            "kind": "ColonToken",
                                                            "fullStart": 787,
                                                            "fullEnd": 789,
                                                            "start": 787,
                                                            "end": 788,
                                                            "fullWidth": 2,
                                                            "width": 1,
                                                            "text": ":",
                                                            "value": ":",
                                                            "valueText": ":",
                                                            "hasTrailingTrivia": true,
                                                            "trailingTrivia": [
                                                                {
                                                                    "kind": "WhitespaceTrivia",
                                                                    "text": " "
                                                                }
                                                            ]
                                                        },
                                                        "expression": {
                                                            "kind": "NumericLiteral",
                                                            "fullStart": 789,
                                                            "fullEnd": 791,
                                                            "start": 789,
                                                            "end": 790,
                                                            "fullWidth": 2,
                                                            "width": 1,
                                                            "text": "2",
                                                            "value": 2,
                                                            "valueText": "2",
                                                            "hasTrailingTrivia": true,
                                                            "trailingTrivia": [
                                                                {
                                                                    "kind": "WhitespaceTrivia",
                                                                    "text": " "
                                                                }
                                                            ]
                                                        }
                                                    }
                                                ],
                                                "closeBraceToken": {
                                                    "kind": "CloseBraceToken",
                                                    "fullStart": 791,
                                                    "fullEnd": 792,
                                                    "start": 791,
                                                    "end": 792,
                                                    "fullWidth": 1,
                                                    "width": 1,
                                                    "text": "}",
                                                    "value": "}",
                                                    "valueText": "}"
                                                }
                                            }
                                        }
                                    }
                                ]
                            },
                            "semicolonToken": {
                                "kind": "SemicolonToken",
                                "fullStart": 792,
                                "fullEnd": 795,
                                "start": 792,
                                "end": 793,
                                "fullWidth": 3,
                                "width": 1,
                                "text": ";",
                                "value": ";",
                                "valueText": ";",
                                "hasTrailingTrivia": true,
                                "hasTrailingNewLine": true,
                                "trailingTrivia": [
                                    {
                                        "kind": "NewLineTrivia",
                                        "text": "\r\n"
                                    }
                                ]
                            }
                        },
                        {
                            "kind": "VariableStatement",
                            "fullStart": 795,
                            "fullEnd": 833,
                            "start": 805,
                            "end": 831,
                            "fullWidth": 38,
                            "width": 26,
                            "modifiers": [],
                            "variableDeclaration": {
                                "kind": "VariableDeclaration",
                                "fullStart": 795,
                                "fullEnd": 830,
                                "start": 805,
                                "end": 830,
                                "fullWidth": 35,
                                "width": 25,
                                "varKeyword": {
                                    "kind": "VarKeyword",
                                    "fullStart": 795,
                                    "fullEnd": 809,
                                    "start": 805,
                                    "end": 808,
                                    "fullWidth": 14,
                                    "width": 3,
                                    "text": "var",
                                    "value": "var",
                                    "valueText": "var",
                                    "hasLeadingTrivia": true,
                                    "hasLeadingNewLine": true,
                                    "hasTrailingTrivia": true,
                                    "leadingTrivia": [
                                        {
                                            "kind": "NewLineTrivia",
                                            "text": "\r\n"
                                        },
                                        {
                                            "kind": "WhitespaceTrivia",
                                            "text": "        "
                                        }
                                    ],
                                    "trailingTrivia": [
                                        {
                                            "kind": "WhitespaceTrivia",
                                            "text": " "
                                        }
                                    ]
                                },
                                "variableDeclarators": [
                                    {
                                        "kind": "VariableDeclarator",
                                        "fullStart": 809,
                                        "fullEnd": 830,
                                        "start": 809,
                                        "end": 830,
                                        "fullWidth": 21,
<<<<<<< HEAD
                                        "width": 21,
                                        "identifier": {
=======
                                        "propertyName": {
>>>>>>> 85e84683
                                            "kind": "IdentifierName",
                                            "fullStart": 809,
                                            "fullEnd": 813,
                                            "start": 809,
                                            "end": 812,
                                            "fullWidth": 4,
                                            "width": 3,
                                            "text": "Con",
                                            "value": "Con",
                                            "valueText": "Con",
                                            "hasTrailingTrivia": true,
                                            "trailingTrivia": [
                                                {
                                                    "kind": "WhitespaceTrivia",
                                                    "text": " "
                                                }
                                            ]
                                        },
                                        "equalsValueClause": {
                                            "kind": "EqualsValueClause",
                                            "fullStart": 813,
                                            "fullEnd": 830,
                                            "start": 813,
                                            "end": 830,
                                            "fullWidth": 17,
                                            "width": 17,
                                            "equalsToken": {
                                                "kind": "EqualsToken",
                                                "fullStart": 813,
                                                "fullEnd": 815,
                                                "start": 813,
                                                "end": 814,
                                                "fullWidth": 2,
                                                "width": 1,
                                                "text": "=",
                                                "value": "=",
                                                "valueText": "=",
                                                "hasTrailingTrivia": true,
                                                "trailingTrivia": [
                                                    {
                                                        "kind": "WhitespaceTrivia",
                                                        "text": " "
                                                    }
                                                ]
                                            },
                                            "value": {
                                                "kind": "FunctionExpression",
                                                "fullStart": 815,
                                                "fullEnd": 830,
                                                "start": 815,
                                                "end": 830,
                                                "fullWidth": 15,
                                                "width": 15,
                                                "functionKeyword": {
                                                    "kind": "FunctionKeyword",
                                                    "fullStart": 815,
                                                    "fullEnd": 824,
                                                    "start": 815,
                                                    "end": 823,
                                                    "fullWidth": 9,
                                                    "width": 8,
                                                    "text": "function",
                                                    "value": "function",
                                                    "valueText": "function",
                                                    "hasTrailingTrivia": true,
                                                    "trailingTrivia": [
                                                        {
                                                            "kind": "WhitespaceTrivia",
                                                            "text": " "
                                                        }
                                                    ]
                                                },
                                                "callSignature": {
                                                    "kind": "CallSignature",
                                                    "fullStart": 824,
                                                    "fullEnd": 827,
                                                    "start": 824,
                                                    "end": 826,
                                                    "fullWidth": 3,
                                                    "width": 2,
                                                    "parameterList": {
                                                        "kind": "ParameterList",
                                                        "fullStart": 824,
                                                        "fullEnd": 827,
                                                        "start": 824,
                                                        "end": 826,
                                                        "fullWidth": 3,
                                                        "width": 2,
                                                        "openParenToken": {
                                                            "kind": "OpenParenToken",
                                                            "fullStart": 824,
                                                            "fullEnd": 825,
                                                            "start": 824,
                                                            "end": 825,
                                                            "fullWidth": 1,
                                                            "width": 1,
                                                            "text": "(",
                                                            "value": "(",
                                                            "valueText": "("
                                                        },
                                                        "parameters": [],
                                                        "closeParenToken": {
                                                            "kind": "CloseParenToken",
                                                            "fullStart": 825,
                                                            "fullEnd": 827,
                                                            "start": 825,
                                                            "end": 826,
                                                            "fullWidth": 2,
                                                            "width": 1,
                                                            "text": ")",
                                                            "value": ")",
                                                            "valueText": ")",
                                                            "hasTrailingTrivia": true,
                                                            "trailingTrivia": [
                                                                {
                                                                    "kind": "WhitespaceTrivia",
                                                                    "text": " "
                                                                }
                                                            ]
                                                        }
                                                    }
                                                },
                                                "block": {
                                                    "kind": "Block",
                                                    "fullStart": 827,
                                                    "fullEnd": 830,
                                                    "start": 827,
                                                    "end": 830,
                                                    "fullWidth": 3,
                                                    "width": 3,
                                                    "openBraceToken": {
                                                        "kind": "OpenBraceToken",
                                                        "fullStart": 827,
                                                        "fullEnd": 829,
                                                        "start": 827,
                                                        "end": 828,
                                                        "fullWidth": 2,
                                                        "width": 1,
                                                        "text": "{",
                                                        "value": "{",
                                                        "valueText": "{",
                                                        "hasTrailingTrivia": true,
                                                        "trailingTrivia": [
                                                            {
                                                                "kind": "WhitespaceTrivia",
                                                                "text": " "
                                                            }
                                                        ]
                                                    },
                                                    "statements": [],
                                                    "closeBraceToken": {
                                                        "kind": "CloseBraceToken",
                                                        "fullStart": 829,
                                                        "fullEnd": 830,
                                                        "start": 829,
                                                        "end": 830,
                                                        "fullWidth": 1,
                                                        "width": 1,
                                                        "text": "}",
                                                        "value": "}",
                                                        "valueText": "}"
                                                    }
                                                }
                                            }
                                        }
                                    }
                                ]
                            },
                            "semicolonToken": {
                                "kind": "SemicolonToken",
                                "fullStart": 830,
                                "fullEnd": 833,
                                "start": 830,
                                "end": 831,
                                "fullWidth": 3,
                                "width": 1,
                                "text": ";",
                                "value": ";",
                                "valueText": ";",
                                "hasTrailingTrivia": true,
                                "hasTrailingNewLine": true,
                                "trailingTrivia": [
                                    {
                                        "kind": "NewLineTrivia",
                                        "text": "\r\n"
                                    }
                                ]
                            }
                        },
                        {
                            "kind": "ExpressionStatement",
                            "fullStart": 833,
                            "fullEnd": 865,
                            "start": 841,
                            "end": 863,
                            "fullWidth": 32,
                            "width": 22,
                            "expression": {
                                "kind": "AssignmentExpression",
                                "fullStart": 833,
                                "fullEnd": 862,
                                "start": 841,
                                "end": 862,
                                "fullWidth": 29,
                                "width": 21,
                                "left": {
                                    "kind": "MemberAccessExpression",
                                    "fullStart": 833,
                                    "fullEnd": 855,
                                    "start": 841,
                                    "end": 854,
                                    "fullWidth": 22,
                                    "width": 13,
                                    "expression": {
                                        "kind": "IdentifierName",
                                        "fullStart": 833,
                                        "fullEnd": 844,
                                        "start": 841,
                                        "end": 844,
                                        "fullWidth": 11,
                                        "width": 3,
                                        "text": "Con",
                                        "value": "Con",
                                        "valueText": "Con",
                                        "hasLeadingTrivia": true,
                                        "leadingTrivia": [
                                            {
                                                "kind": "WhitespaceTrivia",
                                                "text": "        "
                                            }
                                        ]
                                    },
                                    "dotToken": {
                                        "kind": "DotToken",
                                        "fullStart": 844,
                                        "fullEnd": 845,
                                        "start": 844,
                                        "end": 845,
                                        "fullWidth": 1,
                                        "width": 1,
                                        "text": ".",
                                        "value": ".",
                                        "valueText": "."
                                    },
                                    "name": {
                                        "kind": "IdentifierName",
                                        "fullStart": 845,
                                        "fullEnd": 855,
                                        "start": 845,
                                        "end": 854,
                                        "fullWidth": 10,
                                        "width": 9,
                                        "text": "prototype",
                                        "value": "prototype",
                                        "valueText": "prototype",
                                        "hasTrailingTrivia": true,
                                        "trailingTrivia": [
                                            {
                                                "kind": "WhitespaceTrivia",
                                                "text": " "
                                            }
                                        ]
                                    }
                                },
                                "operatorToken": {
                                    "kind": "EqualsToken",
                                    "fullStart": 855,
                                    "fullEnd": 857,
                                    "start": 855,
                                    "end": 856,
                                    "fullWidth": 2,
                                    "width": 1,
                                    "text": "=",
                                    "value": "=",
                                    "valueText": "=",
                                    "hasTrailingTrivia": true,
                                    "trailingTrivia": [
                                        {
                                            "kind": "WhitespaceTrivia",
                                            "text": " "
                                        }
                                    ]
                                },
                                "right": {
                                    "kind": "IdentifierName",
                                    "fullStart": 857,
                                    "fullEnd": 862,
                                    "start": 857,
                                    "end": 862,
                                    "fullWidth": 5,
                                    "width": 5,
                                    "text": "proto",
                                    "value": "proto",
                                    "valueText": "proto"
                                }
                            },
                            "semicolonToken": {
                                "kind": "SemicolonToken",
                                "fullStart": 862,
                                "fullEnd": 865,
                                "start": 862,
                                "end": 863,
                                "fullWidth": 3,
                                "width": 1,
                                "text": ";",
                                "value": ";",
                                "valueText": ";",
                                "hasTrailingTrivia": true,
                                "hasTrailingNewLine": true,
                                "trailingTrivia": [
                                    {
                                        "kind": "NewLineTrivia",
                                        "text": "\r\n"
                                    }
                                ]
                            }
                        },
                        {
                            "kind": "VariableStatement",
                            "fullStart": 865,
                            "fullEnd": 899,
                            "start": 875,
                            "end": 897,
                            "fullWidth": 34,
                            "width": 22,
                            "modifiers": [],
                            "variableDeclaration": {
                                "kind": "VariableDeclaration",
                                "fullStart": 865,
                                "fullEnd": 896,
                                "start": 875,
                                "end": 896,
                                "fullWidth": 31,
                                "width": 21,
                                "varKeyword": {
                                    "kind": "VarKeyword",
                                    "fullStart": 865,
                                    "fullEnd": 879,
                                    "start": 875,
                                    "end": 878,
                                    "fullWidth": 14,
                                    "width": 3,
                                    "text": "var",
                                    "value": "var",
                                    "valueText": "var",
                                    "hasLeadingTrivia": true,
                                    "hasLeadingNewLine": true,
                                    "hasTrailingTrivia": true,
                                    "leadingTrivia": [
                                        {
                                            "kind": "NewLineTrivia",
                                            "text": "\r\n"
                                        },
                                        {
                                            "kind": "WhitespaceTrivia",
                                            "text": "        "
                                        }
                                    ],
                                    "trailingTrivia": [
                                        {
                                            "kind": "WhitespaceTrivia",
                                            "text": " "
                                        }
                                    ]
                                },
                                "variableDeclarators": [
                                    {
                                        "kind": "VariableDeclarator",
                                        "fullStart": 879,
                                        "fullEnd": 896,
                                        "start": 879,
                                        "end": 896,
                                        "fullWidth": 17,
<<<<<<< HEAD
                                        "width": 17,
                                        "identifier": {
=======
                                        "propertyName": {
>>>>>>> 85e84683
                                            "kind": "IdentifierName",
                                            "fullStart": 879,
                                            "fullEnd": 885,
                                            "start": 879,
                                            "end": 884,
                                            "fullWidth": 6,
                                            "width": 5,
                                            "text": "child",
                                            "value": "child",
                                            "valueText": "child",
                                            "hasTrailingTrivia": true,
                                            "trailingTrivia": [
                                                {
                                                    "kind": "WhitespaceTrivia",
                                                    "text": " "
                                                }
                                            ]
                                        },
                                        "equalsValueClause": {
                                            "kind": "EqualsValueClause",
                                            "fullStart": 885,
                                            "fullEnd": 896,
                                            "start": 885,
                                            "end": 896,
                                            "fullWidth": 11,
                                            "width": 11,
                                            "equalsToken": {
                                                "kind": "EqualsToken",
                                                "fullStart": 885,
                                                "fullEnd": 887,
                                                "start": 885,
                                                "end": 886,
                                                "fullWidth": 2,
                                                "width": 1,
                                                "text": "=",
                                                "value": "=",
                                                "valueText": "=",
                                                "hasTrailingTrivia": true,
                                                "trailingTrivia": [
                                                    {
                                                        "kind": "WhitespaceTrivia",
                                                        "text": " "
                                                    }
                                                ]
                                            },
                                            "value": {
                                                "kind": "ObjectCreationExpression",
                                                "fullStart": 887,
                                                "fullEnd": 896,
                                                "start": 887,
                                                "end": 896,
                                                "fullWidth": 9,
                                                "width": 9,
                                                "newKeyword": {
                                                    "kind": "NewKeyword",
                                                    "fullStart": 887,
                                                    "fullEnd": 891,
                                                    "start": 887,
                                                    "end": 890,
                                                    "fullWidth": 4,
                                                    "width": 3,
                                                    "text": "new",
                                                    "value": "new",
                                                    "valueText": "new",
                                                    "hasTrailingTrivia": true,
                                                    "trailingTrivia": [
                                                        {
                                                            "kind": "WhitespaceTrivia",
                                                            "text": " "
                                                        }
                                                    ]
                                                },
                                                "expression": {
                                                    "kind": "IdentifierName",
                                                    "fullStart": 891,
                                                    "fullEnd": 894,
                                                    "start": 891,
                                                    "end": 894,
                                                    "fullWidth": 3,
                                                    "width": 3,
                                                    "text": "Con",
                                                    "value": "Con",
                                                    "valueText": "Con"
                                                },
                                                "argumentList": {
                                                    "kind": "ArgumentList",
                                                    "fullStart": 894,
                                                    "fullEnd": 896,
                                                    "start": 894,
                                                    "end": 896,
                                                    "fullWidth": 2,
                                                    "width": 2,
                                                    "openParenToken": {
                                                        "kind": "OpenParenToken",
                                                        "fullStart": 894,
                                                        "fullEnd": 895,
                                                        "start": 894,
                                                        "end": 895,
                                                        "fullWidth": 1,
                                                        "width": 1,
                                                        "text": "(",
                                                        "value": "(",
                                                        "valueText": "("
                                                    },
                                                    "arguments": [],
                                                    "closeParenToken": {
                                                        "kind": "CloseParenToken",
                                                        "fullStart": 895,
                                                        "fullEnd": 896,
                                                        "start": 895,
                                                        "end": 896,
                                                        "fullWidth": 1,
                                                        "width": 1,
                                                        "text": ")",
                                                        "value": ")",
                                                        "valueText": ")"
                                                    }
                                                }
                                            }
                                        }
                                    }
                                ]
                            },
                            "semicolonToken": {
                                "kind": "SemicolonToken",
                                "fullStart": 896,
                                "fullEnd": 899,
                                "start": 896,
                                "end": 897,
                                "fullWidth": 3,
                                "width": 1,
                                "text": ";",
                                "value": ";",
                                "valueText": ";",
                                "hasTrailingTrivia": true,
                                "hasTrailingNewLine": true,
                                "trailingTrivia": [
                                    {
                                        "kind": "NewLineTrivia",
                                        "text": "\r\n"
                                    }
                                ]
                            }
                        },
                        {
                            "kind": "ExpressionStatement",
                            "fullStart": 899,
                            "fullEnd": 923,
                            "start": 907,
                            "end": 921,
                            "fullWidth": 24,
                            "width": 14,
                            "expression": {
                                "kind": "AssignmentExpression",
                                "fullStart": 899,
                                "fullEnd": 920,
                                "start": 907,
                                "end": 920,
                                "fullWidth": 21,
                                "width": 13,
                                "left": {
                                    "kind": "ElementAccessExpression",
                                    "fullStart": 899,
                                    "fullEnd": 916,
                                    "start": 907,
                                    "end": 915,
                                    "fullWidth": 17,
                                    "width": 8,
                                    "expression": {
                                        "kind": "IdentifierName",
                                        "fullStart": 899,
                                        "fullEnd": 912,
                                        "start": 907,
                                        "end": 912,
                                        "fullWidth": 13,
                                        "width": 5,
                                        "text": "child",
                                        "value": "child",
                                        "valueText": "child",
                                        "hasLeadingTrivia": true,
                                        "leadingTrivia": [
                                            {
                                                "kind": "WhitespaceTrivia",
                                                "text": "        "
                                            }
                                        ]
                                    },
                                    "openBracketToken": {
                                        "kind": "OpenBracketToken",
                                        "fullStart": 912,
                                        "fullEnd": 913,
                                        "start": 912,
                                        "end": 913,
                                        "fullWidth": 1,
                                        "width": 1,
                                        "text": "[",
                                        "value": "[",
                                        "valueText": "["
                                    },
                                    "argumentExpression": {
                                        "kind": "NumericLiteral",
                                        "fullStart": 913,
                                        "fullEnd": 914,
                                        "start": 913,
                                        "end": 914,
                                        "fullWidth": 1,
                                        "width": 1,
                                        "text": "0",
                                        "value": 0,
                                        "valueText": "0"
                                    },
                                    "closeBracketToken": {
                                        "kind": "CloseBracketToken",
                                        "fullStart": 914,
                                        "fullEnd": 916,
                                        "start": 914,
                                        "end": 915,
                                        "fullWidth": 2,
                                        "width": 1,
                                        "text": "]",
                                        "value": "]",
                                        "valueText": "]",
                                        "hasTrailingTrivia": true,
                                        "trailingTrivia": [
                                            {
                                                "kind": "WhitespaceTrivia",
                                                "text": " "
                                            }
                                        ]
                                    }
                                },
                                "operatorToken": {
                                    "kind": "EqualsToken",
                                    "fullStart": 916,
                                    "fullEnd": 918,
                                    "start": 916,
                                    "end": 917,
                                    "fullWidth": 2,
                                    "width": 1,
                                    "text": "=",
                                    "value": "=",
                                    "valueText": "=",
                                    "hasTrailingTrivia": true,
                                    "trailingTrivia": [
                                        {
                                            "kind": "WhitespaceTrivia",
                                            "text": " "
                                        }
                                    ]
                                },
                                "right": {
                                    "kind": "NumericLiteral",
                                    "fullStart": 918,
                                    "fullEnd": 920,
                                    "start": 918,
                                    "end": 920,
                                    "fullWidth": 2,
                                    "width": 2,
                                    "text": "12",
                                    "value": 12,
                                    "valueText": "12"
                                }
                            },
                            "semicolonToken": {
                                "kind": "SemicolonToken",
                                "fullStart": 920,
                                "fullEnd": 923,
                                "start": 920,
                                "end": 921,
                                "fullWidth": 3,
                                "width": 1,
                                "text": ";",
                                "value": ";",
                                "valueText": ";",
                                "hasTrailingTrivia": true,
                                "hasTrailingNewLine": true,
                                "trailingTrivia": [
                                    {
                                        "kind": "NewLineTrivia",
                                        "text": "\r\n"
                                    }
                                ]
                            }
                        },
                        {
                            "kind": "ExpressionStatement",
                            "fullStart": 923,
                            "fullEnd": 947,
                            "start": 931,
                            "end": 945,
                            "fullWidth": 24,
                            "width": 14,
                            "expression": {
                                "kind": "AssignmentExpression",
                                "fullStart": 923,
                                "fullEnd": 944,
                                "start": 931,
                                "end": 944,
                                "fullWidth": 21,
                                "width": 13,
                                "left": {
                                    "kind": "ElementAccessExpression",
                                    "fullStart": 923,
                                    "fullEnd": 940,
                                    "start": 931,
                                    "end": 939,
                                    "fullWidth": 17,
                                    "width": 8,
                                    "expression": {
                                        "kind": "IdentifierName",
                                        "fullStart": 923,
                                        "fullEnd": 936,
                                        "start": 931,
                                        "end": 936,
                                        "fullWidth": 13,
                                        "width": 5,
                                        "text": "child",
                                        "value": "child",
                                        "valueText": "child",
                                        "hasLeadingTrivia": true,
                                        "leadingTrivia": [
                                            {
                                                "kind": "WhitespaceTrivia",
                                                "text": "        "
                                            }
                                        ]
                                    },
                                    "openBracketToken": {
                                        "kind": "OpenBracketToken",
                                        "fullStart": 936,
                                        "fullEnd": 937,
                                        "start": 936,
                                        "end": 937,
                                        "fullWidth": 1,
                                        "width": 1,
                                        "text": "[",
                                        "value": "[",
                                        "valueText": "["
                                    },
                                    "argumentExpression": {
                                        "kind": "NumericLiteral",
                                        "fullStart": 937,
                                        "fullEnd": 938,
                                        "start": 937,
                                        "end": 938,
                                        "fullWidth": 1,
                                        "width": 1,
                                        "text": "1",
                                        "value": 1,
                                        "valueText": "1"
                                    },
                                    "closeBracketToken": {
                                        "kind": "CloseBracketToken",
                                        "fullStart": 938,
                                        "fullEnd": 940,
                                        "start": 938,
                                        "end": 939,
                                        "fullWidth": 2,
                                        "width": 1,
                                        "text": "]",
                                        "value": "]",
                                        "valueText": "]",
                                        "hasTrailingTrivia": true,
                                        "trailingTrivia": [
                                            {
                                                "kind": "WhitespaceTrivia",
                                                "text": " "
                                            }
                                        ]
                                    }
                                },
                                "operatorToken": {
                                    "kind": "EqualsToken",
                                    "fullStart": 940,
                                    "fullEnd": 942,
                                    "start": 940,
                                    "end": 941,
                                    "fullWidth": 2,
                                    "width": 1,
                                    "text": "=",
                                    "value": "=",
                                    "valueText": "=",
                                    "hasTrailingTrivia": true,
                                    "trailingTrivia": [
                                        {
                                            "kind": "WhitespaceTrivia",
                                            "text": " "
                                        }
                                    ]
                                },
                                "right": {
                                    "kind": "NumericLiteral",
                                    "fullStart": 942,
                                    "fullEnd": 944,
                                    "start": 942,
                                    "end": 944,
                                    "fullWidth": 2,
                                    "width": 2,
                                    "text": "11",
                                    "value": 11,
                                    "valueText": "11"
                                }
                            },
                            "semicolonToken": {
                                "kind": "SemicolonToken",
                                "fullStart": 944,
                                "fullEnd": 947,
                                "start": 944,
                                "end": 945,
                                "fullWidth": 3,
                                "width": 1,
                                "text": ";",
                                "value": ";",
                                "valueText": ";",
                                "hasTrailingTrivia": true,
                                "hasTrailingNewLine": true,
                                "trailingTrivia": [
                                    {
                                        "kind": "NewLineTrivia",
                                        "text": "\r\n"
                                    }
                                ]
                            }
                        },
                        {
                            "kind": "ExpressionStatement",
                            "fullStart": 947,
                            "fullEnd": 970,
                            "start": 955,
                            "end": 968,
                            "fullWidth": 23,
                            "width": 13,
                            "expression": {
                                "kind": "AssignmentExpression",
                                "fullStart": 947,
                                "fullEnd": 967,
                                "start": 955,
                                "end": 967,
                                "fullWidth": 20,
                                "width": 12,
                                "left": {
                                    "kind": "ElementAccessExpression",
                                    "fullStart": 947,
                                    "fullEnd": 964,
                                    "start": 955,
                                    "end": 963,
                                    "fullWidth": 17,
                                    "width": 8,
                                    "expression": {
                                        "kind": "IdentifierName",
                                        "fullStart": 947,
                                        "fullEnd": 960,
                                        "start": 955,
                                        "end": 960,
                                        "fullWidth": 13,
                                        "width": 5,
                                        "text": "child",
                                        "value": "child",
                                        "valueText": "child",
                                        "hasLeadingTrivia": true,
                                        "leadingTrivia": [
                                            {
                                                "kind": "WhitespaceTrivia",
                                                "text": "        "
                                            }
                                        ]
                                    },
                                    "openBracketToken": {
                                        "kind": "OpenBracketToken",
                                        "fullStart": 960,
                                        "fullEnd": 961,
                                        "start": 960,
                                        "end": 961,
                                        "fullWidth": 1,
                                        "width": 1,
                                        "text": "[",
                                        "value": "[",
                                        "valueText": "["
                                    },
                                    "argumentExpression": {
                                        "kind": "NumericLiteral",
                                        "fullStart": 961,
                                        "fullEnd": 962,
                                        "start": 961,
                                        "end": 962,
                                        "fullWidth": 1,
                                        "width": 1,
                                        "text": "2",
                                        "value": 2,
                                        "valueText": "2"
                                    },
                                    "closeBracketToken": {
                                        "kind": "CloseBracketToken",
                                        "fullStart": 962,
                                        "fullEnd": 964,
                                        "start": 962,
                                        "end": 963,
                                        "fullWidth": 2,
                                        "width": 1,
                                        "text": "]",
                                        "value": "]",
                                        "valueText": "]",
                                        "hasTrailingTrivia": true,
                                        "trailingTrivia": [
                                            {
                                                "kind": "WhitespaceTrivia",
                                                "text": " "
                                            }
                                        ]
                                    }
                                },
                                "operatorToken": {
                                    "kind": "EqualsToken",
                                    "fullStart": 964,
                                    "fullEnd": 966,
                                    "start": 964,
                                    "end": 965,
                                    "fullWidth": 2,
                                    "width": 1,
                                    "text": "=",
                                    "value": "=",
                                    "valueText": "=",
                                    "hasTrailingTrivia": true,
                                    "trailingTrivia": [
                                        {
                                            "kind": "WhitespaceTrivia",
                                            "text": " "
                                        }
                                    ]
                                },
                                "right": {
                                    "kind": "NumericLiteral",
                                    "fullStart": 966,
                                    "fullEnd": 967,
                                    "start": 966,
                                    "end": 967,
                                    "fullWidth": 1,
                                    "width": 1,
                                    "text": "9",
                                    "value": 9,
                                    "valueText": "9"
                                }
                            },
                            "semicolonToken": {
                                "kind": "SemicolonToken",
                                "fullStart": 967,
                                "fullEnd": 970,
                                "start": 967,
                                "end": 968,
                                "fullWidth": 3,
                                "width": 1,
                                "text": ";",
                                "value": ";",
                                "valueText": ";",
                                "hasTrailingTrivia": true,
                                "hasTrailingNewLine": true,
                                "trailingTrivia": [
                                    {
                                        "kind": "NewLineTrivia",
                                        "text": "\r\n"
                                    }
                                ]
                            }
                        },
                        {
                            "kind": "ReturnStatement",
                            "fullStart": 970,
                            "fullEnd": 1100,
                            "start": 980,
                            "end": 1098,
                            "fullWidth": 130,
                            "width": 118,
                            "returnKeyword": {
                                "kind": "ReturnKeyword",
                                "fullStart": 970,
                                "fullEnd": 987,
                                "start": 980,
                                "end": 986,
                                "fullWidth": 17,
                                "width": 6,
                                "text": "return",
                                "value": "return",
                                "valueText": "return",
                                "hasLeadingTrivia": true,
                                "hasLeadingNewLine": true,
                                "hasTrailingTrivia": true,
                                "leadingTrivia": [
                                    {
                                        "kind": "NewLineTrivia",
                                        "text": "\r\n"
                                    },
                                    {
                                        "kind": "WhitespaceTrivia",
                                        "text": "        "
                                    }
                                ],
                                "trailingTrivia": [
                                    {
                                        "kind": "WhitespaceTrivia",
                                        "text": " "
                                    }
                                ]
                            },
                            "expression": {
                                "kind": "LogicalAndExpression",
                                "fullStart": 987,
                                "fullEnd": 1097,
                                "start": 987,
                                "end": 1097,
                                "fullWidth": 110,
                                "width": 110,
                                "left": {
                                    "kind": "InvocationExpression",
                                    "fullStart": 987,
                                    "fullEnd": 1034,
                                    "start": 987,
                                    "end": 1033,
                                    "fullWidth": 47,
                                    "width": 46,
                                    "expression": {
                                        "kind": "MemberAccessExpression",
                                        "fullStart": 987,
                                        "fullEnd": 1013,
                                        "start": 987,
                                        "end": 1013,
                                        "fullWidth": 26,
                                        "width": 26,
                                        "expression": {
                                            "kind": "MemberAccessExpression",
                                            "fullStart": 987,
                                            "fullEnd": 1008,
                                            "start": 987,
                                            "end": 1008,
                                            "fullWidth": 21,
                                            "width": 21,
                                            "expression": {
                                                "kind": "MemberAccessExpression",
                                                "fullStart": 987,
                                                "fullEnd": 1002,
                                                "start": 987,
                                                "end": 1002,
                                                "fullWidth": 15,
                                                "width": 15,
                                                "expression": {
                                                    "kind": "IdentifierName",
                                                    "fullStart": 987,
                                                    "fullEnd": 992,
                                                    "start": 987,
                                                    "end": 992,
                                                    "fullWidth": 5,
                                                    "width": 5,
                                                    "text": "Array",
                                                    "value": "Array",
                                                    "valueText": "Array"
                                                },
                                                "dotToken": {
                                                    "kind": "DotToken",
                                                    "fullStart": 992,
                                                    "fullEnd": 993,
                                                    "start": 992,
                                                    "end": 993,
                                                    "fullWidth": 1,
                                                    "width": 1,
                                                    "text": ".",
                                                    "value": ".",
                                                    "valueText": "."
                                                },
                                                "name": {
                                                    "kind": "IdentifierName",
                                                    "fullStart": 993,
                                                    "fullEnd": 1002,
                                                    "start": 993,
                                                    "end": 1002,
                                                    "fullWidth": 9,
                                                    "width": 9,
                                                    "text": "prototype",
                                                    "value": "prototype",
                                                    "valueText": "prototype"
                                                }
                                            },
                                            "dotToken": {
                                                "kind": "DotToken",
                                                "fullStart": 1002,
                                                "fullEnd": 1003,
                                                "start": 1002,
                                                "end": 1003,
                                                "fullWidth": 1,
                                                "width": 1,
                                                "text": ".",
                                                "value": ".",
                                                "valueText": "."
                                            },
                                            "name": {
                                                "kind": "IdentifierName",
                                                "fullStart": 1003,
                                                "fullEnd": 1008,
                                                "start": 1003,
                                                "end": 1008,
                                                "fullWidth": 5,
                                                "width": 5,
                                                "text": "every",
                                                "value": "every",
                                                "valueText": "every"
                                            }
                                        },
                                        "dotToken": {
                                            "kind": "DotToken",
                                            "fullStart": 1008,
                                            "fullEnd": 1009,
                                            "start": 1008,
                                            "end": 1009,
                                            "fullWidth": 1,
                                            "width": 1,
                                            "text": ".",
                                            "value": ".",
                                            "valueText": "."
                                        },
                                        "name": {
                                            "kind": "IdentifierName",
                                            "fullStart": 1009,
                                            "fullEnd": 1013,
                                            "start": 1009,
                                            "end": 1013,
                                            "fullWidth": 4,
                                            "width": 4,
                                            "text": "call",
                                            "value": "call",
                                            "valueText": "call"
                                        }
                                    },
                                    "argumentList": {
                                        "kind": "ArgumentList",
                                        "fullStart": 1013,
                                        "fullEnd": 1034,
                                        "start": 1013,
                                        "end": 1033,
                                        "fullWidth": 21,
                                        "width": 20,
                                        "openParenToken": {
                                            "kind": "OpenParenToken",
                                            "fullStart": 1013,
                                            "fullEnd": 1014,
                                            "start": 1013,
                                            "end": 1014,
                                            "fullWidth": 1,
                                            "width": 1,
                                            "text": "(",
                                            "value": "(",
                                            "valueText": "("
                                        },
                                        "arguments": [
                                            {
                                                "kind": "IdentifierName",
                                                "fullStart": 1014,
                                                "fullEnd": 1019,
                                                "start": 1014,
                                                "end": 1019,
                                                "fullWidth": 5,
                                                "width": 5,
                                                "text": "child",
                                                "value": "child",
                                                "valueText": "child"
                                            },
                                            {
                                                "kind": "CommaToken",
                                                "fullStart": 1019,
                                                "fullEnd": 1021,
                                                "start": 1019,
                                                "end": 1020,
                                                "fullWidth": 2,
                                                "width": 1,
                                                "text": ",",
                                                "value": ",",
                                                "valueText": ",",
                                                "hasTrailingTrivia": true,
                                                "trailingTrivia": [
                                                    {
                                                        "kind": "WhitespaceTrivia",
                                                        "text": " "
                                                    }
                                                ]
                                            },
                                            {
                                                "kind": "IdentifierName",
                                                "fullStart": 1021,
                                                "fullEnd": 1032,
                                                "start": 1021,
                                                "end": 1032,
                                                "fullWidth": 11,
                                                "width": 11,
                                                "text": "callbackfn1",
                                                "value": "callbackfn1",
                                                "valueText": "callbackfn1"
                                            }
                                        ],
                                        "closeParenToken": {
                                            "kind": "CloseParenToken",
                                            "fullStart": 1032,
                                            "fullEnd": 1034,
                                            "start": 1032,
                                            "end": 1033,
                                            "fullWidth": 2,
                                            "width": 1,
                                            "text": ")",
                                            "value": ")",
                                            "valueText": ")",
                                            "hasTrailingTrivia": true,
                                            "trailingTrivia": [
                                                {
                                                    "kind": "WhitespaceTrivia",
                                                    "text": " "
                                                }
                                            ]
                                        }
                                    }
                                },
                                "operatorToken": {
                                    "kind": "AmpersandAmpersandToken",
                                    "fullStart": 1034,
                                    "fullEnd": 1038,
                                    "start": 1034,
                                    "end": 1036,
                                    "fullWidth": 4,
                                    "width": 2,
                                    "text": "&&",
                                    "value": "&&",
                                    "valueText": "&&",
                                    "hasTrailingTrivia": true,
                                    "hasTrailingNewLine": true,
                                    "trailingTrivia": [
                                        {
                                            "kind": "NewLineTrivia",
                                            "text": "\r\n"
                                        }
                                    ]
                                },
                                "right": {
                                    "kind": "LogicalNotExpression",
                                    "fullStart": 1038,
                                    "fullEnd": 1097,
                                    "start": 1050,
                                    "end": 1097,
                                    "fullWidth": 59,
                                    "width": 47,
                                    "operatorToken": {
                                        "kind": "ExclamationToken",
                                        "fullStart": 1038,
                                        "fullEnd": 1051,
                                        "start": 1050,
                                        "end": 1051,
                                        "fullWidth": 13,
                                        "width": 1,
                                        "text": "!",
                                        "value": "!",
                                        "valueText": "!",
                                        "hasLeadingTrivia": true,
                                        "leadingTrivia": [
                                            {
                                                "kind": "WhitespaceTrivia",
                                                "text": "            "
                                            }
                                        ]
                                    },
                                    "operand": {
                                        "kind": "InvocationExpression",
                                        "fullStart": 1051,
                                        "fullEnd": 1097,
                                        "start": 1051,
                                        "end": 1097,
                                        "fullWidth": 46,
                                        "width": 46,
                                        "expression": {
                                            "kind": "MemberAccessExpression",
                                            "fullStart": 1051,
                                            "fullEnd": 1077,
                                            "start": 1051,
                                            "end": 1077,
                                            "fullWidth": 26,
                                            "width": 26,
                                            "expression": {
                                                "kind": "MemberAccessExpression",
                                                "fullStart": 1051,
                                                "fullEnd": 1072,
                                                "start": 1051,
                                                "end": 1072,
                                                "fullWidth": 21,
                                                "width": 21,
                                                "expression": {
                                                    "kind": "MemberAccessExpression",
                                                    "fullStart": 1051,
                                                    "fullEnd": 1066,
                                                    "start": 1051,
                                                    "end": 1066,
                                                    "fullWidth": 15,
                                                    "width": 15,
                                                    "expression": {
                                                        "kind": "IdentifierName",
                                                        "fullStart": 1051,
                                                        "fullEnd": 1056,
                                                        "start": 1051,
                                                        "end": 1056,
                                                        "fullWidth": 5,
                                                        "width": 5,
                                                        "text": "Array",
                                                        "value": "Array",
                                                        "valueText": "Array"
                                                    },
                                                    "dotToken": {
                                                        "kind": "DotToken",
                                                        "fullStart": 1056,
                                                        "fullEnd": 1057,
                                                        "start": 1056,
                                                        "end": 1057,
                                                        "fullWidth": 1,
                                                        "width": 1,
                                                        "text": ".",
                                                        "value": ".",
                                                        "valueText": "."
                                                    },
                                                    "name": {
                                                        "kind": "IdentifierName",
                                                        "fullStart": 1057,
                                                        "fullEnd": 1066,
                                                        "start": 1057,
                                                        "end": 1066,
                                                        "fullWidth": 9,
                                                        "width": 9,
                                                        "text": "prototype",
                                                        "value": "prototype",
                                                        "valueText": "prototype"
                                                    }
                                                },
                                                "dotToken": {
                                                    "kind": "DotToken",
                                                    "fullStart": 1066,
                                                    "fullEnd": 1067,
                                                    "start": 1066,
                                                    "end": 1067,
                                                    "fullWidth": 1,
                                                    "width": 1,
                                                    "text": ".",
                                                    "value": ".",
                                                    "valueText": "."
                                                },
                                                "name": {
                                                    "kind": "IdentifierName",
                                                    "fullStart": 1067,
                                                    "fullEnd": 1072,
                                                    "start": 1067,
                                                    "end": 1072,
                                                    "fullWidth": 5,
                                                    "width": 5,
                                                    "text": "every",
                                                    "value": "every",
                                                    "valueText": "every"
                                                }
                                            },
                                            "dotToken": {
                                                "kind": "DotToken",
                                                "fullStart": 1072,
                                                "fullEnd": 1073,
                                                "start": 1072,
                                                "end": 1073,
                                                "fullWidth": 1,
                                                "width": 1,
                                                "text": ".",
                                                "value": ".",
                                                "valueText": "."
                                            },
                                            "name": {
                                                "kind": "IdentifierName",
                                                "fullStart": 1073,
                                                "fullEnd": 1077,
                                                "start": 1073,
                                                "end": 1077,
                                                "fullWidth": 4,
                                                "width": 4,
                                                "text": "call",
                                                "value": "call",
                                                "valueText": "call"
                                            }
                                        },
                                        "argumentList": {
                                            "kind": "ArgumentList",
                                            "fullStart": 1077,
                                            "fullEnd": 1097,
                                            "start": 1077,
                                            "end": 1097,
                                            "fullWidth": 20,
                                            "width": 20,
                                            "openParenToken": {
                                                "kind": "OpenParenToken",
                                                "fullStart": 1077,
                                                "fullEnd": 1078,
                                                "start": 1077,
                                                "end": 1078,
                                                "fullWidth": 1,
                                                "width": 1,
                                                "text": "(",
                                                "value": "(",
                                                "valueText": "("
                                            },
                                            "arguments": [
                                                {
                                                    "kind": "IdentifierName",
                                                    "fullStart": 1078,
                                                    "fullEnd": 1083,
                                                    "start": 1078,
                                                    "end": 1083,
                                                    "fullWidth": 5,
                                                    "width": 5,
                                                    "text": "child",
                                                    "value": "child",
                                                    "valueText": "child"
                                                },
                                                {
                                                    "kind": "CommaToken",
                                                    "fullStart": 1083,
                                                    "fullEnd": 1085,
                                                    "start": 1083,
                                                    "end": 1084,
                                                    "fullWidth": 2,
                                                    "width": 1,
                                                    "text": ",",
                                                    "value": ",",
                                                    "valueText": ",",
                                                    "hasTrailingTrivia": true,
                                                    "trailingTrivia": [
                                                        {
                                                            "kind": "WhitespaceTrivia",
                                                            "text": " "
                                                        }
                                                    ]
                                                },
                                                {
                                                    "kind": "IdentifierName",
                                                    "fullStart": 1085,
                                                    "fullEnd": 1096,
                                                    "start": 1085,
                                                    "end": 1096,
                                                    "fullWidth": 11,
                                                    "width": 11,
                                                    "text": "callbackfn2",
                                                    "value": "callbackfn2",
                                                    "valueText": "callbackfn2"
                                                }
                                            ],
                                            "closeParenToken": {
                                                "kind": "CloseParenToken",
                                                "fullStart": 1096,
                                                "fullEnd": 1097,
                                                "start": 1096,
                                                "end": 1097,
                                                "fullWidth": 1,
                                                "width": 1,
                                                "text": ")",
                                                "value": ")",
                                                "valueText": ")"
                                            }
                                        }
                                    }
                                }
                            },
                            "semicolonToken": {
                                "kind": "SemicolonToken",
                                "fullStart": 1097,
                                "fullEnd": 1100,
                                "start": 1097,
                                "end": 1098,
                                "fullWidth": 3,
                                "width": 1,
                                "text": ";",
                                "value": ";",
                                "valueText": ";",
                                "hasTrailingTrivia": true,
                                "hasTrailingNewLine": true,
                                "trailingTrivia": [
                                    {
                                        "kind": "NewLineTrivia",
                                        "text": "\r\n"
                                    }
                                ]
                            }
                        }
                    ],
                    "closeBraceToken": {
                        "kind": "CloseBraceToken",
                        "fullStart": 1100,
                        "fullEnd": 1107,
                        "start": 1104,
                        "end": 1105,
                        "fullWidth": 7,
                        "width": 1,
                        "text": "}",
                        "value": "}",
                        "valueText": "}",
                        "hasLeadingTrivia": true,
                        "hasTrailingTrivia": true,
                        "hasTrailingNewLine": true,
                        "leadingTrivia": [
                            {
                                "kind": "WhitespaceTrivia",
                                "text": "    "
                            }
                        ],
                        "trailingTrivia": [
                            {
                                "kind": "NewLineTrivia",
                                "text": "\r\n"
                            }
                        ]
                    }
                }
            },
            {
                "kind": "ExpressionStatement",
                "fullStart": 1107,
                "fullEnd": 1131,
                "start": 1107,
                "end": 1129,
                "fullWidth": 24,
                "width": 22,
                "expression": {
                    "kind": "InvocationExpression",
                    "fullStart": 1107,
                    "fullEnd": 1128,
                    "start": 1107,
                    "end": 1128,
                    "fullWidth": 21,
                    "width": 21,
                    "expression": {
                        "kind": "IdentifierName",
                        "fullStart": 1107,
                        "fullEnd": 1118,
                        "start": 1107,
                        "end": 1118,
                        "fullWidth": 11,
                        "width": 11,
                        "text": "runTestCase",
                        "value": "runTestCase",
                        "valueText": "runTestCase"
                    },
                    "argumentList": {
                        "kind": "ArgumentList",
                        "fullStart": 1118,
                        "fullEnd": 1128,
                        "start": 1118,
                        "end": 1128,
                        "fullWidth": 10,
                        "width": 10,
                        "openParenToken": {
                            "kind": "OpenParenToken",
                            "fullStart": 1118,
                            "fullEnd": 1119,
                            "start": 1118,
                            "end": 1119,
                            "fullWidth": 1,
                            "width": 1,
                            "text": "(",
                            "value": "(",
                            "valueText": "("
                        },
                        "arguments": [
                            {
                                "kind": "IdentifierName",
                                "fullStart": 1119,
                                "fullEnd": 1127,
                                "start": 1119,
                                "end": 1127,
                                "fullWidth": 8,
                                "width": 8,
                                "text": "testcase",
                                "value": "testcase",
                                "valueText": "testcase"
                            }
                        ],
                        "closeParenToken": {
                            "kind": "CloseParenToken",
                            "fullStart": 1127,
                            "fullEnd": 1128,
                            "start": 1127,
                            "end": 1128,
                            "fullWidth": 1,
                            "width": 1,
                            "text": ")",
                            "value": ")",
                            "valueText": ")"
                        }
                    }
                },
                "semicolonToken": {
                    "kind": "SemicolonToken",
                    "fullStart": 1128,
                    "fullEnd": 1131,
                    "start": 1128,
                    "end": 1129,
                    "fullWidth": 3,
                    "width": 1,
                    "text": ";",
                    "value": ";",
                    "valueText": ";",
                    "hasTrailingTrivia": true,
                    "hasTrailingNewLine": true,
                    "trailingTrivia": [
                        {
                            "kind": "NewLineTrivia",
                            "text": "\r\n"
                        }
                    ]
                }
            }
        ],
        "endOfFileToken": {
            "kind": "EndOfFileToken",
            "fullStart": 1131,
            "fullEnd": 1131,
            "start": 1131,
            "end": 1131,
            "fullWidth": 0,
            "width": 0,
            "text": ""
        }
    },
    "lineMap": {
        "lineStarts": [
            0,
            67,
            152,
            232,
            308,
            380,
            385,
            439,
            547,
            552,
            554,
            556,
            579,
            626,
            656,
            667,
            669,
            716,
            746,
            757,
            759,
            795,
            797,
            833,
            865,
            867,
            899,
            923,
            947,
            970,
            972,
            1038,
            1100,
            1107,
            1131
        ],
        "length": 1131
    }
}<|MERGE_RESOLUTION|>--- conflicted
+++ resolved
@@ -1005,12 +1005,8 @@
                                         "start": 771,
                                         "end": 792,
                                         "fullWidth": 21,
-<<<<<<< HEAD
                                         "width": 21,
-                                        "identifier": {
-=======
                                         "propertyName": {
->>>>>>> 85e84683
                                             "kind": "IdentifierName",
                                             "fullStart": 771,
                                             "fullEnd": 777,
@@ -1238,12 +1234,8 @@
                                         "start": 809,
                                         "end": 830,
                                         "fullWidth": 21,
-<<<<<<< HEAD
                                         "width": 21,
-                                        "identifier": {
-=======
                                         "propertyName": {
->>>>>>> 85e84683
                                             "kind": "IdentifierName",
                                             "fullStart": 809,
                                             "fullEnd": 813,
@@ -1617,12 +1609,8 @@
                                         "start": 879,
                                         "end": 896,
                                         "fullWidth": 17,
-<<<<<<< HEAD
                                         "width": 17,
-                                        "identifier": {
-=======
                                         "propertyName": {
->>>>>>> 85e84683
                                             "kind": "IdentifierName",
                                             "fullStart": 879,
                                             "fullEnd": 885,
