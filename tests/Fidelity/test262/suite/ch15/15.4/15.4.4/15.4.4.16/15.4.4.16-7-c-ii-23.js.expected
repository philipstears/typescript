--- conflicted
+++ resolved
@@ -250,12 +250,8 @@
                                         "start": 601,
                                         "end": 611,
                                         "fullWidth": 10,
-<<<<<<< HEAD
                                         "width": 10,
-                                        "identifier": {
-=======
                                         "propertyName": {
->>>>>>> 85e84683
                                             "kind": "IdentifierName",
                                             "fullStart": 601,
                                             "fullEnd": 608,
@@ -389,12 +385,8 @@
                                         "start": 626,
                                         "end": 659,
                                         "fullWidth": 33,
-<<<<<<< HEAD
                                         "width": 33,
-                                        "identifier": {
-=======
                                         "propertyName": {
->>>>>>> 85e84683
                                             "kind": "IdentifierName",
                                             "fullStart": 626,
                                             "fullEnd": 630,
