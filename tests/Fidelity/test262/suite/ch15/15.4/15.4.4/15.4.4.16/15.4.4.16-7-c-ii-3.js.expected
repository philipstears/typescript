{
    "isDeclaration": false,
    "languageVersion": "EcmaScript5",
    "parseOptions": {
        "allowAutomaticSemicolonInsertion": true
    },
    "sourceUnit": {
        "kind": "SourceUnit",
        "fullStart": 0,
        "fullEnd": 879,
        "start": 546,
        "end": 879,
        "fullWidth": 879,
        "width": 333,
        "isIncrementallyUnusable": true,
        "moduleElements": [
            {
                "kind": "FunctionDeclaration",
                "fullStart": 0,
                "fullEnd": 855,
                "start": 546,
                "end": 853,
                "fullWidth": 855,
                "width": 307,
                "modifiers": [],
                "functionKeyword": {
                    "kind": "FunctionKeyword",
                    "fullStart": 0,
                    "fullEnd": 555,
                    "start": 546,
                    "end": 554,
                    "fullWidth": 555,
                    "width": 8,
                    "text": "function",
                    "value": "function",
                    "valueText": "function",
                    "hasLeadingTrivia": true,
                    "hasLeadingComment": true,
                    "hasLeadingNewLine": true,
                    "hasTrailingTrivia": true,
                    "leadingTrivia": [
                        {
                            "kind": "SingleLineCommentTrivia",
                            "text": "/// Copyright (c) 2012 Ecma International.  All rights reserved. "
                        },
                        {
                            "kind": "NewLineTrivia",
                            "text": "\r\n"
                        },
                        {
                            "kind": "SingleLineCommentTrivia",
                            "text": "/// Ecma International makes this code available under the terms and conditions set"
                        },
                        {
                            "kind": "NewLineTrivia",
                            "text": "\r\n"
                        },
                        {
                            "kind": "SingleLineCommentTrivia",
                            "text": "/// forth on http://hg.ecmascript.org/tests/test262/raw-file/tip/LICENSE (the "
                        },
                        {
                            "kind": "NewLineTrivia",
                            "text": "\r\n"
                        },
                        {
                            "kind": "SingleLineCommentTrivia",
                            "text": "/// \"Use Terms\").   Any redistribution of this code must retain the above "
                        },
                        {
                            "kind": "NewLineTrivia",
                            "text": "\r\n"
                        },
                        {
                            "kind": "SingleLineCommentTrivia",
                            "text": "/// copyright and this notice and otherwise comply with the Use Terms."
                        },
                        {
                            "kind": "NewLineTrivia",
                            "text": "\r\n"
                        },
                        {
                            "kind": "MultiLineCommentTrivia",
                            "text": "/**\r\n * @path ch15/15.4/15.4.4/15.4.4.16/15.4.4.16-7-c-ii-3.js\r\n * @description Array.prototype.every immediately returns false if callbackfn returns false\r\n */"
                        },
                        {
                            "kind": "NewLineTrivia",
                            "text": "\r\n"
                        },
                        {
                            "kind": "NewLineTrivia",
                            "text": "\r\n"
                        },
                        {
                            "kind": "NewLineTrivia",
                            "text": "\r\n"
                        }
                    ],
                    "trailingTrivia": [
                        {
                            "kind": "WhitespaceTrivia",
                            "text": " "
                        }
                    ]
                },
                "identifier": {
                    "kind": "IdentifierName",
                    "fullStart": 555,
                    "fullEnd": 563,
                    "start": 555,
                    "end": 563,
                    "fullWidth": 8,
                    "width": 8,
                    "text": "testcase",
                    "value": "testcase",
                    "valueText": "testcase"
                },
                "callSignature": {
                    "kind": "CallSignature",
                    "fullStart": 563,
                    "fullEnd": 566,
                    "start": 563,
                    "end": 565,
                    "fullWidth": 3,
                    "width": 2,
                    "parameterList": {
                        "kind": "ParameterList",
                        "fullStart": 563,
                        "fullEnd": 566,
                        "start": 563,
                        "end": 565,
                        "fullWidth": 3,
                        "width": 2,
                        "openParenToken": {
                            "kind": "OpenParenToken",
                            "fullStart": 563,
                            "fullEnd": 564,
                            "start": 563,
                            "end": 564,
                            "fullWidth": 1,
                            "width": 1,
                            "text": "(",
                            "value": "(",
                            "valueText": "("
                        },
                        "parameters": [],
                        "closeParenToken": {
                            "kind": "CloseParenToken",
                            "fullStart": 564,
                            "fullEnd": 566,
                            "start": 564,
                            "end": 565,
                            "fullWidth": 2,
                            "width": 1,
                            "text": ")",
                            "value": ")",
                            "valueText": ")",
                            "hasTrailingTrivia": true,
                            "trailingTrivia": [
                                {
                                    "kind": "WhitespaceTrivia",
                                    "text": " "
                                }
                            ]
                        }
                    }
                },
                "block": {
                    "kind": "Block",
                    "fullStart": 566,
                    "fullEnd": 855,
                    "start": 566,
                    "end": 853,
                    "fullWidth": 289,
                    "width": 287,
                    "openBraceToken": {
                        "kind": "OpenBraceToken",
                        "fullStart": 566,
                        "fullEnd": 570,
                        "start": 566,
                        "end": 567,
                        "fullWidth": 4,
                        "width": 1,
                        "text": "{",
                        "value": "{",
                        "valueText": "{",
                        "hasTrailingTrivia": true,
                        "hasTrailingNewLine": true,
                        "trailingTrivia": [
                            {
                                "kind": "WhitespaceTrivia",
                                "text": " "
                            },
                            {
                                "kind": "NewLineTrivia",
                                "text": "\r\n"
                            }
                        ]
                    },
                    "statements": [
                        {
                            "kind": "VariableStatement",
                            "fullStart": 570,
                            "fullEnd": 593,
                            "start": 575,
                            "end": 591,
                            "fullWidth": 23,
                            "width": 16,
                            "modifiers": [],
                            "variableDeclaration": {
                                "kind": "VariableDeclaration",
                                "fullStart": 570,
                                "fullEnd": 590,
                                "start": 575,
                                "end": 590,
                                "fullWidth": 20,
                                "width": 15,
                                "varKeyword": {
                                    "kind": "VarKeyword",
                                    "fullStart": 570,
                                    "fullEnd": 579,
                                    "start": 575,
                                    "end": 578,
                                    "fullWidth": 9,
                                    "width": 3,
                                    "text": "var",
                                    "value": "var",
                                    "valueText": "var",
                                    "hasLeadingTrivia": true,
                                    "hasLeadingNewLine": true,
                                    "hasTrailingTrivia": true,
                                    "leadingTrivia": [
                                        {
                                            "kind": "WhitespaceTrivia",
                                            "text": " "
                                        },
                                        {
                                            "kind": "NewLineTrivia",
                                            "text": "\r\n"
                                        },
                                        {
                                            "kind": "WhitespaceTrivia",
                                            "text": "  "
                                        }
                                    ],
                                    "trailingTrivia": [
                                        {
                                            "kind": "WhitespaceTrivia",
                                            "text": " "
                                        }
                                    ]
                                },
                                "variableDeclarators": [
                                    {
                                        "kind": "VariableDeclarator",
                                        "fullStart": 579,
                                        "fullEnd": 590,
                                        "start": 579,
                                        "end": 590,
                                        "fullWidth": 11,
                                        "width": 11,
                                        "identifier": {
                                            "kind": "IdentifierName",
                                            "fullStart": 579,
                                            "fullEnd": 587,
                                            "start": 579,
                                            "end": 586,
                                            "fullWidth": 8,
                                            "width": 7,
                                            "text": "callCnt",
                                            "value": "callCnt",
                                            "valueText": "callCnt",
                                            "hasTrailingTrivia": true,
                                            "trailingTrivia": [
                                                {
                                                    "kind": "WhitespaceTrivia",
                                                    "text": " "
                                                }
                                            ]
                                        },
                                        "equalsValueClause": {
                                            "kind": "EqualsValueClause",
                                            "fullStart": 587,
                                            "fullEnd": 590,
                                            "start": 587,
                                            "end": 590,
                                            "fullWidth": 3,
                                            "width": 3,
                                            "equalsToken": {
                                                "kind": "EqualsToken",
                                                "fullStart": 587,
                                                "fullEnd": 589,
                                                "start": 587,
                                                "end": 588,
                                                "fullWidth": 2,
                                                "width": 1,
                                                "text": "=",
                                                "value": "=",
                                                "valueText": "=",
                                                "hasTrailingTrivia": true,
                                                "trailingTrivia": [
                                                    {
                                                        "kind": "WhitespaceTrivia",
                                                        "text": " "
                                                    }
                                                ]
                                            },
                                            "value": {
                                                "kind": "NumericLiteral",
                                                "fullStart": 589,
                                                "fullEnd": 590,
                                                "start": 589,
                                                "end": 590,
                                                "fullWidth": 1,
                                                "width": 1,
                                                "text": "0",
                                                "value": 0,
                                                "valueText": "0"
                                            }
                                        }
                                    }
                                ]
                            },
                            "semicolonToken": {
                                "kind": "SemicolonToken",
                                "fullStart": 590,
                                "fullEnd": 593,
                                "start": 590,
                                "end": 591,
                                "fullWidth": 3,
                                "width": 1,
                                "text": ";",
                                "value": ";",
                                "valueText": ";",
                                "hasTrailingTrivia": true,
                                "hasTrailingNewLine": true,
                                "trailingTrivia": [
                                    {
                                        "kind": "NewLineTrivia",
                                        "text": "\r\n"
                                    }
                                ]
                            }
                        },
                        {
                            "kind": "FunctionDeclaration",
                            "fullStart": 593,
                            "fullEnd": 730,
                            "start": 595,
                            "end": 728,
                            "fullWidth": 137,
                            "width": 133,
                            "modifiers": [],
                            "functionKeyword": {
                                "kind": "FunctionKeyword",
                                "fullStart": 593,
                                "fullEnd": 604,
                                "start": 595,
                                "end": 603,
                                "fullWidth": 11,
                                "width": 8,
                                "text": "function",
                                "value": "function",
                                "valueText": "function",
                                "hasLeadingTrivia": true,
                                "hasTrailingTrivia": true,
                                "leadingTrivia": [
                                    {
                                        "kind": "WhitespaceTrivia",
                                        "text": "  "
                                    }
                                ],
                                "trailingTrivia": [
                                    {
                                        "kind": "WhitespaceTrivia",
                                        "text": " "
                                    }
                                ]
                            },
                            "identifier": {
                                "kind": "IdentifierName",
                                "fullStart": 604,
                                "fullEnd": 614,
                                "start": 604,
                                "end": 614,
                                "fullWidth": 10,
                                "width": 10,
                                "text": "callbackfn",
                                "value": "callbackfn",
                                "valueText": "callbackfn"
                            },
                            "callSignature": {
                                "kind": "CallSignature",
                                "fullStart": 614,
                                "fullEnd": 631,
                                "start": 614,
                                "end": 629,
                                "fullWidth": 17,
                                "width": 15,
                                "parameterList": {
                                    "kind": "ParameterList",
                                    "fullStart": 614,
                                    "fullEnd": 631,
                                    "start": 614,
                                    "end": 629,
                                    "fullWidth": 17,
                                    "width": 15,
                                    "openParenToken": {
                                        "kind": "OpenParenToken",
                                        "fullStart": 614,
                                        "fullEnd": 615,
                                        "start": 614,
                                        "end": 615,
                                        "fullWidth": 1,
                                        "width": 1,
                                        "text": "(",
                                        "value": "(",
                                        "valueText": "("
                                    },
                                    "parameters": [
                                        {
                                            "kind": "Parameter",
                                            "fullStart": 615,
                                            "fullEnd": 618,
                                            "start": 615,
                                            "end": 618,
                                            "fullWidth": 3,
<<<<<<< HEAD
                                            "width": 3,
=======
                                            "modifiers": [],
>>>>>>> e3c38734
                                            "identifier": {
                                                "kind": "IdentifierName",
                                                "fullStart": 615,
                                                "fullEnd": 618,
                                                "start": 615,
                                                "end": 618,
                                                "fullWidth": 3,
                                                "width": 3,
                                                "text": "val",
                                                "value": "val",
                                                "valueText": "val"
                                            }
                                        },
                                        {
                                            "kind": "CommaToken",
                                            "fullStart": 618,
                                            "fullEnd": 620,
                                            "start": 618,
                                            "end": 619,
                                            "fullWidth": 2,
                                            "width": 1,
                                            "text": ",",
                                            "value": ",",
                                            "valueText": ",",
                                            "hasTrailingTrivia": true,
                                            "trailingTrivia": [
                                                {
                                                    "kind": "WhitespaceTrivia",
                                                    "text": " "
                                                }
                                            ]
                                        },
                                        {
                                            "kind": "Parameter",
                                            "fullStart": 620,
                                            "fullEnd": 623,
                                            "start": 620,
                                            "end": 623,
                                            "fullWidth": 3,
<<<<<<< HEAD
                                            "width": 3,
=======
                                            "modifiers": [],
>>>>>>> e3c38734
                                            "identifier": {
                                                "kind": "IdentifierName",
                                                "fullStart": 620,
                                                "fullEnd": 623,
                                                "start": 620,
                                                "end": 623,
                                                "fullWidth": 3,
                                                "width": 3,
                                                "text": "idx",
                                                "value": "idx",
                                                "valueText": "idx"
                                            }
                                        },
                                        {
                                            "kind": "CommaToken",
                                            "fullStart": 623,
                                            "fullEnd": 625,
                                            "start": 623,
                                            "end": 624,
                                            "fullWidth": 2,
                                            "width": 1,
                                            "text": ",",
                                            "value": ",",
                                            "valueText": ",",
                                            "hasTrailingTrivia": true,
                                            "trailingTrivia": [
                                                {
                                                    "kind": "WhitespaceTrivia",
                                                    "text": " "
                                                }
                                            ]
                                        },
                                        {
                                            "kind": "Parameter",
                                            "fullStart": 625,
                                            "fullEnd": 628,
                                            "start": 625,
                                            "end": 628,
                                            "fullWidth": 3,
<<<<<<< HEAD
                                            "width": 3,
=======
                                            "modifiers": [],
>>>>>>> e3c38734
                                            "identifier": {
                                                "kind": "IdentifierName",
                                                "fullStart": 625,
                                                "fullEnd": 628,
                                                "start": 625,
                                                "end": 628,
                                                "fullWidth": 3,
                                                "width": 3,
                                                "text": "obj",
                                                "value": "obj",
                                                "valueText": "obj"
                                            }
                                        }
                                    ],
                                    "closeParenToken": {
                                        "kind": "CloseParenToken",
                                        "fullStart": 628,
                                        "fullEnd": 631,
                                        "start": 628,
                                        "end": 629,
                                        "fullWidth": 3,
                                        "width": 1,
                                        "text": ")",
                                        "value": ")",
                                        "valueText": ")",
                                        "hasTrailingTrivia": true,
                                        "hasTrailingNewLine": true,
                                        "trailingTrivia": [
                                            {
                                                "kind": "NewLineTrivia",
                                                "text": "\r\n"
                                            }
                                        ]
                                    }
                                }
                            },
                            "block": {
                                "kind": "Block",
                                "fullStart": 631,
                                "fullEnd": 730,
                                "start": 633,
                                "end": 728,
                                "fullWidth": 99,
                                "width": 95,
                                "openBraceToken": {
                                    "kind": "OpenBraceToken",
                                    "fullStart": 631,
                                    "fullEnd": 636,
                                    "start": 633,
                                    "end": 634,
                                    "fullWidth": 5,
                                    "width": 1,
                                    "text": "{",
                                    "value": "{",
                                    "valueText": "{",
                                    "hasLeadingTrivia": true,
                                    "hasTrailingTrivia": true,
                                    "hasTrailingNewLine": true,
                                    "leadingTrivia": [
                                        {
                                            "kind": "WhitespaceTrivia",
                                            "text": "  "
                                        }
                                    ],
                                    "trailingTrivia": [
                                        {
                                            "kind": "NewLineTrivia",
                                            "text": "\r\n"
                                        }
                                    ]
                                },
                                "statements": [
                                    {
                                        "kind": "ExpressionStatement",
                                        "fullStart": 636,
                                        "fullEnd": 652,
                                        "start": 640,
                                        "end": 650,
                                        "fullWidth": 16,
                                        "width": 10,
                                        "expression": {
                                            "kind": "PostIncrementExpression",
                                            "fullStart": 636,
                                            "fullEnd": 649,
                                            "start": 640,
                                            "end": 649,
                                            "fullWidth": 13,
                                            "width": 9,
                                            "operand": {
                                                "kind": "IdentifierName",
                                                "fullStart": 636,
                                                "fullEnd": 647,
                                                "start": 640,
                                                "end": 647,
                                                "fullWidth": 11,
                                                "width": 7,
                                                "text": "callCnt",
                                                "value": "callCnt",
                                                "valueText": "callCnt",
                                                "hasLeadingTrivia": true,
                                                "leadingTrivia": [
                                                    {
                                                        "kind": "WhitespaceTrivia",
                                                        "text": "    "
                                                    }
                                                ]
                                            },
                                            "operatorToken": {
                                                "kind": "PlusPlusToken",
                                                "fullStart": 647,
                                                "fullEnd": 649,
                                                "start": 647,
                                                "end": 649,
                                                "fullWidth": 2,
                                                "width": 2,
                                                "text": "++",
                                                "value": "++",
                                                "valueText": "++"
                                            }
                                        },
                                        "semicolonToken": {
                                            "kind": "SemicolonToken",
                                            "fullStart": 649,
                                            "fullEnd": 652,
                                            "start": 649,
                                            "end": 650,
                                            "fullWidth": 3,
                                            "width": 1,
                                            "text": ";",
                                            "value": ";",
                                            "valueText": ";",
                                            "hasTrailingTrivia": true,
                                            "hasTrailingNewLine": true,
                                            "trailingTrivia": [
                                                {
                                                    "kind": "NewLineTrivia",
                                                    "text": "\r\n"
                                                }
                                            ]
                                        }
                                    },
                                    {
                                        "kind": "IfStatement",
                                        "fullStart": 652,
                                        "fullEnd": 725,
                                        "start": 656,
                                        "end": 723,
                                        "fullWidth": 73,
                                        "width": 67,
                                        "ifKeyword": {
                                            "kind": "IfKeyword",
                                            "fullStart": 652,
                                            "fullEnd": 658,
                                            "start": 656,
                                            "end": 658,
                                            "fullWidth": 6,
                                            "width": 2,
                                            "text": "if",
                                            "value": "if",
                                            "valueText": "if",
                                            "hasLeadingTrivia": true,
                                            "leadingTrivia": [
                                                {
                                                    "kind": "WhitespaceTrivia",
                                                    "text": "    "
                                                }
                                            ]
                                        },
                                        "openParenToken": {
                                            "kind": "OpenParenToken",
                                            "fullStart": 658,
                                            "fullEnd": 659,
                                            "start": 658,
                                            "end": 659,
                                            "fullWidth": 1,
                                            "width": 1,
                                            "text": "(",
                                            "value": "(",
                                            "valueText": "("
                                        },
                                        "condition": {
                                            "kind": "GreaterThanExpression",
                                            "fullStart": 659,
                                            "fullEnd": 666,
                                            "start": 659,
                                            "end": 666,
                                            "fullWidth": 7,
                                            "width": 7,
                                            "left": {
                                                "kind": "IdentifierName",
                                                "fullStart": 659,
                                                "fullEnd": 663,
                                                "start": 659,
                                                "end": 662,
                                                "fullWidth": 4,
                                                "width": 3,
                                                "text": "idx",
                                                "value": "idx",
                                                "valueText": "idx",
                                                "hasTrailingTrivia": true,
                                                "trailingTrivia": [
                                                    {
                                                        "kind": "WhitespaceTrivia",
                                                        "text": " "
                                                    }
                                                ]
                                            },
                                            "operatorToken": {
                                                "kind": "GreaterThanToken",
                                                "fullStart": 663,
                                                "fullEnd": 665,
                                                "start": 663,
                                                "end": 664,
                                                "fullWidth": 2,
                                                "width": 1,
                                                "text": ">",
                                                "value": ">",
                                                "valueText": ">",
                                                "hasTrailingTrivia": true,
                                                "trailingTrivia": [
                                                    {
                                                        "kind": "WhitespaceTrivia",
                                                        "text": " "
                                                    }
                                                ]
                                            },
                                            "right": {
                                                "kind": "NumericLiteral",
                                                "fullStart": 665,
                                                "fullEnd": 666,
                                                "start": 665,
                                                "end": 666,
                                                "fullWidth": 1,
                                                "width": 1,
                                                "text": "5",
                                                "value": 5,
                                                "valueText": "5"
                                            }
                                        },
                                        "closeParenToken": {
                                            "kind": "CloseParenToken",
                                            "fullStart": 666,
                                            "fullEnd": 672,
                                            "start": 666,
                                            "end": 667,
                                            "fullWidth": 6,
                                            "width": 1,
                                            "text": ")",
                                            "value": ")",
                                            "valueText": ")",
                                            "hasTrailingTrivia": true,
                                            "hasTrailingNewLine": true,
                                            "trailingTrivia": [
                                                {
                                                    "kind": "WhitespaceTrivia",
                                                    "text": "   "
                                                },
                                                {
                                                    "kind": "NewLineTrivia",
                                                    "text": "\r\n"
                                                }
                                            ]
                                        },
                                        "statement": {
                                            "kind": "ReturnStatement",
                                            "fullStart": 672,
                                            "fullEnd": 694,
                                            "start": 679,
                                            "end": 692,
                                            "fullWidth": 22,
                                            "width": 13,
                                            "returnKeyword": {
                                                "kind": "ReturnKeyword",
                                                "fullStart": 672,
                                                "fullEnd": 686,
                                                "start": 679,
                                                "end": 685,
                                                "fullWidth": 14,
                                                "width": 6,
                                                "text": "return",
                                                "value": "return",
                                                "valueText": "return",
                                                "hasLeadingTrivia": true,
                                                "hasTrailingTrivia": true,
                                                "leadingTrivia": [
                                                    {
                                                        "kind": "WhitespaceTrivia",
                                                        "text": "       "
                                                    }
                                                ],
                                                "trailingTrivia": [
                                                    {
                                                        "kind": "WhitespaceTrivia",
                                                        "text": " "
                                                    }
                                                ]
                                            },
                                            "expression": {
                                                "kind": "FalseKeyword",
                                                "fullStart": 686,
                                                "fullEnd": 691,
                                                "start": 686,
                                                "end": 691,
                                                "fullWidth": 5,
                                                "width": 5,
                                                "text": "false",
                                                "value": false,
                                                "valueText": "false"
                                            },
                                            "semicolonToken": {
                                                "kind": "SemicolonToken",
                                                "fullStart": 691,
                                                "fullEnd": 694,
                                                "start": 691,
                                                "end": 692,
                                                "fullWidth": 3,
                                                "width": 1,
                                                "text": ";",
                                                "value": ";",
                                                "valueText": ";",
                                                "hasTrailingTrivia": true,
                                                "hasTrailingNewLine": true,
                                                "trailingTrivia": [
                                                    {
                                                        "kind": "NewLineTrivia",
                                                        "text": "\r\n"
                                                    }
                                                ]
                                            }
                                        },
                                        "elseClause": {
                                            "kind": "ElseClause",
                                            "fullStart": 694,
                                            "fullEnd": 725,
                                            "start": 698,
                                            "end": 723,
                                            "fullWidth": 31,
                                            "width": 25,
                                            "elseKeyword": {
                                                "kind": "ElseKeyword",
                                                "fullStart": 694,
                                                "fullEnd": 704,
                                                "start": 698,
                                                "end": 702,
                                                "fullWidth": 10,
                                                "width": 4,
                                                "text": "else",
                                                "value": "else",
                                                "valueText": "else",
                                                "hasLeadingTrivia": true,
                                                "hasTrailingTrivia": true,
                                                "hasTrailingNewLine": true,
                                                "leadingTrivia": [
                                                    {
                                                        "kind": "WhitespaceTrivia",
                                                        "text": "    "
                                                    }
                                                ],
                                                "trailingTrivia": [
                                                    {
                                                        "kind": "NewLineTrivia",
                                                        "text": "\r\n"
                                                    }
                                                ]
                                            },
                                            "statement": {
                                                "kind": "ReturnStatement",
                                                "fullStart": 704,
                                                "fullEnd": 725,
                                                "start": 711,
                                                "end": 723,
                                                "fullWidth": 21,
                                                "width": 12,
                                                "returnKeyword": {
                                                    "kind": "ReturnKeyword",
                                                    "fullStart": 704,
                                                    "fullEnd": 718,
                                                    "start": 711,
                                                    "end": 717,
                                                    "fullWidth": 14,
                                                    "width": 6,
                                                    "text": "return",
                                                    "value": "return",
                                                    "valueText": "return",
                                                    "hasLeadingTrivia": true,
                                                    "hasTrailingTrivia": true,
                                                    "leadingTrivia": [
                                                        {
                                                            "kind": "WhitespaceTrivia",
                                                            "text": "       "
                                                        }
                                                    ],
                                                    "trailingTrivia": [
                                                        {
                                                            "kind": "WhitespaceTrivia",
                                                            "text": " "
                                                        }
                                                    ]
                                                },
                                                "expression": {
                                                    "kind": "TrueKeyword",
                                                    "fullStart": 718,
                                                    "fullEnd": 722,
                                                    "start": 718,
                                                    "end": 722,
                                                    "fullWidth": 4,
                                                    "width": 4,
                                                    "text": "true",
                                                    "value": true,
                                                    "valueText": "true"
                                                },
                                                "semicolonToken": {
                                                    "kind": "SemicolonToken",
                                                    "fullStart": 722,
                                                    "fullEnd": 725,
                                                    "start": 722,
                                                    "end": 723,
                                                    "fullWidth": 3,
                                                    "width": 1,
                                                    "text": ";",
                                                    "value": ";",
                                                    "valueText": ";",
                                                    "hasTrailingTrivia": true,
                                                    "hasTrailingNewLine": true,
                                                    "trailingTrivia": [
                                                        {
                                                            "kind": "NewLineTrivia",
                                                            "text": "\r\n"
                                                        }
                                                    ]
                                                }
                                            }
                                        }
                                    }
                                ],
                                "closeBraceToken": {
                                    "kind": "CloseBraceToken",
                                    "fullStart": 725,
                                    "fullEnd": 730,
                                    "start": 727,
                                    "end": 728,
                                    "fullWidth": 5,
                                    "width": 1,
                                    "text": "}",
                                    "value": "}",
                                    "valueText": "}",
                                    "hasLeadingTrivia": true,
                                    "hasTrailingTrivia": true,
                                    "hasTrailingNewLine": true,
                                    "leadingTrivia": [
                                        {
                                            "kind": "WhitespaceTrivia",
                                            "text": "  "
                                        }
                                    ],
                                    "trailingTrivia": [
                                        {
                                            "kind": "NewLineTrivia",
                                            "text": "\r\n"
                                        }
                                    ]
                                }
                            }
                        },
                        {
                            "kind": "VariableStatement",
                            "fullStart": 730,
                            "fullEnd": 768,
                            "start": 734,
                            "end": 766,
                            "fullWidth": 38,
                            "width": 32,
                            "modifiers": [],
                            "variableDeclaration": {
                                "kind": "VariableDeclaration",
                                "fullStart": 730,
                                "fullEnd": 765,
                                "start": 734,
                                "end": 765,
                                "fullWidth": 35,
                                "width": 31,
                                "varKeyword": {
                                    "kind": "VarKeyword",
                                    "fullStart": 730,
                                    "fullEnd": 738,
                                    "start": 734,
                                    "end": 737,
                                    "fullWidth": 8,
                                    "width": 3,
                                    "text": "var",
                                    "value": "var",
                                    "valueText": "var",
                                    "hasLeadingTrivia": true,
                                    "hasLeadingNewLine": true,
                                    "hasTrailingTrivia": true,
                                    "leadingTrivia": [
                                        {
                                            "kind": "NewLineTrivia",
                                            "text": "\r\n"
                                        },
                                        {
                                            "kind": "WhitespaceTrivia",
                                            "text": "  "
                                        }
                                    ],
                                    "trailingTrivia": [
                                        {
                                            "kind": "WhitespaceTrivia",
                                            "text": " "
                                        }
                                    ]
                                },
                                "variableDeclarators": [
                                    {
                                        "kind": "VariableDeclarator",
                                        "fullStart": 738,
                                        "fullEnd": 765,
                                        "start": 738,
                                        "end": 765,
                                        "fullWidth": 27,
                                        "width": 27,
                                        "identifier": {
                                            "kind": "IdentifierName",
                                            "fullStart": 738,
                                            "fullEnd": 742,
                                            "start": 738,
                                            "end": 741,
                                            "fullWidth": 4,
                                            "width": 3,
                                            "text": "arr",
                                            "value": "arr",
                                            "valueText": "arr",
                                            "hasTrailingTrivia": true,
                                            "trailingTrivia": [
                                                {
                                                    "kind": "WhitespaceTrivia",
                                                    "text": " "
                                                }
                                            ]
                                        },
                                        "equalsValueClause": {
                                            "kind": "EqualsValueClause",
                                            "fullStart": 742,
                                            "fullEnd": 765,
                                            "start": 742,
                                            "end": 765,
                                            "fullWidth": 23,
                                            "width": 23,
                                            "equalsToken": {
                                                "kind": "EqualsToken",
                                                "fullStart": 742,
                                                "fullEnd": 744,
                                                "start": 742,
                                                "end": 743,
                                                "fullWidth": 2,
                                                "width": 1,
                                                "text": "=",
                                                "value": "=",
                                                "valueText": "=",
                                                "hasTrailingTrivia": true,
                                                "trailingTrivia": [
                                                    {
                                                        "kind": "WhitespaceTrivia",
                                                        "text": " "
                                                    }
                                                ]
                                            },
                                            "value": {
                                                "kind": "ArrayLiteralExpression",
                                                "fullStart": 744,
                                                "fullEnd": 765,
                                                "start": 744,
                                                "end": 765,
                                                "fullWidth": 21,
                                                "width": 21,
                                                "openBracketToken": {
                                                    "kind": "OpenBracketToken",
                                                    "fullStart": 744,
                                                    "fullEnd": 745,
                                                    "start": 744,
                                                    "end": 745,
                                                    "fullWidth": 1,
                                                    "width": 1,
                                                    "text": "[",
                                                    "value": "[",
                                                    "valueText": "["
                                                },
                                                "expressions": [
                                                    {
                                                        "kind": "NumericLiteral",
                                                        "fullStart": 745,
                                                        "fullEnd": 746,
                                                        "start": 745,
                                                        "end": 746,
                                                        "fullWidth": 1,
                                                        "width": 1,
                                                        "text": "0",
                                                        "value": 0,
                                                        "valueText": "0"
                                                    },
                                                    {
                                                        "kind": "CommaToken",
                                                        "fullStart": 746,
                                                        "fullEnd": 747,
                                                        "start": 746,
                                                        "end": 747,
                                                        "fullWidth": 1,
                                                        "width": 1,
                                                        "text": ",",
                                                        "value": ",",
                                                        "valueText": ","
                                                    },
                                                    {
                                                        "kind": "NumericLiteral",
                                                        "fullStart": 747,
                                                        "fullEnd": 748,
                                                        "start": 747,
                                                        "end": 748,
                                                        "fullWidth": 1,
                                                        "width": 1,
                                                        "text": "1",
                                                        "value": 1,
                                                        "valueText": "1"
                                                    },
                                                    {
                                                        "kind": "CommaToken",
                                                        "fullStart": 748,
                                                        "fullEnd": 749,
                                                        "start": 748,
                                                        "end": 749,
                                                        "fullWidth": 1,
                                                        "width": 1,
                                                        "text": ",",
                                                        "value": ",",
                                                        "valueText": ","
                                                    },
                                                    {
                                                        "kind": "NumericLiteral",
                                                        "fullStart": 749,
                                                        "fullEnd": 750,
                                                        "start": 749,
                                                        "end": 750,
                                                        "fullWidth": 1,
                                                        "width": 1,
                                                        "text": "2",
                                                        "value": 2,
                                                        "valueText": "2"
                                                    },
                                                    {
                                                        "kind": "CommaToken",
                                                        "fullStart": 750,
                                                        "fullEnd": 751,
                                                        "start": 750,
                                                        "end": 751,
                                                        "fullWidth": 1,
                                                        "width": 1,
                                                        "text": ",",
                                                        "value": ",",
                                                        "valueText": ","
                                                    },
                                                    {
                                                        "kind": "NumericLiteral",
                                                        "fullStart": 751,
                                                        "fullEnd": 752,
                                                        "start": 751,
                                                        "end": 752,
                                                        "fullWidth": 1,
                                                        "width": 1,
                                                        "text": "3",
                                                        "value": 3,
                                                        "valueText": "3"
                                                    },
                                                    {
                                                        "kind": "CommaToken",
                                                        "fullStart": 752,
                                                        "fullEnd": 753,
                                                        "start": 752,
                                                        "end": 753,
                                                        "fullWidth": 1,
                                                        "width": 1,
                                                        "text": ",",
                                                        "value": ",",
                                                        "valueText": ","
                                                    },
                                                    {
                                                        "kind": "NumericLiteral",
                                                        "fullStart": 753,
                                                        "fullEnd": 754,
                                                        "start": 753,
                                                        "end": 754,
                                                        "fullWidth": 1,
                                                        "width": 1,
                                                        "text": "4",
                                                        "value": 4,
                                                        "valueText": "4"
                                                    },
                                                    {
                                                        "kind": "CommaToken",
                                                        "fullStart": 754,
                                                        "fullEnd": 755,
                                                        "start": 754,
                                                        "end": 755,
                                                        "fullWidth": 1,
                                                        "width": 1,
                                                        "text": ",",
                                                        "value": ",",
                                                        "valueText": ","
                                                    },
                                                    {
                                                        "kind": "NumericLiteral",
                                                        "fullStart": 755,
                                                        "fullEnd": 756,
                                                        "start": 755,
                                                        "end": 756,
                                                        "fullWidth": 1,
                                                        "width": 1,
                                                        "text": "5",
                                                        "value": 5,
                                                        "valueText": "5"
                                                    },
                                                    {
                                                        "kind": "CommaToken",
                                                        "fullStart": 756,
                                                        "fullEnd": 757,
                                                        "start": 756,
                                                        "end": 757,
                                                        "fullWidth": 1,
                                                        "width": 1,
                                                        "text": ",",
                                                        "value": ",",
                                                        "valueText": ","
                                                    },
                                                    {
                                                        "kind": "NumericLiteral",
                                                        "fullStart": 757,
                                                        "fullEnd": 758,
                                                        "start": 757,
                                                        "end": 758,
                                                        "fullWidth": 1,
                                                        "width": 1,
                                                        "text": "6",
                                                        "value": 6,
                                                        "valueText": "6"
                                                    },
                                                    {
                                                        "kind": "CommaToken",
                                                        "fullStart": 758,
                                                        "fullEnd": 759,
                                                        "start": 758,
                                                        "end": 759,
                                                        "fullWidth": 1,
                                                        "width": 1,
                                                        "text": ",",
                                                        "value": ",",
                                                        "valueText": ","
                                                    },
                                                    {
                                                        "kind": "NumericLiteral",
                                                        "fullStart": 759,
                                                        "fullEnd": 760,
                                                        "start": 759,
                                                        "end": 760,
                                                        "fullWidth": 1,
                                                        "width": 1,
                                                        "text": "7",
                                                        "value": 7,
                                                        "valueText": "7"
                                                    },
                                                    {
                                                        "kind": "CommaToken",
                                                        "fullStart": 760,
                                                        "fullEnd": 761,
                                                        "start": 760,
                                                        "end": 761,
                                                        "fullWidth": 1,
                                                        "width": 1,
                                                        "text": ",",
                                                        "value": ",",
                                                        "valueText": ","
                                                    },
                                                    {
                                                        "kind": "NumericLiteral",
                                                        "fullStart": 761,
                                                        "fullEnd": 762,
                                                        "start": 761,
                                                        "end": 762,
                                                        "fullWidth": 1,
                                                        "width": 1,
                                                        "text": "8",
                                                        "value": 8,
                                                        "valueText": "8"
                                                    },
                                                    {
                                                        "kind": "CommaToken",
                                                        "fullStart": 762,
                                                        "fullEnd": 763,
                                                        "start": 762,
                                                        "end": 763,
                                                        "fullWidth": 1,
                                                        "width": 1,
                                                        "text": ",",
                                                        "value": ",",
                                                        "valueText": ","
                                                    },
                                                    {
                                                        "kind": "NumericLiteral",
                                                        "fullStart": 763,
                                                        "fullEnd": 764,
                                                        "start": 763,
                                                        "end": 764,
                                                        "fullWidth": 1,
                                                        "width": 1,
                                                        "text": "9",
                                                        "value": 9,
                                                        "valueText": "9"
                                                    }
                                                ],
                                                "closeBracketToken": {
                                                    "kind": "CloseBracketToken",
                                                    "fullStart": 764,
                                                    "fullEnd": 765,
                                                    "start": 764,
                                                    "end": 765,
                                                    "fullWidth": 1,
                                                    "width": 1,
                                                    "text": "]",
                                                    "value": "]",
                                                    "valueText": "]"
                                                }
                                            }
                                        }
                                    }
                                ]
                            },
                            "semicolonToken": {
                                "kind": "SemicolonToken",
                                "fullStart": 765,
                                "fullEnd": 768,
                                "start": 765,
                                "end": 766,
                                "fullWidth": 3,
                                "width": 1,
                                "text": ";",
                                "value": ";",
                                "valueText": ";",
                                "hasTrailingTrivia": true,
                                "hasTrailingNewLine": true,
                                "trailingTrivia": [
                                    {
                                        "kind": "NewLineTrivia",
                                        "text": "\r\n"
                                    }
                                ]
                            }
                        },
                        {
                            "kind": "IfStatement",
                            "fullStart": 768,
                            "fullEnd": 847,
                            "start": 774,
                            "end": 845,
                            "fullWidth": 79,
                            "width": 71,
                            "ifKeyword": {
                                "kind": "IfKeyword",
                                "fullStart": 768,
                                "fullEnd": 776,
                                "start": 774,
                                "end": 776,
                                "fullWidth": 8,
                                "width": 2,
                                "text": "if",
                                "value": "if",
                                "valueText": "if",
                                "hasLeadingTrivia": true,
                                "hasLeadingNewLine": true,
                                "leadingTrivia": [
                                    {
                                        "kind": "WhitespaceTrivia",
                                        "text": "  "
                                    },
                                    {
                                        "kind": "NewLineTrivia",
                                        "text": "\r\n"
                                    },
                                    {
                                        "kind": "WhitespaceTrivia",
                                        "text": "  "
                                    }
                                ]
                            },
                            "openParenToken": {
                                "kind": "OpenParenToken",
                                "fullStart": 776,
                                "fullEnd": 777,
                                "start": 776,
                                "end": 777,
                                "fullWidth": 1,
                                "width": 1,
                                "text": "(",
                                "value": "(",
                                "valueText": "("
                            },
                            "condition": {
                                "kind": "LogicalAndExpression",
                                "fullStart": 777,
                                "fullEnd": 825,
                                "start": 777,
                                "end": 825,
                                "fullWidth": 48,
                                "width": 48,
                                "left": {
                                    "kind": "EqualsExpression",
                                    "fullStart": 777,
                                    "fullEnd": 809,
                                    "start": 777,
                                    "end": 808,
                                    "fullWidth": 32,
                                    "width": 31,
                                    "left": {
                                        "kind": "InvocationExpression",
                                        "fullStart": 777,
                                        "fullEnd": 799,
                                        "start": 777,
                                        "end": 798,
                                        "fullWidth": 22,
                                        "width": 21,
                                        "expression": {
                                            "kind": "MemberAccessExpression",
                                            "fullStart": 777,
                                            "fullEnd": 786,
                                            "start": 777,
                                            "end": 786,
                                            "fullWidth": 9,
                                            "width": 9,
                                            "expression": {
                                                "kind": "IdentifierName",
                                                "fullStart": 777,
                                                "fullEnd": 780,
                                                "start": 777,
                                                "end": 780,
                                                "fullWidth": 3,
                                                "width": 3,
                                                "text": "arr",
                                                "value": "arr",
                                                "valueText": "arr"
                                            },
                                            "dotToken": {
                                                "kind": "DotToken",
                                                "fullStart": 780,
                                                "fullEnd": 781,
                                                "start": 780,
                                                "end": 781,
                                                "fullWidth": 1,
                                                "width": 1,
                                                "text": ".",
                                                "value": ".",
                                                "valueText": "."
                                            },
                                            "name": {
                                                "kind": "IdentifierName",
                                                "fullStart": 781,
                                                "fullEnd": 786,
                                                "start": 781,
                                                "end": 786,
                                                "fullWidth": 5,
                                                "width": 5,
                                                "text": "every",
                                                "value": "every",
                                                "valueText": "every"
                                            }
                                        },
                                        "argumentList": {
                                            "kind": "ArgumentList",
                                            "fullStart": 786,
                                            "fullEnd": 799,
                                            "start": 786,
                                            "end": 798,
                                            "fullWidth": 13,
                                            "width": 12,
                                            "openParenToken": {
                                                "kind": "OpenParenToken",
                                                "fullStart": 786,
                                                "fullEnd": 787,
                                                "start": 786,
                                                "end": 787,
                                                "fullWidth": 1,
                                                "width": 1,
                                                "text": "(",
                                                "value": "(",
                                                "valueText": "("
                                            },
                                            "arguments": [
                                                {
                                                    "kind": "IdentifierName",
                                                    "fullStart": 787,
                                                    "fullEnd": 797,
                                                    "start": 787,
                                                    "end": 797,
                                                    "fullWidth": 10,
                                                    "width": 10,
                                                    "text": "callbackfn",
                                                    "value": "callbackfn",
                                                    "valueText": "callbackfn"
                                                }
                                            ],
                                            "closeParenToken": {
                                                "kind": "CloseParenToken",
                                                "fullStart": 797,
                                                "fullEnd": 799,
                                                "start": 797,
                                                "end": 798,
                                                "fullWidth": 2,
                                                "width": 1,
                                                "text": ")",
                                                "value": ")",
                                                "valueText": ")",
                                                "hasTrailingTrivia": true,
                                                "trailingTrivia": [
                                                    {
                                                        "kind": "WhitespaceTrivia",
                                                        "text": " "
                                                    }
                                                ]
                                            }
                                        }
                                    },
                                    "operatorToken": {
                                        "kind": "EqualsEqualsEqualsToken",
                                        "fullStart": 799,
                                        "fullEnd": 803,
                                        "start": 799,
                                        "end": 802,
                                        "fullWidth": 4,
                                        "width": 3,
                                        "text": "===",
                                        "value": "===",
                                        "valueText": "===",
                                        "hasTrailingTrivia": true,
                                        "trailingTrivia": [
                                            {
                                                "kind": "WhitespaceTrivia",
                                                "text": " "
                                            }
                                        ]
                                    },
                                    "right": {
                                        "kind": "FalseKeyword",
                                        "fullStart": 803,
                                        "fullEnd": 809,
                                        "start": 803,
                                        "end": 808,
                                        "fullWidth": 6,
                                        "width": 5,
                                        "text": "false",
                                        "value": false,
                                        "valueText": "false",
                                        "hasTrailingTrivia": true,
                                        "trailingTrivia": [
                                            {
                                                "kind": "WhitespaceTrivia",
                                                "text": " "
                                            }
                                        ]
                                    }
                                },
                                "operatorToken": {
                                    "kind": "AmpersandAmpersandToken",
                                    "fullStart": 809,
                                    "fullEnd": 812,
                                    "start": 809,
                                    "end": 811,
                                    "fullWidth": 3,
                                    "width": 2,
                                    "text": "&&",
                                    "value": "&&",
                                    "valueText": "&&",
                                    "hasTrailingTrivia": true,
                                    "trailingTrivia": [
                                        {
                                            "kind": "WhitespaceTrivia",
                                            "text": " "
                                        }
                                    ]
                                },
                                "right": {
                                    "kind": "EqualsExpression",
                                    "fullStart": 812,
                                    "fullEnd": 825,
                                    "start": 812,
                                    "end": 825,
                                    "fullWidth": 13,
                                    "width": 13,
                                    "left": {
                                        "kind": "IdentifierName",
                                        "fullStart": 812,
                                        "fullEnd": 820,
                                        "start": 812,
                                        "end": 819,
                                        "fullWidth": 8,
                                        "width": 7,
                                        "text": "callCnt",
                                        "value": "callCnt",
                                        "valueText": "callCnt",
                                        "hasTrailingTrivia": true,
                                        "trailingTrivia": [
                                            {
                                                "kind": "WhitespaceTrivia",
                                                "text": " "
                                            }
                                        ]
                                    },
                                    "operatorToken": {
                                        "kind": "EqualsEqualsEqualsToken",
                                        "fullStart": 820,
                                        "fullEnd": 824,
                                        "start": 820,
                                        "end": 823,
                                        "fullWidth": 4,
                                        "width": 3,
                                        "text": "===",
                                        "value": "===",
                                        "valueText": "===",
                                        "hasTrailingTrivia": true,
                                        "trailingTrivia": [
                                            {
                                                "kind": "WhitespaceTrivia",
                                                "text": " "
                                            }
                                        ]
                                    },
                                    "right": {
                                        "kind": "NumericLiteral",
                                        "fullStart": 824,
                                        "fullEnd": 825,
                                        "start": 824,
                                        "end": 825,
                                        "fullWidth": 1,
                                        "width": 1,
                                        "text": "7",
                                        "value": 7,
                                        "valueText": "7"
                                    }
                                }
                            },
                            "closeParenToken": {
                                "kind": "CloseParenToken",
                                "fullStart": 825,
                                "fullEnd": 829,
                                "start": 825,
                                "end": 826,
                                "fullWidth": 4,
                                "width": 1,
                                "text": ")",
                                "value": ")",
                                "valueText": ")",
                                "hasTrailingTrivia": true,
                                "hasTrailingNewLine": true,
                                "trailingTrivia": [
                                    {
                                        "kind": "WhitespaceTrivia",
                                        "text": " "
                                    },
                                    {
                                        "kind": "NewLineTrivia",
                                        "text": "\r\n"
                                    }
                                ]
                            },
                            "statement": {
                                "kind": "ReturnStatement",
                                "fullStart": 829,
                                "fullEnd": 847,
                                "start": 833,
                                "end": 845,
                                "fullWidth": 18,
                                "width": 12,
                                "returnKeyword": {
                                    "kind": "ReturnKeyword",
                                    "fullStart": 829,
                                    "fullEnd": 840,
                                    "start": 833,
                                    "end": 839,
                                    "fullWidth": 11,
                                    "width": 6,
                                    "text": "return",
                                    "value": "return",
                                    "valueText": "return",
                                    "hasLeadingTrivia": true,
                                    "hasTrailingTrivia": true,
                                    "leadingTrivia": [
                                        {
                                            "kind": "WhitespaceTrivia",
                                            "text": "    "
                                        }
                                    ],
                                    "trailingTrivia": [
                                        {
                                            "kind": "WhitespaceTrivia",
                                            "text": " "
                                        }
                                    ]
                                },
                                "expression": {
                                    "kind": "TrueKeyword",
                                    "fullStart": 840,
                                    "fullEnd": 844,
                                    "start": 840,
                                    "end": 844,
                                    "fullWidth": 4,
                                    "width": 4,
                                    "text": "true",
                                    "value": true,
                                    "valueText": "true"
                                },
                                "semicolonToken": {
                                    "kind": "SemicolonToken",
                                    "fullStart": 844,
                                    "fullEnd": 847,
                                    "start": 844,
                                    "end": 845,
                                    "fullWidth": 3,
                                    "width": 1,
                                    "text": ";",
                                    "value": ";",
                                    "valueText": ";",
                                    "hasTrailingTrivia": true,
                                    "hasTrailingNewLine": true,
                                    "trailingTrivia": [
                                        {
                                            "kind": "NewLineTrivia",
                                            "text": "\r\n"
                                        }
                                    ]
                                }
                            }
                        }
                    ],
                    "closeBraceToken": {
                        "kind": "CloseBraceToken",
                        "fullStart": 847,
                        "fullEnd": 855,
                        "start": 852,
                        "end": 853,
                        "fullWidth": 8,
                        "width": 1,
                        "text": "}",
                        "value": "}",
                        "valueText": "}",
                        "hasLeadingTrivia": true,
                        "hasLeadingNewLine": true,
                        "hasTrailingTrivia": true,
                        "hasTrailingNewLine": true,
                        "leadingTrivia": [
                            {
                                "kind": "NewLineTrivia",
                                "text": "\r\n"
                            },
                            {
                                "kind": "NewLineTrivia",
                                "text": "\r\n"
                            },
                            {
                                "kind": "WhitespaceTrivia",
                                "text": " "
                            }
                        ],
                        "trailingTrivia": [
                            {
                                "kind": "NewLineTrivia",
                                "text": "\r\n"
                            }
                        ]
                    }
                }
            },
            {
                "kind": "ExpressionStatement",
                "fullStart": 855,
                "fullEnd": 879,
                "start": 855,
                "end": 877,
                "fullWidth": 24,
                "width": 22,
                "expression": {
                    "kind": "InvocationExpression",
                    "fullStart": 855,
                    "fullEnd": 876,
                    "start": 855,
                    "end": 876,
                    "fullWidth": 21,
                    "width": 21,
                    "expression": {
                        "kind": "IdentifierName",
                        "fullStart": 855,
                        "fullEnd": 866,
                        "start": 855,
                        "end": 866,
                        "fullWidth": 11,
                        "width": 11,
                        "text": "runTestCase",
                        "value": "runTestCase",
                        "valueText": "runTestCase"
                    },
                    "argumentList": {
                        "kind": "ArgumentList",
                        "fullStart": 866,
                        "fullEnd": 876,
                        "start": 866,
                        "end": 876,
                        "fullWidth": 10,
                        "width": 10,
                        "openParenToken": {
                            "kind": "OpenParenToken",
                            "fullStart": 866,
                            "fullEnd": 867,
                            "start": 866,
                            "end": 867,
                            "fullWidth": 1,
                            "width": 1,
                            "text": "(",
                            "value": "(",
                            "valueText": "("
                        },
                        "arguments": [
                            {
                                "kind": "IdentifierName",
                                "fullStart": 867,
                                "fullEnd": 875,
                                "start": 867,
                                "end": 875,
                                "fullWidth": 8,
                                "width": 8,
                                "text": "testcase",
                                "value": "testcase",
                                "valueText": "testcase"
                            }
                        ],
                        "closeParenToken": {
                            "kind": "CloseParenToken",
                            "fullStart": 875,
                            "fullEnd": 876,
                            "start": 875,
                            "end": 876,
                            "fullWidth": 1,
                            "width": 1,
                            "text": ")",
                            "value": ")",
                            "valueText": ")"
                        }
                    }
                },
                "semicolonToken": {
                    "kind": "SemicolonToken",
                    "fullStart": 876,
                    "fullEnd": 879,
                    "start": 876,
                    "end": 877,
                    "fullWidth": 3,
                    "width": 1,
                    "text": ";",
                    "value": ";",
                    "valueText": ";",
                    "hasTrailingTrivia": true,
                    "hasTrailingNewLine": true,
                    "trailingTrivia": [
                        {
                            "kind": "NewLineTrivia",
                            "text": "\r\n"
                        }
                    ]
                }
            }
        ],
        "endOfFileToken": {
            "kind": "EndOfFileToken",
            "fullStart": 879,
            "fullEnd": 879,
            "start": 879,
            "end": 879,
            "fullWidth": 0,
            "width": 0,
            "text": ""
        }
    },
    "lineMap": {
        "lineStarts": [
            0,
            67,
            152,
            232,
            308,
            380,
            385,
            444,
            537,
            542,
            544,
            546,
            570,
            573,
            593,
            631,
            636,
            652,
            672,
            694,
            704,
            725,
            730,
            732,
            768,
            772,
            829,
            847,
            849,
            851,
            855,
            879
        ],
        "length": 879
    }
}<|MERGE_RESOLUTION|>--- conflicted
+++ resolved
@@ -425,11 +425,8 @@
                                             "start": 615,
                                             "end": 618,
                                             "fullWidth": 3,
-<<<<<<< HEAD
                                             "width": 3,
-=======
                                             "modifiers": [],
->>>>>>> e3c38734
                                             "identifier": {
                                                 "kind": "IdentifierName",
                                                 "fullStart": 615,
@@ -469,11 +466,8 @@
                                             "start": 620,
                                             "end": 623,
                                             "fullWidth": 3,
-<<<<<<< HEAD
                                             "width": 3,
-=======
                                             "modifiers": [],
->>>>>>> e3c38734
                                             "identifier": {
                                                 "kind": "IdentifierName",
                                                 "fullStart": 620,
@@ -513,11 +507,8 @@
                                             "start": 625,
                                             "end": 628,
                                             "fullWidth": 3,
-<<<<<<< HEAD
                                             "width": 3,
-=======
                                             "modifiers": [],
->>>>>>> e3c38734
                                             "identifier": {
                                                 "kind": "IdentifierName",
                                                 "fullStart": 625,
