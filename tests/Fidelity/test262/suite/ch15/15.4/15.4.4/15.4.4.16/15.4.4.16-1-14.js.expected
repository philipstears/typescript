{
    "isDeclaration": false,
    "languageVersion": "EcmaScript5",
    "parseOptions": {
        "allowAutomaticSemicolonInsertion": true
    },
    "sourceUnit": {
        "kind": "SourceUnit",
        "fullStart": 0,
        "fullEnd": 812,
        "start": 512,
        "end": 812,
        "fullWidth": 812,
        "width": 300,
        "isIncrementallyUnusable": true,
        "moduleElements": [
            {
                "kind": "FunctionDeclaration",
                "fullStart": 0,
                "fullEnd": 788,
                "start": 512,
                "end": 786,
                "fullWidth": 788,
                "width": 274,
                "modifiers": [],
                "functionKeyword": {
                    "kind": "FunctionKeyword",
                    "fullStart": 0,
                    "fullEnd": 521,
                    "start": 512,
                    "end": 520,
                    "fullWidth": 521,
                    "width": 8,
                    "text": "function",
                    "value": "function",
                    "valueText": "function",
                    "hasLeadingTrivia": true,
                    "hasLeadingComment": true,
                    "hasLeadingNewLine": true,
                    "hasTrailingTrivia": true,
                    "leadingTrivia": [
                        {
                            "kind": "SingleLineCommentTrivia",
                            "text": "/// Copyright (c) 2012 Ecma International.  All rights reserved. "
                        },
                        {
                            "kind": "NewLineTrivia",
                            "text": "\r\n"
                        },
                        {
                            "kind": "SingleLineCommentTrivia",
                            "text": "/// Ecma International makes this code available under the terms and conditions set"
                        },
                        {
                            "kind": "NewLineTrivia",
                            "text": "\r\n"
                        },
                        {
                            "kind": "SingleLineCommentTrivia",
                            "text": "/// forth on http://hg.ecmascript.org/tests/test262/raw-file/tip/LICENSE (the "
                        },
                        {
                            "kind": "NewLineTrivia",
                            "text": "\r\n"
                        },
                        {
                            "kind": "SingleLineCommentTrivia",
                            "text": "/// \"Use Terms\").   Any redistribution of this code must retain the above "
                        },
                        {
                            "kind": "NewLineTrivia",
                            "text": "\r\n"
                        },
                        {
                            "kind": "SingleLineCommentTrivia",
                            "text": "/// copyright and this notice and otherwise comply with the Use Terms."
                        },
                        {
                            "kind": "NewLineTrivia",
                            "text": "\r\n"
                        },
                        {
                            "kind": "MultiLineCommentTrivia",
                            "text": "/**\r\n * @path ch15/15.4/15.4.4/15.4.4.16/15.4.4.16-1-14.js\r\n * @description Array.prototype.every applied to Error object\r\n */"
                        },
                        {
                            "kind": "NewLineTrivia",
                            "text": "\r\n"
                        },
                        {
                            "kind": "NewLineTrivia",
                            "text": "\r\n"
                        },
                        {
                            "kind": "NewLineTrivia",
                            "text": "\r\n"
                        }
                    ],
                    "trailingTrivia": [
                        {
                            "kind": "WhitespaceTrivia",
                            "text": " "
                        }
                    ]
                },
                "identifier": {
                    "kind": "IdentifierName",
                    "fullStart": 521,
                    "fullEnd": 529,
                    "start": 521,
                    "end": 529,
                    "fullWidth": 8,
                    "width": 8,
                    "text": "testcase",
                    "value": "testcase",
                    "valueText": "testcase"
                },
                "callSignature": {
                    "kind": "CallSignature",
                    "fullStart": 529,
                    "fullEnd": 532,
                    "start": 529,
                    "end": 531,
                    "fullWidth": 3,
                    "width": 2,
                    "parameterList": {
                        "kind": "ParameterList",
                        "fullStart": 529,
                        "fullEnd": 532,
                        "start": 529,
                        "end": 531,
                        "fullWidth": 3,
                        "width": 2,
                        "openParenToken": {
                            "kind": "OpenParenToken",
                            "fullStart": 529,
                            "fullEnd": 530,
                            "start": 529,
                            "end": 530,
                            "fullWidth": 1,
                            "width": 1,
                            "text": "(",
                            "value": "(",
                            "valueText": "("
                        },
                        "parameters": [],
                        "closeParenToken": {
                            "kind": "CloseParenToken",
                            "fullStart": 530,
                            "fullEnd": 532,
                            "start": 530,
                            "end": 531,
                            "fullWidth": 2,
                            "width": 1,
                            "text": ")",
                            "value": ")",
                            "valueText": ")",
                            "hasTrailingTrivia": true,
                            "trailingTrivia": [
                                {
                                    "kind": "WhitespaceTrivia",
                                    "text": " "
                                }
                            ]
                        }
                    }
                },
                "block": {
                    "kind": "Block",
                    "fullStart": 532,
                    "fullEnd": 788,
                    "start": 532,
                    "end": 786,
                    "fullWidth": 256,
                    "width": 254,
                    "openBraceToken": {
                        "kind": "OpenBraceToken",
                        "fullStart": 532,
                        "fullEnd": 535,
                        "start": 532,
                        "end": 533,
                        "fullWidth": 3,
                        "width": 1,
                        "text": "{",
                        "value": "{",
                        "valueText": "{",
                        "hasTrailingTrivia": true,
                        "hasTrailingNewLine": true,
                        "trailingTrivia": [
                            {
                                "kind": "NewLineTrivia",
                                "text": "\r\n"
                            }
                        ]
                    },
                    "statements": [
                        {
                            "kind": "FunctionDeclaration",
                            "fullStart": 535,
                            "fullEnd": 637,
                            "start": 543,
                            "end": 635,
                            "fullWidth": 102,
                            "width": 92,
                            "modifiers": [],
                            "functionKeyword": {
                                "kind": "FunctionKeyword",
                                "fullStart": 535,
                                "fullEnd": 552,
                                "start": 543,
                                "end": 551,
                                "fullWidth": 17,
                                "width": 8,
                                "text": "function",
                                "value": "function",
                                "valueText": "function",
                                "hasLeadingTrivia": true,
                                "hasTrailingTrivia": true,
                                "leadingTrivia": [
                                    {
                                        "kind": "WhitespaceTrivia",
                                        "text": "        "
                                    }
                                ],
                                "trailingTrivia": [
                                    {
                                        "kind": "WhitespaceTrivia",
                                        "text": " "
                                    }
                                ]
                            },
                            "identifier": {
                                "kind": "IdentifierName",
                                "fullStart": 552,
                                "fullEnd": 562,
                                "start": 552,
                                "end": 562,
                                "fullWidth": 10,
                                "width": 10,
                                "text": "callbackfn",
                                "value": "callbackfn",
                                "valueText": "callbackfn"
                            },
                            "callSignature": {
                                "kind": "CallSignature",
                                "fullStart": 562,
                                "fullEnd": 578,
                                "start": 562,
                                "end": 577,
                                "fullWidth": 16,
                                "width": 15,
                                "parameterList": {
                                    "kind": "ParameterList",
                                    "fullStart": 562,
                                    "fullEnd": 578,
                                    "start": 562,
                                    "end": 577,
                                    "fullWidth": 16,
                                    "width": 15,
                                    "openParenToken": {
                                        "kind": "OpenParenToken",
                                        "fullStart": 562,
                                        "fullEnd": 563,
                                        "start": 562,
                                        "end": 563,
                                        "fullWidth": 1,
                                        "width": 1,
                                        "text": "(",
                                        "value": "(",
                                        "valueText": "("
                                    },
                                    "parameters": [
                                        {
                                            "kind": "Parameter",
                                            "fullStart": 563,
                                            "fullEnd": 566,
                                            "start": 563,
                                            "end": 566,
                                            "fullWidth": 3,
                                            "width": 3,
                                            "modifiers": [],
                                            "identifier": {
                                                "kind": "IdentifierName",
                                                "fullStart": 563,
                                                "fullEnd": 566,
                                                "start": 563,
                                                "end": 566,
                                                "fullWidth": 3,
                                                "width": 3,
                                                "text": "val",
                                                "value": "val",
                                                "valueText": "val"
                                            }
                                        },
                                        {
                                            "kind": "CommaToken",
                                            "fullStart": 566,
                                            "fullEnd": 568,
                                            "start": 566,
                                            "end": 567,
                                            "fullWidth": 2,
                                            "width": 1,
                                            "text": ",",
                                            "value": ",",
                                            "valueText": ",",
                                            "hasTrailingTrivia": true,
                                            "trailingTrivia": [
                                                {
                                                    "kind": "WhitespaceTrivia",
                                                    "text": " "
                                                }
                                            ]
                                        },
                                        {
                                            "kind": "Parameter",
                                            "fullStart": 568,
                                            "fullEnd": 571,
                                            "start": 568,
                                            "end": 571,
                                            "fullWidth": 3,
                                            "width": 3,
                                            "modifiers": [],
                                            "identifier": {
                                                "kind": "IdentifierName",
                                                "fullStart": 568,
                                                "fullEnd": 571,
                                                "start": 568,
                                                "end": 571,
                                                "fullWidth": 3,
                                                "width": 3,
                                                "text": "idx",
                                                "value": "idx",
                                                "valueText": "idx"
                                            }
                                        },
                                        {
                                            "kind": "CommaToken",
                                            "fullStart": 571,
                                            "fullEnd": 573,
                                            "start": 571,
                                            "end": 572,
                                            "fullWidth": 2,
                                            "width": 1,
                                            "text": ",",
                                            "value": ",",
                                            "valueText": ",",
                                            "hasTrailingTrivia": true,
                                            "trailingTrivia": [
                                                {
                                                    "kind": "WhitespaceTrivia",
                                                    "text": " "
                                                }
                                            ]
                                        },
                                        {
                                            "kind": "Parameter",
                                            "fullStart": 573,
                                            "fullEnd": 576,
                                            "start": 573,
                                            "end": 576,
                                            "fullWidth": 3,
                                            "width": 3,
                                            "modifiers": [],
                                            "identifier": {
                                                "kind": "IdentifierName",
                                                "fullStart": 573,
                                                "fullEnd": 576,
                                                "start": 573,
                                                "end": 576,
                                                "fullWidth": 3,
                                                "width": 3,
                                                "text": "obj",
                                                "value": "obj",
                                                "valueText": "obj"
                                            }
                                        }
                                    ],
                                    "closeParenToken": {
                                        "kind": "CloseParenToken",
                                        "fullStart": 576,
                                        "fullEnd": 578,
                                        "start": 576,
                                        "end": 577,
                                        "fullWidth": 2,
                                        "width": 1,
                                        "text": ")",
                                        "value": ")",
                                        "valueText": ")",
                                        "hasTrailingTrivia": true,
                                        "trailingTrivia": [
                                            {
                                                "kind": "WhitespaceTrivia",
                                                "text": " "
                                            }
                                        ]
                                    }
                                }
                            },
                            "block": {
                                "kind": "Block",
                                "fullStart": 578,
                                "fullEnd": 637,
                                "start": 578,
                                "end": 635,
                                "fullWidth": 59,
                                "width": 57,
                                "openBraceToken": {
                                    "kind": "OpenBraceToken",
                                    "fullStart": 578,
                                    "fullEnd": 581,
                                    "start": 578,
                                    "end": 579,
                                    "fullWidth": 3,
                                    "width": 1,
                                    "text": "{",
                                    "value": "{",
                                    "valueText": "{",
                                    "hasTrailingTrivia": true,
                                    "hasTrailingNewLine": true,
                                    "trailingTrivia": [
                                        {
                                            "kind": "NewLineTrivia",
                                            "text": "\r\n"
                                        }
                                    ]
                                },
                                "statements": [
                                    {
                                        "kind": "ReturnStatement",
                                        "fullStart": 581,
                                        "fullEnd": 626,
                                        "start": 593,
                                        "end": 624,
                                        "fullWidth": 45,
                                        "width": 31,
                                        "returnKeyword": {
                                            "kind": "ReturnKeyword",
                                            "fullStart": 581,
                                            "fullEnd": 600,
                                            "start": 593,
                                            "end": 599,
                                            "fullWidth": 19,
                                            "width": 6,
                                            "text": "return",
                                            "value": "return",
                                            "valueText": "return",
                                            "hasLeadingTrivia": true,
                                            "hasTrailingTrivia": true,
                                            "leadingTrivia": [
                                                {
                                                    "kind": "WhitespaceTrivia",
                                                    "text": "            "
                                                }
                                            ],
                                            "trailingTrivia": [
                                                {
                                                    "kind": "WhitespaceTrivia",
                                                    "text": " "
                                                }
                                            ]
                                        },
                                        "expression": {
                                            "kind": "LogicalNotExpression",
                                            "fullStart": 600,
                                            "fullEnd": 623,
                                            "start": 600,
                                            "end": 623,
                                            "fullWidth": 23,
                                            "width": 23,
                                            "operatorToken": {
                                                "kind": "ExclamationToken",
                                                "fullStart": 600,
                                                "fullEnd": 601,
                                                "start": 600,
                                                "end": 601,
                                                "fullWidth": 1,
                                                "width": 1,
                                                "text": "!",
                                                "value": "!",
                                                "valueText": "!"
                                            },
                                            "operand": {
                                                "kind": "ParenthesizedExpression",
                                                "fullStart": 601,
                                                "fullEnd": 623,
                                                "start": 601,
                                                "end": 623,
                                                "fullWidth": 22,
                                                "width": 22,
                                                "openParenToken": {
                                                    "kind": "OpenParenToken",
                                                    "fullStart": 601,
                                                    "fullEnd": 602,
                                                    "start": 601,
                                                    "end": 602,
                                                    "fullWidth": 1,
                                                    "width": 1,
                                                    "text": "(",
                                                    "value": "(",
                                                    "valueText": "("
                                                },
                                                "expression": {
                                                    "kind": "InstanceOfExpression",
                                                    "fullStart": 602,
                                                    "fullEnd": 622,
                                                    "start": 602,
                                                    "end": 622,
                                                    "fullWidth": 20,
                                                    "width": 20,
                                                    "left": {
                                                        "kind": "IdentifierName",
                                                        "fullStart": 602,
                                                        "fullEnd": 606,
                                                        "start": 602,
                                                        "end": 605,
                                                        "fullWidth": 4,
                                                        "width": 3,
                                                        "text": "obj",
                                                        "value": "obj",
                                                        "valueText": "obj",
                                                        "hasTrailingTrivia": true,
                                                        "trailingTrivia": [
                                                            {
                                                                "kind": "WhitespaceTrivia",
                                                                "text": " "
                                                            }
                                                        ]
                                                    },
                                                    "operatorToken": {
                                                        "kind": "InstanceOfKeyword",
                                                        "fullStart": 606,
                                                        "fullEnd": 617,
                                                        "start": 606,
                                                        "end": 616,
                                                        "fullWidth": 11,
                                                        "width": 10,
                                                        "text": "instanceof",
                                                        "value": "instanceof",
                                                        "valueText": "instanceof",
                                                        "hasTrailingTrivia": true,
                                                        "trailingTrivia": [
                                                            {
                                                                "kind": "WhitespaceTrivia",
                                                                "text": " "
                                                            }
                                                        ]
                                                    },
                                                    "right": {
                                                        "kind": "IdentifierName",
                                                        "fullStart": 617,
                                                        "fullEnd": 622,
                                                        "start": 617,
                                                        "end": 622,
                                                        "fullWidth": 5,
                                                        "width": 5,
                                                        "text": "Error",
                                                        "value": "Error",
                                                        "valueText": "Error"
                                                    }
                                                },
                                                "closeParenToken": {
                                                    "kind": "CloseParenToken",
                                                    "fullStart": 622,
                                                    "fullEnd": 623,
                                                    "start": 622,
                                                    "end": 623,
                                                    "fullWidth": 1,
                                                    "width": 1,
                                                    "text": ")",
                                                    "value": ")",
                                                    "valueText": ")"
                                                }
                                            }
                                        },
                                        "semicolonToken": {
                                            "kind": "SemicolonToken",
                                            "fullStart": 623,
                                            "fullEnd": 626,
                                            "start": 623,
                                            "end": 624,
                                            "fullWidth": 3,
                                            "width": 1,
                                            "text": ";",
                                            "value": ";",
                                            "valueText": ";",
                                            "hasTrailingTrivia": true,
                                            "hasTrailingNewLine": true,
                                            "trailingTrivia": [
                                                {
                                                    "kind": "NewLineTrivia",
                                                    "text": "\r\n"
                                                }
                                            ]
                                        }
                                    }
                                ],
                                "closeBraceToken": {
                                    "kind": "CloseBraceToken",
                                    "fullStart": 626,
                                    "fullEnd": 637,
                                    "start": 634,
                                    "end": 635,
                                    "fullWidth": 11,
                                    "width": 1,
                                    "text": "}",
                                    "value": "}",
                                    "valueText": "}",
                                    "hasLeadingTrivia": true,
                                    "hasTrailingTrivia": true,
                                    "hasTrailingNewLine": true,
                                    "leadingTrivia": [
                                        {
                                            "kind": "WhitespaceTrivia",
                                            "text": "        "
                                        }
                                    ],
                                    "trailingTrivia": [
                                        {
                                            "kind": "NewLineTrivia",
                                            "text": "\r\n"
                                        }
                                    ]
                                }
                            }
                        },
                        {
                            "kind": "VariableStatement",
                            "fullStart": 637,
                            "fullEnd": 671,
                            "start": 647,
                            "end": 669,
                            "fullWidth": 34,
                            "width": 22,
                            "modifiers": [],
                            "variableDeclaration": {
                                "kind": "VariableDeclaration",
                                "fullStart": 637,
                                "fullEnd": 668,
                                "start": 647,
                                "end": 668,
                                "fullWidth": 31,
                                "width": 21,
                                "varKeyword": {
                                    "kind": "VarKeyword",
                                    "fullStart": 637,
                                    "fullEnd": 651,
                                    "start": 647,
                                    "end": 650,
                                    "fullWidth": 14,
                                    "width": 3,
                                    "text": "var",
                                    "value": "var",
                                    "valueText": "var",
                                    "hasLeadingTrivia": true,
                                    "hasLeadingNewLine": true,
                                    "hasTrailingTrivia": true,
                                    "leadingTrivia": [
                                        {
                                            "kind": "NewLineTrivia",
                                            "text": "\r\n"
                                        },
                                        {
                                            "kind": "WhitespaceTrivia",
                                            "text": "        "
                                        }
                                    ],
                                    "trailingTrivia": [
                                        {
                                            "kind": "WhitespaceTrivia",
                                            "text": " "
                                        }
                                    ]
                                },
                                "variableDeclarators": [
                                    {
                                        "kind": "VariableDeclarator",
                                        "fullStart": 651,
                                        "fullEnd": 668,
                                        "start": 651,
                                        "end": 668,
                                        "fullWidth": 17,
<<<<<<< HEAD
                                        "width": 17,
                                        "identifier": {
=======
                                        "propertyName": {
>>>>>>> 85e84683
                                            "kind": "IdentifierName",
                                            "fullStart": 651,
                                            "fullEnd": 655,
                                            "start": 651,
                                            "end": 654,
                                            "fullWidth": 4,
                                            "width": 3,
                                            "text": "obj",
                                            "value": "obj",
                                            "valueText": "obj",
                                            "hasTrailingTrivia": true,
                                            "trailingTrivia": [
                                                {
                                                    "kind": "WhitespaceTrivia",
                                                    "text": " "
                                                }
                                            ]
                                        },
                                        "equalsValueClause": {
                                            "kind": "EqualsValueClause",
                                            "fullStart": 655,
                                            "fullEnd": 668,
                                            "start": 655,
                                            "end": 668,
                                            "fullWidth": 13,
                                            "width": 13,
                                            "equalsToken": {
                                                "kind": "EqualsToken",
                                                "fullStart": 655,
                                                "fullEnd": 657,
                                                "start": 655,
                                                "end": 656,
                                                "fullWidth": 2,
                                                "width": 1,
                                                "text": "=",
                                                "value": "=",
                                                "valueText": "=",
                                                "hasTrailingTrivia": true,
                                                "trailingTrivia": [
                                                    {
                                                        "kind": "WhitespaceTrivia",
                                                        "text": " "
                                                    }
                                                ]
                                            },
                                            "value": {
                                                "kind": "ObjectCreationExpression",
                                                "fullStart": 657,
                                                "fullEnd": 668,
                                                "start": 657,
                                                "end": 668,
                                                "fullWidth": 11,
                                                "width": 11,
                                                "newKeyword": {
                                                    "kind": "NewKeyword",
                                                    "fullStart": 657,
                                                    "fullEnd": 661,
                                                    "start": 657,
                                                    "end": 660,
                                                    "fullWidth": 4,
                                                    "width": 3,
                                                    "text": "new",
                                                    "value": "new",
                                                    "valueText": "new",
                                                    "hasTrailingTrivia": true,
                                                    "trailingTrivia": [
                                                        {
                                                            "kind": "WhitespaceTrivia",
                                                            "text": " "
                                                        }
                                                    ]
                                                },
                                                "expression": {
                                                    "kind": "IdentifierName",
                                                    "fullStart": 661,
                                                    "fullEnd": 666,
                                                    "start": 661,
                                                    "end": 666,
                                                    "fullWidth": 5,
                                                    "width": 5,
                                                    "text": "Error",
                                                    "value": "Error",
                                                    "valueText": "Error"
                                                },
                                                "argumentList": {
                                                    "kind": "ArgumentList",
                                                    "fullStart": 666,
                                                    "fullEnd": 668,
                                                    "start": 666,
                                                    "end": 668,
                                                    "fullWidth": 2,
                                                    "width": 2,
                                                    "openParenToken": {
                                                        "kind": "OpenParenToken",
                                                        "fullStart": 666,
                                                        "fullEnd": 667,
                                                        "start": 666,
                                                        "end": 667,
                                                        "fullWidth": 1,
                                                        "width": 1,
                                                        "text": "(",
                                                        "value": "(",
                                                        "valueText": "("
                                                    },
                                                    "arguments": [],
                                                    "closeParenToken": {
                                                        "kind": "CloseParenToken",
                                                        "fullStart": 667,
                                                        "fullEnd": 668,
                                                        "start": 667,
                                                        "end": 668,
                                                        "fullWidth": 1,
                                                        "width": 1,
                                                        "text": ")",
                                                        "value": ")",
                                                        "valueText": ")"
                                                    }
                                                }
                                            }
                                        }
                                    }
                                ]
                            },
                            "semicolonToken": {
                                "kind": "SemicolonToken",
                                "fullStart": 668,
                                "fullEnd": 671,
                                "start": 668,
                                "end": 669,
                                "fullWidth": 3,
                                "width": 1,
                                "text": ";",
                                "value": ";",
                                "valueText": ";",
                                "hasTrailingTrivia": true,
                                "hasTrailingNewLine": true,
                                "trailingTrivia": [
                                    {
                                        "kind": "NewLineTrivia",
                                        "text": "\r\n"
                                    }
                                ]
                            }
                        },
                        {
                            "kind": "ExpressionStatement",
                            "fullStart": 671,
                            "fullEnd": 696,
                            "start": 679,
                            "end": 694,
                            "fullWidth": 25,
                            "width": 15,
                            "expression": {
                                "kind": "AssignmentExpression",
                                "fullStart": 671,
                                "fullEnd": 693,
                                "start": 679,
                                "end": 693,
                                "fullWidth": 22,
                                "width": 14,
                                "left": {
                                    "kind": "MemberAccessExpression",
                                    "fullStart": 671,
                                    "fullEnd": 690,
                                    "start": 679,
                                    "end": 689,
                                    "fullWidth": 19,
                                    "width": 10,
                                    "expression": {
                                        "kind": "IdentifierName",
                                        "fullStart": 671,
                                        "fullEnd": 682,
                                        "start": 679,
                                        "end": 682,
                                        "fullWidth": 11,
                                        "width": 3,
                                        "text": "obj",
                                        "value": "obj",
                                        "valueText": "obj",
                                        "hasLeadingTrivia": true,
                                        "leadingTrivia": [
                                            {
                                                "kind": "WhitespaceTrivia",
                                                "text": "        "
                                            }
                                        ]
                                    },
                                    "dotToken": {
                                        "kind": "DotToken",
                                        "fullStart": 682,
                                        "fullEnd": 683,
                                        "start": 682,
                                        "end": 683,
                                        "fullWidth": 1,
                                        "width": 1,
                                        "text": ".",
                                        "value": ".",
                                        "valueText": "."
                                    },
                                    "name": {
                                        "kind": "IdentifierName",
                                        "fullStart": 683,
                                        "fullEnd": 690,
                                        "start": 683,
                                        "end": 689,
                                        "fullWidth": 7,
                                        "width": 6,
                                        "text": "length",
                                        "value": "length",
                                        "valueText": "length",
                                        "hasTrailingTrivia": true,
                                        "trailingTrivia": [
                                            {
                                                "kind": "WhitespaceTrivia",
                                                "text": " "
                                            }
                                        ]
                                    }
                                },
                                "operatorToken": {
                                    "kind": "EqualsToken",
                                    "fullStart": 690,
                                    "fullEnd": 692,
                                    "start": 690,
                                    "end": 691,
                                    "fullWidth": 2,
                                    "width": 1,
                                    "text": "=",
                                    "value": "=",
                                    "valueText": "=",
                                    "hasTrailingTrivia": true,
                                    "trailingTrivia": [
                                        {
                                            "kind": "WhitespaceTrivia",
                                            "text": " "
                                        }
                                    ]
                                },
                                "right": {
                                    "kind": "NumericLiteral",
                                    "fullStart": 692,
                                    "fullEnd": 693,
                                    "start": 692,
                                    "end": 693,
                                    "fullWidth": 1,
                                    "width": 1,
                                    "text": "1",
                                    "value": 1,
                                    "valueText": "1"
                                }
                            },
                            "semicolonToken": {
                                "kind": "SemicolonToken",
                                "fullStart": 693,
                                "fullEnd": 696,
                                "start": 693,
                                "end": 694,
                                "fullWidth": 3,
                                "width": 1,
                                "text": ";",
                                "value": ";",
                                "valueText": ";",
                                "hasTrailingTrivia": true,
                                "hasTrailingNewLine": true,
                                "trailingTrivia": [
                                    {
                                        "kind": "NewLineTrivia",
                                        "text": "\r\n"
                                    }
                                ]
                            }
                        },
                        {
                            "kind": "ExpressionStatement",
                            "fullStart": 696,
                            "fullEnd": 717,
                            "start": 704,
                            "end": 715,
                            "fullWidth": 21,
                            "width": 11,
                            "expression": {
                                "kind": "AssignmentExpression",
                                "fullStart": 696,
                                "fullEnd": 714,
                                "start": 704,
                                "end": 714,
                                "fullWidth": 18,
                                "width": 10,
                                "left": {
                                    "kind": "ElementAccessExpression",
                                    "fullStart": 696,
                                    "fullEnd": 711,
                                    "start": 704,
                                    "end": 710,
                                    "fullWidth": 15,
                                    "width": 6,
                                    "expression": {
                                        "kind": "IdentifierName",
                                        "fullStart": 696,
                                        "fullEnd": 707,
                                        "start": 704,
                                        "end": 707,
                                        "fullWidth": 11,
                                        "width": 3,
                                        "text": "obj",
                                        "value": "obj",
                                        "valueText": "obj",
                                        "hasLeadingTrivia": true,
                                        "leadingTrivia": [
                                            {
                                                "kind": "WhitespaceTrivia",
                                                "text": "        "
                                            }
                                        ]
                                    },
                                    "openBracketToken": {
                                        "kind": "OpenBracketToken",
                                        "fullStart": 707,
                                        "fullEnd": 708,
                                        "start": 707,
                                        "end": 708,
                                        "fullWidth": 1,
                                        "width": 1,
                                        "text": "[",
                                        "value": "[",
                                        "valueText": "["
                                    },
                                    "argumentExpression": {
                                        "kind": "NumericLiteral",
                                        "fullStart": 708,
                                        "fullEnd": 709,
                                        "start": 708,
                                        "end": 709,
                                        "fullWidth": 1,
                                        "width": 1,
                                        "text": "0",
                                        "value": 0,
                                        "valueText": "0"
                                    },
                                    "closeBracketToken": {
                                        "kind": "CloseBracketToken",
                                        "fullStart": 709,
                                        "fullEnd": 711,
                                        "start": 709,
                                        "end": 710,
                                        "fullWidth": 2,
                                        "width": 1,
                                        "text": "]",
                                        "value": "]",
                                        "valueText": "]",
                                        "hasTrailingTrivia": true,
                                        "trailingTrivia": [
                                            {
                                                "kind": "WhitespaceTrivia",
                                                "text": " "
                                            }
                                        ]
                                    }
                                },
                                "operatorToken": {
                                    "kind": "EqualsToken",
                                    "fullStart": 711,
                                    "fullEnd": 713,
                                    "start": 711,
                                    "end": 712,
                                    "fullWidth": 2,
                                    "width": 1,
                                    "text": "=",
                                    "value": "=",
                                    "valueText": "=",
                                    "hasTrailingTrivia": true,
                                    "trailingTrivia": [
                                        {
                                            "kind": "WhitespaceTrivia",
                                            "text": " "
                                        }
                                    ]
                                },
                                "right": {
                                    "kind": "NumericLiteral",
                                    "fullStart": 713,
                                    "fullEnd": 714,
                                    "start": 713,
                                    "end": 714,
                                    "fullWidth": 1,
                                    "width": 1,
                                    "text": "1",
                                    "value": 1,
                                    "valueText": "1"
                                }
                            },
                            "semicolonToken": {
                                "kind": "SemicolonToken",
                                "fullStart": 714,
                                "fullEnd": 717,
                                "start": 714,
                                "end": 715,
                                "fullWidth": 3,
                                "width": 1,
                                "text": ";",
                                "value": ";",
                                "valueText": ";",
                                "hasTrailingTrivia": true,
                                "hasTrailingNewLine": true,
                                "trailingTrivia": [
                                    {
                                        "kind": "NewLineTrivia",
                                        "text": "\r\n"
                                    }
                                ]
                            }
                        },
                        {
                            "kind": "ReturnStatement",
                            "fullStart": 717,
                            "fullEnd": 781,
                            "start": 727,
                            "end": 779,
                            "fullWidth": 64,
                            "width": 52,
                            "returnKeyword": {
                                "kind": "ReturnKeyword",
                                "fullStart": 717,
                                "fullEnd": 734,
                                "start": 727,
                                "end": 733,
                                "fullWidth": 17,
                                "width": 6,
                                "text": "return",
                                "value": "return",
                                "valueText": "return",
                                "hasLeadingTrivia": true,
                                "hasLeadingNewLine": true,
                                "hasTrailingTrivia": true,
                                "leadingTrivia": [
                                    {
                                        "kind": "NewLineTrivia",
                                        "text": "\r\n"
                                    },
                                    {
                                        "kind": "WhitespaceTrivia",
                                        "text": "        "
                                    }
                                ],
                                "trailingTrivia": [
                                    {
                                        "kind": "WhitespaceTrivia",
                                        "text": " "
                                    }
                                ]
                            },
                            "expression": {
                                "kind": "LogicalNotExpression",
                                "fullStart": 734,
                                "fullEnd": 778,
                                "start": 734,
                                "end": 778,
                                "fullWidth": 44,
                                "width": 44,
                                "operatorToken": {
                                    "kind": "ExclamationToken",
                                    "fullStart": 734,
                                    "fullEnd": 735,
                                    "start": 734,
                                    "end": 735,
                                    "fullWidth": 1,
                                    "width": 1,
                                    "text": "!",
                                    "value": "!",
                                    "valueText": "!"
                                },
                                "operand": {
                                    "kind": "InvocationExpression",
                                    "fullStart": 735,
                                    "fullEnd": 778,
                                    "start": 735,
                                    "end": 778,
                                    "fullWidth": 43,
                                    "width": 43,
                                    "expression": {
                                        "kind": "MemberAccessExpression",
                                        "fullStart": 735,
                                        "fullEnd": 761,
                                        "start": 735,
                                        "end": 761,
                                        "fullWidth": 26,
                                        "width": 26,
                                        "expression": {
                                            "kind": "MemberAccessExpression",
                                            "fullStart": 735,
                                            "fullEnd": 756,
                                            "start": 735,
                                            "end": 756,
                                            "fullWidth": 21,
                                            "width": 21,
                                            "expression": {
                                                "kind": "MemberAccessExpression",
                                                "fullStart": 735,
                                                "fullEnd": 750,
                                                "start": 735,
                                                "end": 750,
                                                "fullWidth": 15,
                                                "width": 15,
                                                "expression": {
                                                    "kind": "IdentifierName",
                                                    "fullStart": 735,
                                                    "fullEnd": 740,
                                                    "start": 735,
                                                    "end": 740,
                                                    "fullWidth": 5,
                                                    "width": 5,
                                                    "text": "Array",
                                                    "value": "Array",
                                                    "valueText": "Array"
                                                },
                                                "dotToken": {
                                                    "kind": "DotToken",
                                                    "fullStart": 740,
                                                    "fullEnd": 741,
                                                    "start": 740,
                                                    "end": 741,
                                                    "fullWidth": 1,
                                                    "width": 1,
                                                    "text": ".",
                                                    "value": ".",
                                                    "valueText": "."
                                                },
                                                "name": {
                                                    "kind": "IdentifierName",
                                                    "fullStart": 741,
                                                    "fullEnd": 750,
                                                    "start": 741,
                                                    "end": 750,
                                                    "fullWidth": 9,
                                                    "width": 9,
                                                    "text": "prototype",
                                                    "value": "prototype",
                                                    "valueText": "prototype"
                                                }
                                            },
                                            "dotToken": {
                                                "kind": "DotToken",
                                                "fullStart": 750,
                                                "fullEnd": 751,
                                                "start": 750,
                                                "end": 751,
                                                "fullWidth": 1,
                                                "width": 1,
                                                "text": ".",
                                                "value": ".",
                                                "valueText": "."
                                            },
                                            "name": {
                                                "kind": "IdentifierName",
                                                "fullStart": 751,
                                                "fullEnd": 756,
                                                "start": 751,
                                                "end": 756,
                                                "fullWidth": 5,
                                                "width": 5,
                                                "text": "every",
                                                "value": "every",
                                                "valueText": "every"
                                            }
                                        },
                                        "dotToken": {
                                            "kind": "DotToken",
                                            "fullStart": 756,
                                            "fullEnd": 757,
                                            "start": 756,
                                            "end": 757,
                                            "fullWidth": 1,
                                            "width": 1,
                                            "text": ".",
                                            "value": ".",
                                            "valueText": "."
                                        },
                                        "name": {
                                            "kind": "IdentifierName",
                                            "fullStart": 757,
                                            "fullEnd": 761,
                                            "start": 757,
                                            "end": 761,
                                            "fullWidth": 4,
                                            "width": 4,
                                            "text": "call",
                                            "value": "call",
                                            "valueText": "call"
                                        }
                                    },
                                    "argumentList": {
                                        "kind": "ArgumentList",
                                        "fullStart": 761,
                                        "fullEnd": 778,
                                        "start": 761,
                                        "end": 778,
                                        "fullWidth": 17,
                                        "width": 17,
                                        "openParenToken": {
                                            "kind": "OpenParenToken",
                                            "fullStart": 761,
                                            "fullEnd": 762,
                                            "start": 761,
                                            "end": 762,
                                            "fullWidth": 1,
                                            "width": 1,
                                            "text": "(",
                                            "value": "(",
                                            "valueText": "("
                                        },
                                        "arguments": [
                                            {
                                                "kind": "IdentifierName",
                                                "fullStart": 762,
                                                "fullEnd": 765,
                                                "start": 762,
                                                "end": 765,
                                                "fullWidth": 3,
                                                "width": 3,
                                                "text": "obj",
                                                "value": "obj",
                                                "valueText": "obj"
                                            },
                                            {
                                                "kind": "CommaToken",
                                                "fullStart": 765,
                                                "fullEnd": 767,
                                                "start": 765,
                                                "end": 766,
                                                "fullWidth": 2,
                                                "width": 1,
                                                "text": ",",
                                                "value": ",",
                                                "valueText": ",",
                                                "hasTrailingTrivia": true,
                                                "trailingTrivia": [
                                                    {
                                                        "kind": "WhitespaceTrivia",
                                                        "text": " "
                                                    }
                                                ]
                                            },
                                            {
                                                "kind": "IdentifierName",
                                                "fullStart": 767,
                                                "fullEnd": 777,
                                                "start": 767,
                                                "end": 777,
                                                "fullWidth": 10,
                                                "width": 10,
                                                "text": "callbackfn",
                                                "value": "callbackfn",
                                                "valueText": "callbackfn"
                                            }
                                        ],
                                        "closeParenToken": {
                                            "kind": "CloseParenToken",
                                            "fullStart": 777,
                                            "fullEnd": 778,
                                            "start": 777,
                                            "end": 778,
                                            "fullWidth": 1,
                                            "width": 1,
                                            "text": ")",
                                            "value": ")",
                                            "valueText": ")"
                                        }
                                    }
                                }
                            },
                            "semicolonToken": {
                                "kind": "SemicolonToken",
                                "fullStart": 778,
                                "fullEnd": 781,
                                "start": 778,
                                "end": 779,
                                "fullWidth": 3,
                                "width": 1,
                                "text": ";",
                                "value": ";",
                                "valueText": ";",
                                "hasTrailingTrivia": true,
                                "hasTrailingNewLine": true,
                                "trailingTrivia": [
                                    {
                                        "kind": "NewLineTrivia",
                                        "text": "\r\n"
                                    }
                                ]
                            }
                        }
                    ],
                    "closeBraceToken": {
                        "kind": "CloseBraceToken",
                        "fullStart": 781,
                        "fullEnd": 788,
                        "start": 785,
                        "end": 786,
                        "fullWidth": 7,
                        "width": 1,
                        "text": "}",
                        "value": "}",
                        "valueText": "}",
                        "hasLeadingTrivia": true,
                        "hasTrailingTrivia": true,
                        "hasTrailingNewLine": true,
                        "leadingTrivia": [
                            {
                                "kind": "WhitespaceTrivia",
                                "text": "    "
                            }
                        ],
                        "trailingTrivia": [
                            {
                                "kind": "NewLineTrivia",
                                "text": "\r\n"
                            }
                        ]
                    }
                }
            },
            {
                "kind": "ExpressionStatement",
                "fullStart": 788,
                "fullEnd": 812,
                "start": 788,
                "end": 810,
                "fullWidth": 24,
                "width": 22,
                "expression": {
                    "kind": "InvocationExpression",
                    "fullStart": 788,
                    "fullEnd": 809,
                    "start": 788,
                    "end": 809,
                    "fullWidth": 21,
                    "width": 21,
                    "expression": {
                        "kind": "IdentifierName",
                        "fullStart": 788,
                        "fullEnd": 799,
                        "start": 788,
                        "end": 799,
                        "fullWidth": 11,
                        "width": 11,
                        "text": "runTestCase",
                        "value": "runTestCase",
                        "valueText": "runTestCase"
                    },
                    "argumentList": {
                        "kind": "ArgumentList",
                        "fullStart": 799,
                        "fullEnd": 809,
                        "start": 799,
                        "end": 809,
                        "fullWidth": 10,
                        "width": 10,
                        "openParenToken": {
                            "kind": "OpenParenToken",
                            "fullStart": 799,
                            "fullEnd": 800,
                            "start": 799,
                            "end": 800,
                            "fullWidth": 1,
                            "width": 1,
                            "text": "(",
                            "value": "(",
                            "valueText": "("
                        },
                        "arguments": [
                            {
                                "kind": "IdentifierName",
                                "fullStart": 800,
                                "fullEnd": 808,
                                "start": 800,
                                "end": 808,
                                "fullWidth": 8,
                                "width": 8,
                                "text": "testcase",
                                "value": "testcase",
                                "valueText": "testcase"
                            }
                        ],
                        "closeParenToken": {
                            "kind": "CloseParenToken",
                            "fullStart": 808,
                            "fullEnd": 809,
                            "start": 808,
                            "end": 809,
                            "fullWidth": 1,
                            "width": 1,
                            "text": ")",
                            "value": ")",
                            "valueText": ")"
                        }
                    }
                },
                "semicolonToken": {
                    "kind": "SemicolonToken",
                    "fullStart": 809,
                    "fullEnd": 812,
                    "start": 809,
                    "end": 810,
                    "fullWidth": 3,
                    "width": 1,
                    "text": ";",
                    "value": ";",
                    "valueText": ";",
                    "hasTrailingTrivia": true,
                    "hasTrailingNewLine": true,
                    "trailingTrivia": [
                        {
                            "kind": "NewLineTrivia",
                            "text": "\r\n"
                        }
                    ]
                }
            }
        ],
        "endOfFileToken": {
            "kind": "EndOfFileToken",
            "fullStart": 812,
            "fullEnd": 812,
            "start": 812,
            "end": 812,
            "fullWidth": 0,
            "width": 0,
            "text": ""
        }
    },
    "lineMap": {
        "lineStarts": [
            0,
            67,
            152,
            232,
            308,
            380,
            385,
            440,
            503,
            508,
            510,
            512,
            535,
            581,
            626,
            637,
            639,
            671,
            696,
            717,
            719,
            781,
            788,
            812
        ],
        "length": 812
    }
}<|MERGE_RESOLUTION|>--- conflicted
+++ resolved
@@ -679,12 +679,8 @@
                                         "start": 651,
                                         "end": 668,
                                         "fullWidth": 17,
-<<<<<<< HEAD
                                         "width": 17,
-                                        "identifier": {
-=======
                                         "propertyName": {
->>>>>>> 85e84683
                                             "kind": "IdentifierName",
                                             "fullStart": 651,
                                             "fullEnd": 655,
