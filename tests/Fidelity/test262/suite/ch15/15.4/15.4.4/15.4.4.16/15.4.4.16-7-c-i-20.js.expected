--- conflicted
+++ resolved
@@ -424,11 +424,8 @@
                                             "start": 710,
                                             "end": 713,
                                             "fullWidth": 3,
-<<<<<<< HEAD
                                             "width": 3,
-=======
                                             "modifiers": [],
->>>>>>> e3c38734
                                             "identifier": {
                                                 "kind": "IdentifierName",
                                                 "fullStart": 710,
@@ -468,11 +465,8 @@
                                             "start": 715,
                                             "end": 718,
                                             "fullWidth": 3,
-<<<<<<< HEAD
                                             "width": 3,
-=======
                                             "modifiers": [],
->>>>>>> e3c38734
                                             "identifier": {
                                                 "kind": "IdentifierName",
                                                 "fullStart": 715,
@@ -512,11 +506,8 @@
                                             "start": 720,
                                             "end": 723,
                                             "fullWidth": 3,
-<<<<<<< HEAD
                                             "width": 3,
-=======
                                             "modifiers": [],
->>>>>>> e3c38734
                                             "identifier": {
                                                 "kind": "IdentifierName",
                                                 "fullStart": 720,
