--- conflicted
+++ resolved
@@ -250,12 +250,8 @@
                                         "start": 599,
                                         "end": 611,
                                         "fullWidth": 12,
-<<<<<<< HEAD
                                         "width": 12,
-                                        "identifier": {
-=======
                                         "propertyName": {
->>>>>>> 85e84683
                                             "kind": "IdentifierName",
                                             "fullStart": 599,
                                             "fullEnd": 606,
@@ -1133,12 +1129,8 @@
                                         "start": 822,
                                         "end": 854,
                                         "fullWidth": 32,
-<<<<<<< HEAD
                                         "width": 32,
-                                        "identifier": {
-=======
                                         "propertyName": {
->>>>>>> 85e84683
                                             "kind": "IdentifierName",
                                             "fullStart": 822,
                                             "fullEnd": 826,
