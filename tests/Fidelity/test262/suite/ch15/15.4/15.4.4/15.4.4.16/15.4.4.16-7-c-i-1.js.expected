{
    "isDeclaration": false,
    "languageVersion": "EcmaScript5",
    "parseOptions": {
        "allowAutomaticSemicolonInsertion": true
    },
    "sourceUnit": {
        "kind": "SourceUnit",
        "fullStart": 0,
        "fullEnd": 952,
        "start": 562,
        "end": 952,
        "fullWidth": 952,
        "width": 390,
        "isIncrementallyUnusable": true,
        "moduleElements": [
            {
                "kind": "FunctionDeclaration",
                "fullStart": 0,
                "fullEnd": 928,
                "start": 562,
                "end": 926,
                "fullWidth": 928,
                "width": 364,
                "modifiers": [],
                "functionKeyword": {
                    "kind": "FunctionKeyword",
                    "fullStart": 0,
                    "fullEnd": 571,
                    "start": 562,
                    "end": 570,
                    "fullWidth": 571,
                    "width": 8,
                    "text": "function",
                    "value": "function",
                    "valueText": "function",
                    "hasLeadingTrivia": true,
                    "hasLeadingComment": true,
                    "hasLeadingNewLine": true,
                    "hasTrailingTrivia": true,
                    "leadingTrivia": [
                        {
                            "kind": "SingleLineCommentTrivia",
                            "text": "/// Copyright (c) 2012 Ecma International.  All rights reserved. "
                        },
                        {
                            "kind": "NewLineTrivia",
                            "text": "\r\n"
                        },
                        {
                            "kind": "SingleLineCommentTrivia",
                            "text": "/// Ecma International makes this code available under the terms and conditions set"
                        },
                        {
                            "kind": "NewLineTrivia",
                            "text": "\r\n"
                        },
                        {
                            "kind": "SingleLineCommentTrivia",
                            "text": "/// forth on http://hg.ecmascript.org/tests/test262/raw-file/tip/LICENSE (the "
                        },
                        {
                            "kind": "NewLineTrivia",
                            "text": "\r\n"
                        },
                        {
                            "kind": "SingleLineCommentTrivia",
                            "text": "/// \"Use Terms\").   Any redistribution of this code must retain the above "
                        },
                        {
                            "kind": "NewLineTrivia",
                            "text": "\r\n"
                        },
                        {
                            "kind": "SingleLineCommentTrivia",
                            "text": "/// copyright and this notice and otherwise comply with the Use Terms."
                        },
                        {
                            "kind": "NewLineTrivia",
                            "text": "\r\n"
                        },
                        {
                            "kind": "MultiLineCommentTrivia",
                            "text": "/**\r\n * @path ch15/15.4/15.4.4/15.4.4.16/15.4.4.16-7-c-i-1.js\r\n * @description Array.prototype.every - element to be retrieved is own data property on an Array-like object\r\n */"
                        },
                        {
                            "kind": "NewLineTrivia",
                            "text": "\r\n"
                        },
                        {
                            "kind": "NewLineTrivia",
                            "text": "\r\n"
                        },
                        {
                            "kind": "NewLineTrivia",
                            "text": "\r\n"
                        }
                    ],
                    "trailingTrivia": [
                        {
                            "kind": "WhitespaceTrivia",
                            "text": " "
                        }
                    ]
                },
                "identifier": {
                    "kind": "IdentifierName",
                    "fullStart": 571,
                    "fullEnd": 579,
                    "start": 571,
                    "end": 579,
                    "fullWidth": 8,
                    "width": 8,
                    "text": "testcase",
                    "value": "testcase",
                    "valueText": "testcase"
                },
                "callSignature": {
                    "kind": "CallSignature",
                    "fullStart": 579,
                    "fullEnd": 582,
                    "start": 579,
                    "end": 581,
                    "fullWidth": 3,
                    "width": 2,
                    "parameterList": {
                        "kind": "ParameterList",
                        "fullStart": 579,
                        "fullEnd": 582,
                        "start": 579,
                        "end": 581,
                        "fullWidth": 3,
                        "width": 2,
                        "openParenToken": {
                            "kind": "OpenParenToken",
                            "fullStart": 579,
                            "fullEnd": 580,
                            "start": 579,
                            "end": 580,
                            "fullWidth": 1,
                            "width": 1,
                            "text": "(",
                            "value": "(",
                            "valueText": "("
                        },
                        "parameters": [],
                        "closeParenToken": {
                            "kind": "CloseParenToken",
                            "fullStart": 580,
                            "fullEnd": 582,
                            "start": 580,
                            "end": 581,
                            "fullWidth": 2,
                            "width": 1,
                            "text": ")",
                            "value": ")",
                            "valueText": ")",
                            "hasTrailingTrivia": true,
                            "trailingTrivia": [
                                {
                                    "kind": "WhitespaceTrivia",
                                    "text": " "
                                }
                            ]
                        }
                    }
                },
                "block": {
                    "kind": "Block",
                    "fullStart": 582,
                    "fullEnd": 928,
                    "start": 582,
                    "end": 926,
                    "fullWidth": 346,
                    "width": 344,
                    "openBraceToken": {
                        "kind": "OpenBraceToken",
                        "fullStart": 582,
                        "fullEnd": 585,
                        "start": 582,
                        "end": 583,
                        "fullWidth": 3,
                        "width": 1,
                        "text": "{",
                        "value": "{",
                        "valueText": "{",
                        "hasTrailingTrivia": true,
                        "hasTrailingNewLine": true,
                        "trailingTrivia": [
                            {
                                "kind": "NewLineTrivia",
                                "text": "\r\n"
                            }
                        ]
                    },
                    "statements": [
                        {
                            "kind": "VariableStatement",
                            "fullStart": 585,
                            "fullEnd": 614,
                            "start": 595,
                            "end": 612,
                            "fullWidth": 29,
                            "width": 17,
                            "modifiers": [],
                            "variableDeclaration": {
                                "kind": "VariableDeclaration",
                                "fullStart": 585,
                                "fullEnd": 611,
                                "start": 595,
                                "end": 611,
                                "fullWidth": 26,
                                "width": 16,
                                "varKeyword": {
                                    "kind": "VarKeyword",
                                    "fullStart": 585,
                                    "fullEnd": 599,
                                    "start": 595,
                                    "end": 598,
                                    "fullWidth": 14,
                                    "width": 3,
                                    "text": "var",
                                    "value": "var",
                                    "valueText": "var",
                                    "hasLeadingTrivia": true,
                                    "hasLeadingNewLine": true,
                                    "hasTrailingTrivia": true,
                                    "leadingTrivia": [
                                        {
                                            "kind": "NewLineTrivia",
                                            "text": "\r\n"
                                        },
                                        {
                                            "kind": "WhitespaceTrivia",
                                            "text": "        "
                                        }
                                    ],
                                    "trailingTrivia": [
                                        {
                                            "kind": "WhitespaceTrivia",
                                            "text": " "
                                        }
                                    ]
                                },
                                "variableDeclarators": [
                                    {
                                        "kind": "VariableDeclarator",
                                        "fullStart": 599,
                                        "fullEnd": 611,
                                        "start": 599,
                                        "end": 611,
                                        "fullWidth": 12,
                                        "width": 12,
                                        "identifier": {
                                            "kind": "IdentifierName",
                                            "fullStart": 599,
                                            "fullEnd": 606,
                                            "start": 599,
                                            "end": 605,
                                            "fullWidth": 7,
                                            "width": 6,
                                            "text": "kValue",
                                            "value": "kValue",
                                            "valueText": "kValue",
                                            "hasTrailingTrivia": true,
                                            "trailingTrivia": [
                                                {
                                                    "kind": "WhitespaceTrivia",
                                                    "text": " "
                                                }
                                            ]
                                        },
                                        "equalsValueClause": {
                                            "kind": "EqualsValueClause",
                                            "fullStart": 606,
                                            "fullEnd": 611,
                                            "start": 606,
                                            "end": 611,
                                            "fullWidth": 5,
                                            "width": 5,
                                            "equalsToken": {
                                                "kind": "EqualsToken",
                                                "fullStart": 606,
                                                "fullEnd": 608,
                                                "start": 606,
                                                "end": 607,
                                                "fullWidth": 2,
                                                "width": 1,
                                                "text": "=",
                                                "value": "=",
                                                "valueText": "=",
                                                "hasTrailingTrivia": true,
                                                "trailingTrivia": [
                                                    {
                                                        "kind": "WhitespaceTrivia",
                                                        "text": " "
                                                    }
                                                ]
                                            },
                                            "value": {
                                                "kind": "ObjectLiteralExpression",
                                                "fullStart": 608,
                                                "fullEnd": 611,
                                                "start": 608,
                                                "end": 611,
                                                "fullWidth": 3,
                                                "width": 3,
                                                "openBraceToken": {
                                                    "kind": "OpenBraceToken",
                                                    "fullStart": 608,
                                                    "fullEnd": 610,
                                                    "start": 608,
                                                    "end": 609,
                                                    "fullWidth": 2,
                                                    "width": 1,
                                                    "text": "{",
                                                    "value": "{",
                                                    "valueText": "{",
                                                    "hasTrailingTrivia": true,
                                                    "trailingTrivia": [
                                                        {
                                                            "kind": "WhitespaceTrivia",
                                                            "text": " "
                                                        }
                                                    ]
                                                },
                                                "propertyAssignments": [],
                                                "closeBraceToken": {
                                                    "kind": "CloseBraceToken",
                                                    "fullStart": 610,
                                                    "fullEnd": 611,
                                                    "start": 610,
                                                    "end": 611,
                                                    "fullWidth": 1,
                                                    "width": 1,
                                                    "text": "}",
                                                    "value": "}",
                                                    "valueText": "}"
                                                }
                                            }
                                        }
                                    }
                                ]
                            },
                            "semicolonToken": {
                                "kind": "SemicolonToken",
                                "fullStart": 611,
                                "fullEnd": 614,
                                "start": 611,
                                "end": 612,
                                "fullWidth": 3,
                                "width": 1,
                                "text": ";",
                                "value": ";",
                                "valueText": ";",
                                "hasTrailingTrivia": true,
                                "hasTrailingNewLine": true,
                                "trailingTrivia": [
                                    {
                                        "kind": "NewLineTrivia",
                                        "text": "\r\n"
                                    }
                                ]
                            }
                        },
                        {
                            "kind": "FunctionDeclaration",
                            "fullStart": 614,
                            "fullEnd": 808,
                            "start": 622,
                            "end": 806,
                            "fullWidth": 194,
                            "width": 184,
                            "modifiers": [],
                            "functionKeyword": {
                                "kind": "FunctionKeyword",
                                "fullStart": 614,
                                "fullEnd": 631,
                                "start": 622,
                                "end": 630,
                                "fullWidth": 17,
                                "width": 8,
                                "text": "function",
                                "value": "function",
                                "valueText": "function",
                                "hasLeadingTrivia": true,
                                "hasTrailingTrivia": true,
                                "leadingTrivia": [
                                    {
                                        "kind": "WhitespaceTrivia",
                                        "text": "        "
                                    }
                                ],
                                "trailingTrivia": [
                                    {
                                        "kind": "WhitespaceTrivia",
                                        "text": " "
                                    }
                                ]
                            },
                            "identifier": {
                                "kind": "IdentifierName",
                                "fullStart": 631,
                                "fullEnd": 641,
                                "start": 631,
                                "end": 641,
                                "fullWidth": 10,
                                "width": 10,
                                "text": "callbackfn",
                                "value": "callbackfn",
                                "valueText": "callbackfn"
                            },
                            "callSignature": {
                                "kind": "CallSignature",
                                "fullStart": 641,
                                "fullEnd": 657,
                                "start": 641,
                                "end": 656,
                                "fullWidth": 16,
                                "width": 15,
                                "parameterList": {
                                    "kind": "ParameterList",
                                    "fullStart": 641,
                                    "fullEnd": 657,
                                    "start": 641,
                                    "end": 656,
                                    "fullWidth": 16,
                                    "width": 15,
                                    "openParenToken": {
                                        "kind": "OpenParenToken",
                                        "fullStart": 641,
                                        "fullEnd": 642,
                                        "start": 641,
                                        "end": 642,
                                        "fullWidth": 1,
                                        "width": 1,
                                        "text": "(",
                                        "value": "(",
                                        "valueText": "("
                                    },
                                    "parameters": [
                                        {
                                            "kind": "Parameter",
                                            "fullStart": 642,
                                            "fullEnd": 645,
                                            "start": 642,
                                            "end": 645,
                                            "fullWidth": 3,
<<<<<<< HEAD
                                            "width": 3,
=======
                                            "modifiers": [],
>>>>>>> e3c38734
                                            "identifier": {
                                                "kind": "IdentifierName",
                                                "fullStart": 642,
                                                "fullEnd": 645,
                                                "start": 642,
                                                "end": 645,
                                                "fullWidth": 3,
                                                "width": 3,
                                                "text": "val",
                                                "value": "val",
                                                "valueText": "val"
                                            }
                                        },
                                        {
                                            "kind": "CommaToken",
                                            "fullStart": 645,
                                            "fullEnd": 647,
                                            "start": 645,
                                            "end": 646,
                                            "fullWidth": 2,
                                            "width": 1,
                                            "text": ",",
                                            "value": ",",
                                            "valueText": ",",
                                            "hasTrailingTrivia": true,
                                            "trailingTrivia": [
                                                {
                                                    "kind": "WhitespaceTrivia",
                                                    "text": " "
                                                }
                                            ]
                                        },
                                        {
                                            "kind": "Parameter",
                                            "fullStart": 647,
                                            "fullEnd": 650,
                                            "start": 647,
                                            "end": 650,
                                            "fullWidth": 3,
<<<<<<< HEAD
                                            "width": 3,
=======
                                            "modifiers": [],
>>>>>>> e3c38734
                                            "identifier": {
                                                "kind": "IdentifierName",
                                                "fullStart": 647,
                                                "fullEnd": 650,
                                                "start": 647,
                                                "end": 650,
                                                "fullWidth": 3,
                                                "width": 3,
                                                "text": "idx",
                                                "value": "idx",
                                                "valueText": "idx"
                                            }
                                        },
                                        {
                                            "kind": "CommaToken",
                                            "fullStart": 650,
                                            "fullEnd": 652,
                                            "start": 650,
                                            "end": 651,
                                            "fullWidth": 2,
                                            "width": 1,
                                            "text": ",",
                                            "value": ",",
                                            "valueText": ",",
                                            "hasTrailingTrivia": true,
                                            "trailingTrivia": [
                                                {
                                                    "kind": "WhitespaceTrivia",
                                                    "text": " "
                                                }
                                            ]
                                        },
                                        {
                                            "kind": "Parameter",
                                            "fullStart": 652,
                                            "fullEnd": 655,
                                            "start": 652,
                                            "end": 655,
                                            "fullWidth": 3,
<<<<<<< HEAD
                                            "width": 3,
=======
                                            "modifiers": [],
>>>>>>> e3c38734
                                            "identifier": {
                                                "kind": "IdentifierName",
                                                "fullStart": 652,
                                                "fullEnd": 655,
                                                "start": 652,
                                                "end": 655,
                                                "fullWidth": 3,
                                                "width": 3,
                                                "text": "obj",
                                                "value": "obj",
                                                "valueText": "obj"
                                            }
                                        }
                                    ],
                                    "closeParenToken": {
                                        "kind": "CloseParenToken",
                                        "fullStart": 655,
                                        "fullEnd": 657,
                                        "start": 655,
                                        "end": 656,
                                        "fullWidth": 2,
                                        "width": 1,
                                        "text": ")",
                                        "value": ")",
                                        "valueText": ")",
                                        "hasTrailingTrivia": true,
                                        "trailingTrivia": [
                                            {
                                                "kind": "WhitespaceTrivia",
                                                "text": " "
                                            }
                                        ]
                                    }
                                }
                            },
                            "block": {
                                "kind": "Block",
                                "fullStart": 657,
                                "fullEnd": 808,
                                "start": 657,
                                "end": 806,
                                "fullWidth": 151,
                                "width": 149,
                                "openBraceToken": {
                                    "kind": "OpenBraceToken",
                                    "fullStart": 657,
                                    "fullEnd": 660,
                                    "start": 657,
                                    "end": 658,
                                    "fullWidth": 3,
                                    "width": 1,
                                    "text": "{",
                                    "value": "{",
                                    "valueText": "{",
                                    "hasTrailingTrivia": true,
                                    "hasTrailingNewLine": true,
                                    "trailingTrivia": [
                                        {
                                            "kind": "NewLineTrivia",
                                            "text": "\r\n"
                                        }
                                    ]
                                },
                                "statements": [
                                    {
                                        "kind": "IfStatement",
                                        "fullStart": 660,
                                        "fullEnd": 797,
                                        "start": 672,
                                        "end": 795,
                                        "fullWidth": 137,
                                        "width": 123,
                                        "ifKeyword": {
                                            "kind": "IfKeyword",
                                            "fullStart": 660,
                                            "fullEnd": 675,
                                            "start": 672,
                                            "end": 674,
                                            "fullWidth": 15,
                                            "width": 2,
                                            "text": "if",
                                            "value": "if",
                                            "valueText": "if",
                                            "hasLeadingTrivia": true,
                                            "hasTrailingTrivia": true,
                                            "leadingTrivia": [
                                                {
                                                    "kind": "WhitespaceTrivia",
                                                    "text": "            "
                                                }
                                            ],
                                            "trailingTrivia": [
                                                {
                                                    "kind": "WhitespaceTrivia",
                                                    "text": " "
                                                }
                                            ]
                                        },
                                        "openParenToken": {
                                            "kind": "OpenParenToken",
                                            "fullStart": 675,
                                            "fullEnd": 676,
                                            "start": 675,
                                            "end": 676,
                                            "fullWidth": 1,
                                            "width": 1,
                                            "text": "(",
                                            "value": "(",
                                            "valueText": "("
                                        },
                                        "condition": {
                                            "kind": "EqualsExpression",
                                            "fullStart": 676,
                                            "fullEnd": 685,
                                            "start": 676,
                                            "end": 685,
                                            "fullWidth": 9,
                                            "width": 9,
                                            "left": {
                                                "kind": "IdentifierName",
                                                "fullStart": 676,
                                                "fullEnd": 680,
                                                "start": 676,
                                                "end": 679,
                                                "fullWidth": 4,
                                                "width": 3,
                                                "text": "idx",
                                                "value": "idx",
                                                "valueText": "idx",
                                                "hasTrailingTrivia": true,
                                                "trailingTrivia": [
                                                    {
                                                        "kind": "WhitespaceTrivia",
                                                        "text": " "
                                                    }
                                                ]
                                            },
                                            "operatorToken": {
                                                "kind": "EqualsEqualsEqualsToken",
                                                "fullStart": 680,
                                                "fullEnd": 684,
                                                "start": 680,
                                                "end": 683,
                                                "fullWidth": 4,
                                                "width": 3,
                                                "text": "===",
                                                "value": "===",
                                                "valueText": "===",
                                                "hasTrailingTrivia": true,
                                                "trailingTrivia": [
                                                    {
                                                        "kind": "WhitespaceTrivia",
                                                        "text": " "
                                                    }
                                                ]
                                            },
                                            "right": {
                                                "kind": "NumericLiteral",
                                                "fullStart": 684,
                                                "fullEnd": 685,
                                                "start": 684,
                                                "end": 685,
                                                "fullWidth": 1,
                                                "width": 1,
                                                "text": "5",
                                                "value": 5,
                                                "valueText": "5"
                                            }
                                        },
                                        "closeParenToken": {
                                            "kind": "CloseParenToken",
                                            "fullStart": 685,
                                            "fullEnd": 687,
                                            "start": 685,
                                            "end": 686,
                                            "fullWidth": 2,
                                            "width": 1,
                                            "text": ")",
                                            "value": ")",
                                            "valueText": ")",
                                            "hasTrailingTrivia": true,
                                            "trailingTrivia": [
                                                {
                                                    "kind": "WhitespaceTrivia",
                                                    "text": " "
                                                }
                                            ]
                                        },
                                        "statement": {
                                            "kind": "Block",
                                            "fullStart": 687,
                                            "fullEnd": 744,
                                            "start": 687,
                                            "end": 743,
                                            "fullWidth": 57,
                                            "width": 56,
                                            "openBraceToken": {
                                                "kind": "OpenBraceToken",
                                                "fullStart": 687,
                                                "fullEnd": 690,
                                                "start": 687,
                                                "end": 688,
                                                "fullWidth": 3,
                                                "width": 1,
                                                "text": "{",
                                                "value": "{",
                                                "valueText": "{",
                                                "hasTrailingTrivia": true,
                                                "hasTrailingNewLine": true,
                                                "trailingTrivia": [
                                                    {
                                                        "kind": "NewLineTrivia",
                                                        "text": "\r\n"
                                                    }
                                                ]
                                            },
                                            "statements": [
                                                {
                                                    "kind": "ReturnStatement",
                                                    "fullStart": 690,
                                                    "fullEnd": 730,
                                                    "start": 706,
                                                    "end": 728,
                                                    "fullWidth": 40,
                                                    "width": 22,
                                                    "returnKeyword": {
                                                        "kind": "ReturnKeyword",
                                                        "fullStart": 690,
                                                        "fullEnd": 713,
                                                        "start": 706,
                                                        "end": 712,
                                                        "fullWidth": 23,
                                                        "width": 6,
                                                        "text": "return",
                                                        "value": "return",
                                                        "valueText": "return",
                                                        "hasLeadingTrivia": true,
                                                        "hasTrailingTrivia": true,
                                                        "leadingTrivia": [
                                                            {
                                                                "kind": "WhitespaceTrivia",
                                                                "text": "                "
                                                            }
                                                        ],
                                                        "trailingTrivia": [
                                                            {
                                                                "kind": "WhitespaceTrivia",
                                                                "text": " "
                                                            }
                                                        ]
                                                    },
                                                    "expression": {
                                                        "kind": "NotEqualsExpression",
                                                        "fullStart": 713,
                                                        "fullEnd": 727,
                                                        "start": 713,
                                                        "end": 727,
                                                        "fullWidth": 14,
                                                        "width": 14,
                                                        "left": {
                                                            "kind": "IdentifierName",
                                                            "fullStart": 713,
                                                            "fullEnd": 717,
                                                            "start": 713,
                                                            "end": 716,
                                                            "fullWidth": 4,
                                                            "width": 3,
                                                            "text": "val",
                                                            "value": "val",
                                                            "valueText": "val",
                                                            "hasTrailingTrivia": true,
                                                            "trailingTrivia": [
                                                                {
                                                                    "kind": "WhitespaceTrivia",
                                                                    "text": " "
                                                                }
                                                            ]
                                                        },
                                                        "operatorToken": {
                                                            "kind": "ExclamationEqualsEqualsToken",
                                                            "fullStart": 717,
                                                            "fullEnd": 721,
                                                            "start": 717,
                                                            "end": 720,
                                                            "fullWidth": 4,
                                                            "width": 3,
                                                            "text": "!==",
                                                            "value": "!==",
                                                            "valueText": "!==",
                                                            "hasTrailingTrivia": true,
                                                            "trailingTrivia": [
                                                                {
                                                                    "kind": "WhitespaceTrivia",
                                                                    "text": " "
                                                                }
                                                            ]
                                                        },
                                                        "right": {
                                                            "kind": "IdentifierName",
                                                            "fullStart": 721,
                                                            "fullEnd": 727,
                                                            "start": 721,
                                                            "end": 727,
                                                            "fullWidth": 6,
                                                            "width": 6,
                                                            "text": "kValue",
                                                            "value": "kValue",
                                                            "valueText": "kValue"
                                                        }
                                                    },
                                                    "semicolonToken": {
                                                        "kind": "SemicolonToken",
                                                        "fullStart": 727,
                                                        "fullEnd": 730,
                                                        "start": 727,
                                                        "end": 728,
                                                        "fullWidth": 3,
                                                        "width": 1,
                                                        "text": ";",
                                                        "value": ";",
                                                        "valueText": ";",
                                                        "hasTrailingTrivia": true,
                                                        "hasTrailingNewLine": true,
                                                        "trailingTrivia": [
                                                            {
                                                                "kind": "NewLineTrivia",
                                                                "text": "\r\n"
                                                            }
                                                        ]
                                                    }
                                                }
                                            ],
                                            "closeBraceToken": {
                                                "kind": "CloseBraceToken",
                                                "fullStart": 730,
                                                "fullEnd": 744,
                                                "start": 742,
                                                "end": 743,
                                                "fullWidth": 14,
                                                "width": 1,
                                                "text": "}",
                                                "value": "}",
                                                "valueText": "}",
                                                "hasLeadingTrivia": true,
                                                "hasTrailingTrivia": true,
                                                "leadingTrivia": [
                                                    {
                                                        "kind": "WhitespaceTrivia",
                                                        "text": "            "
                                                    }
                                                ],
                                                "trailingTrivia": [
                                                    {
                                                        "kind": "WhitespaceTrivia",
                                                        "text": " "
                                                    }
                                                ]
                                            }
                                        },
                                        "elseClause": {
                                            "kind": "ElseClause",
                                            "fullStart": 744,
                                            "fullEnd": 797,
                                            "start": 744,
                                            "end": 795,
                                            "fullWidth": 53,
                                            "width": 51,
                                            "elseKeyword": {
                                                "kind": "ElseKeyword",
                                                "fullStart": 744,
                                                "fullEnd": 749,
                                                "start": 744,
                                                "end": 748,
                                                "fullWidth": 5,
                                                "width": 4,
                                                "text": "else",
                                                "value": "else",
                                                "valueText": "else",
                                                "hasTrailingTrivia": true,
                                                "trailingTrivia": [
                                                    {
                                                        "kind": "WhitespaceTrivia",
                                                        "text": " "
                                                    }
                                                ]
                                            },
                                            "statement": {
                                                "kind": "Block",
                                                "fullStart": 749,
                                                "fullEnd": 797,
                                                "start": 749,
                                                "end": 795,
                                                "fullWidth": 48,
                                                "width": 46,
                                                "openBraceToken": {
                                                    "kind": "OpenBraceToken",
                                                    "fullStart": 749,
                                                    "fullEnd": 752,
                                                    "start": 749,
                                                    "end": 750,
                                                    "fullWidth": 3,
                                                    "width": 1,
                                                    "text": "{",
                                                    "value": "{",
                                                    "valueText": "{",
                                                    "hasTrailingTrivia": true,
                                                    "hasTrailingNewLine": true,
                                                    "trailingTrivia": [
                                                        {
                                                            "kind": "NewLineTrivia",
                                                            "text": "\r\n"
                                                        }
                                                    ]
                                                },
                                                "statements": [
                                                    {
                                                        "kind": "ReturnStatement",
                                                        "fullStart": 752,
                                                        "fullEnd": 782,
                                                        "start": 768,
                                                        "end": 780,
                                                        "fullWidth": 30,
                                                        "width": 12,
                                                        "returnKeyword": {
                                                            "kind": "ReturnKeyword",
                                                            "fullStart": 752,
                                                            "fullEnd": 775,
                                                            "start": 768,
                                                            "end": 774,
                                                            "fullWidth": 23,
                                                            "width": 6,
                                                            "text": "return",
                                                            "value": "return",
                                                            "valueText": "return",
                                                            "hasLeadingTrivia": true,
                                                            "hasTrailingTrivia": true,
                                                            "leadingTrivia": [
                                                                {
                                                                    "kind": "WhitespaceTrivia",
                                                                    "text": "                "
                                                                }
                                                            ],
                                                            "trailingTrivia": [
                                                                {
                                                                    "kind": "WhitespaceTrivia",
                                                                    "text": " "
                                                                }
                                                            ]
                                                        },
                                                        "expression": {
                                                            "kind": "TrueKeyword",
                                                            "fullStart": 775,
                                                            "fullEnd": 779,
                                                            "start": 775,
                                                            "end": 779,
                                                            "fullWidth": 4,
                                                            "width": 4,
                                                            "text": "true",
                                                            "value": true,
                                                            "valueText": "true"
                                                        },
                                                        "semicolonToken": {
                                                            "kind": "SemicolonToken",
                                                            "fullStart": 779,
                                                            "fullEnd": 782,
                                                            "start": 779,
                                                            "end": 780,
                                                            "fullWidth": 3,
                                                            "width": 1,
                                                            "text": ";",
                                                            "value": ";",
                                                            "valueText": ";",
                                                            "hasTrailingTrivia": true,
                                                            "hasTrailingNewLine": true,
                                                            "trailingTrivia": [
                                                                {
                                                                    "kind": "NewLineTrivia",
                                                                    "text": "\r\n"
                                                                }
                                                            ]
                                                        }
                                                    }
                                                ],
                                                "closeBraceToken": {
                                                    "kind": "CloseBraceToken",
                                                    "fullStart": 782,
                                                    "fullEnd": 797,
                                                    "start": 794,
                                                    "end": 795,
                                                    "fullWidth": 15,
                                                    "width": 1,
                                                    "text": "}",
                                                    "value": "}",
                                                    "valueText": "}",
                                                    "hasLeadingTrivia": true,
                                                    "hasTrailingTrivia": true,
                                                    "hasTrailingNewLine": true,
                                                    "leadingTrivia": [
                                                        {
                                                            "kind": "WhitespaceTrivia",
                                                            "text": "            "
                                                        }
                                                    ],
                                                    "trailingTrivia": [
                                                        {
                                                            "kind": "NewLineTrivia",
                                                            "text": "\r\n"
                                                        }
                                                    ]
                                                }
                                            }
                                        }
                                    }
                                ],
                                "closeBraceToken": {
                                    "kind": "CloseBraceToken",
                                    "fullStart": 797,
                                    "fullEnd": 808,
                                    "start": 805,
                                    "end": 806,
                                    "fullWidth": 11,
                                    "width": 1,
                                    "text": "}",
                                    "value": "}",
                                    "valueText": "}",
                                    "hasLeadingTrivia": true,
                                    "hasTrailingTrivia": true,
                                    "hasTrailingNewLine": true,
                                    "leadingTrivia": [
                                        {
                                            "kind": "WhitespaceTrivia",
                                            "text": "        "
                                        }
                                    ],
                                    "trailingTrivia": [
                                        {
                                            "kind": "NewLineTrivia",
                                            "text": "\r\n"
                                        }
                                    ]
                                }
                            }
                        },
                        {
                            "kind": "VariableStatement",
                            "fullStart": 808,
                            "fullEnd": 857,
                            "start": 818,
                            "end": 855,
                            "fullWidth": 49,
                            "width": 37,
                            "modifiers": [],
                            "variableDeclaration": {
                                "kind": "VariableDeclaration",
                                "fullStart": 808,
                                "fullEnd": 854,
                                "start": 818,
                                "end": 854,
                                "fullWidth": 46,
                                "width": 36,
                                "varKeyword": {
                                    "kind": "VarKeyword",
                                    "fullStart": 808,
                                    "fullEnd": 822,
                                    "start": 818,
                                    "end": 821,
                                    "fullWidth": 14,
                                    "width": 3,
                                    "text": "var",
                                    "value": "var",
                                    "valueText": "var",
                                    "hasLeadingTrivia": true,
                                    "hasLeadingNewLine": true,
                                    "hasTrailingTrivia": true,
                                    "leadingTrivia": [
                                        {
                                            "kind": "NewLineTrivia",
                                            "text": "\r\n"
                                        },
                                        {
                                            "kind": "WhitespaceTrivia",
                                            "text": "        "
                                        }
                                    ],
                                    "trailingTrivia": [
                                        {
                                            "kind": "WhitespaceTrivia",
                                            "text": " "
                                        }
                                    ]
                                },
                                "variableDeclarators": [
                                    {
                                        "kind": "VariableDeclarator",
                                        "fullStart": 822,
                                        "fullEnd": 854,
                                        "start": 822,
                                        "end": 854,
                                        "fullWidth": 32,
                                        "width": 32,
                                        "identifier": {
                                            "kind": "IdentifierName",
                                            "fullStart": 822,
                                            "fullEnd": 826,
                                            "start": 822,
                                            "end": 825,
                                            "fullWidth": 4,
                                            "width": 3,
                                            "text": "obj",
                                            "value": "obj",
                                            "valueText": "obj",
                                            "hasTrailingTrivia": true,
                                            "trailingTrivia": [
                                                {
                                                    "kind": "WhitespaceTrivia",
                                                    "text": " "
                                                }
                                            ]
                                        },
                                        "equalsValueClause": {
                                            "kind": "EqualsValueClause",
                                            "fullStart": 826,
                                            "fullEnd": 854,
                                            "start": 826,
                                            "end": 854,
                                            "fullWidth": 28,
                                            "width": 28,
                                            "equalsToken": {
                                                "kind": "EqualsToken",
                                                "fullStart": 826,
                                                "fullEnd": 828,
                                                "start": 826,
                                                "end": 827,
                                                "fullWidth": 2,
                                                "width": 1,
                                                "text": "=",
                                                "value": "=",
                                                "valueText": "=",
                                                "hasTrailingTrivia": true,
                                                "trailingTrivia": [
                                                    {
                                                        "kind": "WhitespaceTrivia",
                                                        "text": " "
                                                    }
                                                ]
                                            },
                                            "value": {
                                                "kind": "ObjectLiteralExpression",
                                                "fullStart": 828,
                                                "fullEnd": 854,
                                                "start": 828,
                                                "end": 854,
                                                "fullWidth": 26,
                                                "width": 26,
                                                "openBraceToken": {
                                                    "kind": "OpenBraceToken",
                                                    "fullStart": 828,
                                                    "fullEnd": 830,
                                                    "start": 828,
                                                    "end": 829,
                                                    "fullWidth": 2,
                                                    "width": 1,
                                                    "text": "{",
                                                    "value": "{",
                                                    "valueText": "{",
                                                    "hasTrailingTrivia": true,
                                                    "trailingTrivia": [
                                                        {
                                                            "kind": "WhitespaceTrivia",
                                                            "text": " "
                                                        }
                                                    ]
                                                },
                                                "propertyAssignments": [
                                                    {
                                                        "kind": "SimplePropertyAssignment",
                                                        "fullStart": 830,
                                                        "fullEnd": 839,
                                                        "start": 830,
                                                        "end": 839,
                                                        "fullWidth": 9,
                                                        "width": 9,
                                                        "propertyName": {
                                                            "kind": "NumericLiteral",
                                                            "fullStart": 830,
                                                            "fullEnd": 831,
                                                            "start": 830,
                                                            "end": 831,
                                                            "fullWidth": 1,
                                                            "width": 1,
                                                            "text": "5",
                                                            "value": 5,
                                                            "valueText": "5"
                                                        },
                                                        "colonToken": {
                                                            "kind": "ColonToken",
                                                            "fullStart": 831,
                                                            "fullEnd": 833,
                                                            "start": 831,
                                                            "end": 832,
                                                            "fullWidth": 2,
                                                            "width": 1,
                                                            "text": ":",
                                                            "value": ":",
                                                            "valueText": ":",
                                                            "hasTrailingTrivia": true,
                                                            "trailingTrivia": [
                                                                {
                                                                    "kind": "WhitespaceTrivia",
                                                                    "text": " "
                                                                }
                                                            ]
                                                        },
                                                        "expression": {
                                                            "kind": "IdentifierName",
                                                            "fullStart": 833,
                                                            "fullEnd": 839,
                                                            "start": 833,
                                                            "end": 839,
                                                            "fullWidth": 6,
                                                            "width": 6,
                                                            "text": "kValue",
                                                            "value": "kValue",
                                                            "valueText": "kValue"
                                                        }
                                                    },
                                                    {
                                                        "kind": "CommaToken",
                                                        "fullStart": 839,
                                                        "fullEnd": 841,
                                                        "start": 839,
                                                        "end": 840,
                                                        "fullWidth": 2,
                                                        "width": 1,
                                                        "text": ",",
                                                        "value": ",",
                                                        "valueText": ",",
                                                        "hasTrailingTrivia": true,
                                                        "trailingTrivia": [
                                                            {
                                                                "kind": "WhitespaceTrivia",
                                                                "text": " "
                                                            }
                                                        ]
                                                    },
                                                    {
                                                        "kind": "SimplePropertyAssignment",
                                                        "fullStart": 841,
                                                        "fullEnd": 853,
                                                        "start": 841,
                                                        "end": 852,
                                                        "fullWidth": 12,
                                                        "width": 11,
                                                        "propertyName": {
                                                            "kind": "IdentifierName",
                                                            "fullStart": 841,
                                                            "fullEnd": 847,
                                                            "start": 841,
                                                            "end": 847,
                                                            "fullWidth": 6,
                                                            "width": 6,
                                                            "text": "length",
                                                            "value": "length",
                                                            "valueText": "length"
                                                        },
                                                        "colonToken": {
                                                            "kind": "ColonToken",
                                                            "fullStart": 847,
                                                            "fullEnd": 849,
                                                            "start": 847,
                                                            "end": 848,
                                                            "fullWidth": 2,
                                                            "width": 1,
                                                            "text": ":",
                                                            "value": ":",
                                                            "valueText": ":",
                                                            "hasTrailingTrivia": true,
                                                            "trailingTrivia": [
                                                                {
                                                                    "kind": "WhitespaceTrivia",
                                                                    "text": " "
                                                                }
                                                            ]
                                                        },
                                                        "expression": {
                                                            "kind": "NumericLiteral",
                                                            "fullStart": 849,
                                                            "fullEnd": 853,
                                                            "start": 849,
                                                            "end": 852,
                                                            "fullWidth": 4,
                                                            "width": 3,
                                                            "text": "100",
                                                            "value": 100,
                                                            "valueText": "100",
                                                            "hasTrailingTrivia": true,
                                                            "trailingTrivia": [
                                                                {
                                                                    "kind": "WhitespaceTrivia",
                                                                    "text": " "
                                                                }
                                                            ]
                                                        }
                                                    }
                                                ],
                                                "closeBraceToken": {
                                                    "kind": "CloseBraceToken",
                                                    "fullStart": 853,
                                                    "fullEnd": 854,
                                                    "start": 853,
                                                    "end": 854,
                                                    "fullWidth": 1,
                                                    "width": 1,
                                                    "text": "}",
                                                    "value": "}",
                                                    "valueText": "}"
                                                }
                                            }
                                        }
                                    }
                                ]
                            },
                            "semicolonToken": {
                                "kind": "SemicolonToken",
                                "fullStart": 854,
                                "fullEnd": 857,
                                "start": 854,
                                "end": 855,
                                "fullWidth": 3,
                                "width": 1,
                                "text": ";",
                                "value": ";",
                                "valueText": ";",
                                "hasTrailingTrivia": true,
                                "hasTrailingNewLine": true,
                                "trailingTrivia": [
                                    {
                                        "kind": "NewLineTrivia",
                                        "text": "\r\n"
                                    }
                                ]
                            }
                        },
                        {
                            "kind": "ReturnStatement",
                            "fullStart": 857,
                            "fullEnd": 921,
                            "start": 867,
                            "end": 919,
                            "fullWidth": 64,
                            "width": 52,
                            "returnKeyword": {
                                "kind": "ReturnKeyword",
                                "fullStart": 857,
                                "fullEnd": 874,
                                "start": 867,
                                "end": 873,
                                "fullWidth": 17,
                                "width": 6,
                                "text": "return",
                                "value": "return",
                                "valueText": "return",
                                "hasLeadingTrivia": true,
                                "hasLeadingNewLine": true,
                                "hasTrailingTrivia": true,
                                "leadingTrivia": [
                                    {
                                        "kind": "NewLineTrivia",
                                        "text": "\r\n"
                                    },
                                    {
                                        "kind": "WhitespaceTrivia",
                                        "text": "        "
                                    }
                                ],
                                "trailingTrivia": [
                                    {
                                        "kind": "WhitespaceTrivia",
                                        "text": " "
                                    }
                                ]
                            },
                            "expression": {
                                "kind": "LogicalNotExpression",
                                "fullStart": 874,
                                "fullEnd": 918,
                                "start": 874,
                                "end": 918,
                                "fullWidth": 44,
                                "width": 44,
                                "operatorToken": {
                                    "kind": "ExclamationToken",
                                    "fullStart": 874,
                                    "fullEnd": 875,
                                    "start": 874,
                                    "end": 875,
                                    "fullWidth": 1,
                                    "width": 1,
                                    "text": "!",
                                    "value": "!",
                                    "valueText": "!"
                                },
                                "operand": {
                                    "kind": "InvocationExpression",
                                    "fullStart": 875,
                                    "fullEnd": 918,
                                    "start": 875,
                                    "end": 918,
                                    "fullWidth": 43,
                                    "width": 43,
                                    "expression": {
                                        "kind": "MemberAccessExpression",
                                        "fullStart": 875,
                                        "fullEnd": 901,
                                        "start": 875,
                                        "end": 901,
                                        "fullWidth": 26,
                                        "width": 26,
                                        "expression": {
                                            "kind": "MemberAccessExpression",
                                            "fullStart": 875,
                                            "fullEnd": 896,
                                            "start": 875,
                                            "end": 896,
                                            "fullWidth": 21,
                                            "width": 21,
                                            "expression": {
                                                "kind": "MemberAccessExpression",
                                                "fullStart": 875,
                                                "fullEnd": 890,
                                                "start": 875,
                                                "end": 890,
                                                "fullWidth": 15,
                                                "width": 15,
                                                "expression": {
                                                    "kind": "IdentifierName",
                                                    "fullStart": 875,
                                                    "fullEnd": 880,
                                                    "start": 875,
                                                    "end": 880,
                                                    "fullWidth": 5,
                                                    "width": 5,
                                                    "text": "Array",
                                                    "value": "Array",
                                                    "valueText": "Array"
                                                },
                                                "dotToken": {
                                                    "kind": "DotToken",
                                                    "fullStart": 880,
                                                    "fullEnd": 881,
                                                    "start": 880,
                                                    "end": 881,
                                                    "fullWidth": 1,
                                                    "width": 1,
                                                    "text": ".",
                                                    "value": ".",
                                                    "valueText": "."
                                                },
                                                "name": {
                                                    "kind": "IdentifierName",
                                                    "fullStart": 881,
                                                    "fullEnd": 890,
                                                    "start": 881,
                                                    "end": 890,
                                                    "fullWidth": 9,
                                                    "width": 9,
                                                    "text": "prototype",
                                                    "value": "prototype",
                                                    "valueText": "prototype"
                                                }
                                            },
                                            "dotToken": {
                                                "kind": "DotToken",
                                                "fullStart": 890,
                                                "fullEnd": 891,
                                                "start": 890,
                                                "end": 891,
                                                "fullWidth": 1,
                                                "width": 1,
                                                "text": ".",
                                                "value": ".",
                                                "valueText": "."
                                            },
                                            "name": {
                                                "kind": "IdentifierName",
                                                "fullStart": 891,
                                                "fullEnd": 896,
                                                "start": 891,
                                                "end": 896,
                                                "fullWidth": 5,
                                                "width": 5,
                                                "text": "every",
                                                "value": "every",
                                                "valueText": "every"
                                            }
                                        },
                                        "dotToken": {
                                            "kind": "DotToken",
                                            "fullStart": 896,
                                            "fullEnd": 897,
                                            "start": 896,
                                            "end": 897,
                                            "fullWidth": 1,
                                            "width": 1,
                                            "text": ".",
                                            "value": ".",
                                            "valueText": "."
                                        },
                                        "name": {
                                            "kind": "IdentifierName",
                                            "fullStart": 897,
                                            "fullEnd": 901,
                                            "start": 897,
                                            "end": 901,
                                            "fullWidth": 4,
                                            "width": 4,
                                            "text": "call",
                                            "value": "call",
                                            "valueText": "call"
                                        }
                                    },
                                    "argumentList": {
                                        "kind": "ArgumentList",
                                        "fullStart": 901,
                                        "fullEnd": 918,
                                        "start": 901,
                                        "end": 918,
                                        "fullWidth": 17,
                                        "width": 17,
                                        "openParenToken": {
                                            "kind": "OpenParenToken",
                                            "fullStart": 901,
                                            "fullEnd": 902,
                                            "start": 901,
                                            "end": 902,
                                            "fullWidth": 1,
                                            "width": 1,
                                            "text": "(",
                                            "value": "(",
                                            "valueText": "("
                                        },
                                        "arguments": [
                                            {
                                                "kind": "IdentifierName",
                                                "fullStart": 902,
                                                "fullEnd": 905,
                                                "start": 902,
                                                "end": 905,
                                                "fullWidth": 3,
                                                "width": 3,
                                                "text": "obj",
                                                "value": "obj",
                                                "valueText": "obj"
                                            },
                                            {
                                                "kind": "CommaToken",
                                                "fullStart": 905,
                                                "fullEnd": 907,
                                                "start": 905,
                                                "end": 906,
                                                "fullWidth": 2,
                                                "width": 1,
                                                "text": ",",
                                                "value": ",",
                                                "valueText": ",",
                                                "hasTrailingTrivia": true,
                                                "trailingTrivia": [
                                                    {
                                                        "kind": "WhitespaceTrivia",
                                                        "text": " "
                                                    }
                                                ]
                                            },
                                            {
                                                "kind": "IdentifierName",
                                                "fullStart": 907,
                                                "fullEnd": 917,
                                                "start": 907,
                                                "end": 917,
                                                "fullWidth": 10,
                                                "width": 10,
                                                "text": "callbackfn",
                                                "value": "callbackfn",
                                                "valueText": "callbackfn"
                                            }
                                        ],
                                        "closeParenToken": {
                                            "kind": "CloseParenToken",
                                            "fullStart": 917,
                                            "fullEnd": 918,
                                            "start": 917,
                                            "end": 918,
                                            "fullWidth": 1,
                                            "width": 1,
                                            "text": ")",
                                            "value": ")",
                                            "valueText": ")"
                                        }
                                    }
                                }
                            },
                            "semicolonToken": {
                                "kind": "SemicolonToken",
                                "fullStart": 918,
                                "fullEnd": 921,
                                "start": 918,
                                "end": 919,
                                "fullWidth": 3,
                                "width": 1,
                                "text": ";",
                                "value": ";",
                                "valueText": ";",
                                "hasTrailingTrivia": true,
                                "hasTrailingNewLine": true,
                                "trailingTrivia": [
                                    {
                                        "kind": "NewLineTrivia",
                                        "text": "\r\n"
                                    }
                                ]
                            }
                        }
                    ],
                    "closeBraceToken": {
                        "kind": "CloseBraceToken",
                        "fullStart": 921,
                        "fullEnd": 928,
                        "start": 925,
                        "end": 926,
                        "fullWidth": 7,
                        "width": 1,
                        "text": "}",
                        "value": "}",
                        "valueText": "}",
                        "hasLeadingTrivia": true,
                        "hasTrailingTrivia": true,
                        "hasTrailingNewLine": true,
                        "leadingTrivia": [
                            {
                                "kind": "WhitespaceTrivia",
                                "text": "    "
                            }
                        ],
                        "trailingTrivia": [
                            {
                                "kind": "NewLineTrivia",
                                "text": "\r\n"
                            }
                        ]
                    }
                }
            },
            {
                "kind": "ExpressionStatement",
                "fullStart": 928,
                "fullEnd": 952,
                "start": 928,
                "end": 950,
                "fullWidth": 24,
                "width": 22,
                "expression": {
                    "kind": "InvocationExpression",
                    "fullStart": 928,
                    "fullEnd": 949,
                    "start": 928,
                    "end": 949,
                    "fullWidth": 21,
                    "width": 21,
                    "expression": {
                        "kind": "IdentifierName",
                        "fullStart": 928,
                        "fullEnd": 939,
                        "start": 928,
                        "end": 939,
                        "fullWidth": 11,
                        "width": 11,
                        "text": "runTestCase",
                        "value": "runTestCase",
                        "valueText": "runTestCase"
                    },
                    "argumentList": {
                        "kind": "ArgumentList",
                        "fullStart": 939,
                        "fullEnd": 949,
                        "start": 939,
                        "end": 949,
                        "fullWidth": 10,
                        "width": 10,
                        "openParenToken": {
                            "kind": "OpenParenToken",
                            "fullStart": 939,
                            "fullEnd": 940,
                            "start": 939,
                            "end": 940,
                            "fullWidth": 1,
                            "width": 1,
                            "text": "(",
                            "value": "(",
                            "valueText": "("
                        },
                        "arguments": [
                            {
                                "kind": "IdentifierName",
                                "fullStart": 940,
                                "fullEnd": 948,
                                "start": 940,
                                "end": 948,
                                "fullWidth": 8,
                                "width": 8,
                                "text": "testcase",
                                "value": "testcase",
                                "valueText": "testcase"
                            }
                        ],
                        "closeParenToken": {
                            "kind": "CloseParenToken",
                            "fullStart": 948,
                            "fullEnd": 949,
                            "start": 948,
                            "end": 949,
                            "fullWidth": 1,
                            "width": 1,
                            "text": ")",
                            "value": ")",
                            "valueText": ")"
                        }
                    }
                },
                "semicolonToken": {
                    "kind": "SemicolonToken",
                    "fullStart": 949,
                    "fullEnd": 952,
                    "start": 949,
                    "end": 950,
                    "fullWidth": 3,
                    "width": 1,
                    "text": ";",
                    "value": ";",
                    "valueText": ";",
                    "hasTrailingTrivia": true,
                    "hasTrailingNewLine": true,
                    "trailingTrivia": [
                        {
                            "kind": "NewLineTrivia",
                            "text": "\r\n"
                        }
                    ]
                }
            }
        ],
        "endOfFileToken": {
            "kind": "EndOfFileToken",
            "fullStart": 952,
            "fullEnd": 952,
            "start": 952,
            "end": 952,
            "fullWidth": 0,
            "width": 0,
            "text": ""
        }
    },
    "lineMap": {
        "lineStarts": [
            0,
            67,
            152,
            232,
            308,
            380,
            385,
            443,
            553,
            558,
            560,
            562,
            585,
            587,
            614,
            660,
            690,
            730,
            752,
            782,
            797,
            808,
            810,
            857,
            859,
            921,
            928,
            952
        ],
        "length": 952
    }
}<|MERGE_RESOLUTION|>--- conflicted
+++ resolved
@@ -446,11 +446,8 @@
                                             "start": 642,
                                             "end": 645,
                                             "fullWidth": 3,
-<<<<<<< HEAD
                                             "width": 3,
-=======
                                             "modifiers": [],
->>>>>>> e3c38734
                                             "identifier": {
                                                 "kind": "IdentifierName",
                                                 "fullStart": 642,
@@ -490,11 +487,8 @@
                                             "start": 647,
                                             "end": 650,
                                             "fullWidth": 3,
-<<<<<<< HEAD
                                             "width": 3,
-=======
                                             "modifiers": [],
->>>>>>> e3c38734
                                             "identifier": {
                                                 "kind": "IdentifierName",
                                                 "fullStart": 647,
@@ -534,11 +528,8 @@
                                             "start": 652,
                                             "end": 655,
                                             "fullWidth": 3,
-<<<<<<< HEAD
                                             "width": 3,
-=======
                                             "modifiers": [],
->>>>>>> e3c38734
                                             "identifier": {
                                                 "kind": "IdentifierName",
                                                 "fullStart": 652,
