{
    "isDeclaration": false,
    "languageVersion": "EcmaScript5",
    "parseOptions": {
        "allowAutomaticSemicolonInsertion": true
    },
    "sourceUnit": {
        "kind": "SourceUnit",
        "fullStart": 0,
        "fullEnd": 1517,
        "start": 585,
        "end": 1517,
        "fullWidth": 1517,
        "width": 932,
        "isIncrementallyUnusable": true,
        "moduleElements": [
            {
                "kind": "FunctionDeclaration",
                "fullStart": 0,
                "fullEnd": 1493,
                "start": 585,
                "end": 1491,
                "fullWidth": 1493,
                "width": 906,
                "modifiers": [],
                "functionKeyword": {
                    "kind": "FunctionKeyword",
                    "fullStart": 0,
                    "fullEnd": 594,
                    "start": 585,
                    "end": 593,
                    "fullWidth": 594,
                    "width": 8,
                    "text": "function",
                    "value": "function",
                    "valueText": "function",
                    "hasLeadingTrivia": true,
                    "hasLeadingComment": true,
                    "hasLeadingNewLine": true,
                    "hasTrailingTrivia": true,
                    "leadingTrivia": [
                        {
                            "kind": "SingleLineCommentTrivia",
                            "text": "/// Copyright (c) 2012 Ecma International.  All rights reserved. "
                        },
                        {
                            "kind": "NewLineTrivia",
                            "text": "\r\n"
                        },
                        {
                            "kind": "SingleLineCommentTrivia",
                            "text": "/// Ecma International makes this code available under the terms and conditions set"
                        },
                        {
                            "kind": "NewLineTrivia",
                            "text": "\r\n"
                        },
                        {
                            "kind": "SingleLineCommentTrivia",
                            "text": "/// forth on http://hg.ecmascript.org/tests/test262/raw-file/tip/LICENSE (the "
                        },
                        {
                            "kind": "NewLineTrivia",
                            "text": "\r\n"
                        },
                        {
                            "kind": "SingleLineCommentTrivia",
                            "text": "/// \"Use Terms\").   Any redistribution of this code must retain the above "
                        },
                        {
                            "kind": "NewLineTrivia",
                            "text": "\r\n"
                        },
                        {
                            "kind": "SingleLineCommentTrivia",
                            "text": "/// copyright and this notice and otherwise comply with the Use Terms."
                        },
                        {
                            "kind": "NewLineTrivia",
                            "text": "\r\n"
                        },
                        {
                            "kind": "MultiLineCommentTrivia",
                            "text": "/**\r\n * @path ch15/15.4/15.4.4/15.4.4.16/15.4.4.16-7-c-ii-5.js\r\n * @description Array.prototype.every - k values are accessed during each iteration and not prior to starting the loop on an Array\r\n */"
                        },
                        {
                            "kind": "NewLineTrivia",
                            "text": "\r\n"
                        },
                        {
                            "kind": "NewLineTrivia",
                            "text": "\r\n"
                        },
                        {
                            "kind": "NewLineTrivia",
                            "text": "\r\n"
                        }
                    ],
                    "trailingTrivia": [
                        {
                            "kind": "WhitespaceTrivia",
                            "text": " "
                        }
                    ]
                },
                "identifier": {
                    "kind": "IdentifierName",
                    "fullStart": 594,
                    "fullEnd": 602,
                    "start": 594,
                    "end": 602,
                    "fullWidth": 8,
                    "width": 8,
                    "text": "testcase",
                    "value": "testcase",
                    "valueText": "testcase"
                },
                "callSignature": {
                    "kind": "CallSignature",
                    "fullStart": 602,
                    "fullEnd": 605,
                    "start": 602,
                    "end": 604,
                    "fullWidth": 3,
                    "width": 2,
                    "parameterList": {
                        "kind": "ParameterList",
                        "fullStart": 602,
                        "fullEnd": 605,
                        "start": 602,
                        "end": 604,
                        "fullWidth": 3,
                        "width": 2,
                        "openParenToken": {
                            "kind": "OpenParenToken",
                            "fullStart": 602,
                            "fullEnd": 603,
                            "start": 602,
                            "end": 603,
                            "fullWidth": 1,
                            "width": 1,
                            "text": "(",
                            "value": "(",
                            "valueText": "("
                        },
                        "parameters": [],
                        "closeParenToken": {
                            "kind": "CloseParenToken",
                            "fullStart": 603,
                            "fullEnd": 605,
                            "start": 603,
                            "end": 604,
                            "fullWidth": 2,
                            "width": 1,
                            "text": ")",
                            "value": ")",
                            "valueText": ")",
                            "hasTrailingTrivia": true,
                            "trailingTrivia": [
                                {
                                    "kind": "WhitespaceTrivia",
                                    "text": " "
                                }
                            ]
                        }
                    }
                },
                "block": {
                    "kind": "Block",
                    "fullStart": 605,
                    "fullEnd": 1493,
                    "start": 605,
                    "end": 1491,
                    "fullWidth": 888,
                    "width": 886,
                    "openBraceToken": {
                        "kind": "OpenBraceToken",
                        "fullStart": 605,
                        "fullEnd": 608,
                        "start": 605,
                        "end": 606,
                        "fullWidth": 3,
                        "width": 1,
                        "text": "{",
                        "value": "{",
                        "valueText": "{",
                        "hasTrailingTrivia": true,
                        "hasTrailingNewLine": true,
                        "trailingTrivia": [
                            {
                                "kind": "NewLineTrivia",
                                "text": "\r\n"
                            }
                        ]
                    },
                    "statements": [
                        {
                            "kind": "VariableStatement",
                            "fullStart": 608,
                            "fullEnd": 633,
                            "start": 616,
                            "end": 631,
                            "fullWidth": 25,
                            "width": 15,
                            "modifiers": [],
                            "variableDeclaration": {
                                "kind": "VariableDeclaration",
                                "fullStart": 608,
                                "fullEnd": 630,
                                "start": 616,
                                "end": 630,
                                "fullWidth": 22,
                                "width": 14,
                                "varKeyword": {
                                    "kind": "VarKeyword",
                                    "fullStart": 608,
                                    "fullEnd": 620,
                                    "start": 616,
                                    "end": 619,
                                    "fullWidth": 12,
                                    "width": 3,
                                    "text": "var",
                                    "value": "var",
                                    "valueText": "var",
                                    "hasLeadingTrivia": true,
                                    "hasTrailingTrivia": true,
                                    "leadingTrivia": [
                                        {
                                            "kind": "WhitespaceTrivia",
                                            "text": "        "
                                        }
                                    ],
                                    "trailingTrivia": [
                                        {
                                            "kind": "WhitespaceTrivia",
                                            "text": " "
                                        }
                                    ]
                                },
                                "variableDeclarators": [
                                    {
                                        "kind": "VariableDeclarator",
                                        "fullStart": 620,
                                        "fullEnd": 630,
                                        "start": 620,
                                        "end": 630,
                                        "fullWidth": 10,
<<<<<<< HEAD
                                        "width": 10,
                                        "identifier": {
=======
                                        "propertyName": {
>>>>>>> 85e84683
                                            "kind": "IdentifierName",
                                            "fullStart": 620,
                                            "fullEnd": 627,
                                            "start": 620,
                                            "end": 626,
                                            "fullWidth": 7,
                                            "width": 6,
                                            "text": "called",
                                            "value": "called",
                                            "valueText": "called",
                                            "hasTrailingTrivia": true,
                                            "trailingTrivia": [
                                                {
                                                    "kind": "WhitespaceTrivia",
                                                    "text": " "
                                                }
                                            ]
                                        },
                                        "equalsValueClause": {
                                            "kind": "EqualsValueClause",
                                            "fullStart": 627,
                                            "fullEnd": 630,
                                            "start": 627,
                                            "end": 630,
                                            "fullWidth": 3,
                                            "width": 3,
                                            "equalsToken": {
                                                "kind": "EqualsToken",
                                                "fullStart": 627,
                                                "fullEnd": 629,
                                                "start": 627,
                                                "end": 628,
                                                "fullWidth": 2,
                                                "width": 1,
                                                "text": "=",
                                                "value": "=",
                                                "valueText": "=",
                                                "hasTrailingTrivia": true,
                                                "trailingTrivia": [
                                                    {
                                                        "kind": "WhitespaceTrivia",
                                                        "text": " "
                                                    }
                                                ]
                                            },
                                            "value": {
                                                "kind": "NumericLiteral",
                                                "fullStart": 629,
                                                "fullEnd": 630,
                                                "start": 629,
                                                "end": 630,
                                                "fullWidth": 1,
                                                "width": 1,
                                                "text": "0",
                                                "value": 0,
                                                "valueText": "0"
                                            }
                                        }
                                    }
                                ]
                            },
                            "semicolonToken": {
                                "kind": "SemicolonToken",
                                "fullStart": 630,
                                "fullEnd": 633,
                                "start": 630,
                                "end": 631,
                                "fullWidth": 3,
                                "width": 1,
                                "text": ";",
                                "value": ";",
                                "valueText": ";",
                                "hasTrailingTrivia": true,
                                "hasTrailingNewLine": true,
                                "trailingTrivia": [
                                    {
                                        "kind": "NewLineTrivia",
                                        "text": "\r\n"
                                    }
                                ]
                            }
                        },
                        {
                            "kind": "VariableStatement",
                            "fullStart": 633,
                            "fullEnd": 659,
                            "start": 641,
                            "end": 657,
                            "fullWidth": 26,
                            "width": 16,
                            "modifiers": [],
                            "variableDeclaration": {
                                "kind": "VariableDeclaration",
                                "fullStart": 633,
                                "fullEnd": 656,
                                "start": 641,
                                "end": 656,
                                "fullWidth": 23,
                                "width": 15,
                                "varKeyword": {
                                    "kind": "VarKeyword",
                                    "fullStart": 633,
                                    "fullEnd": 645,
                                    "start": 641,
                                    "end": 644,
                                    "fullWidth": 12,
                                    "width": 3,
                                    "text": "var",
                                    "value": "var",
                                    "valueText": "var",
                                    "hasLeadingTrivia": true,
                                    "hasTrailingTrivia": true,
                                    "leadingTrivia": [
                                        {
                                            "kind": "WhitespaceTrivia",
                                            "text": "        "
                                        }
                                    ],
                                    "trailingTrivia": [
                                        {
                                            "kind": "WhitespaceTrivia",
                                            "text": " "
                                        }
                                    ]
                                },
                                "variableDeclarators": [
                                    {
                                        "kind": "VariableDeclarator",
                                        "fullStart": 645,
                                        "fullEnd": 656,
                                        "start": 645,
                                        "end": 656,
                                        "fullWidth": 11,
<<<<<<< HEAD
                                        "width": 11,
                                        "identifier": {
=======
                                        "propertyName": {
>>>>>>> 85e84683
                                            "kind": "IdentifierName",
                                            "fullStart": 645,
                                            "fullEnd": 652,
                                            "start": 645,
                                            "end": 651,
                                            "fullWidth": 7,
                                            "width": 6,
                                            "text": "kIndex",
                                            "value": "kIndex",
                                            "valueText": "kIndex",
                                            "hasTrailingTrivia": true,
                                            "trailingTrivia": [
                                                {
                                                    "kind": "WhitespaceTrivia",
                                                    "text": " "
                                                }
                                            ]
                                        },
                                        "equalsValueClause": {
                                            "kind": "EqualsValueClause",
                                            "fullStart": 652,
                                            "fullEnd": 656,
                                            "start": 652,
                                            "end": 656,
                                            "fullWidth": 4,
                                            "width": 4,
                                            "equalsToken": {
                                                "kind": "EqualsToken",
                                                "fullStart": 652,
                                                "fullEnd": 654,
                                                "start": 652,
                                                "end": 653,
                                                "fullWidth": 2,
                                                "width": 1,
                                                "text": "=",
                                                "value": "=",
                                                "valueText": "=",
                                                "hasTrailingTrivia": true,
                                                "trailingTrivia": [
                                                    {
                                                        "kind": "WhitespaceTrivia",
                                                        "text": " "
                                                    }
                                                ]
                                            },
                                            "value": {
                                                "kind": "ArrayLiteralExpression",
                                                "fullStart": 654,
                                                "fullEnd": 656,
                                                "start": 654,
                                                "end": 656,
                                                "fullWidth": 2,
                                                "width": 2,
                                                "openBracketToken": {
                                                    "kind": "OpenBracketToken",
                                                    "fullStart": 654,
                                                    "fullEnd": 655,
                                                    "start": 654,
                                                    "end": 655,
                                                    "fullWidth": 1,
                                                    "width": 1,
                                                    "text": "[",
                                                    "value": "[",
                                                    "valueText": "["
                                                },
                                                "expressions": [],
                                                "closeBracketToken": {
                                                    "kind": "CloseBracketToken",
                                                    "fullStart": 655,
                                                    "fullEnd": 656,
                                                    "start": 655,
                                                    "end": 656,
                                                    "fullWidth": 1,
                                                    "width": 1,
                                                    "text": "]",
                                                    "value": "]",
                                                    "valueText": "]"
                                                }
                                            }
                                        }
                                    }
                                ]
                            },
                            "semicolonToken": {
                                "kind": "SemicolonToken",
                                "fullStart": 656,
                                "fullEnd": 659,
                                "start": 656,
                                "end": 657,
                                "fullWidth": 3,
                                "width": 1,
                                "text": ";",
                                "value": ";",
                                "valueText": ";",
                                "hasTrailingTrivia": true,
                                "hasTrailingNewLine": true,
                                "trailingTrivia": [
                                    {
                                        "kind": "NewLineTrivia",
                                        "text": "\r\n"
                                    }
                                ]
                            }
                        },
                        {
                            "kind": "FunctionDeclaration",
                            "fullStart": 659,
                            "fullEnd": 1405,
                            "start": 808,
                            "end": 1403,
                            "fullWidth": 746,
                            "width": 595,
                            "modifiers": [],
                            "functionKeyword": {
                                "kind": "FunctionKeyword",
                                "fullStart": 659,
                                "fullEnd": 817,
                                "start": 808,
                                "end": 816,
                                "fullWidth": 158,
                                "width": 8,
                                "text": "function",
                                "value": "function",
                                "valueText": "function",
                                "hasLeadingTrivia": true,
                                "hasLeadingComment": true,
                                "hasLeadingNewLine": true,
                                "hasTrailingTrivia": true,
                                "leadingTrivia": [
                                    {
                                        "kind": "NewLineTrivia",
                                        "text": "\r\n"
                                    },
                                    {
                                        "kind": "WhitespaceTrivia",
                                        "text": "        "
                                    },
                                    {
                                        "kind": "SingleLineCommentTrivia",
                                        "text": "//By below way, we could verify that k would be setted as 0, 1, ..., length - 1 in order, and each value will be setted one time."
                                    },
                                    {
                                        "kind": "NewLineTrivia",
                                        "text": "\r\n"
                                    },
                                    {
                                        "kind": "WhitespaceTrivia",
                                        "text": "        "
                                    }
                                ],
                                "trailingTrivia": [
                                    {
                                        "kind": "WhitespaceTrivia",
                                        "text": " "
                                    }
                                ]
                            },
                            "identifier": {
                                "kind": "IdentifierName",
                                "fullStart": 817,
                                "fullEnd": 827,
                                "start": 817,
                                "end": 827,
                                "fullWidth": 10,
                                "width": 10,
                                "text": "callbackfn",
                                "value": "callbackfn",
                                "valueText": "callbackfn"
                            },
                            "callSignature": {
                                "kind": "CallSignature",
                                "fullStart": 827,
                                "fullEnd": 843,
                                "start": 827,
                                "end": 842,
                                "fullWidth": 16,
                                "width": 15,
                                "parameterList": {
                                    "kind": "ParameterList",
                                    "fullStart": 827,
                                    "fullEnd": 843,
                                    "start": 827,
                                    "end": 842,
                                    "fullWidth": 16,
                                    "width": 15,
                                    "openParenToken": {
                                        "kind": "OpenParenToken",
                                        "fullStart": 827,
                                        "fullEnd": 828,
                                        "start": 827,
                                        "end": 828,
                                        "fullWidth": 1,
                                        "width": 1,
                                        "text": "(",
                                        "value": "(",
                                        "valueText": "("
                                    },
                                    "parameters": [
                                        {
                                            "kind": "Parameter",
                                            "fullStart": 828,
                                            "fullEnd": 831,
                                            "start": 828,
                                            "end": 831,
                                            "fullWidth": 3,
                                            "width": 3,
                                            "modifiers": [],
                                            "identifier": {
                                                "kind": "IdentifierName",
                                                "fullStart": 828,
                                                "fullEnd": 831,
                                                "start": 828,
                                                "end": 831,
                                                "fullWidth": 3,
                                                "width": 3,
                                                "text": "val",
                                                "value": "val",
                                                "valueText": "val"
                                            }
                                        },
                                        {
                                            "kind": "CommaToken",
                                            "fullStart": 831,
                                            "fullEnd": 833,
                                            "start": 831,
                                            "end": 832,
                                            "fullWidth": 2,
                                            "width": 1,
                                            "text": ",",
                                            "value": ",",
                                            "valueText": ",",
                                            "hasTrailingTrivia": true,
                                            "trailingTrivia": [
                                                {
                                                    "kind": "WhitespaceTrivia",
                                                    "text": " "
                                                }
                                            ]
                                        },
                                        {
                                            "kind": "Parameter",
                                            "fullStart": 833,
                                            "fullEnd": 836,
                                            "start": 833,
                                            "end": 836,
                                            "fullWidth": 3,
                                            "width": 3,
                                            "modifiers": [],
                                            "identifier": {
                                                "kind": "IdentifierName",
                                                "fullStart": 833,
                                                "fullEnd": 836,
                                                "start": 833,
                                                "end": 836,
                                                "fullWidth": 3,
                                                "width": 3,
                                                "text": "idx",
                                                "value": "idx",
                                                "valueText": "idx"
                                            }
                                        },
                                        {
                                            "kind": "CommaToken",
                                            "fullStart": 836,
                                            "fullEnd": 838,
                                            "start": 836,
                                            "end": 837,
                                            "fullWidth": 2,
                                            "width": 1,
                                            "text": ",",
                                            "value": ",",
                                            "valueText": ",",
                                            "hasTrailingTrivia": true,
                                            "trailingTrivia": [
                                                {
                                                    "kind": "WhitespaceTrivia",
                                                    "text": " "
                                                }
                                            ]
                                        },
                                        {
                                            "kind": "Parameter",
                                            "fullStart": 838,
                                            "fullEnd": 841,
                                            "start": 838,
                                            "end": 841,
                                            "fullWidth": 3,
                                            "width": 3,
                                            "modifiers": [],
                                            "identifier": {
                                                "kind": "IdentifierName",
                                                "fullStart": 838,
                                                "fullEnd": 841,
                                                "start": 838,
                                                "end": 841,
                                                "fullWidth": 3,
                                                "width": 3,
                                                "text": "obj",
                                                "value": "obj",
                                                "valueText": "obj"
                                            }
                                        }
                                    ],
                                    "closeParenToken": {
                                        "kind": "CloseParenToken",
                                        "fullStart": 841,
                                        "fullEnd": 843,
                                        "start": 841,
                                        "end": 842,
                                        "fullWidth": 2,
                                        "width": 1,
                                        "text": ")",
                                        "value": ")",
                                        "valueText": ")",
                                        "hasTrailingTrivia": true,
                                        "trailingTrivia": [
                                            {
                                                "kind": "WhitespaceTrivia",
                                                "text": " "
                                            }
                                        ]
                                    }
                                }
                            },
                            "block": {
                                "kind": "Block",
                                "fullStart": 843,
                                "fullEnd": 1405,
                                "start": 843,
                                "end": 1403,
                                "fullWidth": 562,
                                "width": 560,
                                "openBraceToken": {
                                    "kind": "OpenBraceToken",
                                    "fullStart": 843,
                                    "fullEnd": 846,
                                    "start": 843,
                                    "end": 844,
                                    "fullWidth": 3,
                                    "width": 1,
                                    "text": "{",
                                    "value": "{",
                                    "valueText": "{",
                                    "hasTrailingTrivia": true,
                                    "hasTrailingNewLine": true,
                                    "trailingTrivia": [
                                        {
                                            "kind": "NewLineTrivia",
                                            "text": "\r\n"
                                        }
                                    ]
                                },
                                "statements": [
                                    {
                                        "kind": "ExpressionStatement",
                                        "fullStart": 846,
                                        "fullEnd": 869,
                                        "start": 858,
                                        "end": 867,
                                        "fullWidth": 23,
                                        "width": 9,
                                        "expression": {
                                            "kind": "PostIncrementExpression",
                                            "fullStart": 846,
                                            "fullEnd": 866,
                                            "start": 858,
                                            "end": 866,
                                            "fullWidth": 20,
                                            "width": 8,
                                            "operand": {
                                                "kind": "IdentifierName",
                                                "fullStart": 846,
                                                "fullEnd": 864,
                                                "start": 858,
                                                "end": 864,
                                                "fullWidth": 18,
                                                "width": 6,
                                                "text": "called",
                                                "value": "called",
                                                "valueText": "called",
                                                "hasLeadingTrivia": true,
                                                "leadingTrivia": [
                                                    {
                                                        "kind": "WhitespaceTrivia",
                                                        "text": "            "
                                                    }
                                                ]
                                            },
                                            "operatorToken": {
                                                "kind": "PlusPlusToken",
                                                "fullStart": 864,
                                                "fullEnd": 866,
                                                "start": 864,
                                                "end": 866,
                                                "fullWidth": 2,
                                                "width": 2,
                                                "text": "++",
                                                "value": "++",
                                                "valueText": "++"
                                            }
                                        },
                                        "semicolonToken": {
                                            "kind": "SemicolonToken",
                                            "fullStart": 866,
                                            "fullEnd": 869,
                                            "start": 866,
                                            "end": 867,
                                            "fullWidth": 3,
                                            "width": 1,
                                            "text": ";",
                                            "value": ";",
                                            "valueText": ";",
                                            "hasTrailingTrivia": true,
                                            "hasTrailingNewLine": true,
                                            "trailingTrivia": [
                                                {
                                                    "kind": "NewLineTrivia",
                                                    "text": "\r\n"
                                                }
                                            ]
                                        }
                                    },
                                    {
                                        "kind": "IfStatement",
                                        "fullStart": 869,
                                        "fullEnd": 1394,
                                        "start": 992,
                                        "end": 1392,
                                        "fullWidth": 525,
                                        "width": 400,
                                        "ifKeyword": {
                                            "kind": "IfKeyword",
                                            "fullStart": 869,
                                            "fullEnd": 995,
                                            "start": 992,
                                            "end": 994,
                                            "fullWidth": 126,
                                            "width": 2,
                                            "text": "if",
                                            "value": "if",
                                            "valueText": "if",
                                            "hasLeadingTrivia": true,
                                            "hasLeadingComment": true,
                                            "hasLeadingNewLine": true,
                                            "hasTrailingTrivia": true,
                                            "leadingTrivia": [
                                                {
                                                    "kind": "WhitespaceTrivia",
                                                    "text": "            "
                                                },
                                                {
                                                    "kind": "SingleLineCommentTrivia",
                                                    "text": "//Each position should be visited one time, which means k is accessed one time during iterations."
                                                },
                                                {
                                                    "kind": "NewLineTrivia",
                                                    "text": "\r\n"
                                                },
                                                {
                                                    "kind": "WhitespaceTrivia",
                                                    "text": "            "
                                                }
                                            ],
                                            "trailingTrivia": [
                                                {
                                                    "kind": "WhitespaceTrivia",
                                                    "text": " "
                                                }
                                            ]
                                        },
                                        "openParenToken": {
                                            "kind": "OpenParenToken",
                                            "fullStart": 995,
                                            "fullEnd": 996,
                                            "start": 995,
                                            "end": 996,
                                            "fullWidth": 1,
                                            "width": 1,
                                            "text": "(",
                                            "value": "(",
                                            "valueText": "("
                                        },
                                        "condition": {
                                            "kind": "EqualsExpression",
                                            "fullStart": 996,
                                            "fullEnd": 1030,
                                            "start": 996,
                                            "end": 1030,
                                            "fullWidth": 34,
                                            "width": 34,
                                            "left": {
                                                "kind": "TypeOfExpression",
                                                "fullStart": 996,
                                                "fullEnd": 1015,
                                                "start": 996,
                                                "end": 1014,
                                                "fullWidth": 19,
                                                "width": 18,
                                                "typeOfKeyword": {
                                                    "kind": "TypeOfKeyword",
                                                    "fullStart": 996,
                                                    "fullEnd": 1003,
                                                    "start": 996,
                                                    "end": 1002,
                                                    "fullWidth": 7,
                                                    "width": 6,
                                                    "text": "typeof",
                                                    "value": "typeof",
                                                    "valueText": "typeof",
                                                    "hasTrailingTrivia": true,
                                                    "trailingTrivia": [
                                                        {
                                                            "kind": "WhitespaceTrivia",
                                                            "text": " "
                                                        }
                                                    ]
                                                },
                                                "expression": {
                                                    "kind": "ElementAccessExpression",
                                                    "fullStart": 1003,
                                                    "fullEnd": 1015,
                                                    "start": 1003,
                                                    "end": 1014,
                                                    "fullWidth": 12,
                                                    "width": 11,
                                                    "expression": {
                                                        "kind": "IdentifierName",
                                                        "fullStart": 1003,
                                                        "fullEnd": 1009,
                                                        "start": 1003,
                                                        "end": 1009,
                                                        "fullWidth": 6,
                                                        "width": 6,
                                                        "text": "kIndex",
                                                        "value": "kIndex",
                                                        "valueText": "kIndex"
                                                    },
                                                    "openBracketToken": {
                                                        "kind": "OpenBracketToken",
                                                        "fullStart": 1009,
                                                        "fullEnd": 1010,
                                                        "start": 1009,
                                                        "end": 1010,
                                                        "fullWidth": 1,
                                                        "width": 1,
                                                        "text": "[",
                                                        "value": "[",
                                                        "valueText": "["
                                                    },
                                                    "argumentExpression": {
                                                        "kind": "IdentifierName",
                                                        "fullStart": 1010,
                                                        "fullEnd": 1013,
                                                        "start": 1010,
                                                        "end": 1013,
                                                        "fullWidth": 3,
                                                        "width": 3,
                                                        "text": "idx",
                                                        "value": "idx",
                                                        "valueText": "idx"
                                                    },
                                                    "closeBracketToken": {
                                                        "kind": "CloseBracketToken",
                                                        "fullStart": 1013,
                                                        "fullEnd": 1015,
                                                        "start": 1013,
                                                        "end": 1014,
                                                        "fullWidth": 2,
                                                        "width": 1,
                                                        "text": "]",
                                                        "value": "]",
                                                        "valueText": "]",
                                                        "hasTrailingTrivia": true,
                                                        "trailingTrivia": [
                                                            {
                                                                "kind": "WhitespaceTrivia",
                                                                "text": " "
                                                            }
                                                        ]
                                                    }
                                                }
                                            },
                                            "operatorToken": {
                                                "kind": "EqualsEqualsEqualsToken",
                                                "fullStart": 1015,
                                                "fullEnd": 1019,
                                                "start": 1015,
                                                "end": 1018,
                                                "fullWidth": 4,
                                                "width": 3,
                                                "text": "===",
                                                "value": "===",
                                                "valueText": "===",
                                                "hasTrailingTrivia": true,
                                                "trailingTrivia": [
                                                    {
                                                        "kind": "WhitespaceTrivia",
                                                        "text": " "
                                                    }
                                                ]
                                            },
                                            "right": {
                                                "kind": "StringLiteral",
                                                "fullStart": 1019,
                                                "fullEnd": 1030,
                                                "start": 1019,
                                                "end": 1030,
                                                "fullWidth": 11,
                                                "width": 11,
                                                "text": "\"undefined\"",
                                                "value": "undefined",
                                                "valueText": "undefined"
                                            }
                                        },
                                        "closeParenToken": {
                                            "kind": "CloseParenToken",
                                            "fullStart": 1030,
                                            "fullEnd": 1032,
                                            "start": 1030,
                                            "end": 1031,
                                            "fullWidth": 2,
                                            "width": 1,
                                            "text": ")",
                                            "value": ")",
                                            "valueText": ")",
                                            "hasTrailingTrivia": true,
                                            "trailingTrivia": [
                                                {
                                                    "kind": "WhitespaceTrivia",
                                                    "text": " "
                                                }
                                            ]
                                        },
                                        "statement": {
                                            "kind": "Block",
                                            "fullStart": 1032,
                                            "fullEnd": 1340,
                                            "start": 1032,
                                            "end": 1339,
                                            "fullWidth": 308,
                                            "width": 307,
                                            "openBraceToken": {
                                                "kind": "OpenBraceToken",
                                                "fullStart": 1032,
                                                "fullEnd": 1035,
                                                "start": 1032,
                                                "end": 1033,
                                                "fullWidth": 3,
                                                "width": 1,
                                                "text": "{",
                                                "value": "{",
                                                "valueText": "{",
                                                "hasTrailingTrivia": true,
                                                "hasTrailingNewLine": true,
                                                "trailingTrivia": [
                                                    {
                                                        "kind": "NewLineTrivia",
                                                        "text": "\r\n"
                                                    }
                                                ]
                                            },
                                            "statements": [
                                                {
                                                    "kind": "IfStatement",
                                                    "fullStart": 1035,
                                                    "fullEnd": 1262,
                                                    "start": 1148,
                                                    "end": 1260,
                                                    "fullWidth": 227,
                                                    "width": 112,
                                                    "ifKeyword": {
                                                        "kind": "IfKeyword",
                                                        "fullStart": 1035,
                                                        "fullEnd": 1151,
                                                        "start": 1148,
                                                        "end": 1150,
                                                        "fullWidth": 116,
                                                        "width": 2,
                                                        "text": "if",
                                                        "value": "if",
                                                        "valueText": "if",
                                                        "hasLeadingTrivia": true,
                                                        "hasLeadingComment": true,
                                                        "hasLeadingNewLine": true,
                                                        "hasTrailingTrivia": true,
                                                        "leadingTrivia": [
                                                            {
                                                                "kind": "WhitespaceTrivia",
                                                                "text": "                "
                                                            },
                                                            {
                                                                "kind": "SingleLineCommentTrivia",
                                                                "text": "//when current position is visited, its previous index should has been visited."
                                                            },
                                                            {
                                                                "kind": "NewLineTrivia",
                                                                "text": "\r\n"
                                                            },
                                                            {
                                                                "kind": "WhitespaceTrivia",
                                                                "text": "                "
                                                            }
                                                        ],
                                                        "trailingTrivia": [
                                                            {
                                                                "kind": "WhitespaceTrivia",
                                                                "text": " "
                                                            }
                                                        ]
                                                    },
                                                    "openParenToken": {
                                                        "kind": "OpenParenToken",
                                                        "fullStart": 1151,
                                                        "fullEnd": 1152,
                                                        "start": 1151,
                                                        "end": 1152,
                                                        "fullWidth": 1,
                                                        "width": 1,
                                                        "text": "(",
                                                        "value": "(",
                                                        "valueText": "("
                                                    },
                                                    "condition": {
                                                        "kind": "LogicalAndExpression",
                                                        "fullStart": 1152,
                                                        "fullEnd": 1203,
                                                        "start": 1152,
                                                        "end": 1203,
                                                        "fullWidth": 51,
                                                        "width": 51,
                                                        "left": {
                                                            "kind": "NotEqualsExpression",
                                                            "fullStart": 1152,
                                                            "fullEnd": 1162,
                                                            "start": 1152,
                                                            "end": 1161,
                                                            "fullWidth": 10,
                                                            "width": 9,
                                                            "left": {
                                                                "kind": "IdentifierName",
                                                                "fullStart": 1152,
                                                                "fullEnd": 1156,
                                                                "start": 1152,
                                                                "end": 1155,
                                                                "fullWidth": 4,
                                                                "width": 3,
                                                                "text": "idx",
                                                                "value": "idx",
                                                                "valueText": "idx",
                                                                "hasTrailingTrivia": true,
                                                                "trailingTrivia": [
                                                                    {
                                                                        "kind": "WhitespaceTrivia",
                                                                        "text": " "
                                                                    }
                                                                ]
                                                            },
                                                            "operatorToken": {
                                                                "kind": "ExclamationEqualsEqualsToken",
                                                                "fullStart": 1156,
                                                                "fullEnd": 1160,
                                                                "start": 1156,
                                                                "end": 1159,
                                                                "fullWidth": 4,
                                                                "width": 3,
                                                                "text": "!==",
                                                                "value": "!==",
                                                                "valueText": "!==",
                                                                "hasTrailingTrivia": true,
                                                                "trailingTrivia": [
                                                                    {
                                                                        "kind": "WhitespaceTrivia",
                                                                        "text": " "
                                                                    }
                                                                ]
                                                            },
                                                            "right": {
                                                                "kind": "NumericLiteral",
                                                                "fullStart": 1160,
                                                                "fullEnd": 1162,
                                                                "start": 1160,
                                                                "end": 1161,
                                                                "fullWidth": 2,
                                                                "width": 1,
                                                                "text": "0",
                                                                "value": 0,
                                                                "valueText": "0",
                                                                "hasTrailingTrivia": true,
                                                                "trailingTrivia": [
                                                                    {
                                                                        "kind": "WhitespaceTrivia",
                                                                        "text": " "
                                                                    }
                                                                ]
                                                            }
                                                        },
                                                        "operatorToken": {
                                                            "kind": "AmpersandAmpersandToken",
                                                            "fullStart": 1162,
                                                            "fullEnd": 1165,
                                                            "start": 1162,
                                                            "end": 1164,
                                                            "fullWidth": 3,
                                                            "width": 2,
                                                            "text": "&&",
                                                            "value": "&&",
                                                            "valueText": "&&",
                                                            "hasTrailingTrivia": true,
                                                            "trailingTrivia": [
                                                                {
                                                                    "kind": "WhitespaceTrivia",
                                                                    "text": " "
                                                                }
                                                            ]
                                                        },
                                                        "right": {
                                                            "kind": "EqualsExpression",
                                                            "fullStart": 1165,
                                                            "fullEnd": 1203,
                                                            "start": 1165,
                                                            "end": 1203,
                                                            "fullWidth": 38,
                                                            "width": 38,
                                                            "left": {
                                                                "kind": "TypeOfExpression",
                                                                "fullStart": 1165,
                                                                "fullEnd": 1188,
                                                                "start": 1165,
                                                                "end": 1187,
                                                                "fullWidth": 23,
                                                                "width": 22,
                                                                "typeOfKeyword": {
                                                                    "kind": "TypeOfKeyword",
                                                                    "fullStart": 1165,
                                                                    "fullEnd": 1172,
                                                                    "start": 1165,
                                                                    "end": 1171,
                                                                    "fullWidth": 7,
                                                                    "width": 6,
                                                                    "text": "typeof",
                                                                    "value": "typeof",
                                                                    "valueText": "typeof",
                                                                    "hasTrailingTrivia": true,
                                                                    "trailingTrivia": [
                                                                        {
                                                                            "kind": "WhitespaceTrivia",
                                                                            "text": " "
                                                                        }
                                                                    ]
                                                                },
                                                                "expression": {
                                                                    "kind": "ElementAccessExpression",
                                                                    "fullStart": 1172,
                                                                    "fullEnd": 1188,
                                                                    "start": 1172,
                                                                    "end": 1187,
                                                                    "fullWidth": 16,
                                                                    "width": 15,
                                                                    "expression": {
                                                                        "kind": "IdentifierName",
                                                                        "fullStart": 1172,
                                                                        "fullEnd": 1178,
                                                                        "start": 1172,
                                                                        "end": 1178,
                                                                        "fullWidth": 6,
                                                                        "width": 6,
                                                                        "text": "kIndex",
                                                                        "value": "kIndex",
                                                                        "valueText": "kIndex"
                                                                    },
                                                                    "openBracketToken": {
                                                                        "kind": "OpenBracketToken",
                                                                        "fullStart": 1178,
                                                                        "fullEnd": 1179,
                                                                        "start": 1178,
                                                                        "end": 1179,
                                                                        "fullWidth": 1,
                                                                        "width": 1,
                                                                        "text": "[",
                                                                        "value": "[",
                                                                        "valueText": "["
                                                                    },
                                                                    "argumentExpression": {
                                                                        "kind": "SubtractExpression",
                                                                        "fullStart": 1179,
                                                                        "fullEnd": 1186,
                                                                        "start": 1179,
                                                                        "end": 1186,
                                                                        "fullWidth": 7,
                                                                        "width": 7,
                                                                        "left": {
                                                                            "kind": "IdentifierName",
                                                                            "fullStart": 1179,
                                                                            "fullEnd": 1183,
                                                                            "start": 1179,
                                                                            "end": 1182,
                                                                            "fullWidth": 4,
                                                                            "width": 3,
                                                                            "text": "idx",
                                                                            "value": "idx",
                                                                            "valueText": "idx",
                                                                            "hasTrailingTrivia": true,
                                                                            "trailingTrivia": [
                                                                                {
                                                                                    "kind": "WhitespaceTrivia",
                                                                                    "text": " "
                                                                                }
                                                                            ]
                                                                        },
                                                                        "operatorToken": {
                                                                            "kind": "MinusToken",
                                                                            "fullStart": 1183,
                                                                            "fullEnd": 1185,
                                                                            "start": 1183,
                                                                            "end": 1184,
                                                                            "fullWidth": 2,
                                                                            "width": 1,
                                                                            "text": "-",
                                                                            "value": "-",
                                                                            "valueText": "-",
                                                                            "hasTrailingTrivia": true,
                                                                            "trailingTrivia": [
                                                                                {
                                                                                    "kind": "WhitespaceTrivia",
                                                                                    "text": " "
                                                                                }
                                                                            ]
                                                                        },
                                                                        "right": {
                                                                            "kind": "NumericLiteral",
                                                                            "fullStart": 1185,
                                                                            "fullEnd": 1186,
                                                                            "start": 1185,
                                                                            "end": 1186,
                                                                            "fullWidth": 1,
                                                                            "width": 1,
                                                                            "text": "1",
                                                                            "value": 1,
                                                                            "valueText": "1"
                                                                        }
                                                                    },
                                                                    "closeBracketToken": {
                                                                        "kind": "CloseBracketToken",
                                                                        "fullStart": 1186,
                                                                        "fullEnd": 1188,
                                                                        "start": 1186,
                                                                        "end": 1187,
                                                                        "fullWidth": 2,
                                                                        "width": 1,
                                                                        "text": "]",
                                                                        "value": "]",
                                                                        "valueText": "]",
                                                                        "hasTrailingTrivia": true,
                                                                        "trailingTrivia": [
                                                                            {
                                                                                "kind": "WhitespaceTrivia",
                                                                                "text": " "
                                                                            }
                                                                        ]
                                                                    }
                                                                }
                                                            },
                                                            "operatorToken": {
                                                                "kind": "EqualsEqualsEqualsToken",
                                                                "fullStart": 1188,
                                                                "fullEnd": 1192,
                                                                "start": 1188,
                                                                "end": 1191,
                                                                "fullWidth": 4,
                                                                "width": 3,
                                                                "text": "===",
                                                                "value": "===",
                                                                "valueText": "===",
                                                                "hasTrailingTrivia": true,
                                                                "trailingTrivia": [
                                                                    {
                                                                        "kind": "WhitespaceTrivia",
                                                                        "text": " "
                                                                    }
                                                                ]
                                                            },
                                                            "right": {
                                                                "kind": "StringLiteral",
                                                                "fullStart": 1192,
                                                                "fullEnd": 1203,
                                                                "start": 1192,
                                                                "end": 1203,
                                                                "fullWidth": 11,
                                                                "width": 11,
                                                                "text": "\"undefined\"",
                                                                "value": "undefined",
                                                                "valueText": "undefined"
                                                            }
                                                        }
                                                    },
                                                    "closeParenToken": {
                                                        "kind": "CloseParenToken",
                                                        "fullStart": 1203,
                                                        "fullEnd": 1205,
                                                        "start": 1203,
                                                        "end": 1204,
                                                        "fullWidth": 2,
                                                        "width": 1,
                                                        "text": ")",
                                                        "value": ")",
                                                        "valueText": ")",
                                                        "hasTrailingTrivia": true,
                                                        "trailingTrivia": [
                                                            {
                                                                "kind": "WhitespaceTrivia",
                                                                "text": " "
                                                            }
                                                        ]
                                                    },
                                                    "statement": {
                                                        "kind": "Block",
                                                        "fullStart": 1205,
                                                        "fullEnd": 1262,
                                                        "start": 1205,
                                                        "end": 1260,
                                                        "fullWidth": 57,
                                                        "width": 55,
                                                        "openBraceToken": {
                                                            "kind": "OpenBraceToken",
                                                            "fullStart": 1205,
                                                            "fullEnd": 1208,
                                                            "start": 1205,
                                                            "end": 1206,
                                                            "fullWidth": 3,
                                                            "width": 1,
                                                            "text": "{",
                                                            "value": "{",
                                                            "valueText": "{",
                                                            "hasTrailingTrivia": true,
                                                            "hasTrailingNewLine": true,
                                                            "trailingTrivia": [
                                                                {
                                                                    "kind": "NewLineTrivia",
                                                                    "text": "\r\n"
                                                                }
                                                            ]
                                                        },
                                                        "statements": [
                                                            {
                                                                "kind": "ReturnStatement",
                                                                "fullStart": 1208,
                                                                "fullEnd": 1243,
                                                                "start": 1228,
                                                                "end": 1241,
                                                                "fullWidth": 35,
                                                                "width": 13,
                                                                "returnKeyword": {
                                                                    "kind": "ReturnKeyword",
                                                                    "fullStart": 1208,
                                                                    "fullEnd": 1235,
                                                                    "start": 1228,
                                                                    "end": 1234,
                                                                    "fullWidth": 27,
                                                                    "width": 6,
                                                                    "text": "return",
                                                                    "value": "return",
                                                                    "valueText": "return",
                                                                    "hasLeadingTrivia": true,
                                                                    "hasTrailingTrivia": true,
                                                                    "leadingTrivia": [
                                                                        {
                                                                            "kind": "WhitespaceTrivia",
                                                                            "text": "                    "
                                                                        }
                                                                    ],
                                                                    "trailingTrivia": [
                                                                        {
                                                                            "kind": "WhitespaceTrivia",
                                                                            "text": " "
                                                                        }
                                                                    ]
                                                                },
                                                                "expression": {
                                                                    "kind": "FalseKeyword",
                                                                    "fullStart": 1235,
                                                                    "fullEnd": 1240,
                                                                    "start": 1235,
                                                                    "end": 1240,
                                                                    "fullWidth": 5,
                                                                    "width": 5,
                                                                    "text": "false",
                                                                    "value": false,
                                                                    "valueText": "false"
                                                                },
                                                                "semicolonToken": {
                                                                    "kind": "SemicolonToken",
                                                                    "fullStart": 1240,
                                                                    "fullEnd": 1243,
                                                                    "start": 1240,
                                                                    "end": 1241,
                                                                    "fullWidth": 3,
                                                                    "width": 1,
                                                                    "text": ";",
                                                                    "value": ";",
                                                                    "valueText": ";",
                                                                    "hasTrailingTrivia": true,
                                                                    "hasTrailingNewLine": true,
                                                                    "trailingTrivia": [
                                                                        {
                                                                            "kind": "NewLineTrivia",
                                                                            "text": "\r\n"
                                                                        }
                                                                    ]
                                                                }
                                                            }
                                                        ],
                                                        "closeBraceToken": {
                                                            "kind": "CloseBraceToken",
                                                            "fullStart": 1243,
                                                            "fullEnd": 1262,
                                                            "start": 1259,
                                                            "end": 1260,
                                                            "fullWidth": 19,
                                                            "width": 1,
                                                            "text": "}",
                                                            "value": "}",
                                                            "valueText": "}",
                                                            "hasLeadingTrivia": true,
                                                            "hasTrailingTrivia": true,
                                                            "hasTrailingNewLine": true,
                                                            "leadingTrivia": [
                                                                {
                                                                    "kind": "WhitespaceTrivia",
                                                                    "text": "                "
                                                                }
                                                            ],
                                                            "trailingTrivia": [
                                                                {
                                                                    "kind": "NewLineTrivia",
                                                                    "text": "\r\n"
                                                                }
                                                            ]
                                                        }
                                                    }
                                                },
                                                {
                                                    "kind": "ExpressionStatement",
                                                    "fullStart": 1262,
                                                    "fullEnd": 1296,
                                                    "start": 1278,
                                                    "end": 1294,
                                                    "fullWidth": 34,
                                                    "width": 16,
                                                    "expression": {
                                                        "kind": "AssignmentExpression",
                                                        "fullStart": 1262,
                                                        "fullEnd": 1293,
                                                        "start": 1278,
                                                        "end": 1293,
                                                        "fullWidth": 31,
                                                        "width": 15,
                                                        "left": {
                                                            "kind": "ElementAccessExpression",
                                                            "fullStart": 1262,
                                                            "fullEnd": 1290,
                                                            "start": 1278,
                                                            "end": 1289,
                                                            "fullWidth": 28,
                                                            "width": 11,
                                                            "expression": {
                                                                "kind": "IdentifierName",
                                                                "fullStart": 1262,
                                                                "fullEnd": 1284,
                                                                "start": 1278,
                                                                "end": 1284,
                                                                "fullWidth": 22,
                                                                "width": 6,
                                                                "text": "kIndex",
                                                                "value": "kIndex",
                                                                "valueText": "kIndex",
                                                                "hasLeadingTrivia": true,
                                                                "leadingTrivia": [
                                                                    {
                                                                        "kind": "WhitespaceTrivia",
                                                                        "text": "                "
                                                                    }
                                                                ]
                                                            },
                                                            "openBracketToken": {
                                                                "kind": "OpenBracketToken",
                                                                "fullStart": 1284,
                                                                "fullEnd": 1285,
                                                                "start": 1284,
                                                                "end": 1285,
                                                                "fullWidth": 1,
                                                                "width": 1,
                                                                "text": "[",
                                                                "value": "[",
                                                                "valueText": "["
                                                            },
                                                            "argumentExpression": {
                                                                "kind": "IdentifierName",
                                                                "fullStart": 1285,
                                                                "fullEnd": 1288,
                                                                "start": 1285,
                                                                "end": 1288,
                                                                "fullWidth": 3,
                                                                "width": 3,
                                                                "text": "idx",
                                                                "value": "idx",
                                                                "valueText": "idx"
                                                            },
                                                            "closeBracketToken": {
                                                                "kind": "CloseBracketToken",
                                                                "fullStart": 1288,
                                                                "fullEnd": 1290,
                                                                "start": 1288,
                                                                "end": 1289,
                                                                "fullWidth": 2,
                                                                "width": 1,
                                                                "text": "]",
                                                                "value": "]",
                                                                "valueText": "]",
                                                                "hasTrailingTrivia": true,
                                                                "trailingTrivia": [
                                                                    {
                                                                        "kind": "WhitespaceTrivia",
                                                                        "text": " "
                                                                    }
                                                                ]
                                                            }
                                                        },
                                                        "operatorToken": {
                                                            "kind": "EqualsToken",
                                                            "fullStart": 1290,
                                                            "fullEnd": 1292,
                                                            "start": 1290,
                                                            "end": 1291,
                                                            "fullWidth": 2,
                                                            "width": 1,
                                                            "text": "=",
                                                            "value": "=",
                                                            "valueText": "=",
                                                            "hasTrailingTrivia": true,
                                                            "trailingTrivia": [
                                                                {
                                                                    "kind": "WhitespaceTrivia",
                                                                    "text": " "
                                                                }
                                                            ]
                                                        },
                                                        "right": {
                                                            "kind": "NumericLiteral",
                                                            "fullStart": 1292,
                                                            "fullEnd": 1293,
                                                            "start": 1292,
                                                            "end": 1293,
                                                            "fullWidth": 1,
                                                            "width": 1,
                                                            "text": "1",
                                                            "value": 1,
                                                            "valueText": "1"
                                                        }
                                                    },
                                                    "semicolonToken": {
                                                        "kind": "SemicolonToken",
                                                        "fullStart": 1293,
                                                        "fullEnd": 1296,
                                                        "start": 1293,
                                                        "end": 1294,
                                                        "fullWidth": 3,
                                                        "width": 1,
                                                        "text": ";",
                                                        "value": ";",
                                                        "valueText": ";",
                                                        "hasTrailingTrivia": true,
                                                        "hasTrailingNewLine": true,
                                                        "trailingTrivia": [
                                                            {
                                                                "kind": "NewLineTrivia",
                                                                "text": "\r\n"
                                                            }
                                                        ]
                                                    }
                                                },
                                                {
                                                    "kind": "ReturnStatement",
                                                    "fullStart": 1296,
                                                    "fullEnd": 1326,
                                                    "start": 1312,
                                                    "end": 1324,
                                                    "fullWidth": 30,
                                                    "width": 12,
                                                    "returnKeyword": {
                                                        "kind": "ReturnKeyword",
                                                        "fullStart": 1296,
                                                        "fullEnd": 1319,
                                                        "start": 1312,
                                                        "end": 1318,
                                                        "fullWidth": 23,
                                                        "width": 6,
                                                        "text": "return",
                                                        "value": "return",
                                                        "valueText": "return",
                                                        "hasLeadingTrivia": true,
                                                        "hasTrailingTrivia": true,
                                                        "leadingTrivia": [
                                                            {
                                                                "kind": "WhitespaceTrivia",
                                                                "text": "                "
                                                            }
                                                        ],
                                                        "trailingTrivia": [
                                                            {
                                                                "kind": "WhitespaceTrivia",
                                                                "text": " "
                                                            }
                                                        ]
                                                    },
                                                    "expression": {
                                                        "kind": "TrueKeyword",
                                                        "fullStart": 1319,
                                                        "fullEnd": 1323,
                                                        "start": 1319,
                                                        "end": 1323,
                                                        "fullWidth": 4,
                                                        "width": 4,
                                                        "text": "true",
                                                        "value": true,
                                                        "valueText": "true"
                                                    },
                                                    "semicolonToken": {
                                                        "kind": "SemicolonToken",
                                                        "fullStart": 1323,
                                                        "fullEnd": 1326,
                                                        "start": 1323,
                                                        "end": 1324,
                                                        "fullWidth": 3,
                                                        "width": 1,
                                                        "text": ";",
                                                        "value": ";",
                                                        "valueText": ";",
                                                        "hasTrailingTrivia": true,
                                                        "hasTrailingNewLine": true,
                                                        "trailingTrivia": [
                                                            {
                                                                "kind": "NewLineTrivia",
                                                                "text": "\r\n"
                                                            }
                                                        ]
                                                    }
                                                }
                                            ],
                                            "closeBraceToken": {
                                                "kind": "CloseBraceToken",
                                                "fullStart": 1326,
                                                "fullEnd": 1340,
                                                "start": 1338,
                                                "end": 1339,
                                                "fullWidth": 14,
                                                "width": 1,
                                                "text": "}",
                                                "value": "}",
                                                "valueText": "}",
                                                "hasLeadingTrivia": true,
                                                "hasTrailingTrivia": true,
                                                "leadingTrivia": [
                                                    {
                                                        "kind": "WhitespaceTrivia",
                                                        "text": "            "
                                                    }
                                                ],
                                                "trailingTrivia": [
                                                    {
                                                        "kind": "WhitespaceTrivia",
                                                        "text": " "
                                                    }
                                                ]
                                            }
                                        },
                                        "elseClause": {
                                            "kind": "ElseClause",
                                            "fullStart": 1340,
                                            "fullEnd": 1394,
                                            "start": 1340,
                                            "end": 1392,
                                            "fullWidth": 54,
                                            "width": 52,
                                            "elseKeyword": {
                                                "kind": "ElseKeyword",
                                                "fullStart": 1340,
                                                "fullEnd": 1345,
                                                "start": 1340,
                                                "end": 1344,
                                                "fullWidth": 5,
                                                "width": 4,
                                                "text": "else",
                                                "value": "else",
                                                "valueText": "else",
                                                "hasTrailingTrivia": true,
                                                "trailingTrivia": [
                                                    {
                                                        "kind": "WhitespaceTrivia",
                                                        "text": " "
                                                    }
                                                ]
                                            },
                                            "statement": {
                                                "kind": "Block",
                                                "fullStart": 1345,
                                                "fullEnd": 1394,
                                                "start": 1345,
                                                "end": 1392,
                                                "fullWidth": 49,
                                                "width": 47,
                                                "openBraceToken": {
                                                    "kind": "OpenBraceToken",
                                                    "fullStart": 1345,
                                                    "fullEnd": 1348,
                                                    "start": 1345,
                                                    "end": 1346,
                                                    "fullWidth": 3,
                                                    "width": 1,
                                                    "text": "{",
                                                    "value": "{",
                                                    "valueText": "{",
                                                    "hasTrailingTrivia": true,
                                                    "hasTrailingNewLine": true,
                                                    "trailingTrivia": [
                                                        {
                                                            "kind": "NewLineTrivia",
                                                            "text": "\r\n"
                                                        }
                                                    ]
                                                },
                                                "statements": [
                                                    {
                                                        "kind": "ReturnStatement",
                                                        "fullStart": 1348,
                                                        "fullEnd": 1379,
                                                        "start": 1364,
                                                        "end": 1377,
                                                        "fullWidth": 31,
                                                        "width": 13,
                                                        "returnKeyword": {
                                                            "kind": "ReturnKeyword",
                                                            "fullStart": 1348,
                                                            "fullEnd": 1371,
                                                            "start": 1364,
                                                            "end": 1370,
                                                            "fullWidth": 23,
                                                            "width": 6,
                                                            "text": "return",
                                                            "value": "return",
                                                            "valueText": "return",
                                                            "hasLeadingTrivia": true,
                                                            "hasTrailingTrivia": true,
                                                            "leadingTrivia": [
                                                                {
                                                                    "kind": "WhitespaceTrivia",
                                                                    "text": "                "
                                                                }
                                                            ],
                                                            "trailingTrivia": [
                                                                {
                                                                    "kind": "WhitespaceTrivia",
                                                                    "text": " "
                                                                }
                                                            ]
                                                        },
                                                        "expression": {
                                                            "kind": "FalseKeyword",
                                                            "fullStart": 1371,
                                                            "fullEnd": 1376,
                                                            "start": 1371,
                                                            "end": 1376,
                                                            "fullWidth": 5,
                                                            "width": 5,
                                                            "text": "false",
                                                            "value": false,
                                                            "valueText": "false"
                                                        },
                                                        "semicolonToken": {
                                                            "kind": "SemicolonToken",
                                                            "fullStart": 1376,
                                                            "fullEnd": 1379,
                                                            "start": 1376,
                                                            "end": 1377,
                                                            "fullWidth": 3,
                                                            "width": 1,
                                                            "text": ";",
                                                            "value": ";",
                                                            "valueText": ";",
                                                            "hasTrailingTrivia": true,
                                                            "hasTrailingNewLine": true,
                                                            "trailingTrivia": [
                                                                {
                                                                    "kind": "NewLineTrivia",
                                                                    "text": "\r\n"
                                                                }
                                                            ]
                                                        }
                                                    }
                                                ],
                                                "closeBraceToken": {
                                                    "kind": "CloseBraceToken",
                                                    "fullStart": 1379,
                                                    "fullEnd": 1394,
                                                    "start": 1391,
                                                    "end": 1392,
                                                    "fullWidth": 15,
                                                    "width": 1,
                                                    "text": "}",
                                                    "value": "}",
                                                    "valueText": "}",
                                                    "hasLeadingTrivia": true,
                                                    "hasTrailingTrivia": true,
                                                    "hasTrailingNewLine": true,
                                                    "leadingTrivia": [
                                                        {
                                                            "kind": "WhitespaceTrivia",
                                                            "text": "            "
                                                        }
                                                    ],
                                                    "trailingTrivia": [
                                                        {
                                                            "kind": "NewLineTrivia",
                                                            "text": "\r\n"
                                                        }
                                                    ]
                                                }
                                            }
                                        }
                                    }
                                ],
                                "closeBraceToken": {
                                    "kind": "CloseBraceToken",
                                    "fullStart": 1394,
                                    "fullEnd": 1405,
                                    "start": 1402,
                                    "end": 1403,
                                    "fullWidth": 11,
                                    "width": 1,
                                    "text": "}",
                                    "value": "}",
                                    "valueText": "}",
                                    "hasLeadingTrivia": true,
                                    "hasTrailingTrivia": true,
                                    "hasTrailingNewLine": true,
                                    "leadingTrivia": [
                                        {
                                            "kind": "WhitespaceTrivia",
                                            "text": "        "
                                        }
                                    ],
                                    "trailingTrivia": [
                                        {
                                            "kind": "NewLineTrivia",
                                            "text": "\r\n"
                                        }
                                    ]
                                }
                            }
                        },
                        {
                            "kind": "ReturnStatement",
                            "fullStart": 1405,
                            "fullEnd": 1486,
                            "start": 1415,
                            "end": 1484,
                            "fullWidth": 81,
                            "width": 69,
                            "returnKeyword": {
                                "kind": "ReturnKeyword",
                                "fullStart": 1405,
                                "fullEnd": 1422,
                                "start": 1415,
                                "end": 1421,
                                "fullWidth": 17,
                                "width": 6,
                                "text": "return",
                                "value": "return",
                                "valueText": "return",
                                "hasLeadingTrivia": true,
                                "hasLeadingNewLine": true,
                                "hasTrailingTrivia": true,
                                "leadingTrivia": [
                                    {
                                        "kind": "NewLineTrivia",
                                        "text": "\r\n"
                                    },
                                    {
                                        "kind": "WhitespaceTrivia",
                                        "text": "        "
                                    }
                                ],
                                "trailingTrivia": [
                                    {
                                        "kind": "WhitespaceTrivia",
                                        "text": " "
                                    }
                                ]
                            },
                            "expression": {
                                "kind": "LogicalAndExpression",
                                "fullStart": 1422,
                                "fullEnd": 1483,
                                "start": 1422,
                                "end": 1483,
                                "fullWidth": 61,
                                "width": 61,
                                "left": {
                                    "kind": "InvocationExpression",
                                    "fullStart": 1422,
                                    "fullEnd": 1468,
                                    "start": 1422,
                                    "end": 1467,
                                    "fullWidth": 46,
                                    "width": 45,
                                    "expression": {
                                        "kind": "MemberAccessExpression",
                                        "fullStart": 1422,
                                        "fullEnd": 1444,
                                        "start": 1422,
                                        "end": 1444,
                                        "fullWidth": 22,
                                        "width": 22,
                                        "expression": {
                                            "kind": "ArrayLiteralExpression",
                                            "fullStart": 1422,
                                            "fullEnd": 1438,
                                            "start": 1422,
                                            "end": 1438,
                                            "fullWidth": 16,
                                            "width": 16,
                                            "openBracketToken": {
                                                "kind": "OpenBracketToken",
                                                "fullStart": 1422,
                                                "fullEnd": 1423,
                                                "start": 1422,
                                                "end": 1423,
                                                "fullWidth": 1,
                                                "width": 1,
                                                "text": "[",
                                                "value": "[",
                                                "valueText": "["
                                            },
                                            "expressions": [
                                                {
                                                    "kind": "NumericLiteral",
                                                    "fullStart": 1423,
                                                    "fullEnd": 1425,
                                                    "start": 1423,
                                                    "end": 1425,
                                                    "fullWidth": 2,
                                                    "width": 2,
                                                    "text": "11",
                                                    "value": 11,
                                                    "valueText": "11"
                                                },
                                                {
                                                    "kind": "CommaToken",
                                                    "fullStart": 1425,
                                                    "fullEnd": 1427,
                                                    "start": 1425,
                                                    "end": 1426,
                                                    "fullWidth": 2,
                                                    "width": 1,
                                                    "text": ",",
                                                    "value": ",",
                                                    "valueText": ",",
                                                    "hasTrailingTrivia": true,
                                                    "trailingTrivia": [
                                                        {
                                                            "kind": "WhitespaceTrivia",
                                                            "text": " "
                                                        }
                                                    ]
                                                },
                                                {
                                                    "kind": "NumericLiteral",
                                                    "fullStart": 1427,
                                                    "fullEnd": 1429,
                                                    "start": 1427,
                                                    "end": 1429,
                                                    "fullWidth": 2,
                                                    "width": 2,
                                                    "text": "12",
                                                    "value": 12,
                                                    "valueText": "12"
                                                },
                                                {
                                                    "kind": "CommaToken",
                                                    "fullStart": 1429,
                                                    "fullEnd": 1431,
                                                    "start": 1429,
                                                    "end": 1430,
                                                    "fullWidth": 2,
                                                    "width": 1,
                                                    "text": ",",
                                                    "value": ",",
                                                    "valueText": ",",
                                                    "hasTrailingTrivia": true,
                                                    "trailingTrivia": [
                                                        {
                                                            "kind": "WhitespaceTrivia",
                                                            "text": " "
                                                        }
                                                    ]
                                                },
                                                {
                                                    "kind": "NumericLiteral",
                                                    "fullStart": 1431,
                                                    "fullEnd": 1433,
                                                    "start": 1431,
                                                    "end": 1433,
                                                    "fullWidth": 2,
                                                    "width": 2,
                                                    "text": "13",
                                                    "value": 13,
                                                    "valueText": "13"
                                                },
                                                {
                                                    "kind": "CommaToken",
                                                    "fullStart": 1433,
                                                    "fullEnd": 1435,
                                                    "start": 1433,
                                                    "end": 1434,
                                                    "fullWidth": 2,
                                                    "width": 1,
                                                    "text": ",",
                                                    "value": ",",
                                                    "valueText": ",",
                                                    "hasTrailingTrivia": true,
                                                    "trailingTrivia": [
                                                        {
                                                            "kind": "WhitespaceTrivia",
                                                            "text": " "
                                                        }
                                                    ]
                                                },
                                                {
                                                    "kind": "NumericLiteral",
                                                    "fullStart": 1435,
                                                    "fullEnd": 1437,
                                                    "start": 1435,
                                                    "end": 1437,
                                                    "fullWidth": 2,
                                                    "width": 2,
                                                    "text": "14",
                                                    "value": 14,
                                                    "valueText": "14"
                                                }
                                            ],
                                            "closeBracketToken": {
                                                "kind": "CloseBracketToken",
                                                "fullStart": 1437,
                                                "fullEnd": 1438,
                                                "start": 1437,
                                                "end": 1438,
                                                "fullWidth": 1,
                                                "width": 1,
                                                "text": "]",
                                                "value": "]",
                                                "valueText": "]"
                                            }
                                        },
                                        "dotToken": {
                                            "kind": "DotToken",
                                            "fullStart": 1438,
                                            "fullEnd": 1439,
                                            "start": 1438,
                                            "end": 1439,
                                            "fullWidth": 1,
                                            "width": 1,
                                            "text": ".",
                                            "value": ".",
                                            "valueText": "."
                                        },
                                        "name": {
                                            "kind": "IdentifierName",
                                            "fullStart": 1439,
                                            "fullEnd": 1444,
                                            "start": 1439,
                                            "end": 1444,
                                            "fullWidth": 5,
                                            "width": 5,
                                            "text": "every",
                                            "value": "every",
                                            "valueText": "every"
                                        }
                                    },
                                    "argumentList": {
                                        "kind": "ArgumentList",
                                        "fullStart": 1444,
                                        "fullEnd": 1468,
                                        "start": 1444,
                                        "end": 1467,
                                        "fullWidth": 24,
                                        "width": 23,
                                        "openParenToken": {
                                            "kind": "OpenParenToken",
                                            "fullStart": 1444,
                                            "fullEnd": 1445,
                                            "start": 1444,
                                            "end": 1445,
                                            "fullWidth": 1,
                                            "width": 1,
                                            "text": "(",
                                            "value": "(",
                                            "valueText": "("
                                        },
                                        "arguments": [
                                            {
                                                "kind": "IdentifierName",
                                                "fullStart": 1445,
                                                "fullEnd": 1455,
                                                "start": 1445,
                                                "end": 1455,
                                                "fullWidth": 10,
                                                "width": 10,
                                                "text": "callbackfn",
                                                "value": "callbackfn",
                                                "valueText": "callbackfn"
                                            },
                                            {
                                                "kind": "CommaToken",
                                                "fullStart": 1455,
                                                "fullEnd": 1457,
                                                "start": 1455,
                                                "end": 1456,
                                                "fullWidth": 2,
                                                "width": 1,
                                                "text": ",",
                                                "value": ",",
                                                "valueText": ",",
                                                "hasTrailingTrivia": true,
                                                "trailingTrivia": [
                                                    {
                                                        "kind": "WhitespaceTrivia",
                                                        "text": " "
                                                    }
                                                ]
                                            },
                                            {
                                                "kind": "IdentifierName",
                                                "fullStart": 1457,
                                                "fullEnd": 1466,
                                                "start": 1457,
                                                "end": 1466,
                                                "fullWidth": 9,
                                                "width": 9,
                                                "text": "undefined",
                                                "value": "undefined",
                                                "valueText": "undefined"
                                            }
                                        ],
                                        "closeParenToken": {
                                            "kind": "CloseParenToken",
                                            "fullStart": 1466,
                                            "fullEnd": 1468,
                                            "start": 1466,
                                            "end": 1467,
                                            "fullWidth": 2,
                                            "width": 1,
                                            "text": ")",
                                            "value": ")",
                                            "valueText": ")",
                                            "hasTrailingTrivia": true,
                                            "trailingTrivia": [
                                                {
                                                    "kind": "WhitespaceTrivia",
                                                    "text": " "
                                                }
                                            ]
                                        }
                                    }
                                },
                                "operatorToken": {
                                    "kind": "AmpersandAmpersandToken",
                                    "fullStart": 1468,
                                    "fullEnd": 1471,
                                    "start": 1468,
                                    "end": 1470,
                                    "fullWidth": 3,
                                    "width": 2,
                                    "text": "&&",
                                    "value": "&&",
                                    "valueText": "&&",
                                    "hasTrailingTrivia": true,
                                    "trailingTrivia": [
                                        {
                                            "kind": "WhitespaceTrivia",
                                            "text": " "
                                        }
                                    ]
                                },
                                "right": {
                                    "kind": "EqualsExpression",
                                    "fullStart": 1471,
                                    "fullEnd": 1483,
                                    "start": 1471,
                                    "end": 1483,
                                    "fullWidth": 12,
                                    "width": 12,
                                    "left": {
                                        "kind": "NumericLiteral",
                                        "fullStart": 1471,
                                        "fullEnd": 1473,
                                        "start": 1471,
                                        "end": 1472,
                                        "fullWidth": 2,
                                        "width": 1,
                                        "text": "4",
                                        "value": 4,
                                        "valueText": "4",
                                        "hasTrailingTrivia": true,
                                        "trailingTrivia": [
                                            {
                                                "kind": "WhitespaceTrivia",
                                                "text": " "
                                            }
                                        ]
                                    },
                                    "operatorToken": {
                                        "kind": "EqualsEqualsEqualsToken",
                                        "fullStart": 1473,
                                        "fullEnd": 1477,
                                        "start": 1473,
                                        "end": 1476,
                                        "fullWidth": 4,
                                        "width": 3,
                                        "text": "===",
                                        "value": "===",
                                        "valueText": "===",
                                        "hasTrailingTrivia": true,
                                        "trailingTrivia": [
                                            {
                                                "kind": "WhitespaceTrivia",
                                                "text": " "
                                            }
                                        ]
                                    },
                                    "right": {
                                        "kind": "IdentifierName",
                                        "fullStart": 1477,
                                        "fullEnd": 1483,
                                        "start": 1477,
                                        "end": 1483,
                                        "fullWidth": 6,
                                        "width": 6,
                                        "text": "called",
                                        "value": "called",
                                        "valueText": "called"
                                    }
                                }
                            },
                            "semicolonToken": {
                                "kind": "SemicolonToken",
                                "fullStart": 1483,
                                "fullEnd": 1486,
                                "start": 1483,
                                "end": 1484,
                                "fullWidth": 3,
                                "width": 1,
                                "text": ";",
                                "value": ";",
                                "valueText": ";",
                                "hasTrailingTrivia": true,
                                "hasTrailingNewLine": true,
                                "trailingTrivia": [
                                    {
                                        "kind": "NewLineTrivia",
                                        "text": "\r\n"
                                    }
                                ]
                            }
                        }
                    ],
                    "closeBraceToken": {
                        "kind": "CloseBraceToken",
                        "fullStart": 1486,
                        "fullEnd": 1493,
                        "start": 1490,
                        "end": 1491,
                        "fullWidth": 7,
                        "width": 1,
                        "text": "}",
                        "value": "}",
                        "valueText": "}",
                        "hasLeadingTrivia": true,
                        "hasTrailingTrivia": true,
                        "hasTrailingNewLine": true,
                        "leadingTrivia": [
                            {
                                "kind": "WhitespaceTrivia",
                                "text": "    "
                            }
                        ],
                        "trailingTrivia": [
                            {
                                "kind": "NewLineTrivia",
                                "text": "\r\n"
                            }
                        ]
                    }
                }
            },
            {
                "kind": "ExpressionStatement",
                "fullStart": 1493,
                "fullEnd": 1517,
                "start": 1493,
                "end": 1515,
                "fullWidth": 24,
                "width": 22,
                "expression": {
                    "kind": "InvocationExpression",
                    "fullStart": 1493,
                    "fullEnd": 1514,
                    "start": 1493,
                    "end": 1514,
                    "fullWidth": 21,
                    "width": 21,
                    "expression": {
                        "kind": "IdentifierName",
                        "fullStart": 1493,
                        "fullEnd": 1504,
                        "start": 1493,
                        "end": 1504,
                        "fullWidth": 11,
                        "width": 11,
                        "text": "runTestCase",
                        "value": "runTestCase",
                        "valueText": "runTestCase"
                    },
                    "argumentList": {
                        "kind": "ArgumentList",
                        "fullStart": 1504,
                        "fullEnd": 1514,
                        "start": 1504,
                        "end": 1514,
                        "fullWidth": 10,
                        "width": 10,
                        "openParenToken": {
                            "kind": "OpenParenToken",
                            "fullStart": 1504,
                            "fullEnd": 1505,
                            "start": 1504,
                            "end": 1505,
                            "fullWidth": 1,
                            "width": 1,
                            "text": "(",
                            "value": "(",
                            "valueText": "("
                        },
                        "arguments": [
                            {
                                "kind": "IdentifierName",
                                "fullStart": 1505,
                                "fullEnd": 1513,
                                "start": 1505,
                                "end": 1513,
                                "fullWidth": 8,
                                "width": 8,
                                "text": "testcase",
                                "value": "testcase",
                                "valueText": "testcase"
                            }
                        ],
                        "closeParenToken": {
                            "kind": "CloseParenToken",
                            "fullStart": 1513,
                            "fullEnd": 1514,
                            "start": 1513,
                            "end": 1514,
                            "fullWidth": 1,
                            "width": 1,
                            "text": ")",
                            "value": ")",
                            "valueText": ")"
                        }
                    }
                },
                "semicolonToken": {
                    "kind": "SemicolonToken",
                    "fullStart": 1514,
                    "fullEnd": 1517,
                    "start": 1514,
                    "end": 1515,
                    "fullWidth": 3,
                    "width": 1,
                    "text": ";",
                    "value": ";",
                    "valueText": ";",
                    "hasTrailingTrivia": true,
                    "hasTrailingNewLine": true,
                    "trailingTrivia": [
                        {
                            "kind": "NewLineTrivia",
                            "text": "\r\n"
                        }
                    ]
                }
            }
        ],
        "endOfFileToken": {
            "kind": "EndOfFileToken",
            "fullStart": 1517,
            "fullEnd": 1517,
            "start": 1517,
            "end": 1517,
            "fullWidth": 0,
            "width": 0,
            "text": ""
        }
    },
    "lineMap": {
        "lineStarts": [
            0,
            67,
            152,
            232,
            308,
            380,
            385,
            444,
            576,
            581,
            583,
            585,
            608,
            633,
            659,
            661,
            800,
            846,
            869,
            980,
            1035,
            1132,
            1208,
            1243,
            1262,
            1296,
            1326,
            1348,
            1379,
            1394,
            1405,
            1407,
            1486,
            1493,
            1517
        ],
        "length": 1517
    }
}<|MERGE_RESOLUTION|>--- conflicted
+++ resolved
@@ -245,12 +245,8 @@
                                         "start": 620,
                                         "end": 630,
                                         "fullWidth": 10,
-<<<<<<< HEAD
                                         "width": 10,
-                                        "identifier": {
-=======
                                         "propertyName": {
->>>>>>> 85e84683
                                             "kind": "IdentifierName",
                                             "fullStart": 620,
                                             "fullEnd": 627,
@@ -384,12 +380,8 @@
                                         "start": 645,
                                         "end": 656,
                                         "fullWidth": 11,
-<<<<<<< HEAD
                                         "width": 11,
-                                        "identifier": {
-=======
                                         "propertyName": {
->>>>>>> 85e84683
                                             "kind": "IdentifierName",
                                             "fullStart": 645,
                                             "fullEnd": 652,
