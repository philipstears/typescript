{
    "isDeclaration": false,
    "languageVersion": "EcmaScript5",
    "parseOptions": {
        "allowAutomaticSemicolonInsertion": true
    },
    "sourceUnit": {
        "kind": "SourceUnit",
        "fullStart": 0,
        "fullEnd": 1034,
        "start": 516,
        "end": 1034,
        "fullWidth": 1034,
        "width": 518,
        "isIncrementallyUnusable": true,
        "moduleElements": [
            {
                "kind": "FunctionDeclaration",
                "fullStart": 0,
                "fullEnd": 1010,
                "start": 516,
                "end": 1008,
                "fullWidth": 1010,
                "width": 492,
                "modifiers": [],
                "functionKeyword": {
                    "kind": "FunctionKeyword",
                    "fullStart": 0,
                    "fullEnd": 525,
                    "start": 516,
                    "end": 524,
                    "fullWidth": 525,
                    "width": 8,
                    "text": "function",
                    "value": "function",
                    "valueText": "function",
                    "hasLeadingTrivia": true,
                    "hasLeadingComment": true,
                    "hasLeadingNewLine": true,
                    "hasTrailingTrivia": true,
                    "leadingTrivia": [
                        {
                            "kind": "SingleLineCommentTrivia",
                            "text": "/// Copyright (c) 2012 Ecma International.  All rights reserved. "
                        },
                        {
                            "kind": "NewLineTrivia",
                            "text": "\r\n"
                        },
                        {
                            "kind": "SingleLineCommentTrivia",
                            "text": "/// Ecma International makes this code available under the terms and conditions set"
                        },
                        {
                            "kind": "NewLineTrivia",
                            "text": "\r\n"
                        },
                        {
                            "kind": "SingleLineCommentTrivia",
                            "text": "/// forth on http://hg.ecmascript.org/tests/test262/raw-file/tip/LICENSE (the "
                        },
                        {
                            "kind": "NewLineTrivia",
                            "text": "\r\n"
                        },
                        {
                            "kind": "SingleLineCommentTrivia",
                            "text": "/// \"Use Terms\").   Any redistribution of this code must retain the above "
                        },
                        {
                            "kind": "NewLineTrivia",
                            "text": "\r\n"
                        },
                        {
                            "kind": "SingleLineCommentTrivia",
                            "text": "/// copyright and this notice and otherwise comply with the Use Terms."
                        },
                        {
                            "kind": "NewLineTrivia",
                            "text": "\r\n"
                        },
                        {
                            "kind": "MultiLineCommentTrivia",
                            "text": "/**\r\n * @path ch15/15.4/15.4.4/15.4.4.16/15.4.4.16-1-3.js\r\n * @description Array.prototype.every applied to boolean primitive\r\n */"
                        },
                        {
                            "kind": "NewLineTrivia",
                            "text": "\r\n"
                        },
                        {
                            "kind": "NewLineTrivia",
                            "text": "\r\n"
                        },
                        {
                            "kind": "NewLineTrivia",
                            "text": "\r\n"
                        }
                    ],
                    "trailingTrivia": [
                        {
                            "kind": "WhitespaceTrivia",
                            "text": " "
                        }
                    ]
                },
                "identifier": {
                    "kind": "IdentifierName",
                    "fullStart": 525,
                    "fullEnd": 533,
                    "start": 525,
                    "end": 533,
                    "fullWidth": 8,
                    "width": 8,
                    "text": "testcase",
                    "value": "testcase",
                    "valueText": "testcase"
                },
                "callSignature": {
                    "kind": "CallSignature",
                    "fullStart": 533,
                    "fullEnd": 536,
                    "start": 533,
                    "end": 535,
                    "fullWidth": 3,
                    "width": 2,
                    "parameterList": {
                        "kind": "ParameterList",
                        "fullStart": 533,
                        "fullEnd": 536,
                        "start": 533,
                        "end": 535,
                        "fullWidth": 3,
                        "width": 2,
                        "openParenToken": {
                            "kind": "OpenParenToken",
                            "fullStart": 533,
                            "fullEnd": 534,
                            "start": 533,
                            "end": 534,
                            "fullWidth": 1,
                            "width": 1,
                            "text": "(",
                            "value": "(",
                            "valueText": "("
                        },
                        "parameters": [],
                        "closeParenToken": {
                            "kind": "CloseParenToken",
                            "fullStart": 534,
                            "fullEnd": 536,
                            "start": 534,
                            "end": 535,
                            "fullWidth": 2,
                            "width": 1,
                            "text": ")",
                            "value": ")",
                            "valueText": ")",
                            "hasTrailingTrivia": true,
                            "trailingTrivia": [
                                {
                                    "kind": "WhitespaceTrivia",
                                    "text": " "
                                }
                            ]
                        }
                    }
                },
                "block": {
                    "kind": "Block",
                    "fullStart": 536,
                    "fullEnd": 1010,
                    "start": 536,
                    "end": 1008,
                    "fullWidth": 474,
                    "width": 472,
                    "openBraceToken": {
                        "kind": "OpenBraceToken",
                        "fullStart": 536,
                        "fullEnd": 539,
                        "start": 536,
                        "end": 537,
                        "fullWidth": 3,
                        "width": 1,
                        "text": "{",
                        "value": "{",
                        "valueText": "{",
                        "hasTrailingTrivia": true,
                        "hasTrailingNewLine": true,
                        "trailingTrivia": [
                            {
                                "kind": "NewLineTrivia",
                                "text": "\r\n"
                            }
                        ]
                    },
                    "statements": [
                        {
                            "kind": "VariableStatement",
                            "fullStart": 539,
                            "fullEnd": 572,
                            "start": 549,
                            "end": 570,
                            "fullWidth": 33,
                            "width": 21,
                            "modifiers": [],
                            "variableDeclaration": {
                                "kind": "VariableDeclaration",
                                "fullStart": 539,
                                "fullEnd": 569,
                                "start": 549,
                                "end": 569,
                                "fullWidth": 30,
                                "width": 20,
                                "varKeyword": {
                                    "kind": "VarKeyword",
                                    "fullStart": 539,
                                    "fullEnd": 553,
                                    "start": 549,
                                    "end": 552,
                                    "fullWidth": 14,
                                    "width": 3,
                                    "text": "var",
                                    "value": "var",
                                    "valueText": "var",
                                    "hasLeadingTrivia": true,
                                    "hasLeadingNewLine": true,
                                    "hasTrailingTrivia": true,
                                    "leadingTrivia": [
                                        {
                                            "kind": "NewLineTrivia",
                                            "text": "\r\n"
                                        },
                                        {
                                            "kind": "WhitespaceTrivia",
                                            "text": "        "
                                        }
                                    ],
                                    "trailingTrivia": [
                                        {
                                            "kind": "WhitespaceTrivia",
                                            "text": " "
                                        }
                                    ]
                                },
                                "variableDeclarators": [
                                    {
                                        "kind": "VariableDeclarator",
                                        "fullStart": 553,
                                        "fullEnd": 569,
                                        "start": 553,
                                        "end": 569,
                                        "fullWidth": 16,
                                        "width": 16,
                                        "identifier": {
                                            "kind": "IdentifierName",
                                            "fullStart": 553,
                                            "fullEnd": 562,
                                            "start": 553,
                                            "end": 561,
                                            "fullWidth": 9,
                                            "width": 8,
                                            "text": "accessed",
                                            "value": "accessed",
                                            "valueText": "accessed",
                                            "hasTrailingTrivia": true,
                                            "trailingTrivia": [
                                                {
                                                    "kind": "WhitespaceTrivia",
                                                    "text": " "
                                                }
                                            ]
                                        },
                                        "equalsValueClause": {
                                            "kind": "EqualsValueClause",
                                            "fullStart": 562,
                                            "fullEnd": 569,
                                            "start": 562,
                                            "end": 569,
                                            "fullWidth": 7,
                                            "width": 7,
                                            "equalsToken": {
                                                "kind": "EqualsToken",
                                                "fullStart": 562,
                                                "fullEnd": 564,
                                                "start": 562,
                                                "end": 563,
                                                "fullWidth": 2,
                                                "width": 1,
                                                "text": "=",
                                                "value": "=",
                                                "valueText": "=",
                                                "hasTrailingTrivia": true,
                                                "trailingTrivia": [
                                                    {
                                                        "kind": "WhitespaceTrivia",
                                                        "text": " "
                                                    }
                                                ]
                                            },
                                            "value": {
                                                "kind": "FalseKeyword",
                                                "fullStart": 564,
                                                "fullEnd": 569,
                                                "start": 564,
                                                "end": 569,
                                                "fullWidth": 5,
                                                "width": 5,
                                                "text": "false",
                                                "value": false,
                                                "valueText": "false"
                                            }
                                        }
                                    }
                                ]
                            },
                            "semicolonToken": {
                                "kind": "SemicolonToken",
                                "fullStart": 569,
                                "fullEnd": 572,
                                "start": 569,
                                "end": 570,
                                "fullWidth": 3,
                                "width": 1,
                                "text": ";",
                                "value": ";",
                                "valueText": ";",
                                "hasTrailingTrivia": true,
                                "hasTrailingNewLine": true,
                                "trailingTrivia": [
                                    {
                                        "kind": "NewLineTrivia",
                                        "text": "\r\n"
                                    }
                                ]
                            }
                        },
                        {
                            "kind": "FunctionDeclaration",
                            "fullStart": 572,
                            "fullEnd": 705,
                            "start": 582,
                            "end": 703,
                            "fullWidth": 133,
                            "width": 121,
                            "modifiers": [],
                            "functionKeyword": {
                                "kind": "FunctionKeyword",
                                "fullStart": 572,
                                "fullEnd": 591,
                                "start": 582,
                                "end": 590,
                                "fullWidth": 19,
                                "width": 8,
                                "text": "function",
                                "value": "function",
                                "valueText": "function",
                                "hasLeadingTrivia": true,
                                "hasLeadingNewLine": true,
                                "hasTrailingTrivia": true,
                                "leadingTrivia": [
                                    {
                                        "kind": "NewLineTrivia",
                                        "text": "\r\n"
                                    },
                                    {
                                        "kind": "WhitespaceTrivia",
                                        "text": "        "
                                    }
                                ],
                                "trailingTrivia": [
                                    {
                                        "kind": "WhitespaceTrivia",
                                        "text": " "
                                    }
                                ]
                            },
                            "identifier": {
                                "kind": "IdentifierName",
                                "fullStart": 591,
                                "fullEnd": 601,
                                "start": 591,
                                "end": 601,
                                "fullWidth": 10,
                                "width": 10,
                                "text": "callbackfn",
                                "value": "callbackfn",
                                "valueText": "callbackfn"
                            },
                            "callSignature": {
                                "kind": "CallSignature",
                                "fullStart": 601,
                                "fullEnd": 617,
                                "start": 601,
                                "end": 616,
                                "fullWidth": 16,
                                "width": 15,
                                "parameterList": {
                                    "kind": "ParameterList",
                                    "fullStart": 601,
                                    "fullEnd": 617,
                                    "start": 601,
                                    "end": 616,
                                    "fullWidth": 16,
                                    "width": 15,
                                    "openParenToken": {
                                        "kind": "OpenParenToken",
                                        "fullStart": 601,
                                        "fullEnd": 602,
                                        "start": 601,
                                        "end": 602,
                                        "fullWidth": 1,
                                        "width": 1,
                                        "text": "(",
                                        "value": "(",
                                        "valueText": "("
                                    },
                                    "parameters": [
                                        {
                                            "kind": "Parameter",
                                            "fullStart": 602,
                                            "fullEnd": 605,
                                            "start": 602,
                                            "end": 605,
                                            "fullWidth": 3,
<<<<<<< HEAD
                                            "width": 3,
=======
                                            "modifiers": [],
>>>>>>> e3c38734
                                            "identifier": {
                                                "kind": "IdentifierName",
                                                "fullStart": 602,
                                                "fullEnd": 605,
                                                "start": 602,
                                                "end": 605,
                                                "fullWidth": 3,
                                                "width": 3,
                                                "text": "val",
                                                "value": "val",
                                                "valueText": "val"
                                            }
                                        },
                                        {
                                            "kind": "CommaToken",
                                            "fullStart": 605,
                                            "fullEnd": 607,
                                            "start": 605,
                                            "end": 606,
                                            "fullWidth": 2,
                                            "width": 1,
                                            "text": ",",
                                            "value": ",",
                                            "valueText": ",",
                                            "hasTrailingTrivia": true,
                                            "trailingTrivia": [
                                                {
                                                    "kind": "WhitespaceTrivia",
                                                    "text": " "
                                                }
                                            ]
                                        },
                                        {
                                            "kind": "Parameter",
                                            "fullStart": 607,
                                            "fullEnd": 610,
                                            "start": 607,
                                            "end": 610,
                                            "fullWidth": 3,
<<<<<<< HEAD
                                            "width": 3,
=======
                                            "modifiers": [],
>>>>>>> e3c38734
                                            "identifier": {
                                                "kind": "IdentifierName",
                                                "fullStart": 607,
                                                "fullEnd": 610,
                                                "start": 607,
                                                "end": 610,
                                                "fullWidth": 3,
                                                "width": 3,
                                                "text": "idx",
                                                "value": "idx",
                                                "valueText": "idx"
                                            }
                                        },
                                        {
                                            "kind": "CommaToken",
                                            "fullStart": 610,
                                            "fullEnd": 612,
                                            "start": 610,
                                            "end": 611,
                                            "fullWidth": 2,
                                            "width": 1,
                                            "text": ",",
                                            "value": ",",
                                            "valueText": ",",
                                            "hasTrailingTrivia": true,
                                            "trailingTrivia": [
                                                {
                                                    "kind": "WhitespaceTrivia",
                                                    "text": " "
                                                }
                                            ]
                                        },
                                        {
                                            "kind": "Parameter",
                                            "fullStart": 612,
                                            "fullEnd": 615,
                                            "start": 612,
                                            "end": 615,
                                            "fullWidth": 3,
<<<<<<< HEAD
                                            "width": 3,
=======
                                            "modifiers": [],
>>>>>>> e3c38734
                                            "identifier": {
                                                "kind": "IdentifierName",
                                                "fullStart": 612,
                                                "fullEnd": 615,
                                                "start": 612,
                                                "end": 615,
                                                "fullWidth": 3,
                                                "width": 3,
                                                "text": "obj",
                                                "value": "obj",
                                                "valueText": "obj"
                                            }
                                        }
                                    ],
                                    "closeParenToken": {
                                        "kind": "CloseParenToken",
                                        "fullStart": 615,
                                        "fullEnd": 617,
                                        "start": 615,
                                        "end": 616,
                                        "fullWidth": 2,
                                        "width": 1,
                                        "text": ")",
                                        "value": ")",
                                        "valueText": ")",
                                        "hasTrailingTrivia": true,
                                        "trailingTrivia": [
                                            {
                                                "kind": "WhitespaceTrivia",
                                                "text": " "
                                            }
                                        ]
                                    }
                                }
                            },
                            "block": {
                                "kind": "Block",
                                "fullStart": 617,
                                "fullEnd": 705,
                                "start": 617,
                                "end": 703,
                                "fullWidth": 88,
                                "width": 86,
                                "openBraceToken": {
                                    "kind": "OpenBraceToken",
                                    "fullStart": 617,
                                    "fullEnd": 620,
                                    "start": 617,
                                    "end": 618,
                                    "fullWidth": 3,
                                    "width": 1,
                                    "text": "{",
                                    "value": "{",
                                    "valueText": "{",
                                    "hasTrailingTrivia": true,
                                    "hasTrailingNewLine": true,
                                    "trailingTrivia": [
                                        {
                                            "kind": "NewLineTrivia",
                                            "text": "\r\n"
                                        }
                                    ]
                                },
                                "statements": [
                                    {
                                        "kind": "ExpressionStatement",
                                        "fullStart": 620,
                                        "fullEnd": 650,
                                        "start": 632,
                                        "end": 648,
                                        "fullWidth": 30,
                                        "width": 16,
                                        "expression": {
                                            "kind": "AssignmentExpression",
                                            "fullStart": 620,
                                            "fullEnd": 647,
                                            "start": 632,
                                            "end": 647,
                                            "fullWidth": 27,
                                            "width": 15,
                                            "left": {
                                                "kind": "IdentifierName",
                                                "fullStart": 620,
                                                "fullEnd": 641,
                                                "start": 632,
                                                "end": 640,
                                                "fullWidth": 21,
                                                "width": 8,
                                                "text": "accessed",
                                                "value": "accessed",
                                                "valueText": "accessed",
                                                "hasLeadingTrivia": true,
                                                "hasTrailingTrivia": true,
                                                "leadingTrivia": [
                                                    {
                                                        "kind": "WhitespaceTrivia",
                                                        "text": "            "
                                                    }
                                                ],
                                                "trailingTrivia": [
                                                    {
                                                        "kind": "WhitespaceTrivia",
                                                        "text": " "
                                                    }
                                                ]
                                            },
                                            "operatorToken": {
                                                "kind": "EqualsToken",
                                                "fullStart": 641,
                                                "fullEnd": 643,
                                                "start": 641,
                                                "end": 642,
                                                "fullWidth": 2,
                                                "width": 1,
                                                "text": "=",
                                                "value": "=",
                                                "valueText": "=",
                                                "hasTrailingTrivia": true,
                                                "trailingTrivia": [
                                                    {
                                                        "kind": "WhitespaceTrivia",
                                                        "text": " "
                                                    }
                                                ]
                                            },
                                            "right": {
                                                "kind": "TrueKeyword",
                                                "fullStart": 643,
                                                "fullEnd": 647,
                                                "start": 643,
                                                "end": 647,
                                                "fullWidth": 4,
                                                "width": 4,
                                                "text": "true",
                                                "value": true,
                                                "valueText": "true"
                                            }
                                        },
                                        "semicolonToken": {
                                            "kind": "SemicolonToken",
                                            "fullStart": 647,
                                            "fullEnd": 650,
                                            "start": 647,
                                            "end": 648,
                                            "fullWidth": 3,
                                            "width": 1,
                                            "text": ";",
                                            "value": ";",
                                            "valueText": ";",
                                            "hasTrailingTrivia": true,
                                            "hasTrailingNewLine": true,
                                            "trailingTrivia": [
                                                {
                                                    "kind": "NewLineTrivia",
                                                    "text": "\r\n"
                                                }
                                            ]
                                        }
                                    },
                                    {
                                        "kind": "ReturnStatement",
                                        "fullStart": 650,
                                        "fullEnd": 694,
                                        "start": 662,
                                        "end": 692,
                                        "fullWidth": 44,
                                        "width": 30,
                                        "returnKeyword": {
                                            "kind": "ReturnKeyword",
                                            "fullStart": 650,
                                            "fullEnd": 669,
                                            "start": 662,
                                            "end": 668,
                                            "fullWidth": 19,
                                            "width": 6,
                                            "text": "return",
                                            "value": "return",
                                            "valueText": "return",
                                            "hasLeadingTrivia": true,
                                            "hasTrailingTrivia": true,
                                            "leadingTrivia": [
                                                {
                                                    "kind": "WhitespaceTrivia",
                                                    "text": "            "
                                                }
                                            ],
                                            "trailingTrivia": [
                                                {
                                                    "kind": "WhitespaceTrivia",
                                                    "text": " "
                                                }
                                            ]
                                        },
                                        "expression": {
                                            "kind": "InstanceOfExpression",
                                            "fullStart": 669,
                                            "fullEnd": 691,
                                            "start": 669,
                                            "end": 691,
                                            "fullWidth": 22,
                                            "width": 22,
                                            "left": {
                                                "kind": "IdentifierName",
                                                "fullStart": 669,
                                                "fullEnd": 673,
                                                "start": 669,
                                                "end": 672,
                                                "fullWidth": 4,
                                                "width": 3,
                                                "text": "obj",
                                                "value": "obj",
                                                "valueText": "obj",
                                                "hasTrailingTrivia": true,
                                                "trailingTrivia": [
                                                    {
                                                        "kind": "WhitespaceTrivia",
                                                        "text": " "
                                                    }
                                                ]
                                            },
                                            "operatorToken": {
                                                "kind": "InstanceOfKeyword",
                                                "fullStart": 673,
                                                "fullEnd": 684,
                                                "start": 673,
                                                "end": 683,
                                                "fullWidth": 11,
                                                "width": 10,
                                                "text": "instanceof",
                                                "value": "instanceof",
                                                "valueText": "instanceof",
                                                "hasTrailingTrivia": true,
                                                "trailingTrivia": [
                                                    {
                                                        "kind": "WhitespaceTrivia",
                                                        "text": " "
                                                    }
                                                ]
                                            },
                                            "right": {
                                                "kind": "IdentifierName",
                                                "fullStart": 684,
                                                "fullEnd": 691,
                                                "start": 684,
                                                "end": 691,
                                                "fullWidth": 7,
                                                "width": 7,
                                                "text": "Boolean",
                                                "value": "Boolean",
                                                "valueText": "Boolean"
                                            }
                                        },
                                        "semicolonToken": {
                                            "kind": "SemicolonToken",
                                            "fullStart": 691,
                                            "fullEnd": 694,
                                            "start": 691,
                                            "end": 692,
                                            "fullWidth": 3,
                                            "width": 1,
                                            "text": ";",
                                            "value": ";",
                                            "valueText": ";",
                                            "hasTrailingTrivia": true,
                                            "hasTrailingNewLine": true,
                                            "trailingTrivia": [
                                                {
                                                    "kind": "NewLineTrivia",
                                                    "text": "\r\n"
                                                }
                                            ]
                                        }
                                    }
                                ],
                                "closeBraceToken": {
                                    "kind": "CloseBraceToken",
                                    "fullStart": 694,
                                    "fullEnd": 705,
                                    "start": 702,
                                    "end": 703,
                                    "fullWidth": 11,
                                    "width": 1,
                                    "text": "}",
                                    "value": "}",
                                    "valueText": "}",
                                    "hasLeadingTrivia": true,
                                    "hasTrailingTrivia": true,
                                    "hasTrailingNewLine": true,
                                    "leadingTrivia": [
                                        {
                                            "kind": "WhitespaceTrivia",
                                            "text": "        "
                                        }
                                    ],
                                    "trailingTrivia": [
                                        {
                                            "kind": "NewLineTrivia",
                                            "text": "\r\n"
                                        }
                                    ]
                                }
                            }
                        },
                        {
                            "kind": "TryStatement",
                            "fullStart": 705,
                            "fullEnd": 1003,
                            "start": 715,
                            "end": 1001,
                            "fullWidth": 298,
                            "width": 286,
                            "tryKeyword": {
                                "kind": "TryKeyword",
                                "fullStart": 705,
                                "fullEnd": 719,
                                "start": 715,
                                "end": 718,
                                "fullWidth": 14,
                                "width": 3,
                                "text": "try",
                                "value": "try",
                                "valueText": "try",
                                "hasLeadingTrivia": true,
                                "hasLeadingNewLine": true,
                                "hasTrailingTrivia": true,
                                "leadingTrivia": [
                                    {
                                        "kind": "NewLineTrivia",
                                        "text": "\r\n"
                                    },
                                    {
                                        "kind": "WhitespaceTrivia",
                                        "text": "        "
                                    }
                                ],
                                "trailingTrivia": [
                                    {
                                        "kind": "WhitespaceTrivia",
                                        "text": " "
                                    }
                                ]
                            },
                            "block": {
                                "kind": "Block",
                                "fullStart": 719,
                                "fullEnd": 893,
                                "start": 719,
                                "end": 892,
                                "fullWidth": 174,
                                "width": 173,
                                "openBraceToken": {
                                    "kind": "OpenBraceToken",
                                    "fullStart": 719,
                                    "fullEnd": 722,
                                    "start": 719,
                                    "end": 720,
                                    "fullWidth": 3,
                                    "width": 1,
                                    "text": "{",
                                    "value": "{",
                                    "valueText": "{",
                                    "hasTrailingTrivia": true,
                                    "hasTrailingNewLine": true,
                                    "trailingTrivia": [
                                        {
                                            "kind": "NewLineTrivia",
                                            "text": "\r\n"
                                        }
                                    ]
                                },
                                "statements": [
                                    {
                                        "kind": "ExpressionStatement",
                                        "fullStart": 722,
                                        "fullEnd": 761,
                                        "start": 734,
                                        "end": 759,
                                        "fullWidth": 39,
                                        "width": 25,
                                        "expression": {
                                            "kind": "AssignmentExpression",
                                            "fullStart": 722,
                                            "fullEnd": 758,
                                            "start": 734,
                                            "end": 758,
                                            "fullWidth": 36,
                                            "width": 24,
                                            "left": {
                                                "kind": "ElementAccessExpression",
                                                "fullStart": 722,
                                                "fullEnd": 755,
                                                "start": 734,
                                                "end": 754,
                                                "fullWidth": 33,
                                                "width": 20,
                                                "expression": {
                                                    "kind": "MemberAccessExpression",
                                                    "fullStart": 722,
                                                    "fullEnd": 751,
                                                    "start": 734,
                                                    "end": 751,
                                                    "fullWidth": 29,
                                                    "width": 17,
                                                    "expression": {
                                                        "kind": "IdentifierName",
                                                        "fullStart": 722,
                                                        "fullEnd": 741,
                                                        "start": 734,
                                                        "end": 741,
                                                        "fullWidth": 19,
                                                        "width": 7,
                                                        "text": "Boolean",
                                                        "value": "Boolean",
                                                        "valueText": "Boolean",
                                                        "hasLeadingTrivia": true,
                                                        "leadingTrivia": [
                                                            {
                                                                "kind": "WhitespaceTrivia",
                                                                "text": "            "
                                                            }
                                                        ]
                                                    },
                                                    "dotToken": {
                                                        "kind": "DotToken",
                                                        "fullStart": 741,
                                                        "fullEnd": 742,
                                                        "start": 741,
                                                        "end": 742,
                                                        "fullWidth": 1,
                                                        "width": 1,
                                                        "text": ".",
                                                        "value": ".",
                                                        "valueText": "."
                                                    },
                                                    "name": {
                                                        "kind": "IdentifierName",
                                                        "fullStart": 742,
                                                        "fullEnd": 751,
                                                        "start": 742,
                                                        "end": 751,
                                                        "fullWidth": 9,
                                                        "width": 9,
                                                        "text": "prototype",
                                                        "value": "prototype",
                                                        "valueText": "prototype"
                                                    }
                                                },
                                                "openBracketToken": {
                                                    "kind": "OpenBracketToken",
                                                    "fullStart": 751,
                                                    "fullEnd": 752,
                                                    "start": 751,
                                                    "end": 752,
                                                    "fullWidth": 1,
                                                    "width": 1,
                                                    "text": "[",
                                                    "value": "[",
                                                    "valueText": "["
                                                },
                                                "argumentExpression": {
                                                    "kind": "NumericLiteral",
                                                    "fullStart": 752,
                                                    "fullEnd": 753,
                                                    "start": 752,
                                                    "end": 753,
                                                    "fullWidth": 1,
                                                    "width": 1,
                                                    "text": "0",
                                                    "value": 0,
                                                    "valueText": "0"
                                                },
                                                "closeBracketToken": {
                                                    "kind": "CloseBracketToken",
                                                    "fullStart": 753,
                                                    "fullEnd": 755,
                                                    "start": 753,
                                                    "end": 754,
                                                    "fullWidth": 2,
                                                    "width": 1,
                                                    "text": "]",
                                                    "value": "]",
                                                    "valueText": "]",
                                                    "hasTrailingTrivia": true,
                                                    "trailingTrivia": [
                                                        {
                                                            "kind": "WhitespaceTrivia",
                                                            "text": " "
                                                        }
                                                    ]
                                                }
                                            },
                                            "operatorToken": {
                                                "kind": "EqualsToken",
                                                "fullStart": 755,
                                                "fullEnd": 757,
                                                "start": 755,
                                                "end": 756,
                                                "fullWidth": 2,
                                                "width": 1,
                                                "text": "=",
                                                "value": "=",
                                                "valueText": "=",
                                                "hasTrailingTrivia": true,
                                                "trailingTrivia": [
                                                    {
                                                        "kind": "WhitespaceTrivia",
                                                        "text": " "
                                                    }
                                                ]
                                            },
                                            "right": {
                                                "kind": "NumericLiteral",
                                                "fullStart": 757,
                                                "fullEnd": 758,
                                                "start": 757,
                                                "end": 758,
                                                "fullWidth": 1,
                                                "width": 1,
                                                "text": "1",
                                                "value": 1,
                                                "valueText": "1"
                                            }
                                        },
                                        "semicolonToken": {
                                            "kind": "SemicolonToken",
                                            "fullStart": 758,
                                            "fullEnd": 761,
                                            "start": 758,
                                            "end": 759,
                                            "fullWidth": 3,
                                            "width": 1,
                                            "text": ";",
                                            "value": ";",
                                            "valueText": ";",
                                            "hasTrailingTrivia": true,
                                            "hasTrailingNewLine": true,
                                            "trailingTrivia": [
                                                {
                                                    "kind": "NewLineTrivia",
                                                    "text": "\r\n"
                                                }
                                            ]
                                        }
                                    },
                                    {
                                        "kind": "ExpressionStatement",
                                        "fullStart": 761,
                                        "fullEnd": 804,
                                        "start": 773,
                                        "end": 802,
                                        "fullWidth": 43,
                                        "width": 29,
                                        "expression": {
                                            "kind": "AssignmentExpression",
                                            "fullStart": 761,
                                            "fullEnd": 801,
                                            "start": 773,
                                            "end": 801,
                                            "fullWidth": 40,
                                            "width": 28,
                                            "left": {
                                                "kind": "MemberAccessExpression",
                                                "fullStart": 761,
                                                "fullEnd": 798,
                                                "start": 773,
                                                "end": 797,
                                                "fullWidth": 37,
                                                "width": 24,
                                                "expression": {
                                                    "kind": "MemberAccessExpression",
                                                    "fullStart": 761,
                                                    "fullEnd": 790,
                                                    "start": 773,
                                                    "end": 790,
                                                    "fullWidth": 29,
                                                    "width": 17,
                                                    "expression": {
                                                        "kind": "IdentifierName",
                                                        "fullStart": 761,
                                                        "fullEnd": 780,
                                                        "start": 773,
                                                        "end": 780,
                                                        "fullWidth": 19,
                                                        "width": 7,
                                                        "text": "Boolean",
                                                        "value": "Boolean",
                                                        "valueText": "Boolean",
                                                        "hasLeadingTrivia": true,
                                                        "leadingTrivia": [
                                                            {
                                                                "kind": "WhitespaceTrivia",
                                                                "text": "            "
                                                            }
                                                        ]
                                                    },
                                                    "dotToken": {
                                                        "kind": "DotToken",
                                                        "fullStart": 780,
                                                        "fullEnd": 781,
                                                        "start": 780,
                                                        "end": 781,
                                                        "fullWidth": 1,
                                                        "width": 1,
                                                        "text": ".",
                                                        "value": ".",
                                                        "valueText": "."
                                                    },
                                                    "name": {
                                                        "kind": "IdentifierName",
                                                        "fullStart": 781,
                                                        "fullEnd": 790,
                                                        "start": 781,
                                                        "end": 790,
                                                        "fullWidth": 9,
                                                        "width": 9,
                                                        "text": "prototype",
                                                        "value": "prototype",
                                                        "valueText": "prototype"
                                                    }
                                                },
                                                "dotToken": {
                                                    "kind": "DotToken",
                                                    "fullStart": 790,
                                                    "fullEnd": 791,
                                                    "start": 790,
                                                    "end": 791,
                                                    "fullWidth": 1,
                                                    "width": 1,
                                                    "text": ".",
                                                    "value": ".",
                                                    "valueText": "."
                                                },
                                                "name": {
                                                    "kind": "IdentifierName",
                                                    "fullStart": 791,
                                                    "fullEnd": 798,
                                                    "start": 791,
                                                    "end": 797,
                                                    "fullWidth": 7,
                                                    "width": 6,
                                                    "text": "length",
                                                    "value": "length",
                                                    "valueText": "length",
                                                    "hasTrailingTrivia": true,
                                                    "trailingTrivia": [
                                                        {
                                                            "kind": "WhitespaceTrivia",
                                                            "text": " "
                                                        }
                                                    ]
                                                }
                                            },
                                            "operatorToken": {
                                                "kind": "EqualsToken",
                                                "fullStart": 798,
                                                "fullEnd": 800,
                                                "start": 798,
                                                "end": 799,
                                                "fullWidth": 2,
                                                "width": 1,
                                                "text": "=",
                                                "value": "=",
                                                "valueText": "=",
                                                "hasTrailingTrivia": true,
                                                "trailingTrivia": [
                                                    {
                                                        "kind": "WhitespaceTrivia",
                                                        "text": " "
                                                    }
                                                ]
                                            },
                                            "right": {
                                                "kind": "NumericLiteral",
                                                "fullStart": 800,
                                                "fullEnd": 801,
                                                "start": 800,
                                                "end": 801,
                                                "fullWidth": 1,
                                                "width": 1,
                                                "text": "1",
                                                "value": 1,
                                                "valueText": "1"
                                            }
                                        },
                                        "semicolonToken": {
                                            "kind": "SemicolonToken",
                                            "fullStart": 801,
                                            "fullEnd": 804,
                                            "start": 801,
                                            "end": 802,
                                            "fullWidth": 3,
                                            "width": 1,
                                            "text": ";",
                                            "value": ";",
                                            "valueText": ";",
                                            "hasTrailingTrivia": true,
                                            "hasTrailingNewLine": true,
                                            "trailingTrivia": [
                                                {
                                                    "kind": "NewLineTrivia",
                                                    "text": "\r\n"
                                                }
                                            ]
                                        }
                                    },
                                    {
                                        "kind": "ReturnStatement",
                                        "fullStart": 804,
                                        "fullEnd": 883,
                                        "start": 816,
                                        "end": 881,
                                        "fullWidth": 79,
                                        "width": 65,
                                        "returnKeyword": {
                                            "kind": "ReturnKeyword",
                                            "fullStart": 804,
                                            "fullEnd": 823,
                                            "start": 816,
                                            "end": 822,
                                            "fullWidth": 19,
                                            "width": 6,
                                            "text": "return",
                                            "value": "return",
                                            "valueText": "return",
                                            "hasLeadingTrivia": true,
                                            "hasTrailingTrivia": true,
                                            "leadingTrivia": [
                                                {
                                                    "kind": "WhitespaceTrivia",
                                                    "text": "            "
                                                }
                                            ],
                                            "trailingTrivia": [
                                                {
                                                    "kind": "WhitespaceTrivia",
                                                    "text": " "
                                                }
                                            ]
                                        },
                                        "expression": {
                                            "kind": "LogicalAndExpression",
                                            "fullStart": 823,
                                            "fullEnd": 880,
                                            "start": 823,
                                            "end": 880,
                                            "fullWidth": 57,
                                            "width": 57,
                                            "left": {
                                                "kind": "InvocationExpression",
                                                "fullStart": 823,
                                                "fullEnd": 869,
                                                "start": 823,
                                                "end": 868,
                                                "fullWidth": 46,
                                                "width": 45,
                                                "expression": {
                                                    "kind": "MemberAccessExpression",
                                                    "fullStart": 823,
                                                    "fullEnd": 849,
                                                    "start": 823,
                                                    "end": 849,
                                                    "fullWidth": 26,
                                                    "width": 26,
                                                    "expression": {
                                                        "kind": "MemberAccessExpression",
                                                        "fullStart": 823,
                                                        "fullEnd": 844,
                                                        "start": 823,
                                                        "end": 844,
                                                        "fullWidth": 21,
                                                        "width": 21,
                                                        "expression": {
                                                            "kind": "MemberAccessExpression",
                                                            "fullStart": 823,
                                                            "fullEnd": 838,
                                                            "start": 823,
                                                            "end": 838,
                                                            "fullWidth": 15,
                                                            "width": 15,
                                                            "expression": {
                                                                "kind": "IdentifierName",
                                                                "fullStart": 823,
                                                                "fullEnd": 828,
                                                                "start": 823,
                                                                "end": 828,
                                                                "fullWidth": 5,
                                                                "width": 5,
                                                                "text": "Array",
                                                                "value": "Array",
                                                                "valueText": "Array"
                                                            },
                                                            "dotToken": {
                                                                "kind": "DotToken",
                                                                "fullStart": 828,
                                                                "fullEnd": 829,
                                                                "start": 828,
                                                                "end": 829,
                                                                "fullWidth": 1,
                                                                "width": 1,
                                                                "text": ".",
                                                                "value": ".",
                                                                "valueText": "."
                                                            },
                                                            "name": {
                                                                "kind": "IdentifierName",
                                                                "fullStart": 829,
                                                                "fullEnd": 838,
                                                                "start": 829,
                                                                "end": 838,
                                                                "fullWidth": 9,
                                                                "width": 9,
                                                                "text": "prototype",
                                                                "value": "prototype",
                                                                "valueText": "prototype"
                                                            }
                                                        },
                                                        "dotToken": {
                                                            "kind": "DotToken",
                                                            "fullStart": 838,
                                                            "fullEnd": 839,
                                                            "start": 838,
                                                            "end": 839,
                                                            "fullWidth": 1,
                                                            "width": 1,
                                                            "text": ".",
                                                            "value": ".",
                                                            "valueText": "."
                                                        },
                                                        "name": {
                                                            "kind": "IdentifierName",
                                                            "fullStart": 839,
                                                            "fullEnd": 844,
                                                            "start": 839,
                                                            "end": 844,
                                                            "fullWidth": 5,
                                                            "width": 5,
                                                            "text": "every",
                                                            "value": "every",
                                                            "valueText": "every"
                                                        }
                                                    },
                                                    "dotToken": {
                                                        "kind": "DotToken",
                                                        "fullStart": 844,
                                                        "fullEnd": 845,
                                                        "start": 844,
                                                        "end": 845,
                                                        "fullWidth": 1,
                                                        "width": 1,
                                                        "text": ".",
                                                        "value": ".",
                                                        "valueText": "."
                                                    },
                                                    "name": {
                                                        "kind": "IdentifierName",
                                                        "fullStart": 845,
                                                        "fullEnd": 849,
                                                        "start": 845,
                                                        "end": 849,
                                                        "fullWidth": 4,
                                                        "width": 4,
                                                        "text": "call",
                                                        "value": "call",
                                                        "valueText": "call"
                                                    }
                                                },
                                                "argumentList": {
                                                    "kind": "ArgumentList",
                                                    "fullStart": 849,
                                                    "fullEnd": 869,
                                                    "start": 849,
                                                    "end": 868,
                                                    "fullWidth": 20,
                                                    "width": 19,
                                                    "openParenToken": {
                                                        "kind": "OpenParenToken",
                                                        "fullStart": 849,
                                                        "fullEnd": 850,
                                                        "start": 849,
                                                        "end": 850,
                                                        "fullWidth": 1,
                                                        "width": 1,
                                                        "text": "(",
                                                        "value": "(",
                                                        "valueText": "("
                                                    },
                                                    "arguments": [
                                                        {
                                                            "kind": "FalseKeyword",
                                                            "fullStart": 850,
                                                            "fullEnd": 855,
                                                            "start": 850,
                                                            "end": 855,
                                                            "fullWidth": 5,
                                                            "width": 5,
                                                            "text": "false",
                                                            "value": false,
                                                            "valueText": "false"
                                                        },
                                                        {
                                                            "kind": "CommaToken",
                                                            "fullStart": 855,
                                                            "fullEnd": 857,
                                                            "start": 855,
                                                            "end": 856,
                                                            "fullWidth": 2,
                                                            "width": 1,
                                                            "text": ",",
                                                            "value": ",",
                                                            "valueText": ",",
                                                            "hasTrailingTrivia": true,
                                                            "trailingTrivia": [
                                                                {
                                                                    "kind": "WhitespaceTrivia",
                                                                    "text": " "
                                                                }
                                                            ]
                                                        },
                                                        {
                                                            "kind": "IdentifierName",
                                                            "fullStart": 857,
                                                            "fullEnd": 867,
                                                            "start": 857,
                                                            "end": 867,
                                                            "fullWidth": 10,
                                                            "width": 10,
                                                            "text": "callbackfn",
                                                            "value": "callbackfn",
                                                            "valueText": "callbackfn"
                                                        }
                                                    ],
                                                    "closeParenToken": {
                                                        "kind": "CloseParenToken",
                                                        "fullStart": 867,
                                                        "fullEnd": 869,
                                                        "start": 867,
                                                        "end": 868,
                                                        "fullWidth": 2,
                                                        "width": 1,
                                                        "text": ")",
                                                        "value": ")",
                                                        "valueText": ")",
                                                        "hasTrailingTrivia": true,
                                                        "trailingTrivia": [
                                                            {
                                                                "kind": "WhitespaceTrivia",
                                                                "text": " "
                                                            }
                                                        ]
                                                    }
                                                }
                                            },
                                            "operatorToken": {
                                                "kind": "AmpersandAmpersandToken",
                                                "fullStart": 869,
                                                "fullEnd": 872,
                                                "start": 869,
                                                "end": 871,
                                                "fullWidth": 3,
                                                "width": 2,
                                                "text": "&&",
                                                "value": "&&",
                                                "valueText": "&&",
                                                "hasTrailingTrivia": true,
                                                "trailingTrivia": [
                                                    {
                                                        "kind": "WhitespaceTrivia",
                                                        "text": " "
                                                    }
                                                ]
                                            },
                                            "right": {
                                                "kind": "IdentifierName",
                                                "fullStart": 872,
                                                "fullEnd": 880,
                                                "start": 872,
                                                "end": 880,
                                                "fullWidth": 8,
                                                "width": 8,
                                                "text": "accessed",
                                                "value": "accessed",
                                                "valueText": "accessed"
                                            }
                                        },
                                        "semicolonToken": {
                                            "kind": "SemicolonToken",
                                            "fullStart": 880,
                                            "fullEnd": 883,
                                            "start": 880,
                                            "end": 881,
                                            "fullWidth": 3,
                                            "width": 1,
                                            "text": ";",
                                            "value": ";",
                                            "valueText": ";",
                                            "hasTrailingTrivia": true,
                                            "hasTrailingNewLine": true,
                                            "trailingTrivia": [
                                                {
                                                    "kind": "NewLineTrivia",
                                                    "text": "\r\n"
                                                }
                                            ]
                                        }
                                    }
                                ],
                                "closeBraceToken": {
                                    "kind": "CloseBraceToken",
                                    "fullStart": 883,
                                    "fullEnd": 893,
                                    "start": 891,
                                    "end": 892,
                                    "fullWidth": 10,
                                    "width": 1,
                                    "text": "}",
                                    "value": "}",
                                    "valueText": "}",
                                    "hasLeadingTrivia": true,
                                    "hasTrailingTrivia": true,
                                    "leadingTrivia": [
                                        {
                                            "kind": "WhitespaceTrivia",
                                            "text": "        "
                                        }
                                    ],
                                    "trailingTrivia": [
                                        {
                                            "kind": "WhitespaceTrivia",
                                            "text": " "
                                        }
                                    ]
                                }
                            },
                            "finallyClause": {
                                "kind": "FinallyClause",
                                "fullStart": 893,
                                "fullEnd": 1003,
                                "start": 893,
                                "end": 1001,
                                "fullWidth": 110,
                                "width": 108,
                                "finallyKeyword": {
                                    "kind": "FinallyKeyword",
                                    "fullStart": 893,
                                    "fullEnd": 901,
                                    "start": 893,
                                    "end": 900,
                                    "fullWidth": 8,
                                    "width": 7,
                                    "text": "finally",
                                    "value": "finally",
                                    "valueText": "finally",
                                    "hasTrailingTrivia": true,
                                    "trailingTrivia": [
                                        {
                                            "kind": "WhitespaceTrivia",
                                            "text": " "
                                        }
                                    ]
                                },
                                "block": {
                                    "kind": "Block",
                                    "fullStart": 901,
                                    "fullEnd": 1003,
                                    "start": 901,
                                    "end": 1001,
                                    "fullWidth": 102,
                                    "width": 100,
                                    "openBraceToken": {
                                        "kind": "OpenBraceToken",
                                        "fullStart": 901,
                                        "fullEnd": 904,
                                        "start": 901,
                                        "end": 902,
                                        "fullWidth": 3,
                                        "width": 1,
                                        "text": "{",
                                        "value": "{",
                                        "valueText": "{",
                                        "hasTrailingTrivia": true,
                                        "hasTrailingNewLine": true,
                                        "trailingTrivia": [
                                            {
                                                "kind": "NewLineTrivia",
                                                "text": "\r\n"
                                            }
                                        ]
                                    },
                                    "statements": [
                                        {
                                            "kind": "ExpressionStatement",
                                            "fullStart": 904,
                                            "fullEnd": 946,
                                            "start": 916,
                                            "end": 944,
                                            "fullWidth": 42,
                                            "width": 28,
                                            "expression": {
                                                "kind": "DeleteExpression",
                                                "fullStart": 904,
                                                "fullEnd": 943,
                                                "start": 916,
                                                "end": 943,
                                                "fullWidth": 39,
                                                "width": 27,
                                                "deleteKeyword": {
                                                    "kind": "DeleteKeyword",
                                                    "fullStart": 904,
                                                    "fullEnd": 923,
                                                    "start": 916,
                                                    "end": 922,
                                                    "fullWidth": 19,
                                                    "width": 6,
                                                    "text": "delete",
                                                    "value": "delete",
                                                    "valueText": "delete",
                                                    "hasLeadingTrivia": true,
                                                    "hasTrailingTrivia": true,
                                                    "leadingTrivia": [
                                                        {
                                                            "kind": "WhitespaceTrivia",
                                                            "text": "            "
                                                        }
                                                    ],
                                                    "trailingTrivia": [
                                                        {
                                                            "kind": "WhitespaceTrivia",
                                                            "text": " "
                                                        }
                                                    ]
                                                },
                                                "expression": {
                                                    "kind": "ElementAccessExpression",
                                                    "fullStart": 923,
                                                    "fullEnd": 943,
                                                    "start": 923,
                                                    "end": 943,
                                                    "fullWidth": 20,
                                                    "width": 20,
                                                    "expression": {
                                                        "kind": "MemberAccessExpression",
                                                        "fullStart": 923,
                                                        "fullEnd": 940,
                                                        "start": 923,
                                                        "end": 940,
                                                        "fullWidth": 17,
                                                        "width": 17,
                                                        "expression": {
                                                            "kind": "IdentifierName",
                                                            "fullStart": 923,
                                                            "fullEnd": 930,
                                                            "start": 923,
                                                            "end": 930,
                                                            "fullWidth": 7,
                                                            "width": 7,
                                                            "text": "Boolean",
                                                            "value": "Boolean",
                                                            "valueText": "Boolean"
                                                        },
                                                        "dotToken": {
                                                            "kind": "DotToken",
                                                            "fullStart": 930,
                                                            "fullEnd": 931,
                                                            "start": 930,
                                                            "end": 931,
                                                            "fullWidth": 1,
                                                            "width": 1,
                                                            "text": ".",
                                                            "value": ".",
                                                            "valueText": "."
                                                        },
                                                        "name": {
                                                            "kind": "IdentifierName",
                                                            "fullStart": 931,
                                                            "fullEnd": 940,
                                                            "start": 931,
                                                            "end": 940,
                                                            "fullWidth": 9,
                                                            "width": 9,
                                                            "text": "prototype",
                                                            "value": "prototype",
                                                            "valueText": "prototype"
                                                        }
                                                    },
                                                    "openBracketToken": {
                                                        "kind": "OpenBracketToken",
                                                        "fullStart": 940,
                                                        "fullEnd": 941,
                                                        "start": 940,
                                                        "end": 941,
                                                        "fullWidth": 1,
                                                        "width": 1,
                                                        "text": "[",
                                                        "value": "[",
                                                        "valueText": "["
                                                    },
                                                    "argumentExpression": {
                                                        "kind": "NumericLiteral",
                                                        "fullStart": 941,
                                                        "fullEnd": 942,
                                                        "start": 941,
                                                        "end": 942,
                                                        "fullWidth": 1,
                                                        "width": 1,
                                                        "text": "0",
                                                        "value": 0,
                                                        "valueText": "0"
                                                    },
                                                    "closeBracketToken": {
                                                        "kind": "CloseBracketToken",
                                                        "fullStart": 942,
                                                        "fullEnd": 943,
                                                        "start": 942,
                                                        "end": 943,
                                                        "fullWidth": 1,
                                                        "width": 1,
                                                        "text": "]",
                                                        "value": "]",
                                                        "valueText": "]"
                                                    }
                                                }
                                            },
                                            "semicolonToken": {
                                                "kind": "SemicolonToken",
                                                "fullStart": 943,
                                                "fullEnd": 946,
                                                "start": 943,
                                                "end": 944,
                                                "fullWidth": 3,
                                                "width": 1,
                                                "text": ";",
                                                "value": ";",
                                                "valueText": ";",
                                                "hasTrailingTrivia": true,
                                                "hasTrailingNewLine": true,
                                                "trailingTrivia": [
                                                    {
                                                        "kind": "NewLineTrivia",
                                                        "text": "\r\n"
                                                    }
                                                ]
                                            }
                                        },
                                        {
                                            "kind": "ExpressionStatement",
                                            "fullStart": 946,
                                            "fullEnd": 992,
                                            "start": 958,
                                            "end": 990,
                                            "fullWidth": 46,
                                            "width": 32,
                                            "expression": {
                                                "kind": "DeleteExpression",
                                                "fullStart": 946,
                                                "fullEnd": 989,
                                                "start": 958,
                                                "end": 989,
                                                "fullWidth": 43,
                                                "width": 31,
                                                "deleteKeyword": {
                                                    "kind": "DeleteKeyword",
                                                    "fullStart": 946,
                                                    "fullEnd": 965,
                                                    "start": 958,
                                                    "end": 964,
                                                    "fullWidth": 19,
                                                    "width": 6,
                                                    "text": "delete",
                                                    "value": "delete",
                                                    "valueText": "delete",
                                                    "hasLeadingTrivia": true,
                                                    "hasTrailingTrivia": true,
                                                    "leadingTrivia": [
                                                        {
                                                            "kind": "WhitespaceTrivia",
                                                            "text": "            "
                                                        }
                                                    ],
                                                    "trailingTrivia": [
                                                        {
                                                            "kind": "WhitespaceTrivia",
                                                            "text": " "
                                                        }
                                                    ]
                                                },
                                                "expression": {
                                                    "kind": "MemberAccessExpression",
                                                    "fullStart": 965,
                                                    "fullEnd": 989,
                                                    "start": 965,
                                                    "end": 989,
                                                    "fullWidth": 24,
                                                    "width": 24,
                                                    "expression": {
                                                        "kind": "MemberAccessExpression",
                                                        "fullStart": 965,
                                                        "fullEnd": 982,
                                                        "start": 965,
                                                        "end": 982,
                                                        "fullWidth": 17,
                                                        "width": 17,
                                                        "expression": {
                                                            "kind": "IdentifierName",
                                                            "fullStart": 965,
                                                            "fullEnd": 972,
                                                            "start": 965,
                                                            "end": 972,
                                                            "fullWidth": 7,
                                                            "width": 7,
                                                            "text": "Boolean",
                                                            "value": "Boolean",
                                                            "valueText": "Boolean"
                                                        },
                                                        "dotToken": {
                                                            "kind": "DotToken",
                                                            "fullStart": 972,
                                                            "fullEnd": 973,
                                                            "start": 972,
                                                            "end": 973,
                                                            "fullWidth": 1,
                                                            "width": 1,
                                                            "text": ".",
                                                            "value": ".",
                                                            "valueText": "."
                                                        },
                                                        "name": {
                                                            "kind": "IdentifierName",
                                                            "fullStart": 973,
                                                            "fullEnd": 982,
                                                            "start": 973,
                                                            "end": 982,
                                                            "fullWidth": 9,
                                                            "width": 9,
                                                            "text": "prototype",
                                                            "value": "prototype",
                                                            "valueText": "prototype"
                                                        }
                                                    },
                                                    "dotToken": {
                                                        "kind": "DotToken",
                                                        "fullStart": 982,
                                                        "fullEnd": 983,
                                                        "start": 982,
                                                        "end": 983,
                                                        "fullWidth": 1,
                                                        "width": 1,
                                                        "text": ".",
                                                        "value": ".",
                                                        "valueText": "."
                                                    },
                                                    "name": {
                                                        "kind": "IdentifierName",
                                                        "fullStart": 983,
                                                        "fullEnd": 989,
                                                        "start": 983,
                                                        "end": 989,
                                                        "fullWidth": 6,
                                                        "width": 6,
                                                        "text": "length",
                                                        "value": "length",
                                                        "valueText": "length"
                                                    }
                                                }
                                            },
                                            "semicolonToken": {
                                                "kind": "SemicolonToken",
                                                "fullStart": 989,
                                                "fullEnd": 992,
                                                "start": 989,
                                                "end": 990,
                                                "fullWidth": 3,
                                                "width": 1,
                                                "text": ";",
                                                "value": ";",
                                                "valueText": ";",
                                                "hasTrailingTrivia": true,
                                                "hasTrailingNewLine": true,
                                                "trailingTrivia": [
                                                    {
                                                        "kind": "NewLineTrivia",
                                                        "text": "\r\n"
                                                    }
                                                ]
                                            }
                                        }
                                    ],
                                    "closeBraceToken": {
                                        "kind": "CloseBraceToken",
                                        "fullStart": 992,
                                        "fullEnd": 1003,
                                        "start": 1000,
                                        "end": 1001,
                                        "fullWidth": 11,
                                        "width": 1,
                                        "text": "}",
                                        "value": "}",
                                        "valueText": "}",
                                        "hasLeadingTrivia": true,
                                        "hasTrailingTrivia": true,
                                        "hasTrailingNewLine": true,
                                        "leadingTrivia": [
                                            {
                                                "kind": "WhitespaceTrivia",
                                                "text": "        "
                                            }
                                        ],
                                        "trailingTrivia": [
                                            {
                                                "kind": "NewLineTrivia",
                                                "text": "\r\n"
                                            }
                                        ]
                                    }
                                }
                            }
                        }
                    ],
                    "closeBraceToken": {
                        "kind": "CloseBraceToken",
                        "fullStart": 1003,
                        "fullEnd": 1010,
                        "start": 1007,
                        "end": 1008,
                        "fullWidth": 7,
                        "width": 1,
                        "text": "}",
                        "value": "}",
                        "valueText": "}",
                        "hasLeadingTrivia": true,
                        "hasTrailingTrivia": true,
                        "hasTrailingNewLine": true,
                        "leadingTrivia": [
                            {
                                "kind": "WhitespaceTrivia",
                                "text": "    "
                            }
                        ],
                        "trailingTrivia": [
                            {
                                "kind": "NewLineTrivia",
                                "text": "\r\n"
                            }
                        ]
                    }
                }
            },
            {
                "kind": "ExpressionStatement",
                "fullStart": 1010,
                "fullEnd": 1034,
                "start": 1010,
                "end": 1032,
                "fullWidth": 24,
                "width": 22,
                "expression": {
                    "kind": "InvocationExpression",
                    "fullStart": 1010,
                    "fullEnd": 1031,
                    "start": 1010,
                    "end": 1031,
                    "fullWidth": 21,
                    "width": 21,
                    "expression": {
                        "kind": "IdentifierName",
                        "fullStart": 1010,
                        "fullEnd": 1021,
                        "start": 1010,
                        "end": 1021,
                        "fullWidth": 11,
                        "width": 11,
                        "text": "runTestCase",
                        "value": "runTestCase",
                        "valueText": "runTestCase"
                    },
                    "argumentList": {
                        "kind": "ArgumentList",
                        "fullStart": 1021,
                        "fullEnd": 1031,
                        "start": 1021,
                        "end": 1031,
                        "fullWidth": 10,
                        "width": 10,
                        "openParenToken": {
                            "kind": "OpenParenToken",
                            "fullStart": 1021,
                            "fullEnd": 1022,
                            "start": 1021,
                            "end": 1022,
                            "fullWidth": 1,
                            "width": 1,
                            "text": "(",
                            "value": "(",
                            "valueText": "("
                        },
                        "arguments": [
                            {
                                "kind": "IdentifierName",
                                "fullStart": 1022,
                                "fullEnd": 1030,
                                "start": 1022,
                                "end": 1030,
                                "fullWidth": 8,
                                "width": 8,
                                "text": "testcase",
                                "value": "testcase",
                                "valueText": "testcase"
                            }
                        ],
                        "closeParenToken": {
                            "kind": "CloseParenToken",
                            "fullStart": 1030,
                            "fullEnd": 1031,
                            "start": 1030,
                            "end": 1031,
                            "fullWidth": 1,
                            "width": 1,
                            "text": ")",
                            "value": ")",
                            "valueText": ")"
                        }
                    }
                },
                "semicolonToken": {
                    "kind": "SemicolonToken",
                    "fullStart": 1031,
                    "fullEnd": 1034,
                    "start": 1031,
                    "end": 1032,
                    "fullWidth": 3,
                    "width": 1,
                    "text": ";",
                    "value": ";",
                    "valueText": ";",
                    "hasTrailingTrivia": true,
                    "hasTrailingNewLine": true,
                    "trailingTrivia": [
                        {
                            "kind": "NewLineTrivia",
                            "text": "\r\n"
                        }
                    ]
                }
            }
        ],
        "endOfFileToken": {
            "kind": "EndOfFileToken",
            "fullStart": 1034,
            "fullEnd": 1034,
            "start": 1034,
            "end": 1034,
            "fullWidth": 0,
            "width": 0,
            "text": ""
        }
    },
    "lineMap": {
        "lineStarts": [
            0,
            67,
            152,
            232,
            308,
            380,
            385,
            439,
            507,
            512,
            514,
            516,
            539,
            541,
            572,
            574,
            620,
            650,
            694,
            705,
            707,
            722,
            761,
            804,
            883,
            904,
            946,
            992,
            1003,
            1010,
            1034
        ],
        "length": 1034
    }
}<|MERGE_RESOLUTION|>--- conflicted
+++ resolved
@@ -422,11 +422,8 @@
                                             "start": 602,
                                             "end": 605,
                                             "fullWidth": 3,
-<<<<<<< HEAD
                                             "width": 3,
-=======
                                             "modifiers": [],
->>>>>>> e3c38734
                                             "identifier": {
                                                 "kind": "IdentifierName",
                                                 "fullStart": 602,
@@ -466,11 +463,8 @@
                                             "start": 607,
                                             "end": 610,
                                             "fullWidth": 3,
-<<<<<<< HEAD
                                             "width": 3,
-=======
                                             "modifiers": [],
->>>>>>> e3c38734
                                             "identifier": {
                                                 "kind": "IdentifierName",
                                                 "fullStart": 607,
@@ -510,11 +504,8 @@
                                             "start": 612,
                                             "end": 615,
                                             "fullWidth": 3,
-<<<<<<< HEAD
                                             "width": 3,
-=======
                                             "modifiers": [],
->>>>>>> e3c38734
                                             "identifier": {
                                                 "kind": "IdentifierName",
                                                 "fullStart": 612,
