--- conflicted
+++ resolved
@@ -277,11 +277,8 @@
                                             "start": 611,
                                             "end": 614,
                                             "fullWidth": 3,
-<<<<<<< HEAD
                                             "width": 3,
-=======
                                             "modifiers": [],
->>>>>>> e3c38734
                                             "identifier": {
                                                 "kind": "IdentifierName",
                                                 "fullStart": 611,
@@ -321,11 +318,8 @@
                                             "start": 616,
                                             "end": 619,
                                             "fullWidth": 3,
-<<<<<<< HEAD
                                             "width": 3,
-=======
                                             "modifiers": [],
->>>>>>> e3c38734
                                             "identifier": {
                                                 "kind": "IdentifierName",
                                                 "fullStart": 616,
@@ -365,11 +359,8 @@
                                             "start": 621,
                                             "end": 624,
                                             "fullWidth": 3,
-<<<<<<< HEAD
                                             "width": 3,
-=======
                                             "modifiers": [],
->>>>>>> e3c38734
                                             "identifier": {
                                                 "kind": "IdentifierName",
                                                 "fullStart": 621,
@@ -753,11 +744,8 @@
                                             "start": 714,
                                             "end": 717,
                                             "fullWidth": 3,
-<<<<<<< HEAD
                                             "width": 3,
-=======
                                             "modifiers": [],
->>>>>>> e3c38734
                                             "identifier": {
                                                 "kind": "IdentifierName",
                                                 "fullStart": 714,
@@ -797,11 +785,8 @@
                                             "start": 719,
                                             "end": 722,
                                             "fullWidth": 3,
-<<<<<<< HEAD
                                             "width": 3,
-=======
                                             "modifiers": [],
->>>>>>> e3c38734
                                             "identifier": {
                                                 "kind": "IdentifierName",
                                                 "fullStart": 719,
@@ -841,11 +826,8 @@
                                             "start": 724,
                                             "end": 727,
                                             "fullWidth": 3,
-<<<<<<< HEAD
                                             "width": 3,
-=======
                                             "modifiers": [],
->>>>>>> e3c38734
                                             "identifier": {
                                                 "kind": "IdentifierName",
                                                 "fullStart": 724,
