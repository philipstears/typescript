--- conflicted
+++ resolved
@@ -277,11 +277,8 @@
                                             "start": 613,
                                             "end": 616,
                                             "fullWidth": 3,
-<<<<<<< HEAD
                                             "width": 3,
-=======
                                             "modifiers": [],
->>>>>>> e3c38734
                                             "identifier": {
                                                 "kind": "IdentifierName",
                                                 "fullStart": 613,
@@ -321,11 +318,8 @@
                                             "start": 618,
                                             "end": 621,
                                             "fullWidth": 3,
-<<<<<<< HEAD
                                             "width": 3,
-=======
                                             "modifiers": [],
->>>>>>> e3c38734
                                             "identifier": {
                                                 "kind": "IdentifierName",
                                                 "fullStart": 618,
@@ -365,11 +359,8 @@
                                             "start": 623,
                                             "end": 626,
                                             "fullWidth": 3,
-<<<<<<< HEAD
                                             "width": 3,
-=======
                                             "modifiers": [],
->>>>>>> e3c38734
                                             "identifier": {
                                                 "kind": "IdentifierName",
                                                 "fullStart": 623,
@@ -666,11 +657,8 @@
                                             "start": 703,
                                             "end": 706,
                                             "fullWidth": 3,
-<<<<<<< HEAD
                                             "width": 3,
-=======
                                             "modifiers": [],
->>>>>>> e3c38734
                                             "identifier": {
                                                 "kind": "IdentifierName",
                                                 "fullStart": 703,
@@ -710,11 +698,8 @@
                                             "start": 708,
                                             "end": 711,
                                             "fullWidth": 3,
-<<<<<<< HEAD
                                             "width": 3,
-=======
                                             "modifiers": [],
->>>>>>> e3c38734
                                             "identifier": {
                                                 "kind": "IdentifierName",
                                                 "fullStart": 708,
@@ -754,11 +739,8 @@
                                             "start": 713,
                                             "end": 716,
                                             "fullWidth": 3,
-<<<<<<< HEAD
                                             "width": 3,
-=======
                                             "modifiers": [],
->>>>>>> e3c38734
                                             "identifier": {
                                                 "kind": "IdentifierName",
                                                 "fullStart": 713,
@@ -1133,11 +1115,8 @@
                                                                 "start": 792,
                                                                 "end": 793,
                                                                 "fullWidth": 1,
-<<<<<<< HEAD
                                                                 "width": 1,
-=======
                                                                 "modifiers": [],
->>>>>>> e3c38734
                                                                 "identifier": {
                                                                     "kind": "IdentifierName",
                                                                     "fullStart": 792,
@@ -1177,11 +1156,8 @@
                                                                 "start": 795,
                                                                 "end": 796,
                                                                 "fullWidth": 1,
-<<<<<<< HEAD
                                                                 "width": 1,
-=======
                                                                 "modifiers": [],
->>>>>>> e3c38734
                                                                 "identifier": {
                                                                     "kind": "IdentifierName",
                                                                     "fullStart": 795,
