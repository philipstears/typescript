--- conflicted
+++ resolved
@@ -250,12 +250,8 @@
                                         "start": 605,
                                         "end": 619,
                                         "fullWidth": 14,
-<<<<<<< HEAD
                                         "width": 14,
-                                        "identifier": {
-=======
                                         "propertyName": {
->>>>>>> 85e84683
                                             "kind": "IdentifierName",
                                             "fullStart": 605,
                                             "fullEnd": 612,
@@ -1109,12 +1105,8 @@
                                         "start": 832,
                                         "end": 853,
                                         "fullWidth": 21,
-<<<<<<< HEAD
                                         "width": 21,
-                                        "identifier": {
-=======
                                         "propertyName": {
->>>>>>> 85e84683
                                             "kind": "IdentifierName",
                                             "fullStart": 832,
                                             "fullEnd": 838,
@@ -1342,12 +1334,8 @@
                                         "start": 870,
                                         "end": 891,
                                         "fullWidth": 21,
-<<<<<<< HEAD
                                         "width": 21,
-                                        "identifier": {
-=======
                                         "propertyName": {
->>>>>>> 85e84683
                                             "kind": "IdentifierName",
                                             "fullStart": 870,
                                             "fullEnd": 874,
@@ -1721,12 +1709,8 @@
                                         "start": 940,
                                         "end": 957,
                                         "fullWidth": 17,
-<<<<<<< HEAD
                                         "width": 17,
-                                        "identifier": {
-=======
                                         "propertyName": {
->>>>>>> 85e84683
                                             "kind": "IdentifierName",
                                             "fullStart": 940,
                                             "fullEnd": 946,
