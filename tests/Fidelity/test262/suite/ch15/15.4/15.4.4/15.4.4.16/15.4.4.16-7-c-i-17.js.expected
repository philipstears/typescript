--- conflicted
+++ resolved
@@ -252,12 +252,8 @@
                                         "start": 627,
                                         "end": 643,
                                         "fullWidth": 16,
-<<<<<<< HEAD
                                         "width": 16,
-                                        "identifier": {
-=======
                                         "propertyName": {
->>>>>>> 85e84683
                                             "kind": "IdentifierName",
                                             "fullStart": 627,
                                             "fullEnd": 636,
@@ -899,12 +895,8 @@
                                         "start": 797,
                                         "end": 816,
                                         "fullWidth": 19,
-<<<<<<< HEAD
                                         "width": 19,
-                                        "identifier": {
-=======
                                         "propertyName": {
->>>>>>> 85e84683
                                             "kind": "IdentifierName",
                                             "fullStart": 797,
                                             "fullEnd": 801,
