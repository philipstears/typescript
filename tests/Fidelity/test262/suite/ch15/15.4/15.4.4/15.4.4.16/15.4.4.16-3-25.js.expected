--- conflicted
+++ resolved
@@ -1005,12 +1005,8 @@
                                         "start": 799,
                                         "end": 911,
                                         "fullWidth": 112,
-<<<<<<< HEAD
                                         "width": 112,
-                                        "identifier": {
-=======
                                         "propertyName": {
->>>>>>> 85e84683
                                             "kind": "IdentifierName",
                                             "fullStart": 799,
                                             "fullEnd": 803,
