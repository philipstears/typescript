{
    "isDeclaration": false,
    "languageVersion": "EcmaScript5",
    "parseOptions": {
        "allowAutomaticSemicolonInsertion": true
    },
    "sourceUnit": {
        "kind": "SourceUnit",
        "fullStart": 0,
        "fullEnd": 1686,
        "start": 562,
        "end": 1686,
        "fullWidth": 1686,
        "width": 1124,
        "isIncrementallyUnusable": true,
        "moduleElements": [
            {
                "kind": "FunctionDeclaration",
                "fullStart": 0,
                "fullEnd": 1662,
                "start": 562,
                "end": 1660,
                "fullWidth": 1662,
                "width": 1098,
                "modifiers": [],
                "functionKeyword": {
                    "kind": "FunctionKeyword",
                    "fullStart": 0,
                    "fullEnd": 571,
                    "start": 562,
                    "end": 570,
                    "fullWidth": 571,
                    "width": 8,
                    "text": "function",
                    "value": "function",
                    "valueText": "function",
                    "hasLeadingTrivia": true,
                    "hasLeadingComment": true,
                    "hasLeadingNewLine": true,
                    "hasTrailingTrivia": true,
                    "leadingTrivia": [
                        {
                            "kind": "SingleLineCommentTrivia",
                            "text": "/// Copyright (c) 2012 Ecma International.  All rights reserved. "
                        },
                        {
                            "kind": "NewLineTrivia",
                            "text": "\r\n"
                        },
                        {
                            "kind": "SingleLineCommentTrivia",
                            "text": "/// Ecma International makes this code available under the terms and conditions set"
                        },
                        {
                            "kind": "NewLineTrivia",
                            "text": "\r\n"
                        },
                        {
                            "kind": "SingleLineCommentTrivia",
                            "text": "/// forth on http://hg.ecmascript.org/tests/test262/raw-file/tip/LICENSE (the "
                        },
                        {
                            "kind": "NewLineTrivia",
                            "text": "\r\n"
                        },
                        {
                            "kind": "SingleLineCommentTrivia",
                            "text": "/// \"Use Terms\").   Any redistribution of this code must retain the above "
                        },
                        {
                            "kind": "NewLineTrivia",
                            "text": "\r\n"
                        },
                        {
                            "kind": "SingleLineCommentTrivia",
                            "text": "/// copyright and this notice and otherwise comply with the Use Terms."
                        },
                        {
                            "kind": "NewLineTrivia",
                            "text": "\r\n"
                        },
                        {
                            "kind": "MultiLineCommentTrivia",
                            "text": "/**\r\n * @path ch15/15.4/15.4.4/15.4.4.16/15.4.4.16-8-8.js\r\n * @description Array.prototype.every returns true if 'length' is 0 (subclassed Array, length overridden with []\r\n */"
                        },
                        {
                            "kind": "NewLineTrivia",
                            "text": "\r\n"
                        },
                        {
                            "kind": "NewLineTrivia",
                            "text": "\r\n"
                        },
                        {
                            "kind": "NewLineTrivia",
                            "text": "\r\n"
                        }
                    ],
                    "trailingTrivia": [
                        {
                            "kind": "WhitespaceTrivia",
                            "text": " "
                        }
                    ]
                },
                "identifier": {
                    "kind": "IdentifierName",
                    "fullStart": 571,
                    "fullEnd": 579,
                    "start": 571,
                    "end": 579,
                    "fullWidth": 8,
                    "width": 8,
                    "text": "testcase",
                    "value": "testcase",
                    "valueText": "testcase"
                },
                "callSignature": {
                    "kind": "CallSignature",
                    "fullStart": 579,
                    "fullEnd": 582,
                    "start": 579,
                    "end": 581,
                    "fullWidth": 3,
                    "width": 2,
                    "parameterList": {
                        "kind": "ParameterList",
                        "fullStart": 579,
                        "fullEnd": 582,
                        "start": 579,
                        "end": 581,
                        "fullWidth": 3,
                        "width": 2,
                        "openParenToken": {
                            "kind": "OpenParenToken",
                            "fullStart": 579,
                            "fullEnd": 580,
                            "start": 579,
                            "end": 580,
                            "fullWidth": 1,
                            "width": 1,
                            "text": "(",
                            "value": "(",
                            "valueText": "("
                        },
                        "parameters": [],
                        "closeParenToken": {
                            "kind": "CloseParenToken",
                            "fullStart": 580,
                            "fullEnd": 582,
                            "start": 580,
                            "end": 581,
                            "fullWidth": 2,
                            "width": 1,
                            "text": ")",
                            "value": ")",
                            "valueText": ")",
                            "hasTrailingTrivia": true,
                            "trailingTrivia": [
                                {
                                    "kind": "WhitespaceTrivia",
                                    "text": " "
                                }
                            ]
                        }
                    }
                },
                "block": {
                    "kind": "Block",
                    "fullStart": 582,
                    "fullEnd": 1662,
                    "start": 582,
                    "end": 1660,
                    "fullWidth": 1080,
                    "width": 1078,
                    "openBraceToken": {
                        "kind": "OpenBraceToken",
                        "fullStart": 582,
                        "fullEnd": 585,
                        "start": 582,
                        "end": 583,
                        "fullWidth": 3,
                        "width": 1,
                        "text": "{",
                        "value": "{",
                        "valueText": "{",
                        "hasTrailingTrivia": true,
                        "hasTrailingNewLine": true,
                        "trailingTrivia": [
                            {
                                "kind": "NewLineTrivia",
                                "text": "\r\n"
                            }
                        ]
                    },
                    "statements": [
                        {
                            "kind": "ExpressionStatement",
                            "fullStart": 585,
                            "fullEnd": 624,
                            "start": 587,
                            "end": 622,
                            "fullWidth": 39,
                            "width": 35,
                            "expression": {
                                "kind": "AssignmentExpression",
                                "fullStart": 585,
                                "fullEnd": 621,
                                "start": 587,
                                "end": 621,
                                "fullWidth": 36,
                                "width": 34,
                                "left": {
                                    "kind": "MemberAccessExpression",
                                    "fullStart": 585,
                                    "fullEnd": 601,
                                    "start": 587,
                                    "end": 600,
                                    "fullWidth": 16,
                                    "width": 13,
                                    "expression": {
                                        "kind": "IdentifierName",
                                        "fullStart": 585,
                                        "fullEnd": 590,
                                        "start": 587,
                                        "end": 590,
                                        "fullWidth": 5,
                                        "width": 3,
                                        "text": "foo",
                                        "value": "foo",
                                        "valueText": "foo",
                                        "hasLeadingTrivia": true,
                                        "leadingTrivia": [
                                            {
                                                "kind": "WhitespaceTrivia",
                                                "text": "  "
                                            }
                                        ]
                                    },
                                    "dotToken": {
                                        "kind": "DotToken",
                                        "fullStart": 590,
                                        "fullEnd": 591,
                                        "start": 590,
                                        "end": 591,
                                        "fullWidth": 1,
                                        "width": 1,
                                        "text": ".",
                                        "value": ".",
                                        "valueText": "."
                                    },
                                    "name": {
                                        "kind": "IdentifierName",
                                        "fullStart": 591,
                                        "fullEnd": 601,
                                        "start": 591,
                                        "end": 600,
                                        "fullWidth": 10,
                                        "width": 9,
                                        "text": "prototype",
                                        "value": "prototype",
                                        "valueText": "prototype",
                                        "hasTrailingTrivia": true,
                                        "trailingTrivia": [
                                            {
                                                "kind": "WhitespaceTrivia",
                                                "text": " "
                                            }
                                        ]
                                    }
                                },
                                "operatorToken": {
                                    "kind": "EqualsToken",
                                    "fullStart": 601,
                                    "fullEnd": 603,
                                    "start": 601,
                                    "end": 602,
                                    "fullWidth": 2,
                                    "width": 1,
                                    "text": "=",
                                    "value": "=",
                                    "valueText": "=",
                                    "hasTrailingTrivia": true,
                                    "trailingTrivia": [
                                        {
                                            "kind": "WhitespaceTrivia",
                                            "text": " "
                                        }
                                    ]
                                },
                                "right": {
                                    "kind": "ObjectCreationExpression",
                                    "fullStart": 603,
                                    "fullEnd": 621,
                                    "start": 603,
                                    "end": 621,
                                    "fullWidth": 18,
                                    "width": 18,
                                    "newKeyword": {
                                        "kind": "NewKeyword",
                                        "fullStart": 603,
                                        "fullEnd": 607,
                                        "start": 603,
                                        "end": 606,
                                        "fullWidth": 4,
                                        "width": 3,
                                        "text": "new",
                                        "value": "new",
                                        "valueText": "new",
                                        "hasTrailingTrivia": true,
                                        "trailingTrivia": [
                                            {
                                                "kind": "WhitespaceTrivia",
                                                "text": " "
                                            }
                                        ]
                                    },
                                    "expression": {
                                        "kind": "IdentifierName",
                                        "fullStart": 607,
                                        "fullEnd": 612,
                                        "start": 607,
                                        "end": 612,
                                        "fullWidth": 5,
                                        "width": 5,
                                        "text": "Array",
                                        "value": "Array",
                                        "valueText": "Array"
                                    },
                                    "argumentList": {
                                        "kind": "ArgumentList",
                                        "fullStart": 612,
                                        "fullEnd": 621,
                                        "start": 612,
                                        "end": 621,
                                        "fullWidth": 9,
                                        "width": 9,
                                        "openParenToken": {
                                            "kind": "OpenParenToken",
                                            "fullStart": 612,
                                            "fullEnd": 613,
                                            "start": 612,
                                            "end": 613,
                                            "fullWidth": 1,
                                            "width": 1,
                                            "text": "(",
                                            "value": "(",
                                            "valueText": "("
                                        },
                                        "arguments": [
                                            {
                                                "kind": "NumericLiteral",
                                                "fullStart": 613,
                                                "fullEnd": 614,
                                                "start": 613,
                                                "end": 614,
                                                "fullWidth": 1,
                                                "width": 1,
                                                "text": "1",
                                                "value": 1,
                                                "valueText": "1"
                                            },
                                            {
                                                "kind": "CommaToken",
                                                "fullStart": 614,
                                                "fullEnd": 616,
                                                "start": 614,
                                                "end": 615,
                                                "fullWidth": 2,
                                                "width": 1,
                                                "text": ",",
                                                "value": ",",
                                                "valueText": ",",
                                                "hasTrailingTrivia": true,
                                                "trailingTrivia": [
                                                    {
                                                        "kind": "WhitespaceTrivia",
                                                        "text": " "
                                                    }
                                                ]
                                            },
                                            {
                                                "kind": "NumericLiteral",
                                                "fullStart": 616,
                                                "fullEnd": 617,
                                                "start": 616,
                                                "end": 617,
                                                "fullWidth": 1,
                                                "width": 1,
                                                "text": "2",
                                                "value": 2,
                                                "valueText": "2"
                                            },
                                            {
                                                "kind": "CommaToken",
                                                "fullStart": 617,
                                                "fullEnd": 619,
                                                "start": 617,
                                                "end": 618,
                                                "fullWidth": 2,
                                                "width": 1,
                                                "text": ",",
                                                "value": ",",
                                                "valueText": ",",
                                                "hasTrailingTrivia": true,
                                                "trailingTrivia": [
                                                    {
                                                        "kind": "WhitespaceTrivia",
                                                        "text": " "
                                                    }
                                                ]
                                            },
                                            {
                                                "kind": "NumericLiteral",
                                                "fullStart": 619,
                                                "fullEnd": 620,
                                                "start": 619,
                                                "end": 620,
                                                "fullWidth": 1,
                                                "width": 1,
                                                "text": "3",
                                                "value": 3,
                                                "valueText": "3"
                                            }
                                        ],
                                        "closeParenToken": {
                                            "kind": "CloseParenToken",
                                            "fullStart": 620,
                                            "fullEnd": 621,
                                            "start": 620,
                                            "end": 621,
                                            "fullWidth": 1,
                                            "width": 1,
                                            "text": ")",
                                            "value": ")",
                                            "valueText": ")"
                                        }
                                    }
                                }
                            },
                            "semicolonToken": {
                                "kind": "SemicolonToken",
                                "fullStart": 621,
                                "fullEnd": 624,
                                "start": 621,
                                "end": 622,
                                "fullWidth": 3,
                                "width": 1,
                                "text": ";",
                                "value": ";",
                                "valueText": ";",
                                "hasTrailingTrivia": true,
                                "hasTrailingNewLine": true,
                                "trailingTrivia": [
                                    {
                                        "kind": "NewLineTrivia",
                                        "text": "\r\n"
                                    }
                                ]
                            }
                        },
                        {
                            "kind": "FunctionDeclaration",
                            "fullStart": 624,
                            "fullEnd": 645,
                            "start": 626,
                            "end": 643,
                            "fullWidth": 21,
                            "width": 17,
                            "modifiers": [],
                            "functionKeyword": {
                                "kind": "FunctionKeyword",
                                "fullStart": 624,
                                "fullEnd": 635,
                                "start": 626,
                                "end": 634,
                                "fullWidth": 11,
                                "width": 8,
                                "text": "function",
                                "value": "function",
                                "valueText": "function",
                                "hasLeadingTrivia": true,
                                "hasTrailingTrivia": true,
                                "leadingTrivia": [
                                    {
                                        "kind": "WhitespaceTrivia",
                                        "text": "  "
                                    }
                                ],
                                "trailingTrivia": [
                                    {
                                        "kind": "WhitespaceTrivia",
                                        "text": " "
                                    }
                                ]
                            },
                            "identifier": {
                                "kind": "IdentifierName",
                                "fullStart": 635,
                                "fullEnd": 638,
                                "start": 635,
                                "end": 638,
                                "fullWidth": 3,
                                "width": 3,
                                "text": "foo",
                                "value": "foo",
                                "valueText": "foo"
                            },
                            "callSignature": {
                                "kind": "CallSignature",
                                "fullStart": 638,
                                "fullEnd": 641,
                                "start": 638,
                                "end": 640,
                                "fullWidth": 3,
                                "width": 2,
                                "parameterList": {
                                    "kind": "ParameterList",
                                    "fullStart": 638,
                                    "fullEnd": 641,
                                    "start": 638,
                                    "end": 640,
                                    "fullWidth": 3,
                                    "width": 2,
                                    "openParenToken": {
                                        "kind": "OpenParenToken",
                                        "fullStart": 638,
                                        "fullEnd": 639,
                                        "start": 638,
                                        "end": 639,
                                        "fullWidth": 1,
                                        "width": 1,
                                        "text": "(",
                                        "value": "(",
                                        "valueText": "("
                                    },
                                    "parameters": [],
                                    "closeParenToken": {
                                        "kind": "CloseParenToken",
                                        "fullStart": 639,
                                        "fullEnd": 641,
                                        "start": 639,
                                        "end": 640,
                                        "fullWidth": 2,
                                        "width": 1,
                                        "text": ")",
                                        "value": ")",
                                        "valueText": ")",
                                        "hasTrailingTrivia": true,
                                        "trailingTrivia": [
                                            {
                                                "kind": "WhitespaceTrivia",
                                                "text": " "
                                            }
                                        ]
                                    }
                                }
                            },
                            "block": {
                                "kind": "Block",
                                "fullStart": 641,
                                "fullEnd": 645,
                                "start": 641,
                                "end": 643,
                                "fullWidth": 4,
                                "width": 2,
                                "openBraceToken": {
                                    "kind": "OpenBraceToken",
                                    "fullStart": 641,
                                    "fullEnd": 642,
                                    "start": 641,
                                    "end": 642,
                                    "fullWidth": 1,
                                    "width": 1,
                                    "text": "{",
                                    "value": "{",
                                    "valueText": "{"
                                },
                                "statements": [],
                                "closeBraceToken": {
                                    "kind": "CloseBraceToken",
                                    "fullStart": 642,
                                    "fullEnd": 645,
                                    "start": 642,
                                    "end": 643,
                                    "fullWidth": 3,
                                    "width": 1,
                                    "text": "}",
                                    "value": "}",
                                    "valueText": "}",
                                    "hasTrailingTrivia": true,
                                    "hasTrailingNewLine": true,
                                    "trailingTrivia": [
                                        {
                                            "kind": "NewLineTrivia",
                                            "text": "\r\n"
                                        }
                                    ]
                                }
                            }
                        },
                        {
                            "kind": "VariableStatement",
                            "fullStart": 645,
                            "fullEnd": 667,
                            "start": 647,
                            "end": 665,
                            "fullWidth": 22,
                            "width": 18,
                            "modifiers": [],
                            "variableDeclaration": {
                                "kind": "VariableDeclaration",
                                "fullStart": 645,
                                "fullEnd": 664,
                                "start": 647,
                                "end": 664,
                                "fullWidth": 19,
                                "width": 17,
                                "varKeyword": {
                                    "kind": "VarKeyword",
                                    "fullStart": 645,
                                    "fullEnd": 651,
                                    "start": 647,
                                    "end": 650,
                                    "fullWidth": 6,
                                    "width": 3,
                                    "text": "var",
                                    "value": "var",
                                    "valueText": "var",
                                    "hasLeadingTrivia": true,
                                    "hasTrailingTrivia": true,
                                    "leadingTrivia": [
                                        {
                                            "kind": "WhitespaceTrivia",
                                            "text": "  "
                                        }
                                    ],
                                    "trailingTrivia": [
                                        {
                                            "kind": "WhitespaceTrivia",
                                            "text": " "
                                        }
                                    ]
                                },
                                "variableDeclarators": [
                                    {
                                        "kind": "VariableDeclarator",
                                        "fullStart": 651,
                                        "fullEnd": 664,
                                        "start": 651,
                                        "end": 664,
                                        "fullWidth": 13,
<<<<<<< HEAD
                                        "width": 13,
                                        "identifier": {
=======
                                        "propertyName": {
>>>>>>> 85e84683
                                            "kind": "IdentifierName",
                                            "fullStart": 651,
                                            "fullEnd": 653,
                                            "start": 651,
                                            "end": 652,
                                            "fullWidth": 2,
                                            "width": 1,
                                            "text": "f",
                                            "value": "f",
                                            "valueText": "f",
                                            "hasTrailingTrivia": true,
                                            "trailingTrivia": [
                                                {
                                                    "kind": "WhitespaceTrivia",
                                                    "text": " "
                                                }
                                            ]
                                        },
                                        "equalsValueClause": {
                                            "kind": "EqualsValueClause",
                                            "fullStart": 653,
                                            "fullEnd": 664,
                                            "start": 653,
                                            "end": 664,
                                            "fullWidth": 11,
                                            "width": 11,
                                            "equalsToken": {
                                                "kind": "EqualsToken",
                                                "fullStart": 653,
                                                "fullEnd": 655,
                                                "start": 653,
                                                "end": 654,
                                                "fullWidth": 2,
                                                "width": 1,
                                                "text": "=",
                                                "value": "=",
                                                "valueText": "=",
                                                "hasTrailingTrivia": true,
                                                "trailingTrivia": [
                                                    {
                                                        "kind": "WhitespaceTrivia",
                                                        "text": " "
                                                    }
                                                ]
                                            },
                                            "value": {
                                                "kind": "ObjectCreationExpression",
                                                "fullStart": 655,
                                                "fullEnd": 664,
                                                "start": 655,
                                                "end": 664,
                                                "fullWidth": 9,
                                                "width": 9,
                                                "newKeyword": {
                                                    "kind": "NewKeyword",
                                                    "fullStart": 655,
                                                    "fullEnd": 659,
                                                    "start": 655,
                                                    "end": 658,
                                                    "fullWidth": 4,
                                                    "width": 3,
                                                    "text": "new",
                                                    "value": "new",
                                                    "valueText": "new",
                                                    "hasTrailingTrivia": true,
                                                    "trailingTrivia": [
                                                        {
                                                            "kind": "WhitespaceTrivia",
                                                            "text": " "
                                                        }
                                                    ]
                                                },
                                                "expression": {
                                                    "kind": "IdentifierName",
                                                    "fullStart": 659,
                                                    "fullEnd": 662,
                                                    "start": 659,
                                                    "end": 662,
                                                    "fullWidth": 3,
                                                    "width": 3,
                                                    "text": "foo",
                                                    "value": "foo",
                                                    "valueText": "foo"
                                                },
                                                "argumentList": {
                                                    "kind": "ArgumentList",
                                                    "fullStart": 662,
                                                    "fullEnd": 664,
                                                    "start": 662,
                                                    "end": 664,
                                                    "fullWidth": 2,
                                                    "width": 2,
                                                    "openParenToken": {
                                                        "kind": "OpenParenToken",
                                                        "fullStart": 662,
                                                        "fullEnd": 663,
                                                        "start": 662,
                                                        "end": 663,
                                                        "fullWidth": 1,
                                                        "width": 1,
                                                        "text": "(",
                                                        "value": "(",
                                                        "valueText": "("
                                                    },
                                                    "arguments": [],
                                                    "closeParenToken": {
                                                        "kind": "CloseParenToken",
                                                        "fullStart": 663,
                                                        "fullEnd": 664,
                                                        "start": 663,
                                                        "end": 664,
                                                        "fullWidth": 1,
                                                        "width": 1,
                                                        "text": ")",
                                                        "value": ")",
                                                        "valueText": ")"
                                                    }
                                                }
                                            }
                                        }
                                    }
                                ]
                            },
                            "semicolonToken": {
                                "kind": "SemicolonToken",
                                "fullStart": 664,
                                "fullEnd": 667,
                                "start": 664,
                                "end": 665,
                                "fullWidth": 3,
                                "width": 1,
                                "text": ";",
                                "value": ";",
                                "valueText": ";",
                                "hasTrailingTrivia": true,
                                "hasTrailingNewLine": true,
                                "trailingTrivia": [
                                    {
                                        "kind": "NewLineTrivia",
                                        "text": "\r\n"
                                    }
                                ]
                            }
                        },
                        {
                            "kind": "ExpressionStatement",
                            "fullStart": 667,
                            "fullEnd": 689,
                            "start": 673,
                            "end": 687,
                            "fullWidth": 22,
                            "width": 14,
                            "expression": {
                                "kind": "AssignmentExpression",
                                "fullStart": 667,
                                "fullEnd": 686,
                                "start": 673,
                                "end": 686,
                                "fullWidth": 19,
                                "width": 13,
                                "left": {
                                    "kind": "MemberAccessExpression",
                                    "fullStart": 667,
                                    "fullEnd": 682,
                                    "start": 673,
                                    "end": 681,
                                    "fullWidth": 15,
                                    "width": 8,
                                    "expression": {
                                        "kind": "IdentifierName",
                                        "fullStart": 667,
                                        "fullEnd": 674,
                                        "start": 673,
                                        "end": 674,
                                        "fullWidth": 7,
                                        "width": 1,
                                        "text": "f",
                                        "value": "f",
                                        "valueText": "f",
                                        "hasLeadingTrivia": true,
                                        "hasLeadingNewLine": true,
                                        "leadingTrivia": [
                                            {
                                                "kind": "WhitespaceTrivia",
                                                "text": "  "
                                            },
                                            {
                                                "kind": "NewLineTrivia",
                                                "text": "\r\n"
                                            },
                                            {
                                                "kind": "WhitespaceTrivia",
                                                "text": "  "
                                            }
                                        ]
                                    },
                                    "dotToken": {
                                        "kind": "DotToken",
                                        "fullStart": 674,
                                        "fullEnd": 675,
                                        "start": 674,
                                        "end": 675,
                                        "fullWidth": 1,
                                        "width": 1,
                                        "text": ".",
                                        "value": ".",
                                        "valueText": "."
                                    },
                                    "name": {
                                        "kind": "IdentifierName",
                                        "fullStart": 675,
                                        "fullEnd": 682,
                                        "start": 675,
                                        "end": 681,
                                        "fullWidth": 7,
                                        "width": 6,
                                        "text": "length",
                                        "value": "length",
                                        "valueText": "length",
                                        "hasTrailingTrivia": true,
                                        "trailingTrivia": [
                                            {
                                                "kind": "WhitespaceTrivia",
                                                "text": " "
                                            }
                                        ]
                                    }
                                },
                                "operatorToken": {
                                    "kind": "EqualsToken",
                                    "fullStart": 682,
                                    "fullEnd": 684,
                                    "start": 682,
                                    "end": 683,
                                    "fullWidth": 2,
                                    "width": 1,
                                    "text": "=",
                                    "value": "=",
                                    "valueText": "=",
                                    "hasTrailingTrivia": true,
                                    "trailingTrivia": [
                                        {
                                            "kind": "WhitespaceTrivia",
                                            "text": " "
                                        }
                                    ]
                                },
                                "right": {
                                    "kind": "ArrayLiteralExpression",
                                    "fullStart": 684,
                                    "fullEnd": 686,
                                    "start": 684,
                                    "end": 686,
                                    "fullWidth": 2,
                                    "width": 2,
                                    "openBracketToken": {
                                        "kind": "OpenBracketToken",
                                        "fullStart": 684,
                                        "fullEnd": 685,
                                        "start": 684,
                                        "end": 685,
                                        "fullWidth": 1,
                                        "width": 1,
                                        "text": "[",
                                        "value": "[",
                                        "valueText": "["
                                    },
                                    "expressions": [],
                                    "closeBracketToken": {
                                        "kind": "CloseBracketToken",
                                        "fullStart": 685,
                                        "fullEnd": 686,
                                        "start": 685,
                                        "end": 686,
                                        "fullWidth": 1,
                                        "width": 1,
                                        "text": "]",
                                        "value": "]",
                                        "valueText": "]"
                                    }
                                }
                            },
                            "semicolonToken": {
                                "kind": "SemicolonToken",
                                "fullStart": 686,
                                "fullEnd": 689,
                                "start": 686,
                                "end": 687,
                                "fullWidth": 3,
                                "width": 1,
                                "text": ";",
                                "value": ";",
                                "valueText": ";",
                                "hasTrailingTrivia": true,
                                "hasTrailingNewLine": true,
                                "trailingTrivia": [
                                    {
                                        "kind": "NewLineTrivia",
                                        "text": "\r\n"
                                    }
                                ]
                            }
                        },
                        {
                            "kind": "FunctionDeclaration",
                            "fullStart": 689,
                            "fullEnd": 1586,
                            "start": 1569,
                            "end": 1584,
                            "fullWidth": 897,
                            "width": 15,
                            "modifiers": [],
                            "functionKeyword": {
                                "kind": "FunctionKeyword",
                                "fullStart": 689,
                                "fullEnd": 1578,
                                "start": 1569,
                                "end": 1577,
                                "fullWidth": 889,
                                "width": 8,
                                "text": "function",
                                "value": "function",
                                "valueText": "function",
                                "hasLeadingTrivia": true,
                                "hasLeadingComment": true,
                                "hasLeadingNewLine": true,
                                "hasTrailingTrivia": true,
                                "leadingTrivia": [
                                    {
                                        "kind": "WhitespaceTrivia",
                                        "text": "  "
                                    },
                                    {
                                        "kind": "NewLineTrivia",
                                        "text": "\r\n"
                                    },
                                    {
                                        "kind": "WhitespaceTrivia",
                                        "text": "  "
                                    },
                                    {
                                        "kind": "SingleLineCommentTrivia",
                                        "text": "// objects inherit the default valueOf method of the Object object;"
                                    },
                                    {
                                        "kind": "NewLineTrivia",
                                        "text": "\r\n"
                                    },
                                    {
                                        "kind": "WhitespaceTrivia",
                                        "text": "  "
                                    },
                                    {
                                        "kind": "SingleLineCommentTrivia",
                                        "text": "// that simply returns the itself. Since the default valueOf() method"
                                    },
                                    {
                                        "kind": "NewLineTrivia",
                                        "text": "\r\n"
                                    },
                                    {
                                        "kind": "WhitespaceTrivia",
                                        "text": "  "
                                    },
                                    {
                                        "kind": "SingleLineCommentTrivia",
                                        "text": "// does not return a primitive value, ES next tries to convert the object"
                                    },
                                    {
                                        "kind": "NewLineTrivia",
                                        "text": "\r\n"
                                    },
                                    {
                                        "kind": "WhitespaceTrivia",
                                        "text": "  "
                                    },
                                    {
                                        "kind": "SingleLineCommentTrivia",
                                        "text": "// to a number by calling its toString() method and converting the"
                                    },
                                    {
                                        "kind": "NewLineTrivia",
                                        "text": "\r\n"
                                    },
                                    {
                                        "kind": "WhitespaceTrivia",
                                        "text": "  "
                                    },
                                    {
                                        "kind": "SingleLineCommentTrivia",
                                        "text": "// resulting string to a number."
                                    },
                                    {
                                        "kind": "NewLineTrivia",
                                        "text": "\r\n"
                                    },
                                    {
                                        "kind": "WhitespaceTrivia",
                                        "text": "  "
                                    },
                                    {
                                        "kind": "SingleLineCommentTrivia",
                                        "text": "//"
                                    },
                                    {
                                        "kind": "NewLineTrivia",
                                        "text": "\r\n"
                                    },
                                    {
                                        "kind": "WhitespaceTrivia",
                                        "text": "  "
                                    },
                                    {
                                        "kind": "SingleLineCommentTrivia",
                                        "text": "// The toString( ) method on Array converts the array elements to strings,"
                                    },
                                    {
                                        "kind": "NewLineTrivia",
                                        "text": "\r\n"
                                    },
                                    {
                                        "kind": "WhitespaceTrivia",
                                        "text": "  "
                                    },
                                    {
                                        "kind": "SingleLineCommentTrivia",
                                        "text": "// then returns the result of concatenating these strings, with commas in"
                                    },
                                    {
                                        "kind": "NewLineTrivia",
                                        "text": "\r\n"
                                    },
                                    {
                                        "kind": "WhitespaceTrivia",
                                        "text": "  "
                                    },
                                    {
                                        "kind": "SingleLineCommentTrivia",
                                        "text": "// between. An array with no elements converts to the empty string, which"
                                    },
                                    {
                                        "kind": "NewLineTrivia",
                                        "text": "\r\n"
                                    },
                                    {
                                        "kind": "WhitespaceTrivia",
                                        "text": "  "
                                    },
                                    {
                                        "kind": "SingleLineCommentTrivia",
                                        "text": "// converts to the number 0. If an array has a single element that is a"
                                    },
                                    {
                                        "kind": "NewLineTrivia",
                                        "text": "\r\n"
                                    },
                                    {
                                        "kind": "WhitespaceTrivia",
                                        "text": "  "
                                    },
                                    {
                                        "kind": "SingleLineCommentTrivia",
                                        "text": "// number n, the array converts to a string representation of n, which is"
                                    },
                                    {
                                        "kind": "NewLineTrivia",
                                        "text": "\r\n"
                                    },
                                    {
                                        "kind": "WhitespaceTrivia",
                                        "text": "  "
                                    },
                                    {
                                        "kind": "SingleLineCommentTrivia",
                                        "text": "// then converted back to n itself. If an array contains more than one element,"
                                    },
                                    {
                                        "kind": "NewLineTrivia",
                                        "text": "\r\n"
                                    },
                                    {
                                        "kind": "WhitespaceTrivia",
                                        "text": "  "
                                    },
                                    {
                                        "kind": "SingleLineCommentTrivia",
                                        "text": "// or if its one element is not a number, the array converts to NaN."
                                    },
                                    {
                                        "kind": "NewLineTrivia",
                                        "text": "\r\n"
                                    },
                                    {
                                        "kind": "NewLineTrivia",
                                        "text": "\r\n"
                                    },
                                    {
                                        "kind": "WhitespaceTrivia",
                                        "text": "  "
                                    }
                                ],
                                "trailingTrivia": [
                                    {
                                        "kind": "WhitespaceTrivia",
                                        "text": " "
                                    }
                                ]
                            },
                            "identifier": {
                                "kind": "IdentifierName",
                                "fullStart": 1578,
                                "fullEnd": 1580,
                                "start": 1578,
                                "end": 1580,
                                "fullWidth": 2,
                                "width": 2,
                                "text": "cb",
                                "value": "cb",
                                "valueText": "cb"
                            },
                            "callSignature": {
                                "kind": "CallSignature",
                                "fullStart": 1580,
                                "fullEnd": 1582,
                                "start": 1580,
                                "end": 1582,
                                "fullWidth": 2,
                                "width": 2,
                                "parameterList": {
                                    "kind": "ParameterList",
                                    "fullStart": 1580,
                                    "fullEnd": 1582,
                                    "start": 1580,
                                    "end": 1582,
                                    "fullWidth": 2,
                                    "width": 2,
                                    "openParenToken": {
                                        "kind": "OpenParenToken",
                                        "fullStart": 1580,
                                        "fullEnd": 1581,
                                        "start": 1580,
                                        "end": 1581,
                                        "fullWidth": 1,
                                        "width": 1,
                                        "text": "(",
                                        "value": "(",
                                        "valueText": "("
                                    },
                                    "parameters": [],
                                    "closeParenToken": {
                                        "kind": "CloseParenToken",
                                        "fullStart": 1581,
                                        "fullEnd": 1582,
                                        "start": 1581,
                                        "end": 1582,
                                        "fullWidth": 1,
                                        "width": 1,
                                        "text": ")",
                                        "value": ")",
                                        "valueText": ")"
                                    }
                                }
                            },
                            "block": {
                                "kind": "Block",
                                "fullStart": 1582,
                                "fullEnd": 1586,
                                "start": 1582,
                                "end": 1584,
                                "fullWidth": 4,
                                "width": 2,
                                "openBraceToken": {
                                    "kind": "OpenBraceToken",
                                    "fullStart": 1582,
                                    "fullEnd": 1583,
                                    "start": 1582,
                                    "end": 1583,
                                    "fullWidth": 1,
                                    "width": 1,
                                    "text": "{",
                                    "value": "{",
                                    "valueText": "{"
                                },
                                "statements": [],
                                "closeBraceToken": {
                                    "kind": "CloseBraceToken",
                                    "fullStart": 1583,
                                    "fullEnd": 1586,
                                    "start": 1583,
                                    "end": 1584,
                                    "fullWidth": 3,
                                    "width": 1,
                                    "text": "}",
                                    "value": "}",
                                    "valueText": "}",
                                    "hasTrailingTrivia": true,
                                    "hasTrailingNewLine": true,
                                    "trailingTrivia": [
                                        {
                                            "kind": "NewLineTrivia",
                                            "text": "\r\n"
                                        }
                                    ]
                                }
                            }
                        },
                        {
                            "kind": "VariableStatement",
                            "fullStart": 1586,
                            "fullEnd": 1610,
                            "start": 1588,
                            "end": 1608,
                            "fullWidth": 24,
                            "width": 20,
                            "modifiers": [],
                            "variableDeclaration": {
                                "kind": "VariableDeclaration",
                                "fullStart": 1586,
                                "fullEnd": 1607,
                                "start": 1588,
                                "end": 1607,
                                "fullWidth": 21,
                                "width": 19,
                                "varKeyword": {
                                    "kind": "VarKeyword",
                                    "fullStart": 1586,
                                    "fullEnd": 1592,
                                    "start": 1588,
                                    "end": 1591,
                                    "fullWidth": 6,
                                    "width": 3,
                                    "text": "var",
                                    "value": "var",
                                    "valueText": "var",
                                    "hasLeadingTrivia": true,
                                    "hasTrailingTrivia": true,
                                    "leadingTrivia": [
                                        {
                                            "kind": "WhitespaceTrivia",
                                            "text": "  "
                                        }
                                    ],
                                    "trailingTrivia": [
                                        {
                                            "kind": "WhitespaceTrivia",
                                            "text": " "
                                        }
                                    ]
                                },
                                "variableDeclarators": [
                                    {
                                        "kind": "VariableDeclarator",
                                        "fullStart": 1592,
                                        "fullEnd": 1607,
                                        "start": 1592,
                                        "end": 1607,
                                        "fullWidth": 15,
<<<<<<< HEAD
                                        "width": 15,
                                        "identifier": {
=======
                                        "propertyName": {
>>>>>>> 85e84683
                                            "kind": "IdentifierName",
                                            "fullStart": 1592,
                                            "fullEnd": 1594,
                                            "start": 1592,
                                            "end": 1593,
                                            "fullWidth": 2,
                                            "width": 1,
                                            "text": "i",
                                            "value": "i",
                                            "valueText": "i",
                                            "hasTrailingTrivia": true,
                                            "trailingTrivia": [
                                                {
                                                    "kind": "WhitespaceTrivia",
                                                    "text": " "
                                                }
                                            ]
                                        },
                                        "equalsValueClause": {
                                            "kind": "EqualsValueClause",
                                            "fullStart": 1594,
                                            "fullEnd": 1607,
                                            "start": 1594,
                                            "end": 1607,
                                            "fullWidth": 13,
                                            "width": 13,
                                            "equalsToken": {
                                                "kind": "EqualsToken",
                                                "fullStart": 1594,
                                                "fullEnd": 1596,
                                                "start": 1594,
                                                "end": 1595,
                                                "fullWidth": 2,
                                                "width": 1,
                                                "text": "=",
                                                "value": "=",
                                                "valueText": "=",
                                                "hasTrailingTrivia": true,
                                                "trailingTrivia": [
                                                    {
                                                        "kind": "WhitespaceTrivia",
                                                        "text": " "
                                                    }
                                                ]
                                            },
                                            "value": {
                                                "kind": "InvocationExpression",
                                                "fullStart": 1596,
                                                "fullEnd": 1607,
                                                "start": 1596,
                                                "end": 1607,
                                                "fullWidth": 11,
                                                "width": 11,
                                                "expression": {
                                                    "kind": "MemberAccessExpression",
                                                    "fullStart": 1596,
                                                    "fullEnd": 1603,
                                                    "start": 1596,
                                                    "end": 1603,
                                                    "fullWidth": 7,
                                                    "width": 7,
                                                    "expression": {
                                                        "kind": "IdentifierName",
                                                        "fullStart": 1596,
                                                        "fullEnd": 1597,
                                                        "start": 1596,
                                                        "end": 1597,
                                                        "fullWidth": 1,
                                                        "width": 1,
                                                        "text": "f",
                                                        "value": "f",
                                                        "valueText": "f"
                                                    },
                                                    "dotToken": {
                                                        "kind": "DotToken",
                                                        "fullStart": 1597,
                                                        "fullEnd": 1598,
                                                        "start": 1597,
                                                        "end": 1598,
                                                        "fullWidth": 1,
                                                        "width": 1,
                                                        "text": ".",
                                                        "value": ".",
                                                        "valueText": "."
                                                    },
                                                    "name": {
                                                        "kind": "IdentifierName",
                                                        "fullStart": 1598,
                                                        "fullEnd": 1603,
                                                        "start": 1598,
                                                        "end": 1603,
                                                        "fullWidth": 5,
                                                        "width": 5,
                                                        "text": "every",
                                                        "value": "every",
                                                        "valueText": "every"
                                                    }
                                                },
                                                "argumentList": {
                                                    "kind": "ArgumentList",
                                                    "fullStart": 1603,
                                                    "fullEnd": 1607,
                                                    "start": 1603,
                                                    "end": 1607,
                                                    "fullWidth": 4,
                                                    "width": 4,
                                                    "openParenToken": {
                                                        "kind": "OpenParenToken",
                                                        "fullStart": 1603,
                                                        "fullEnd": 1604,
                                                        "start": 1603,
                                                        "end": 1604,
                                                        "fullWidth": 1,
                                                        "width": 1,
                                                        "text": "(",
                                                        "value": "(",
                                                        "valueText": "("
                                                    },
                                                    "arguments": [
                                                        {
                                                            "kind": "IdentifierName",
                                                            "fullStart": 1604,
                                                            "fullEnd": 1606,
                                                            "start": 1604,
                                                            "end": 1606,
                                                            "fullWidth": 2,
                                                            "width": 2,
                                                            "text": "cb",
                                                            "value": "cb",
                                                            "valueText": "cb"
                                                        }
                                                    ],
                                                    "closeParenToken": {
                                                        "kind": "CloseParenToken",
                                                        "fullStart": 1606,
                                                        "fullEnd": 1607,
                                                        "start": 1606,
                                                        "end": 1607,
                                                        "fullWidth": 1,
                                                        "width": 1,
                                                        "text": ")",
                                                        "value": ")",
                                                        "valueText": ")"
                                                    }
                                                }
                                            }
                                        }
                                    }
                                ]
                            },
                            "semicolonToken": {
                                "kind": "SemicolonToken",
                                "fullStart": 1607,
                                "fullEnd": 1610,
                                "start": 1607,
                                "end": 1608,
                                "fullWidth": 3,
                                "width": 1,
                                "text": ";",
                                "value": ";",
                                "valueText": ";",
                                "hasTrailingTrivia": true,
                                "hasTrailingNewLine": true,
                                "trailingTrivia": [
                                    {
                                        "kind": "NewLineTrivia",
                                        "text": "\r\n"
                                    }
                                ]
                            }
                        },
                        {
                            "kind": "IfStatement",
                            "fullStart": 1610,
                            "fullEnd": 1658,
                            "start": 1616,
                            "end": 1656,
                            "fullWidth": 48,
                            "width": 40,
                            "ifKeyword": {
                                "kind": "IfKeyword",
                                "fullStart": 1610,
                                "fullEnd": 1619,
                                "start": 1616,
                                "end": 1618,
                                "fullWidth": 9,
                                "width": 2,
                                "text": "if",
                                "value": "if",
                                "valueText": "if",
                                "hasLeadingTrivia": true,
                                "hasLeadingNewLine": true,
                                "hasTrailingTrivia": true,
                                "leadingTrivia": [
                                    {
                                        "kind": "WhitespaceTrivia",
                                        "text": "  "
                                    },
                                    {
                                        "kind": "NewLineTrivia",
                                        "text": "\r\n"
                                    },
                                    {
                                        "kind": "WhitespaceTrivia",
                                        "text": "  "
                                    }
                                ],
                                "trailingTrivia": [
                                    {
                                        "kind": "WhitespaceTrivia",
                                        "text": " "
                                    }
                                ]
                            },
                            "openParenToken": {
                                "kind": "OpenParenToken",
                                "fullStart": 1619,
                                "fullEnd": 1620,
                                "start": 1619,
                                "end": 1620,
                                "fullWidth": 1,
                                "width": 1,
                                "text": "(",
                                "value": "(",
                                "valueText": "("
                            },
                            "condition": {
                                "kind": "EqualsExpression",
                                "fullStart": 1620,
                                "fullEnd": 1630,
                                "start": 1620,
                                "end": 1630,
                                "fullWidth": 10,
                                "width": 10,
                                "left": {
                                    "kind": "IdentifierName",
                                    "fullStart": 1620,
                                    "fullEnd": 1622,
                                    "start": 1620,
                                    "end": 1621,
                                    "fullWidth": 2,
                                    "width": 1,
                                    "text": "i",
                                    "value": "i",
                                    "valueText": "i",
                                    "hasTrailingTrivia": true,
                                    "trailingTrivia": [
                                        {
                                            "kind": "WhitespaceTrivia",
                                            "text": " "
                                        }
                                    ]
                                },
                                "operatorToken": {
                                    "kind": "EqualsEqualsEqualsToken",
                                    "fullStart": 1622,
                                    "fullEnd": 1626,
                                    "start": 1622,
                                    "end": 1625,
                                    "fullWidth": 4,
                                    "width": 3,
                                    "text": "===",
                                    "value": "===",
                                    "valueText": "===",
                                    "hasTrailingTrivia": true,
                                    "trailingTrivia": [
                                        {
                                            "kind": "WhitespaceTrivia",
                                            "text": " "
                                        }
                                    ]
                                },
                                "right": {
                                    "kind": "TrueKeyword",
                                    "fullStart": 1626,
                                    "fullEnd": 1630,
                                    "start": 1626,
                                    "end": 1630,
                                    "fullWidth": 4,
                                    "width": 4,
                                    "text": "true",
                                    "value": true,
                                    "valueText": "true"
                                }
                            },
                            "closeParenToken": {
                                "kind": "CloseParenToken",
                                "fullStart": 1630,
                                "fullEnd": 1632,
                                "start": 1630,
                                "end": 1631,
                                "fullWidth": 2,
                                "width": 1,
                                "text": ")",
                                "value": ")",
                                "valueText": ")",
                                "hasTrailingTrivia": true,
                                "trailingTrivia": [
                                    {
                                        "kind": "WhitespaceTrivia",
                                        "text": " "
                                    }
                                ]
                            },
                            "statement": {
                                "kind": "Block",
                                "fullStart": 1632,
                                "fullEnd": 1658,
                                "start": 1632,
                                "end": 1656,
                                "fullWidth": 26,
                                "width": 24,
                                "openBraceToken": {
                                    "kind": "OpenBraceToken",
                                    "fullStart": 1632,
                                    "fullEnd": 1635,
                                    "start": 1632,
                                    "end": 1633,
                                    "fullWidth": 3,
                                    "width": 1,
                                    "text": "{",
                                    "value": "{",
                                    "valueText": "{",
                                    "hasTrailingTrivia": true,
                                    "hasTrailingNewLine": true,
                                    "trailingTrivia": [
                                        {
                                            "kind": "NewLineTrivia",
                                            "text": "\r\n"
                                        }
                                    ]
                                },
                                "statements": [
                                    {
                                        "kind": "ReturnStatement",
                                        "fullStart": 1635,
                                        "fullEnd": 1653,
                                        "start": 1639,
                                        "end": 1651,
                                        "fullWidth": 18,
                                        "width": 12,
                                        "returnKeyword": {
                                            "kind": "ReturnKeyword",
                                            "fullStart": 1635,
                                            "fullEnd": 1646,
                                            "start": 1639,
                                            "end": 1645,
                                            "fullWidth": 11,
                                            "width": 6,
                                            "text": "return",
                                            "value": "return",
                                            "valueText": "return",
                                            "hasLeadingTrivia": true,
                                            "hasTrailingTrivia": true,
                                            "leadingTrivia": [
                                                {
                                                    "kind": "WhitespaceTrivia",
                                                    "text": "    "
                                                }
                                            ],
                                            "trailingTrivia": [
                                                {
                                                    "kind": "WhitespaceTrivia",
                                                    "text": " "
                                                }
                                            ]
                                        },
                                        "expression": {
                                            "kind": "TrueKeyword",
                                            "fullStart": 1646,
                                            "fullEnd": 1650,
                                            "start": 1646,
                                            "end": 1650,
                                            "fullWidth": 4,
                                            "width": 4,
                                            "text": "true",
                                            "value": true,
                                            "valueText": "true"
                                        },
                                        "semicolonToken": {
                                            "kind": "SemicolonToken",
                                            "fullStart": 1650,
                                            "fullEnd": 1653,
                                            "start": 1650,
                                            "end": 1651,
                                            "fullWidth": 3,
                                            "width": 1,
                                            "text": ";",
                                            "value": ";",
                                            "valueText": ";",
                                            "hasTrailingTrivia": true,
                                            "hasTrailingNewLine": true,
                                            "trailingTrivia": [
                                                {
                                                    "kind": "NewLineTrivia",
                                                    "text": "\r\n"
                                                }
                                            ]
                                        }
                                    }
                                ],
                                "closeBraceToken": {
                                    "kind": "CloseBraceToken",
                                    "fullStart": 1653,
                                    "fullEnd": 1658,
                                    "start": 1655,
                                    "end": 1656,
                                    "fullWidth": 5,
                                    "width": 1,
                                    "text": "}",
                                    "value": "}",
                                    "valueText": "}",
                                    "hasLeadingTrivia": true,
                                    "hasTrailingTrivia": true,
                                    "hasTrailingNewLine": true,
                                    "leadingTrivia": [
                                        {
                                            "kind": "WhitespaceTrivia",
                                            "text": "  "
                                        }
                                    ],
                                    "trailingTrivia": [
                                        {
                                            "kind": "NewLineTrivia",
                                            "text": "\r\n"
                                        }
                                    ]
                                }
                            }
                        }
                    ],
                    "closeBraceToken": {
                        "kind": "CloseBraceToken",
                        "fullStart": 1658,
                        "fullEnd": 1662,
                        "start": 1659,
                        "end": 1660,
                        "fullWidth": 4,
                        "width": 1,
                        "text": "}",
                        "value": "}",
                        "valueText": "}",
                        "hasLeadingTrivia": true,
                        "hasTrailingTrivia": true,
                        "hasTrailingNewLine": true,
                        "leadingTrivia": [
                            {
                                "kind": "WhitespaceTrivia",
                                "text": " "
                            }
                        ],
                        "trailingTrivia": [
                            {
                                "kind": "NewLineTrivia",
                                "text": "\r\n"
                            }
                        ]
                    }
                }
            },
            {
                "kind": "ExpressionStatement",
                "fullStart": 1662,
                "fullEnd": 1686,
                "start": 1662,
                "end": 1684,
                "fullWidth": 24,
                "width": 22,
                "expression": {
                    "kind": "InvocationExpression",
                    "fullStart": 1662,
                    "fullEnd": 1683,
                    "start": 1662,
                    "end": 1683,
                    "fullWidth": 21,
                    "width": 21,
                    "expression": {
                        "kind": "IdentifierName",
                        "fullStart": 1662,
                        "fullEnd": 1673,
                        "start": 1662,
                        "end": 1673,
                        "fullWidth": 11,
                        "width": 11,
                        "text": "runTestCase",
                        "value": "runTestCase",
                        "valueText": "runTestCase"
                    },
                    "argumentList": {
                        "kind": "ArgumentList",
                        "fullStart": 1673,
                        "fullEnd": 1683,
                        "start": 1673,
                        "end": 1683,
                        "fullWidth": 10,
                        "width": 10,
                        "openParenToken": {
                            "kind": "OpenParenToken",
                            "fullStart": 1673,
                            "fullEnd": 1674,
                            "start": 1673,
                            "end": 1674,
                            "fullWidth": 1,
                            "width": 1,
                            "text": "(",
                            "value": "(",
                            "valueText": "("
                        },
                        "arguments": [
                            {
                                "kind": "IdentifierName",
                                "fullStart": 1674,
                                "fullEnd": 1682,
                                "start": 1674,
                                "end": 1682,
                                "fullWidth": 8,
                                "width": 8,
                                "text": "testcase",
                                "value": "testcase",
                                "valueText": "testcase"
                            }
                        ],
                        "closeParenToken": {
                            "kind": "CloseParenToken",
                            "fullStart": 1682,
                            "fullEnd": 1683,
                            "start": 1682,
                            "end": 1683,
                            "fullWidth": 1,
                            "width": 1,
                            "text": ")",
                            "value": ")",
                            "valueText": ")"
                        }
                    }
                },
                "semicolonToken": {
                    "kind": "SemicolonToken",
                    "fullStart": 1683,
                    "fullEnd": 1686,
                    "start": 1683,
                    "end": 1684,
                    "fullWidth": 3,
                    "width": 1,
                    "text": ";",
                    "value": ";",
                    "valueText": ";",
                    "hasTrailingTrivia": true,
                    "hasTrailingNewLine": true,
                    "trailingTrivia": [
                        {
                            "kind": "NewLineTrivia",
                            "text": "\r\n"
                        }
                    ]
                }
            }
        ],
        "endOfFileToken": {
            "kind": "EndOfFileToken",
            "fullStart": 1686,
            "fullEnd": 1686,
            "start": 1686,
            "end": 1686,
            "fullWidth": 0,
            "width": 0,
            "text": ""
        }
    },
    "lineMap": {
        "lineStarts": [
            0,
            67,
            152,
            232,
            308,
            380,
            385,
            439,
            553,
            558,
            560,
            562,
            585,
            624,
            645,
            667,
            671,
            689,
            693,
            764,
            837,
            914,
            984,
            1020,
            1026,
            1104,
            1181,
            1258,
            1333,
            1410,
            1493,
            1565,
            1567,
            1586,
            1610,
            1614,
            1635,
            1653,
            1658,
            1662,
            1686
        ],
        "length": 1686
    }
}<|MERGE_RESOLUTION|>--- conflicted
+++ resolved
@@ -650,12 +650,8 @@
                                         "start": 651,
                                         "end": 664,
                                         "fullWidth": 13,
-<<<<<<< HEAD
                                         "width": 13,
-                                        "identifier": {
-=======
                                         "propertyName": {
->>>>>>> 85e84683
                                             "kind": "IdentifierName",
                                             "fullStart": 651,
                                             "fullEnd": 653,
@@ -1313,12 +1309,8 @@
                                         "start": 1592,
                                         "end": 1607,
                                         "fullWidth": 15,
-<<<<<<< HEAD
                                         "width": 15,
-                                        "identifier": {
-=======
                                         "propertyName": {
->>>>>>> 85e84683
                                             "kind": "IdentifierName",
                                             "fullStart": 1592,
                                             "fullEnd": 1594,
