--- conflicted
+++ resolved
@@ -653,11 +653,8 @@
                                             "start": 662,
                                             "end": 665,
                                             "fullWidth": 3,
-<<<<<<< HEAD
                                             "width": 3,
-=======
                                             "modifiers": [],
->>>>>>> e3c38734
                                             "identifier": {
                                                 "kind": "IdentifierName",
                                                 "fullStart": 662,
@@ -697,11 +694,8 @@
                                             "start": 667,
                                             "end": 670,
                                             "fullWidth": 3,
-<<<<<<< HEAD
                                             "width": 3,
-=======
                                             "modifiers": [],
->>>>>>> e3c38734
                                             "identifier": {
                                                 "kind": "IdentifierName",
                                                 "fullStart": 667,
@@ -741,11 +735,8 @@
                                             "start": 672,
                                             "end": 673,
                                             "fullWidth": 1,
-<<<<<<< HEAD
                                             "width": 1,
-=======
                                             "modifiers": [],
->>>>>>> e3c38734
                                             "identifier": {
                                                 "kind": "IdentifierName",
                                                 "fullStart": 672,
