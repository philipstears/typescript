--- conflicted
+++ resolved
@@ -414,11 +414,8 @@
                                             "start": 647,
                                             "end": 650,
                                             "fullWidth": 3,
-<<<<<<< HEAD
                                             "width": 3,
-=======
                                             "modifiers": [],
->>>>>>> e3c38734
                                             "identifier": {
                                                 "kind": "IdentifierName",
                                                 "fullStart": 647,
@@ -458,11 +455,8 @@
                                             "start": 652,
                                             "end": 655,
                                             "fullWidth": 3,
-<<<<<<< HEAD
                                             "width": 3,
-=======
                                             "modifiers": [],
->>>>>>> e3c38734
                                             "identifier": {
                                                 "kind": "IdentifierName",
                                                 "fullStart": 652,
@@ -502,11 +496,8 @@
                                             "start": 657,
                                             "end": 660,
                                             "fullWidth": 3,
-<<<<<<< HEAD
                                             "width": 3,
-=======
                                             "modifiers": [],
->>>>>>> e3c38734
                                             "identifier": {
                                                 "kind": "IdentifierName",
                                                 "fullStart": 657,
