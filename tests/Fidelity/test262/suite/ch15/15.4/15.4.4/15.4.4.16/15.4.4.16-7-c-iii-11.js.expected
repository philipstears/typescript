{
    "isDeclaration": false,
    "languageVersion": "EcmaScript5",
    "parseOptions": {
        "allowAutomaticSemicolonInsertion": true
    },
    "sourceUnit": {
        "kind": "SourceUnit",
        "fullStart": 0,
        "fullEnd": 817,
        "start": 556,
        "end": 817,
        "fullWidth": 817,
        "width": 261,
        "isIncrementallyUnusable": true,
        "moduleElements": [
            {
                "kind": "FunctionDeclaration",
                "fullStart": 0,
                "fullEnd": 793,
                "start": 556,
                "end": 791,
                "fullWidth": 793,
                "width": 235,
                "modifiers": [],
                "functionKeyword": {
                    "kind": "FunctionKeyword",
                    "fullStart": 0,
                    "fullEnd": 565,
                    "start": 556,
                    "end": 564,
                    "fullWidth": 565,
                    "width": 8,
                    "text": "function",
                    "value": "function",
                    "valueText": "function",
                    "hasLeadingTrivia": true,
                    "hasLeadingComment": true,
                    "hasLeadingNewLine": true,
                    "hasTrailingTrivia": true,
                    "leadingTrivia": [
                        {
                            "kind": "SingleLineCommentTrivia",
                            "text": "/// Copyright (c) 2012 Ecma International.  All rights reserved. "
                        },
                        {
                            "kind": "NewLineTrivia",
                            "text": "\r\n"
                        },
                        {
                            "kind": "SingleLineCommentTrivia",
                            "text": "/// Ecma International makes this code available under the terms and conditions set"
                        },
                        {
                            "kind": "NewLineTrivia",
                            "text": "\r\n"
                        },
                        {
                            "kind": "SingleLineCommentTrivia",
                            "text": "/// forth on http://hg.ecmascript.org/tests/test262/raw-file/tip/LICENSE (the "
                        },
                        {
                            "kind": "NewLineTrivia",
                            "text": "\r\n"
                        },
                        {
                            "kind": "SingleLineCommentTrivia",
                            "text": "/// \"Use Terms\").   Any redistribution of this code must retain the above "
                        },
                        {
                            "kind": "NewLineTrivia",
                            "text": "\r\n"
                        },
                        {
                            "kind": "SingleLineCommentTrivia",
                            "text": "/// copyright and this notice and otherwise comply with the Use Terms."
                        },
                        {
                            "kind": "NewLineTrivia",
                            "text": "\r\n"
                        },
                        {
                            "kind": "MultiLineCommentTrivia",
                            "text": "/**\r\n * @path ch15/15.4/15.4.4/15.4.4.16/15.4.4.16-7-c-iii-11.js\r\n * @description Array.prototype.every - return value of callbackfn is a number (value is -Infinity)\r\n */"
                        },
                        {
                            "kind": "NewLineTrivia",
                            "text": "\r\n"
                        },
                        {
                            "kind": "NewLineTrivia",
                            "text": "\r\n"
                        },
                        {
                            "kind": "NewLineTrivia",
                            "text": "\r\n"
                        }
                    ],
                    "trailingTrivia": [
                        {
                            "kind": "WhitespaceTrivia",
                            "text": " "
                        }
                    ]
                },
                "identifier": {
                    "kind": "IdentifierName",
                    "fullStart": 565,
                    "fullEnd": 573,
                    "start": 565,
                    "end": 573,
                    "fullWidth": 8,
                    "width": 8,
                    "text": "testcase",
                    "value": "testcase",
                    "valueText": "testcase"
                },
                "callSignature": {
                    "kind": "CallSignature",
                    "fullStart": 573,
                    "fullEnd": 576,
                    "start": 573,
                    "end": 575,
                    "fullWidth": 3,
                    "width": 2,
                    "parameterList": {
                        "kind": "ParameterList",
                        "fullStart": 573,
                        "fullEnd": 576,
                        "start": 573,
                        "end": 575,
                        "fullWidth": 3,
                        "width": 2,
                        "openParenToken": {
                            "kind": "OpenParenToken",
                            "fullStart": 573,
                            "fullEnd": 574,
                            "start": 573,
                            "end": 574,
                            "fullWidth": 1,
                            "width": 1,
                            "text": "(",
                            "value": "(",
                            "valueText": "("
                        },
                        "parameters": [],
                        "closeParenToken": {
                            "kind": "CloseParenToken",
                            "fullStart": 574,
                            "fullEnd": 576,
                            "start": 574,
                            "end": 575,
                            "fullWidth": 2,
                            "width": 1,
                            "text": ")",
                            "value": ")",
                            "valueText": ")",
                            "hasTrailingTrivia": true,
                            "trailingTrivia": [
                                {
                                    "kind": "WhitespaceTrivia",
                                    "text": " "
                                }
                            ]
                        }
                    }
                },
                "block": {
                    "kind": "Block",
                    "fullStart": 576,
                    "fullEnd": 793,
                    "start": 576,
                    "end": 791,
                    "fullWidth": 217,
                    "width": 215,
                    "openBraceToken": {
                        "kind": "OpenBraceToken",
                        "fullStart": 576,
                        "fullEnd": 579,
                        "start": 576,
                        "end": 577,
                        "fullWidth": 3,
                        "width": 1,
                        "text": "{",
                        "value": "{",
                        "valueText": "{",
                        "hasTrailingTrivia": true,
                        "hasTrailingNewLine": true,
                        "trailingTrivia": [
                            {
                                "kind": "NewLineTrivia",
                                "text": "\r\n"
                            }
                        ]
                    },
                    "statements": [
                        {
                            "kind": "VariableStatement",
                            "fullStart": 579,
                            "fullEnd": 612,
                            "start": 589,
                            "end": 610,
                            "fullWidth": 33,
                            "width": 21,
                            "modifiers": [],
                            "variableDeclaration": {
                                "kind": "VariableDeclaration",
                                "fullStart": 579,
                                "fullEnd": 609,
                                "start": 589,
                                "end": 609,
                                "fullWidth": 30,
                                "width": 20,
                                "varKeyword": {
                                    "kind": "VarKeyword",
                                    "fullStart": 579,
                                    "fullEnd": 593,
                                    "start": 589,
                                    "end": 592,
                                    "fullWidth": 14,
                                    "width": 3,
                                    "text": "var",
                                    "value": "var",
                                    "valueText": "var",
                                    "hasLeadingTrivia": true,
                                    "hasLeadingNewLine": true,
                                    "hasTrailingTrivia": true,
                                    "leadingTrivia": [
                                        {
                                            "kind": "NewLineTrivia",
                                            "text": "\r\n"
                                        },
                                        {
                                            "kind": "WhitespaceTrivia",
                                            "text": "        "
                                        }
                                    ],
                                    "trailingTrivia": [
                                        {
                                            "kind": "WhitespaceTrivia",
                                            "text": " "
                                        }
                                    ]
                                },
                                "variableDeclarators": [
                                    {
                                        "kind": "VariableDeclarator",
                                        "fullStart": 593,
                                        "fullEnd": 609,
                                        "start": 593,
                                        "end": 609,
                                        "fullWidth": 16,
                                        "width": 16,
                                        "identifier": {
                                            "kind": "IdentifierName",
                                            "fullStart": 593,
                                            "fullEnd": 602,
                                            "start": 593,
                                            "end": 601,
                                            "fullWidth": 9,
                                            "width": 8,
                                            "text": "accessed",
                                            "value": "accessed",
                                            "valueText": "accessed",
                                            "hasTrailingTrivia": true,
                                            "trailingTrivia": [
                                                {
                                                    "kind": "WhitespaceTrivia",
                                                    "text": " "
                                                }
                                            ]
                                        },
                                        "equalsValueClause": {
                                            "kind": "EqualsValueClause",
                                            "fullStart": 602,
                                            "fullEnd": 609,
                                            "start": 602,
                                            "end": 609,
                                            "fullWidth": 7,
                                            "width": 7,
                                            "equalsToken": {
                                                "kind": "EqualsToken",
                                                "fullStart": 602,
                                                "fullEnd": 604,
                                                "start": 602,
                                                "end": 603,
                                                "fullWidth": 2,
                                                "width": 1,
                                                "text": "=",
                                                "value": "=",
                                                "valueText": "=",
                                                "hasTrailingTrivia": true,
                                                "trailingTrivia": [
                                                    {
                                                        "kind": "WhitespaceTrivia",
                                                        "text": " "
                                                    }
                                                ]
                                            },
                                            "value": {
                                                "kind": "FalseKeyword",
                                                "fullStart": 604,
                                                "fullEnd": 609,
                                                "start": 604,
                                                "end": 609,
                                                "fullWidth": 5,
                                                "width": 5,
                                                "text": "false",
                                                "value": false,
                                                "valueText": "false"
                                            }
                                        }
                                    }
                                ]
                            },
                            "semicolonToken": {
                                "kind": "SemicolonToken",
                                "fullStart": 609,
                                "fullEnd": 612,
                                "start": 609,
                                "end": 610,
                                "fullWidth": 3,
                                "width": 1,
                                "text": ";",
                                "value": ";",
                                "valueText": ";",
                                "hasTrailingTrivia": true,
                                "hasTrailingNewLine": true,
                                "trailingTrivia": [
                                    {
                                        "kind": "NewLineTrivia",
                                        "text": "\r\n"
                                    }
                                ]
                            }
                        },
                        {
                            "kind": "FunctionDeclaration",
                            "fullStart": 612,
                            "fullEnd": 732,
                            "start": 622,
                            "end": 730,
                            "fullWidth": 120,
                            "width": 108,
                            "modifiers": [],
                            "functionKeyword": {
                                "kind": "FunctionKeyword",
                                "fullStart": 612,
                                "fullEnd": 631,
                                "start": 622,
                                "end": 630,
                                "fullWidth": 19,
                                "width": 8,
                                "text": "function",
                                "value": "function",
                                "valueText": "function",
                                "hasLeadingTrivia": true,
                                "hasLeadingNewLine": true,
                                "hasTrailingTrivia": true,
                                "leadingTrivia": [
                                    {
                                        "kind": "NewLineTrivia",
                                        "text": "\r\n"
                                    },
                                    {
                                        "kind": "WhitespaceTrivia",
                                        "text": "        "
                                    }
                                ],
                                "trailingTrivia": [
                                    {
                                        "kind": "WhitespaceTrivia",
                                        "text": " "
                                    }
                                ]
                            },
                            "identifier": {
                                "kind": "IdentifierName",
                                "fullStart": 631,
                                "fullEnd": 641,
                                "start": 631,
                                "end": 641,
                                "fullWidth": 10,
                                "width": 10,
                                "text": "callbackfn",
                                "value": "callbackfn",
                                "valueText": "callbackfn"
                            },
                            "callSignature": {
                                "kind": "CallSignature",
                                "fullStart": 641,
                                "fullEnd": 657,
                                "start": 641,
                                "end": 656,
                                "fullWidth": 16,
                                "width": 15,
                                "parameterList": {
                                    "kind": "ParameterList",
                                    "fullStart": 641,
                                    "fullEnd": 657,
                                    "start": 641,
                                    "end": 656,
                                    "fullWidth": 16,
                                    "width": 15,
                                    "openParenToken": {
                                        "kind": "OpenParenToken",
                                        "fullStart": 641,
                                        "fullEnd": 642,
                                        "start": 641,
                                        "end": 642,
                                        "fullWidth": 1,
                                        "width": 1,
                                        "text": "(",
                                        "value": "(",
                                        "valueText": "("
                                    },
                                    "parameters": [
                                        {
                                            "kind": "Parameter",
                                            "fullStart": 642,
                                            "fullEnd": 645,
                                            "start": 642,
                                            "end": 645,
                                            "fullWidth": 3,
<<<<<<< HEAD
                                            "width": 3,
=======
                                            "modifiers": [],
>>>>>>> e3c38734
                                            "identifier": {
                                                "kind": "IdentifierName",
                                                "fullStart": 642,
                                                "fullEnd": 645,
                                                "start": 642,
                                                "end": 645,
                                                "fullWidth": 3,
                                                "width": 3,
                                                "text": "val",
                                                "value": "val",
                                                "valueText": "val"
                                            }
                                        },
                                        {
                                            "kind": "CommaToken",
                                            "fullStart": 645,
                                            "fullEnd": 647,
                                            "start": 645,
                                            "end": 646,
                                            "fullWidth": 2,
                                            "width": 1,
                                            "text": ",",
                                            "value": ",",
                                            "valueText": ",",
                                            "hasTrailingTrivia": true,
                                            "trailingTrivia": [
                                                {
                                                    "kind": "WhitespaceTrivia",
                                                    "text": " "
                                                }
                                            ]
                                        },
                                        {
                                            "kind": "Parameter",
                                            "fullStart": 647,
                                            "fullEnd": 650,
                                            "start": 647,
                                            "end": 650,
                                            "fullWidth": 3,
<<<<<<< HEAD
                                            "width": 3,
=======
                                            "modifiers": [],
>>>>>>> e3c38734
                                            "identifier": {
                                                "kind": "IdentifierName",
                                                "fullStart": 647,
                                                "fullEnd": 650,
                                                "start": 647,
                                                "end": 650,
                                                "fullWidth": 3,
                                                "width": 3,
                                                "text": "idx",
                                                "value": "idx",
                                                "valueText": "idx"
                                            }
                                        },
                                        {
                                            "kind": "CommaToken",
                                            "fullStart": 650,
                                            "fullEnd": 652,
                                            "start": 650,
                                            "end": 651,
                                            "fullWidth": 2,
                                            "width": 1,
                                            "text": ",",
                                            "value": ",",
                                            "valueText": ",",
                                            "hasTrailingTrivia": true,
                                            "trailingTrivia": [
                                                {
                                                    "kind": "WhitespaceTrivia",
                                                    "text": " "
                                                }
                                            ]
                                        },
                                        {
                                            "kind": "Parameter",
                                            "fullStart": 652,
                                            "fullEnd": 655,
                                            "start": 652,
                                            "end": 655,
                                            "fullWidth": 3,
<<<<<<< HEAD
                                            "width": 3,
=======
                                            "modifiers": [],
>>>>>>> e3c38734
                                            "identifier": {
                                                "kind": "IdentifierName",
                                                "fullStart": 652,
                                                "fullEnd": 655,
                                                "start": 652,
                                                "end": 655,
                                                "fullWidth": 3,
                                                "width": 3,
                                                "text": "obj",
                                                "value": "obj",
                                                "valueText": "obj"
                                            }
                                        }
                                    ],
                                    "closeParenToken": {
                                        "kind": "CloseParenToken",
                                        "fullStart": 655,
                                        "fullEnd": 657,
                                        "start": 655,
                                        "end": 656,
                                        "fullWidth": 2,
                                        "width": 1,
                                        "text": ")",
                                        "value": ")",
                                        "valueText": ")",
                                        "hasTrailingTrivia": true,
                                        "trailingTrivia": [
                                            {
                                                "kind": "WhitespaceTrivia",
                                                "text": " "
                                            }
                                        ]
                                    }
                                }
                            },
                            "block": {
                                "kind": "Block",
                                "fullStart": 657,
                                "fullEnd": 732,
                                "start": 657,
                                "end": 730,
                                "fullWidth": 75,
                                "width": 73,
                                "openBraceToken": {
                                    "kind": "OpenBraceToken",
                                    "fullStart": 657,
                                    "fullEnd": 660,
                                    "start": 657,
                                    "end": 658,
                                    "fullWidth": 3,
                                    "width": 1,
                                    "text": "{",
                                    "value": "{",
                                    "valueText": "{",
                                    "hasTrailingTrivia": true,
                                    "hasTrailingNewLine": true,
                                    "trailingTrivia": [
                                        {
                                            "kind": "NewLineTrivia",
                                            "text": "\r\n"
                                        }
                                    ]
                                },
                                "statements": [
                                    {
                                        "kind": "ExpressionStatement",
                                        "fullStart": 660,
                                        "fullEnd": 690,
                                        "start": 672,
                                        "end": 688,
                                        "fullWidth": 30,
                                        "width": 16,
                                        "expression": {
                                            "kind": "AssignmentExpression",
                                            "fullStart": 660,
                                            "fullEnd": 687,
                                            "start": 672,
                                            "end": 687,
                                            "fullWidth": 27,
                                            "width": 15,
                                            "left": {
                                                "kind": "IdentifierName",
                                                "fullStart": 660,
                                                "fullEnd": 681,
                                                "start": 672,
                                                "end": 680,
                                                "fullWidth": 21,
                                                "width": 8,
                                                "text": "accessed",
                                                "value": "accessed",
                                                "valueText": "accessed",
                                                "hasLeadingTrivia": true,
                                                "hasTrailingTrivia": true,
                                                "leadingTrivia": [
                                                    {
                                                        "kind": "WhitespaceTrivia",
                                                        "text": "            "
                                                    }
                                                ],
                                                "trailingTrivia": [
                                                    {
                                                        "kind": "WhitespaceTrivia",
                                                        "text": " "
                                                    }
                                                ]
                                            },
                                            "operatorToken": {
                                                "kind": "EqualsToken",
                                                "fullStart": 681,
                                                "fullEnd": 683,
                                                "start": 681,
                                                "end": 682,
                                                "fullWidth": 2,
                                                "width": 1,
                                                "text": "=",
                                                "value": "=",
                                                "valueText": "=",
                                                "hasTrailingTrivia": true,
                                                "trailingTrivia": [
                                                    {
                                                        "kind": "WhitespaceTrivia",
                                                        "text": " "
                                                    }
                                                ]
                                            },
                                            "right": {
                                                "kind": "TrueKeyword",
                                                "fullStart": 683,
                                                "fullEnd": 687,
                                                "start": 683,
                                                "end": 687,
                                                "fullWidth": 4,
                                                "width": 4,
                                                "text": "true",
                                                "value": true,
                                                "valueText": "true"
                                            }
                                        },
                                        "semicolonToken": {
                                            "kind": "SemicolonToken",
                                            "fullStart": 687,
                                            "fullEnd": 690,
                                            "start": 687,
                                            "end": 688,
                                            "fullWidth": 3,
                                            "width": 1,
                                            "text": ";",
                                            "value": ";",
                                            "valueText": ";",
                                            "hasTrailingTrivia": true,
                                            "hasTrailingNewLine": true,
                                            "trailingTrivia": [
                                                {
                                                    "kind": "NewLineTrivia",
                                                    "text": "\r\n"
                                                }
                                            ]
                                        }
                                    },
                                    {
                                        "kind": "ReturnStatement",
                                        "fullStart": 690,
                                        "fullEnd": 721,
                                        "start": 702,
                                        "end": 719,
                                        "fullWidth": 31,
                                        "width": 17,
                                        "returnKeyword": {
                                            "kind": "ReturnKeyword",
                                            "fullStart": 690,
                                            "fullEnd": 709,
                                            "start": 702,
                                            "end": 708,
                                            "fullWidth": 19,
                                            "width": 6,
                                            "text": "return",
                                            "value": "return",
                                            "valueText": "return",
                                            "hasLeadingTrivia": true,
                                            "hasTrailingTrivia": true,
                                            "leadingTrivia": [
                                                {
                                                    "kind": "WhitespaceTrivia",
                                                    "text": "            "
                                                }
                                            ],
                                            "trailingTrivia": [
                                                {
                                                    "kind": "WhitespaceTrivia",
                                                    "text": " "
                                                }
                                            ]
                                        },
                                        "expression": {
                                            "kind": "NegateExpression",
                                            "fullStart": 709,
                                            "fullEnd": 718,
                                            "start": 709,
                                            "end": 718,
                                            "fullWidth": 9,
                                            "width": 9,
                                            "operatorToken": {
                                                "kind": "MinusToken",
                                                "fullStart": 709,
                                                "fullEnd": 710,
                                                "start": 709,
                                                "end": 710,
                                                "fullWidth": 1,
                                                "width": 1,
                                                "text": "-",
                                                "value": "-",
                                                "valueText": "-"
                                            },
                                            "operand": {
                                                "kind": "IdentifierName",
                                                "fullStart": 710,
                                                "fullEnd": 718,
                                                "start": 710,
                                                "end": 718,
                                                "fullWidth": 8,
                                                "width": 8,
                                                "text": "Infinity",
                                                "value": "Infinity",
                                                "valueText": "Infinity"
                                            }
                                        },
                                        "semicolonToken": {
                                            "kind": "SemicolonToken",
                                            "fullStart": 718,
                                            "fullEnd": 721,
                                            "start": 718,
                                            "end": 719,
                                            "fullWidth": 3,
                                            "width": 1,
                                            "text": ";",
                                            "value": ";",
                                            "valueText": ";",
                                            "hasTrailingTrivia": true,
                                            "hasTrailingNewLine": true,
                                            "trailingTrivia": [
                                                {
                                                    "kind": "NewLineTrivia",
                                                    "text": "\r\n"
                                                }
                                            ]
                                        }
                                    }
                                ],
                                "closeBraceToken": {
                                    "kind": "CloseBraceToken",
                                    "fullStart": 721,
                                    "fullEnd": 732,
                                    "start": 729,
                                    "end": 730,
                                    "fullWidth": 11,
                                    "width": 1,
                                    "text": "}",
                                    "value": "}",
                                    "valueText": "}",
                                    "hasLeadingTrivia": true,
                                    "hasTrailingTrivia": true,
                                    "hasTrailingNewLine": true,
                                    "leadingTrivia": [
                                        {
                                            "kind": "WhitespaceTrivia",
                                            "text": "        "
                                        }
                                    ],
                                    "trailingTrivia": [
                                        {
                                            "kind": "NewLineTrivia",
                                            "text": "\r\n"
                                        }
                                    ]
                                }
                            }
                        },
                        {
                            "kind": "ReturnStatement",
                            "fullStart": 732,
                            "fullEnd": 786,
                            "start": 742,
                            "end": 784,
                            "fullWidth": 54,
                            "width": 42,
                            "returnKeyword": {
                                "kind": "ReturnKeyword",
                                "fullStart": 732,
                                "fullEnd": 749,
                                "start": 742,
                                "end": 748,
                                "fullWidth": 17,
                                "width": 6,
                                "text": "return",
                                "value": "return",
                                "valueText": "return",
                                "hasLeadingTrivia": true,
                                "hasLeadingNewLine": true,
                                "hasTrailingTrivia": true,
                                "leadingTrivia": [
                                    {
                                        "kind": "NewLineTrivia",
                                        "text": "\r\n"
                                    },
                                    {
                                        "kind": "WhitespaceTrivia",
                                        "text": "        "
                                    }
                                ],
                                "trailingTrivia": [
                                    {
                                        "kind": "WhitespaceTrivia",
                                        "text": " "
                                    }
                                ]
                            },
                            "expression": {
                                "kind": "LogicalAndExpression",
                                "fullStart": 749,
                                "fullEnd": 783,
                                "start": 749,
                                "end": 783,
                                "fullWidth": 34,
                                "width": 34,
                                "left": {
                                    "kind": "InvocationExpression",
                                    "fullStart": 749,
                                    "fullEnd": 772,
                                    "start": 749,
                                    "end": 771,
                                    "fullWidth": 23,
                                    "width": 22,
                                    "expression": {
                                        "kind": "MemberAccessExpression",
                                        "fullStart": 749,
                                        "fullEnd": 759,
                                        "start": 749,
                                        "end": 759,
                                        "fullWidth": 10,
                                        "width": 10,
                                        "expression": {
                                            "kind": "ArrayLiteralExpression",
                                            "fullStart": 749,
                                            "fullEnd": 753,
                                            "start": 749,
                                            "end": 753,
                                            "fullWidth": 4,
                                            "width": 4,
                                            "openBracketToken": {
                                                "kind": "OpenBracketToken",
                                                "fullStart": 749,
                                                "fullEnd": 750,
                                                "start": 749,
                                                "end": 750,
                                                "fullWidth": 1,
                                                "width": 1,
                                                "text": "[",
                                                "value": "[",
                                                "valueText": "["
                                            },
                                            "expressions": [
                                                {
                                                    "kind": "NumericLiteral",
                                                    "fullStart": 750,
                                                    "fullEnd": 752,
                                                    "start": 750,
                                                    "end": 752,
                                                    "fullWidth": 2,
                                                    "width": 2,
                                                    "text": "11",
                                                    "value": 11,
                                                    "valueText": "11"
                                                }
                                            ],
                                            "closeBracketToken": {
                                                "kind": "CloseBracketToken",
                                                "fullStart": 752,
                                                "fullEnd": 753,
                                                "start": 752,
                                                "end": 753,
                                                "fullWidth": 1,
                                                "width": 1,
                                                "text": "]",
                                                "value": "]",
                                                "valueText": "]"
                                            }
                                        },
                                        "dotToken": {
                                            "kind": "DotToken",
                                            "fullStart": 753,
                                            "fullEnd": 754,
                                            "start": 753,
                                            "end": 754,
                                            "fullWidth": 1,
                                            "width": 1,
                                            "text": ".",
                                            "value": ".",
                                            "valueText": "."
                                        },
                                        "name": {
                                            "kind": "IdentifierName",
                                            "fullStart": 754,
                                            "fullEnd": 759,
                                            "start": 754,
                                            "end": 759,
                                            "fullWidth": 5,
                                            "width": 5,
                                            "text": "every",
                                            "value": "every",
                                            "valueText": "every"
                                        }
                                    },
                                    "argumentList": {
                                        "kind": "ArgumentList",
                                        "fullStart": 759,
                                        "fullEnd": 772,
                                        "start": 759,
                                        "end": 771,
                                        "fullWidth": 13,
                                        "width": 12,
                                        "openParenToken": {
                                            "kind": "OpenParenToken",
                                            "fullStart": 759,
                                            "fullEnd": 760,
                                            "start": 759,
                                            "end": 760,
                                            "fullWidth": 1,
                                            "width": 1,
                                            "text": "(",
                                            "value": "(",
                                            "valueText": "("
                                        },
                                        "arguments": [
                                            {
                                                "kind": "IdentifierName",
                                                "fullStart": 760,
                                                "fullEnd": 770,
                                                "start": 760,
                                                "end": 770,
                                                "fullWidth": 10,
                                                "width": 10,
                                                "text": "callbackfn",
                                                "value": "callbackfn",
                                                "valueText": "callbackfn"
                                            }
                                        ],
                                        "closeParenToken": {
                                            "kind": "CloseParenToken",
                                            "fullStart": 770,
                                            "fullEnd": 772,
                                            "start": 770,
                                            "end": 771,
                                            "fullWidth": 2,
                                            "width": 1,
                                            "text": ")",
                                            "value": ")",
                                            "valueText": ")",
                                            "hasTrailingTrivia": true,
                                            "trailingTrivia": [
                                                {
                                                    "kind": "WhitespaceTrivia",
                                                    "text": " "
                                                }
                                            ]
                                        }
                                    }
                                },
                                "operatorToken": {
                                    "kind": "AmpersandAmpersandToken",
                                    "fullStart": 772,
                                    "fullEnd": 775,
                                    "start": 772,
                                    "end": 774,
                                    "fullWidth": 3,
                                    "width": 2,
                                    "text": "&&",
                                    "value": "&&",
                                    "valueText": "&&",
                                    "hasTrailingTrivia": true,
                                    "trailingTrivia": [
                                        {
                                            "kind": "WhitespaceTrivia",
                                            "text": " "
                                        }
                                    ]
                                },
                                "right": {
                                    "kind": "IdentifierName",
                                    "fullStart": 775,
                                    "fullEnd": 783,
                                    "start": 775,
                                    "end": 783,
                                    "fullWidth": 8,
                                    "width": 8,
                                    "text": "accessed",
                                    "value": "accessed",
                                    "valueText": "accessed"
                                }
                            },
                            "semicolonToken": {
                                "kind": "SemicolonToken",
                                "fullStart": 783,
                                "fullEnd": 786,
                                "start": 783,
                                "end": 784,
                                "fullWidth": 3,
                                "width": 1,
                                "text": ";",
                                "value": ";",
                                "valueText": ";",
                                "hasTrailingTrivia": true,
                                "hasTrailingNewLine": true,
                                "trailingTrivia": [
                                    {
                                        "kind": "NewLineTrivia",
                                        "text": "\r\n"
                                    }
                                ]
                            }
                        }
                    ],
                    "closeBraceToken": {
                        "kind": "CloseBraceToken",
                        "fullStart": 786,
                        "fullEnd": 793,
                        "start": 790,
                        "end": 791,
                        "fullWidth": 7,
                        "width": 1,
                        "text": "}",
                        "value": "}",
                        "valueText": "}",
                        "hasLeadingTrivia": true,
                        "hasTrailingTrivia": true,
                        "hasTrailingNewLine": true,
                        "leadingTrivia": [
                            {
                                "kind": "WhitespaceTrivia",
                                "text": "    "
                            }
                        ],
                        "trailingTrivia": [
                            {
                                "kind": "NewLineTrivia",
                                "text": "\r\n"
                            }
                        ]
                    }
                }
            },
            {
                "kind": "ExpressionStatement",
                "fullStart": 793,
                "fullEnd": 817,
                "start": 793,
                "end": 815,
                "fullWidth": 24,
                "width": 22,
                "expression": {
                    "kind": "InvocationExpression",
                    "fullStart": 793,
                    "fullEnd": 814,
                    "start": 793,
                    "end": 814,
                    "fullWidth": 21,
                    "width": 21,
                    "expression": {
                        "kind": "IdentifierName",
                        "fullStart": 793,
                        "fullEnd": 804,
                        "start": 793,
                        "end": 804,
                        "fullWidth": 11,
                        "width": 11,
                        "text": "runTestCase",
                        "value": "runTestCase",
                        "valueText": "runTestCase"
                    },
                    "argumentList": {
                        "kind": "ArgumentList",
                        "fullStart": 804,
                        "fullEnd": 814,
                        "start": 804,
                        "end": 814,
                        "fullWidth": 10,
                        "width": 10,
                        "openParenToken": {
                            "kind": "OpenParenToken",
                            "fullStart": 804,
                            "fullEnd": 805,
                            "start": 804,
                            "end": 805,
                            "fullWidth": 1,
                            "width": 1,
                            "text": "(",
                            "value": "(",
                            "valueText": "("
                        },
                        "arguments": [
                            {
                                "kind": "IdentifierName",
                                "fullStart": 805,
                                "fullEnd": 813,
                                "start": 805,
                                "end": 813,
                                "fullWidth": 8,
                                "width": 8,
                                "text": "testcase",
                                "value": "testcase",
                                "valueText": "testcase"
                            }
                        ],
                        "closeParenToken": {
                            "kind": "CloseParenToken",
                            "fullStart": 813,
                            "fullEnd": 814,
                            "start": 813,
                            "end": 814,
                            "fullWidth": 1,
                            "width": 1,
                            "text": ")",
                            "value": ")",
                            "valueText": ")"
                        }
                    }
                },
                "semicolonToken": {
                    "kind": "SemicolonToken",
                    "fullStart": 814,
                    "fullEnd": 817,
                    "start": 814,
                    "end": 815,
                    "fullWidth": 3,
                    "width": 1,
                    "text": ";",
                    "value": ";",
                    "valueText": ";",
                    "hasTrailingTrivia": true,
                    "hasTrailingNewLine": true,
                    "trailingTrivia": [
                        {
                            "kind": "NewLineTrivia",
                            "text": "\r\n"
                        }
                    ]
                }
            }
        ],
        "endOfFileToken": {
            "kind": "EndOfFileToken",
            "fullStart": 817,
            "fullEnd": 817,
            "start": 817,
            "end": 817,
            "fullWidth": 0,
            "width": 0,
            "text": ""
        }
    },
    "lineMap": {
        "lineStarts": [
            0,
            67,
            152,
            232,
            308,
            380,
            385,
            446,
            547,
            552,
            554,
            556,
            579,
            581,
            612,
            614,
            660,
            690,
            721,
            732,
            734,
            786,
            793,
            817
        ],
        "length": 817
    }
}<|MERGE_RESOLUTION|>--- conflicted
+++ resolved
@@ -422,11 +422,8 @@
                                             "start": 642,
                                             "end": 645,
                                             "fullWidth": 3,
-<<<<<<< HEAD
                                             "width": 3,
-=======
                                             "modifiers": [],
->>>>>>> e3c38734
                                             "identifier": {
                                                 "kind": "IdentifierName",
                                                 "fullStart": 642,
@@ -466,11 +463,8 @@
                                             "start": 647,
                                             "end": 650,
                                             "fullWidth": 3,
-<<<<<<< HEAD
                                             "width": 3,
-=======
                                             "modifiers": [],
->>>>>>> e3c38734
                                             "identifier": {
                                                 "kind": "IdentifierName",
                                                 "fullStart": 647,
@@ -510,11 +504,8 @@
                                             "start": 652,
                                             "end": 655,
                                             "fullWidth": 3,
-<<<<<<< HEAD
                                             "width": 3,
-=======
                                             "modifiers": [],
->>>>>>> e3c38734
                                             "identifier": {
                                                 "kind": "IdentifierName",
                                                 "fullStart": 652,
