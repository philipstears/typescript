{
    "isDeclaration": false,
    "languageVersion": "EcmaScript5",
    "parseOptions": {
        "allowAutomaticSemicolonInsertion": true
    },
    "sourceUnit": {
        "kind": "SourceUnit",
        "fullStart": 0,
        "fullEnd": 1418,
        "start": 613,
        "end": 1418,
        "fullWidth": 1418,
        "width": 805,
        "isIncrementallyUnusable": true,
        "moduleElements": [
            {
                "kind": "FunctionDeclaration",
                "fullStart": 0,
                "fullEnd": 1394,
                "start": 613,
                "end": 1392,
                "fullWidth": 1394,
                "width": 779,
                "isIncrementallyUnusable": true,
                "modifiers": [],
                "functionKeyword": {
                    "kind": "FunctionKeyword",
                    "fullStart": 0,
                    "fullEnd": 622,
                    "start": 613,
                    "end": 621,
                    "fullWidth": 622,
                    "width": 8,
                    "text": "function",
                    "value": "function",
                    "valueText": "function",
                    "hasLeadingTrivia": true,
                    "hasLeadingComment": true,
                    "hasLeadingNewLine": true,
                    "hasTrailingTrivia": true,
                    "leadingTrivia": [
                        {
                            "kind": "SingleLineCommentTrivia",
                            "text": "/// Copyright (c) 2012 Ecma International.  All rights reserved. "
                        },
                        {
                            "kind": "NewLineTrivia",
                            "text": "\r\n"
                        },
                        {
                            "kind": "SingleLineCommentTrivia",
                            "text": "/// Ecma International makes this code available under the terms and conditions set"
                        },
                        {
                            "kind": "NewLineTrivia",
                            "text": "\r\n"
                        },
                        {
                            "kind": "SingleLineCommentTrivia",
                            "text": "/// forth on http://hg.ecmascript.org/tests/test262/raw-file/tip/LICENSE (the "
                        },
                        {
                            "kind": "NewLineTrivia",
                            "text": "\r\n"
                        },
                        {
                            "kind": "SingleLineCommentTrivia",
                            "text": "/// \"Use Terms\").   Any redistribution of this code must retain the above "
                        },
                        {
                            "kind": "NewLineTrivia",
                            "text": "\r\n"
                        },
                        {
                            "kind": "SingleLineCommentTrivia",
                            "text": "/// copyright and this notice and otherwise comply with the Use Terms."
                        },
                        {
                            "kind": "NewLineTrivia",
                            "text": "\r\n"
                        },
                        {
                            "kind": "MultiLineCommentTrivia",
                            "text": "/**\r\n * @path ch15/15.4/15.4.4/15.4.4.16/15.4.4.16-7-c-i-13.js\r\n * @description Array.prototype.every - element to be retrieved is own accessor property that overrides an inherited accessor property on an Array-like object\r\n */"
                        },
                        {
                            "kind": "NewLineTrivia",
                            "text": "\r\n"
                        },
                        {
                            "kind": "NewLineTrivia",
                            "text": "\r\n"
                        },
                        {
                            "kind": "NewLineTrivia",
                            "text": "\r\n"
                        }
                    ],
                    "trailingTrivia": [
                        {
                            "kind": "WhitespaceTrivia",
                            "text": " "
                        }
                    ]
                },
                "identifier": {
                    "kind": "IdentifierName",
                    "fullStart": 622,
                    "fullEnd": 630,
                    "start": 622,
                    "end": 630,
                    "fullWidth": 8,
                    "width": 8,
                    "text": "testcase",
                    "value": "testcase",
                    "valueText": "testcase"
                },
                "callSignature": {
                    "kind": "CallSignature",
                    "fullStart": 630,
                    "fullEnd": 633,
                    "start": 630,
                    "end": 632,
                    "fullWidth": 3,
                    "width": 2,
                    "parameterList": {
                        "kind": "ParameterList",
                        "fullStart": 630,
                        "fullEnd": 633,
                        "start": 630,
                        "end": 632,
                        "fullWidth": 3,
                        "width": 2,
                        "openParenToken": {
                            "kind": "OpenParenToken",
                            "fullStart": 630,
                            "fullEnd": 631,
                            "start": 630,
                            "end": 631,
                            "fullWidth": 1,
                            "width": 1,
                            "text": "(",
                            "value": "(",
                            "valueText": "("
                        },
                        "parameters": [],
                        "closeParenToken": {
                            "kind": "CloseParenToken",
                            "fullStart": 631,
                            "fullEnd": 633,
                            "start": 631,
                            "end": 632,
                            "fullWidth": 2,
                            "width": 1,
                            "text": ")",
                            "value": ")",
                            "valueText": ")",
                            "hasTrailingTrivia": true,
                            "trailingTrivia": [
                                {
                                    "kind": "WhitespaceTrivia",
                                    "text": " "
                                }
                            ]
                        }
                    }
                },
                "block": {
                    "kind": "Block",
                    "fullStart": 633,
                    "fullEnd": 1394,
                    "start": 633,
                    "end": 1392,
                    "fullWidth": 761,
                    "width": 759,
                    "isIncrementallyUnusable": true,
                    "openBraceToken": {
                        "kind": "OpenBraceToken",
                        "fullStart": 633,
                        "fullEnd": 636,
                        "start": 633,
                        "end": 634,
                        "fullWidth": 3,
                        "width": 1,
                        "text": "{",
                        "value": "{",
                        "valueText": "{",
                        "hasTrailingTrivia": true,
                        "hasTrailingNewLine": true,
                        "trailingTrivia": [
                            {
                                "kind": "NewLineTrivia",
                                "text": "\r\n"
                            }
                        ]
                    },
                    "statements": [
                        {
                            "kind": "FunctionDeclaration",
                            "fullStart": 636,
                            "fullEnd": 825,
                            "start": 644,
                            "end": 823,
                            "fullWidth": 189,
                            "width": 179,
                            "modifiers": [],
                            "functionKeyword": {
                                "kind": "FunctionKeyword",
                                "fullStart": 636,
                                "fullEnd": 653,
                                "start": 644,
                                "end": 652,
                                "fullWidth": 17,
                                "width": 8,
                                "text": "function",
                                "value": "function",
                                "valueText": "function",
                                "hasLeadingTrivia": true,
                                "hasTrailingTrivia": true,
                                "leadingTrivia": [
                                    {
                                        "kind": "WhitespaceTrivia",
                                        "text": "        "
                                    }
                                ],
                                "trailingTrivia": [
                                    {
                                        "kind": "WhitespaceTrivia",
                                        "text": " "
                                    }
                                ]
                            },
                            "identifier": {
                                "kind": "IdentifierName",
                                "fullStart": 653,
                                "fullEnd": 663,
                                "start": 653,
                                "end": 663,
                                "fullWidth": 10,
                                "width": 10,
                                "text": "callbackfn",
                                "value": "callbackfn",
                                "valueText": "callbackfn"
                            },
                            "callSignature": {
                                "kind": "CallSignature",
                                "fullStart": 663,
                                "fullEnd": 679,
                                "start": 663,
                                "end": 678,
                                "fullWidth": 16,
                                "width": 15,
                                "parameterList": {
                                    "kind": "ParameterList",
                                    "fullStart": 663,
                                    "fullEnd": 679,
                                    "start": 663,
                                    "end": 678,
                                    "fullWidth": 16,
                                    "width": 15,
                                    "openParenToken": {
                                        "kind": "OpenParenToken",
                                        "fullStart": 663,
                                        "fullEnd": 664,
                                        "start": 663,
                                        "end": 664,
                                        "fullWidth": 1,
                                        "width": 1,
                                        "text": "(",
                                        "value": "(",
                                        "valueText": "("
                                    },
                                    "parameters": [
                                        {
                                            "kind": "Parameter",
                                            "fullStart": 664,
                                            "fullEnd": 667,
                                            "start": 664,
                                            "end": 667,
                                            "fullWidth": 3,
<<<<<<< HEAD
                                            "width": 3,
=======
                                            "modifiers": [],
>>>>>>> e3c38734
                                            "identifier": {
                                                "kind": "IdentifierName",
                                                "fullStart": 664,
                                                "fullEnd": 667,
                                                "start": 664,
                                                "end": 667,
                                                "fullWidth": 3,
                                                "width": 3,
                                                "text": "val",
                                                "value": "val",
                                                "valueText": "val"
                                            }
                                        },
                                        {
                                            "kind": "CommaToken",
                                            "fullStart": 667,
                                            "fullEnd": 669,
                                            "start": 667,
                                            "end": 668,
                                            "fullWidth": 2,
                                            "width": 1,
                                            "text": ",",
                                            "value": ",",
                                            "valueText": ",",
                                            "hasTrailingTrivia": true,
                                            "trailingTrivia": [
                                                {
                                                    "kind": "WhitespaceTrivia",
                                                    "text": " "
                                                }
                                            ]
                                        },
                                        {
                                            "kind": "Parameter",
                                            "fullStart": 669,
                                            "fullEnd": 672,
                                            "start": 669,
                                            "end": 672,
                                            "fullWidth": 3,
<<<<<<< HEAD
                                            "width": 3,
=======
                                            "modifiers": [],
>>>>>>> e3c38734
                                            "identifier": {
                                                "kind": "IdentifierName",
                                                "fullStart": 669,
                                                "fullEnd": 672,
                                                "start": 669,
                                                "end": 672,
                                                "fullWidth": 3,
                                                "width": 3,
                                                "text": "idx",
                                                "value": "idx",
                                                "valueText": "idx"
                                            }
                                        },
                                        {
                                            "kind": "CommaToken",
                                            "fullStart": 672,
                                            "fullEnd": 674,
                                            "start": 672,
                                            "end": 673,
                                            "fullWidth": 2,
                                            "width": 1,
                                            "text": ",",
                                            "value": ",",
                                            "valueText": ",",
                                            "hasTrailingTrivia": true,
                                            "trailingTrivia": [
                                                {
                                                    "kind": "WhitespaceTrivia",
                                                    "text": " "
                                                }
                                            ]
                                        },
                                        {
                                            "kind": "Parameter",
                                            "fullStart": 674,
                                            "fullEnd": 677,
                                            "start": 674,
                                            "end": 677,
                                            "fullWidth": 3,
<<<<<<< HEAD
                                            "width": 3,
=======
                                            "modifiers": [],
>>>>>>> e3c38734
                                            "identifier": {
                                                "kind": "IdentifierName",
                                                "fullStart": 674,
                                                "fullEnd": 677,
                                                "start": 674,
                                                "end": 677,
                                                "fullWidth": 3,
                                                "width": 3,
                                                "text": "obj",
                                                "value": "obj",
                                                "valueText": "obj"
                                            }
                                        }
                                    ],
                                    "closeParenToken": {
                                        "kind": "CloseParenToken",
                                        "fullStart": 677,
                                        "fullEnd": 679,
                                        "start": 677,
                                        "end": 678,
                                        "fullWidth": 2,
                                        "width": 1,
                                        "text": ")",
                                        "value": ")",
                                        "valueText": ")",
                                        "hasTrailingTrivia": true,
                                        "trailingTrivia": [
                                            {
                                                "kind": "WhitespaceTrivia",
                                                "text": " "
                                            }
                                        ]
                                    }
                                }
                            },
                            "block": {
                                "kind": "Block",
                                "fullStart": 679,
                                "fullEnd": 825,
                                "start": 679,
                                "end": 823,
                                "fullWidth": 146,
                                "width": 144,
                                "openBraceToken": {
                                    "kind": "OpenBraceToken",
                                    "fullStart": 679,
                                    "fullEnd": 682,
                                    "start": 679,
                                    "end": 680,
                                    "fullWidth": 3,
                                    "width": 1,
                                    "text": "{",
                                    "value": "{",
                                    "valueText": "{",
                                    "hasTrailingTrivia": true,
                                    "hasTrailingNewLine": true,
                                    "trailingTrivia": [
                                        {
                                            "kind": "NewLineTrivia",
                                            "text": "\r\n"
                                        }
                                    ]
                                },
                                "statements": [
                                    {
                                        "kind": "IfStatement",
                                        "fullStart": 682,
                                        "fullEnd": 814,
                                        "start": 694,
                                        "end": 812,
                                        "fullWidth": 132,
                                        "width": 118,
                                        "ifKeyword": {
                                            "kind": "IfKeyword",
                                            "fullStart": 682,
                                            "fullEnd": 697,
                                            "start": 694,
                                            "end": 696,
                                            "fullWidth": 15,
                                            "width": 2,
                                            "text": "if",
                                            "value": "if",
                                            "valueText": "if",
                                            "hasLeadingTrivia": true,
                                            "hasTrailingTrivia": true,
                                            "leadingTrivia": [
                                                {
                                                    "kind": "WhitespaceTrivia",
                                                    "text": "            "
                                                }
                                            ],
                                            "trailingTrivia": [
                                                {
                                                    "kind": "WhitespaceTrivia",
                                                    "text": " "
                                                }
                                            ]
                                        },
                                        "openParenToken": {
                                            "kind": "OpenParenToken",
                                            "fullStart": 697,
                                            "fullEnd": 698,
                                            "start": 697,
                                            "end": 698,
                                            "fullWidth": 1,
                                            "width": 1,
                                            "text": "(",
                                            "value": "(",
                                            "valueText": "("
                                        },
                                        "condition": {
                                            "kind": "EqualsExpression",
                                            "fullStart": 698,
                                            "fullEnd": 707,
                                            "start": 698,
                                            "end": 707,
                                            "fullWidth": 9,
                                            "width": 9,
                                            "left": {
                                                "kind": "IdentifierName",
                                                "fullStart": 698,
                                                "fullEnd": 702,
                                                "start": 698,
                                                "end": 701,
                                                "fullWidth": 4,
                                                "width": 3,
                                                "text": "idx",
                                                "value": "idx",
                                                "valueText": "idx",
                                                "hasTrailingTrivia": true,
                                                "trailingTrivia": [
                                                    {
                                                        "kind": "WhitespaceTrivia",
                                                        "text": " "
                                                    }
                                                ]
                                            },
                                            "operatorToken": {
                                                "kind": "EqualsEqualsEqualsToken",
                                                "fullStart": 702,
                                                "fullEnd": 706,
                                                "start": 702,
                                                "end": 705,
                                                "fullWidth": 4,
                                                "width": 3,
                                                "text": "===",
                                                "value": "===",
                                                "valueText": "===",
                                                "hasTrailingTrivia": true,
                                                "trailingTrivia": [
                                                    {
                                                        "kind": "WhitespaceTrivia",
                                                        "text": " "
                                                    }
                                                ]
                                            },
                                            "right": {
                                                "kind": "NumericLiteral",
                                                "fullStart": 706,
                                                "fullEnd": 707,
                                                "start": 706,
                                                "end": 707,
                                                "fullWidth": 1,
                                                "width": 1,
                                                "text": "1",
                                                "value": 1,
                                                "valueText": "1"
                                            }
                                        },
                                        "closeParenToken": {
                                            "kind": "CloseParenToken",
                                            "fullStart": 707,
                                            "fullEnd": 709,
                                            "start": 707,
                                            "end": 708,
                                            "fullWidth": 2,
                                            "width": 1,
                                            "text": ")",
                                            "value": ")",
                                            "valueText": ")",
                                            "hasTrailingTrivia": true,
                                            "trailingTrivia": [
                                                {
                                                    "kind": "WhitespaceTrivia",
                                                    "text": " "
                                                }
                                            ]
                                        },
                                        "statement": {
                                            "kind": "Block",
                                            "fullStart": 709,
                                            "fullEnd": 761,
                                            "start": 709,
                                            "end": 760,
                                            "fullWidth": 52,
                                            "width": 51,
                                            "openBraceToken": {
                                                "kind": "OpenBraceToken",
                                                "fullStart": 709,
                                                "fullEnd": 712,
                                                "start": 709,
                                                "end": 710,
                                                "fullWidth": 3,
                                                "width": 1,
                                                "text": "{",
                                                "value": "{",
                                                "valueText": "{",
                                                "hasTrailingTrivia": true,
                                                "hasTrailingNewLine": true,
                                                "trailingTrivia": [
                                                    {
                                                        "kind": "NewLineTrivia",
                                                        "text": "\r\n"
                                                    }
                                                ]
                                            },
                                            "statements": [
                                                {
                                                    "kind": "ReturnStatement",
                                                    "fullStart": 712,
                                                    "fullEnd": 747,
                                                    "start": 728,
                                                    "end": 745,
                                                    "fullWidth": 35,
                                                    "width": 17,
                                                    "returnKeyword": {
                                                        "kind": "ReturnKeyword",
                                                        "fullStart": 712,
                                                        "fullEnd": 735,
                                                        "start": 728,
                                                        "end": 734,
                                                        "fullWidth": 23,
                                                        "width": 6,
                                                        "text": "return",
                                                        "value": "return",
                                                        "valueText": "return",
                                                        "hasLeadingTrivia": true,
                                                        "hasTrailingTrivia": true,
                                                        "leadingTrivia": [
                                                            {
                                                                "kind": "WhitespaceTrivia",
                                                                "text": "                "
                                                            }
                                                        ],
                                                        "trailingTrivia": [
                                                            {
                                                                "kind": "WhitespaceTrivia",
                                                                "text": " "
                                                            }
                                                        ]
                                                    },
                                                    "expression": {
                                                        "kind": "EqualsExpression",
                                                        "fullStart": 735,
                                                        "fullEnd": 744,
                                                        "start": 735,
                                                        "end": 744,
                                                        "fullWidth": 9,
                                                        "width": 9,
                                                        "left": {
                                                            "kind": "IdentifierName",
                                                            "fullStart": 735,
                                                            "fullEnd": 739,
                                                            "start": 735,
                                                            "end": 738,
                                                            "fullWidth": 4,
                                                            "width": 3,
                                                            "text": "val",
                                                            "value": "val",
                                                            "valueText": "val",
                                                            "hasTrailingTrivia": true,
                                                            "trailingTrivia": [
                                                                {
                                                                    "kind": "WhitespaceTrivia",
                                                                    "text": " "
                                                                }
                                                            ]
                                                        },
                                                        "operatorToken": {
                                                            "kind": "EqualsEqualsEqualsToken",
                                                            "fullStart": 739,
                                                            "fullEnd": 743,
                                                            "start": 739,
                                                            "end": 742,
                                                            "fullWidth": 4,
                                                            "width": 3,
                                                            "text": "===",
                                                            "value": "===",
                                                            "valueText": "===",
                                                            "hasTrailingTrivia": true,
                                                            "trailingTrivia": [
                                                                {
                                                                    "kind": "WhitespaceTrivia",
                                                                    "text": " "
                                                                }
                                                            ]
                                                        },
                                                        "right": {
                                                            "kind": "NumericLiteral",
                                                            "fullStart": 743,
                                                            "fullEnd": 744,
                                                            "start": 743,
                                                            "end": 744,
                                                            "fullWidth": 1,
                                                            "width": 1,
                                                            "text": "6",
                                                            "value": 6,
                                                            "valueText": "6"
                                                        }
                                                    },
                                                    "semicolonToken": {
                                                        "kind": "SemicolonToken",
                                                        "fullStart": 744,
                                                        "fullEnd": 747,
                                                        "start": 744,
                                                        "end": 745,
                                                        "fullWidth": 3,
                                                        "width": 1,
                                                        "text": ";",
                                                        "value": ";",
                                                        "valueText": ";",
                                                        "hasTrailingTrivia": true,
                                                        "hasTrailingNewLine": true,
                                                        "trailingTrivia": [
                                                            {
                                                                "kind": "NewLineTrivia",
                                                                "text": "\r\n"
                                                            }
                                                        ]
                                                    }
                                                }
                                            ],
                                            "closeBraceToken": {
                                                "kind": "CloseBraceToken",
                                                "fullStart": 747,
                                                "fullEnd": 761,
                                                "start": 759,
                                                "end": 760,
                                                "fullWidth": 14,
                                                "width": 1,
                                                "text": "}",
                                                "value": "}",
                                                "valueText": "}",
                                                "hasLeadingTrivia": true,
                                                "hasTrailingTrivia": true,
                                                "leadingTrivia": [
                                                    {
                                                        "kind": "WhitespaceTrivia",
                                                        "text": "            "
                                                    }
                                                ],
                                                "trailingTrivia": [
                                                    {
                                                        "kind": "WhitespaceTrivia",
                                                        "text": " "
                                                    }
                                                ]
                                            }
                                        },
                                        "elseClause": {
                                            "kind": "ElseClause",
                                            "fullStart": 761,
                                            "fullEnd": 814,
                                            "start": 761,
                                            "end": 812,
                                            "fullWidth": 53,
                                            "width": 51,
                                            "elseKeyword": {
                                                "kind": "ElseKeyword",
                                                "fullStart": 761,
                                                "fullEnd": 766,
                                                "start": 761,
                                                "end": 765,
                                                "fullWidth": 5,
                                                "width": 4,
                                                "text": "else",
                                                "value": "else",
                                                "valueText": "else",
                                                "hasTrailingTrivia": true,
                                                "trailingTrivia": [
                                                    {
                                                        "kind": "WhitespaceTrivia",
                                                        "text": " "
                                                    }
                                                ]
                                            },
                                            "statement": {
                                                "kind": "Block",
                                                "fullStart": 766,
                                                "fullEnd": 814,
                                                "start": 766,
                                                "end": 812,
                                                "fullWidth": 48,
                                                "width": 46,
                                                "openBraceToken": {
                                                    "kind": "OpenBraceToken",
                                                    "fullStart": 766,
                                                    "fullEnd": 769,
                                                    "start": 766,
                                                    "end": 767,
                                                    "fullWidth": 3,
                                                    "width": 1,
                                                    "text": "{",
                                                    "value": "{",
                                                    "valueText": "{",
                                                    "hasTrailingTrivia": true,
                                                    "hasTrailingNewLine": true,
                                                    "trailingTrivia": [
                                                        {
                                                            "kind": "NewLineTrivia",
                                                            "text": "\r\n"
                                                        }
                                                    ]
                                                },
                                                "statements": [
                                                    {
                                                        "kind": "ReturnStatement",
                                                        "fullStart": 769,
                                                        "fullEnd": 799,
                                                        "start": 785,
                                                        "end": 797,
                                                        "fullWidth": 30,
                                                        "width": 12,
                                                        "returnKeyword": {
                                                            "kind": "ReturnKeyword",
                                                            "fullStart": 769,
                                                            "fullEnd": 792,
                                                            "start": 785,
                                                            "end": 791,
                                                            "fullWidth": 23,
                                                            "width": 6,
                                                            "text": "return",
                                                            "value": "return",
                                                            "valueText": "return",
                                                            "hasLeadingTrivia": true,
                                                            "hasTrailingTrivia": true,
                                                            "leadingTrivia": [
                                                                {
                                                                    "kind": "WhitespaceTrivia",
                                                                    "text": "                "
                                                                }
                                                            ],
                                                            "trailingTrivia": [
                                                                {
                                                                    "kind": "WhitespaceTrivia",
                                                                    "text": " "
                                                                }
                                                            ]
                                                        },
                                                        "expression": {
                                                            "kind": "TrueKeyword",
                                                            "fullStart": 792,
                                                            "fullEnd": 796,
                                                            "start": 792,
                                                            "end": 796,
                                                            "fullWidth": 4,
                                                            "width": 4,
                                                            "text": "true",
                                                            "value": true,
                                                            "valueText": "true"
                                                        },
                                                        "semicolonToken": {
                                                            "kind": "SemicolonToken",
                                                            "fullStart": 796,
                                                            "fullEnd": 799,
                                                            "start": 796,
                                                            "end": 797,
                                                            "fullWidth": 3,
                                                            "width": 1,
                                                            "text": ";",
                                                            "value": ";",
                                                            "valueText": ";",
                                                            "hasTrailingTrivia": true,
                                                            "hasTrailingNewLine": true,
                                                            "trailingTrivia": [
                                                                {
                                                                    "kind": "NewLineTrivia",
                                                                    "text": "\r\n"
                                                                }
                                                            ]
                                                        }
                                                    }
                                                ],
                                                "closeBraceToken": {
                                                    "kind": "CloseBraceToken",
                                                    "fullStart": 799,
                                                    "fullEnd": 814,
                                                    "start": 811,
                                                    "end": 812,
                                                    "fullWidth": 15,
                                                    "width": 1,
                                                    "text": "}",
                                                    "value": "}",
                                                    "valueText": "}",
                                                    "hasLeadingTrivia": true,
                                                    "hasTrailingTrivia": true,
                                                    "hasTrailingNewLine": true,
                                                    "leadingTrivia": [
                                                        {
                                                            "kind": "WhitespaceTrivia",
                                                            "text": "            "
                                                        }
                                                    ],
                                                    "trailingTrivia": [
                                                        {
                                                            "kind": "NewLineTrivia",
                                                            "text": "\r\n"
                                                        }
                                                    ]
                                                }
                                            }
                                        }
                                    }
                                ],
                                "closeBraceToken": {
                                    "kind": "CloseBraceToken",
                                    "fullStart": 814,
                                    "fullEnd": 825,
                                    "start": 822,
                                    "end": 823,
                                    "fullWidth": 11,
                                    "width": 1,
                                    "text": "}",
                                    "value": "}",
                                    "valueText": "}",
                                    "hasLeadingTrivia": true,
                                    "hasTrailingTrivia": true,
                                    "hasTrailingNewLine": true,
                                    "leadingTrivia": [
                                        {
                                            "kind": "WhitespaceTrivia",
                                            "text": "        "
                                        }
                                    ],
                                    "trailingTrivia": [
                                        {
                                            "kind": "NewLineTrivia",
                                            "text": "\r\n"
                                        }
                                    ]
                                }
                            }
                        },
                        {
                            "kind": "VariableStatement",
                            "fullStart": 825,
                            "fullEnd": 852,
                            "start": 835,
                            "end": 850,
                            "fullWidth": 27,
                            "width": 15,
                            "modifiers": [],
                            "variableDeclaration": {
                                "kind": "VariableDeclaration",
                                "fullStart": 825,
                                "fullEnd": 849,
                                "start": 835,
                                "end": 849,
                                "fullWidth": 24,
                                "width": 14,
                                "varKeyword": {
                                    "kind": "VarKeyword",
                                    "fullStart": 825,
                                    "fullEnd": 839,
                                    "start": 835,
                                    "end": 838,
                                    "fullWidth": 14,
                                    "width": 3,
                                    "text": "var",
                                    "value": "var",
                                    "valueText": "var",
                                    "hasLeadingTrivia": true,
                                    "hasLeadingNewLine": true,
                                    "hasTrailingTrivia": true,
                                    "leadingTrivia": [
                                        {
                                            "kind": "NewLineTrivia",
                                            "text": "\r\n"
                                        },
                                        {
                                            "kind": "WhitespaceTrivia",
                                            "text": "        "
                                        }
                                    ],
                                    "trailingTrivia": [
                                        {
                                            "kind": "WhitespaceTrivia",
                                            "text": " "
                                        }
                                    ]
                                },
                                "variableDeclarators": [
                                    {
                                        "kind": "VariableDeclarator",
                                        "fullStart": 839,
                                        "fullEnd": 849,
                                        "start": 839,
                                        "end": 849,
                                        "fullWidth": 10,
                                        "width": 10,
                                        "identifier": {
                                            "kind": "IdentifierName",
                                            "fullStart": 839,
                                            "fullEnd": 845,
                                            "start": 839,
                                            "end": 844,
                                            "fullWidth": 6,
                                            "width": 5,
                                            "text": "proto",
                                            "value": "proto",
                                            "valueText": "proto",
                                            "hasTrailingTrivia": true,
                                            "trailingTrivia": [
                                                {
                                                    "kind": "WhitespaceTrivia",
                                                    "text": " "
                                                }
                                            ]
                                        },
                                        "equalsValueClause": {
                                            "kind": "EqualsValueClause",
                                            "fullStart": 845,
                                            "fullEnd": 849,
                                            "start": 845,
                                            "end": 849,
                                            "fullWidth": 4,
                                            "width": 4,
                                            "equalsToken": {
                                                "kind": "EqualsToken",
                                                "fullStart": 845,
                                                "fullEnd": 847,
                                                "start": 845,
                                                "end": 846,
                                                "fullWidth": 2,
                                                "width": 1,
                                                "text": "=",
                                                "value": "=",
                                                "valueText": "=",
                                                "hasTrailingTrivia": true,
                                                "trailingTrivia": [
                                                    {
                                                        "kind": "WhitespaceTrivia",
                                                        "text": " "
                                                    }
                                                ]
                                            },
                                            "value": {
                                                "kind": "ObjectLiteralExpression",
                                                "fullStart": 847,
                                                "fullEnd": 849,
                                                "start": 847,
                                                "end": 849,
                                                "fullWidth": 2,
                                                "width": 2,
                                                "openBraceToken": {
                                                    "kind": "OpenBraceToken",
                                                    "fullStart": 847,
                                                    "fullEnd": 848,
                                                    "start": 847,
                                                    "end": 848,
                                                    "fullWidth": 1,
                                                    "width": 1,
                                                    "text": "{",
                                                    "value": "{",
                                                    "valueText": "{"
                                                },
                                                "propertyAssignments": [],
                                                "closeBraceToken": {
                                                    "kind": "CloseBraceToken",
                                                    "fullStart": 848,
                                                    "fullEnd": 849,
                                                    "start": 848,
                                                    "end": 849,
                                                    "fullWidth": 1,
                                                    "width": 1,
                                                    "text": "}",
                                                    "value": "}",
                                                    "valueText": "}"
                                                }
                                            }
                                        }
                                    }
                                ]
                            },
                            "semicolonToken": {
                                "kind": "SemicolonToken",
                                "fullStart": 849,
                                "fullEnd": 852,
                                "start": 849,
                                "end": 850,
                                "fullWidth": 3,
                                "width": 1,
                                "text": ";",
                                "value": ";",
                                "valueText": ";",
                                "hasTrailingTrivia": true,
                                "hasTrailingNewLine": true,
                                "trailingTrivia": [
                                    {
                                        "kind": "NewLineTrivia",
                                        "text": "\r\n"
                                    }
                                ]
                            }
                        },
                        {
                            "kind": "ExpressionStatement",
                            "fullStart": 852,
                            "fullEnd": 1019,
                            "start": 862,
                            "end": 1017,
                            "fullWidth": 167,
                            "width": 155,
                            "isIncrementallyUnusable": true,
                            "expression": {
                                "kind": "InvocationExpression",
                                "fullStart": 852,
                                "fullEnd": 1016,
                                "start": 862,
                                "end": 1016,
                                "fullWidth": 164,
                                "width": 154,
                                "isIncrementallyUnusable": true,
                                "expression": {
                                    "kind": "MemberAccessExpression",
                                    "fullStart": 852,
                                    "fullEnd": 883,
                                    "start": 862,
                                    "end": 883,
                                    "fullWidth": 31,
                                    "width": 21,
                                    "expression": {
                                        "kind": "IdentifierName",
                                        "fullStart": 852,
                                        "fullEnd": 868,
                                        "start": 862,
                                        "end": 868,
                                        "fullWidth": 16,
                                        "width": 6,
                                        "text": "Object",
                                        "value": "Object",
                                        "valueText": "Object",
                                        "hasLeadingTrivia": true,
                                        "hasLeadingNewLine": true,
                                        "leadingTrivia": [
                                            {
                                                "kind": "NewLineTrivia",
                                                "text": "\r\n"
                                            },
                                            {
                                                "kind": "WhitespaceTrivia",
                                                "text": "        "
                                            }
                                        ]
                                    },
                                    "dotToken": {
                                        "kind": "DotToken",
                                        "fullStart": 868,
                                        "fullEnd": 869,
                                        "start": 868,
                                        "end": 869,
                                        "fullWidth": 1,
                                        "width": 1,
                                        "text": ".",
                                        "value": ".",
                                        "valueText": "."
                                    },
                                    "name": {
                                        "kind": "IdentifierName",
                                        "fullStart": 869,
                                        "fullEnd": 883,
                                        "start": 869,
                                        "end": 883,
                                        "fullWidth": 14,
                                        "width": 14,
                                        "text": "defineProperty",
                                        "value": "defineProperty",
                                        "valueText": "defineProperty"
                                    }
                                },
                                "argumentList": {
                                    "kind": "ArgumentList",
                                    "fullStart": 883,
                                    "fullEnd": 1016,
                                    "start": 883,
                                    "end": 1016,
                                    "fullWidth": 133,
                                    "width": 133,
                                    "isIncrementallyUnusable": true,
                                    "openParenToken": {
                                        "kind": "OpenParenToken",
                                        "fullStart": 883,
                                        "fullEnd": 884,
                                        "start": 883,
                                        "end": 884,
                                        "fullWidth": 1,
                                        "width": 1,
                                        "text": "(",
                                        "value": "(",
                                        "valueText": "("
                                    },
                                    "arguments": [
                                        {
                                            "kind": "IdentifierName",
                                            "fullStart": 884,
                                            "fullEnd": 889,
                                            "start": 884,
                                            "end": 889,
                                            "fullWidth": 5,
                                            "width": 5,
                                            "text": "proto",
                                            "value": "proto",
                                            "valueText": "proto"
                                        },
                                        {
                                            "kind": "CommaToken",
                                            "fullStart": 889,
                                            "fullEnd": 891,
                                            "start": 889,
                                            "end": 890,
                                            "fullWidth": 2,
                                            "width": 1,
                                            "text": ",",
                                            "value": ",",
                                            "valueText": ",",
                                            "hasTrailingTrivia": true,
                                            "trailingTrivia": [
                                                {
                                                    "kind": "WhitespaceTrivia",
                                                    "text": " "
                                                }
                                            ]
                                        },
                                        {
                                            "kind": "StringLiteral",
                                            "fullStart": 891,
                                            "fullEnd": 894,
                                            "start": 891,
                                            "end": 894,
                                            "fullWidth": 3,
                                            "width": 3,
                                            "text": "\"1\"",
                                            "value": "1",
                                            "valueText": "1"
                                        },
                                        {
                                            "kind": "CommaToken",
                                            "fullStart": 894,
                                            "fullEnd": 896,
                                            "start": 894,
                                            "end": 895,
                                            "fullWidth": 2,
                                            "width": 1,
                                            "text": ",",
                                            "value": ",",
                                            "valueText": ",",
                                            "hasTrailingTrivia": true,
                                            "trailingTrivia": [
                                                {
                                                    "kind": "WhitespaceTrivia",
                                                    "text": " "
                                                }
                                            ]
                                        },
                                        {
                                            "kind": "ObjectLiteralExpression",
                                            "fullStart": 896,
                                            "fullEnd": 1015,
                                            "start": 896,
                                            "end": 1015,
                                            "fullWidth": 119,
                                            "width": 119,
                                            "isIncrementallyUnusable": true,
                                            "openBraceToken": {
                                                "kind": "OpenBraceToken",
                                                "fullStart": 896,
                                                "fullEnd": 899,
                                                "start": 896,
                                                "end": 897,
                                                "fullWidth": 3,
                                                "width": 1,
                                                "text": "{",
                                                "value": "{",
                                                "valueText": "{",
                                                "hasTrailingTrivia": true,
                                                "hasTrailingNewLine": true,
                                                "trailingTrivia": [
                                                    {
                                                        "kind": "NewLineTrivia",
                                                        "text": "\r\n"
                                                    }
                                                ]
                                            },
                                            "propertyAssignments": [
                                                {
                                                    "kind": "SimplePropertyAssignment",
                                                    "fullStart": 899,
                                                    "fullEnd": 971,
                                                    "start": 911,
                                                    "end": 971,
                                                    "fullWidth": 72,
                                                    "width": 60,
                                                    "isIncrementallyUnusable": true,
                                                    "propertyName": {
                                                        "kind": "IdentifierName",
                                                        "fullStart": 899,
                                                        "fullEnd": 914,
                                                        "start": 911,
                                                        "end": 914,
                                                        "fullWidth": 15,
                                                        "width": 3,
                                                        "text": "get",
                                                        "value": "get",
                                                        "valueText": "get",
                                                        "hasLeadingTrivia": true,
                                                        "leadingTrivia": [
                                                            {
                                                                "kind": "WhitespaceTrivia",
                                                                "text": "            "
                                                            }
                                                        ]
                                                    },
                                                    "colonToken": {
                                                        "kind": "ColonToken",
                                                        "fullStart": 914,
                                                        "fullEnd": 916,
                                                        "start": 914,
                                                        "end": 915,
                                                        "fullWidth": 2,
                                                        "width": 1,
                                                        "text": ":",
                                                        "value": ":",
                                                        "valueText": ":",
                                                        "hasTrailingTrivia": true,
                                                        "trailingTrivia": [
                                                            {
                                                                "kind": "WhitespaceTrivia",
                                                                "text": " "
                                                            }
                                                        ]
                                                    },
                                                    "expression": {
                                                        "kind": "FunctionExpression",
                                                        "fullStart": 916,
                                                        "fullEnd": 971,
                                                        "start": 916,
                                                        "end": 971,
                                                        "fullWidth": 55,
                                                        "width": 55,
                                                        "functionKeyword": {
                                                            "kind": "FunctionKeyword",
                                                            "fullStart": 916,
                                                            "fullEnd": 925,
                                                            "start": 916,
                                                            "end": 924,
                                                            "fullWidth": 9,
                                                            "width": 8,
                                                            "text": "function",
                                                            "value": "function",
                                                            "valueText": "function",
                                                            "hasTrailingTrivia": true,
                                                            "trailingTrivia": [
                                                                {
                                                                    "kind": "WhitespaceTrivia",
                                                                    "text": " "
                                                                }
                                                            ]
                                                        },
                                                        "callSignature": {
                                                            "kind": "CallSignature",
                                                            "fullStart": 925,
                                                            "fullEnd": 928,
                                                            "start": 925,
                                                            "end": 927,
                                                            "fullWidth": 3,
                                                            "width": 2,
                                                            "parameterList": {
                                                                "kind": "ParameterList",
                                                                "fullStart": 925,
                                                                "fullEnd": 928,
                                                                "start": 925,
                                                                "end": 927,
                                                                "fullWidth": 3,
                                                                "width": 2,
                                                                "openParenToken": {
                                                                    "kind": "OpenParenToken",
                                                                    "fullStart": 925,
                                                                    "fullEnd": 926,
                                                                    "start": 925,
                                                                    "end": 926,
                                                                    "fullWidth": 1,
                                                                    "width": 1,
                                                                    "text": "(",
                                                                    "value": "(",
                                                                    "valueText": "("
                                                                },
                                                                "parameters": [],
                                                                "closeParenToken": {
                                                                    "kind": "CloseParenToken",
                                                                    "fullStart": 926,
                                                                    "fullEnd": 928,
                                                                    "start": 926,
                                                                    "end": 927,
                                                                    "fullWidth": 2,
                                                                    "width": 1,
                                                                    "text": ")",
                                                                    "value": ")",
                                                                    "valueText": ")",
                                                                    "hasTrailingTrivia": true,
                                                                    "trailingTrivia": [
                                                                        {
                                                                            "kind": "WhitespaceTrivia",
                                                                            "text": " "
                                                                        }
                                                                    ]
                                                                }
                                                            }
                                                        },
                                                        "block": {
                                                            "kind": "Block",
                                                            "fullStart": 928,
                                                            "fullEnd": 971,
                                                            "start": 928,
                                                            "end": 971,
                                                            "fullWidth": 43,
                                                            "width": 43,
                                                            "openBraceToken": {
                                                                "kind": "OpenBraceToken",
                                                                "fullStart": 928,
                                                                "fullEnd": 931,
                                                                "start": 928,
                                                                "end": 929,
                                                                "fullWidth": 3,
                                                                "width": 1,
                                                                "text": "{",
                                                                "value": "{",
                                                                "valueText": "{",
                                                                "hasTrailingTrivia": true,
                                                                "hasTrailingNewLine": true,
                                                                "trailingTrivia": [
                                                                    {
                                                                        "kind": "NewLineTrivia",
                                                                        "text": "\r\n"
                                                                    }
                                                                ]
                                                            },
                                                            "statements": [
                                                                {
                                                                    "kind": "ReturnStatement",
                                                                    "fullStart": 931,
                                                                    "fullEnd": 958,
                                                                    "start": 947,
                                                                    "end": 956,
                                                                    "fullWidth": 27,
                                                                    "width": 9,
                                                                    "returnKeyword": {
                                                                        "kind": "ReturnKeyword",
                                                                        "fullStart": 931,
                                                                        "fullEnd": 954,
                                                                        "start": 947,
                                                                        "end": 953,
                                                                        "fullWidth": 23,
                                                                        "width": 6,
                                                                        "text": "return",
                                                                        "value": "return",
                                                                        "valueText": "return",
                                                                        "hasLeadingTrivia": true,
                                                                        "hasTrailingTrivia": true,
                                                                        "leadingTrivia": [
                                                                            {
                                                                                "kind": "WhitespaceTrivia",
                                                                                "text": "                "
                                                                            }
                                                                        ],
                                                                        "trailingTrivia": [
                                                                            {
                                                                                "kind": "WhitespaceTrivia",
                                                                                "text": " "
                                                                            }
                                                                        ]
                                                                    },
                                                                    "expression": {
                                                                        "kind": "NumericLiteral",
                                                                        "fullStart": 954,
                                                                        "fullEnd": 955,
                                                                        "start": 954,
                                                                        "end": 955,
                                                                        "fullWidth": 1,
                                                                        "width": 1,
                                                                        "text": "6",
                                                                        "value": 6,
                                                                        "valueText": "6"
                                                                    },
                                                                    "semicolonToken": {
                                                                        "kind": "SemicolonToken",
                                                                        "fullStart": 955,
                                                                        "fullEnd": 958,
                                                                        "start": 955,
                                                                        "end": 956,
                                                                        "fullWidth": 3,
                                                                        "width": 1,
                                                                        "text": ";",
                                                                        "value": ";",
                                                                        "valueText": ";",
                                                                        "hasTrailingTrivia": true,
                                                                        "hasTrailingNewLine": true,
                                                                        "trailingTrivia": [
                                                                            {
                                                                                "kind": "NewLineTrivia",
                                                                                "text": "\r\n"
                                                                            }
                                                                        ]
                                                                    }
                                                                }
                                                            ],
                                                            "closeBraceToken": {
                                                                "kind": "CloseBraceToken",
                                                                "fullStart": 958,
                                                                "fullEnd": 971,
                                                                "start": 970,
                                                                "end": 971,
                                                                "fullWidth": 13,
                                                                "width": 1,
                                                                "text": "}",
                                                                "value": "}",
                                                                "valueText": "}",
                                                                "hasLeadingTrivia": true,
                                                                "leadingTrivia": [
                                                                    {
                                                                        "kind": "WhitespaceTrivia",
                                                                        "text": "            "
                                                                    }
                                                                ]
                                                            }
                                                        }
                                                    }
                                                },
                                                {
                                                    "kind": "CommaToken",
                                                    "fullStart": 971,
                                                    "fullEnd": 974,
                                                    "start": 971,
                                                    "end": 972,
                                                    "fullWidth": 3,
                                                    "width": 1,
                                                    "text": ",",
                                                    "value": ",",
                                                    "valueText": ",",
                                                    "hasTrailingTrivia": true,
                                                    "hasTrailingNewLine": true,
                                                    "trailingTrivia": [
                                                        {
                                                            "kind": "NewLineTrivia",
                                                            "text": "\r\n"
                                                        }
                                                    ]
                                                },
                                                {
                                                    "kind": "SimplePropertyAssignment",
                                                    "fullStart": 974,
                                                    "fullEnd": 1006,
                                                    "start": 986,
                                                    "end": 1004,
                                                    "fullWidth": 32,
                                                    "width": 18,
                                                    "propertyName": {
                                                        "kind": "IdentifierName",
                                                        "fullStart": 974,
                                                        "fullEnd": 998,
                                                        "start": 986,
                                                        "end": 998,
                                                        "fullWidth": 24,
                                                        "width": 12,
                                                        "text": "configurable",
                                                        "value": "configurable",
                                                        "valueText": "configurable",
                                                        "hasLeadingTrivia": true,
                                                        "leadingTrivia": [
                                                            {
                                                                "kind": "WhitespaceTrivia",
                                                                "text": "            "
                                                            }
                                                        ]
                                                    },
                                                    "colonToken": {
                                                        "kind": "ColonToken",
                                                        "fullStart": 998,
                                                        "fullEnd": 1000,
                                                        "start": 998,
                                                        "end": 999,
                                                        "fullWidth": 2,
                                                        "width": 1,
                                                        "text": ":",
                                                        "value": ":",
                                                        "valueText": ":",
                                                        "hasTrailingTrivia": true,
                                                        "trailingTrivia": [
                                                            {
                                                                "kind": "WhitespaceTrivia",
                                                                "text": " "
                                                            }
                                                        ]
                                                    },
                                                    "expression": {
                                                        "kind": "TrueKeyword",
                                                        "fullStart": 1000,
                                                        "fullEnd": 1006,
                                                        "start": 1000,
                                                        "end": 1004,
                                                        "fullWidth": 6,
                                                        "width": 4,
                                                        "text": "true",
                                                        "value": true,
                                                        "valueText": "true",
                                                        "hasTrailingTrivia": true,
                                                        "hasTrailingNewLine": true,
                                                        "trailingTrivia": [
                                                            {
                                                                "kind": "NewLineTrivia",
                                                                "text": "\r\n"
                                                            }
                                                        ]
                                                    }
                                                }
                                            ],
                                            "closeBraceToken": {
                                                "kind": "CloseBraceToken",
                                                "fullStart": 1006,
                                                "fullEnd": 1015,
                                                "start": 1014,
                                                "end": 1015,
                                                "fullWidth": 9,
                                                "width": 1,
                                                "text": "}",
                                                "value": "}",
                                                "valueText": "}",
                                                "hasLeadingTrivia": true,
                                                "leadingTrivia": [
                                                    {
                                                        "kind": "WhitespaceTrivia",
                                                        "text": "        "
                                                    }
                                                ]
                                            }
                                        }
                                    ],
                                    "closeParenToken": {
                                        "kind": "CloseParenToken",
                                        "fullStart": 1015,
                                        "fullEnd": 1016,
                                        "start": 1015,
                                        "end": 1016,
                                        "fullWidth": 1,
                                        "width": 1,
                                        "text": ")",
                                        "value": ")",
                                        "valueText": ")"
                                    }
                                }
                            },
                            "semicolonToken": {
                                "kind": "SemicolonToken",
                                "fullStart": 1016,
                                "fullEnd": 1019,
                                "start": 1016,
                                "end": 1017,
                                "fullWidth": 3,
                                "width": 1,
                                "text": ";",
                                "value": ";",
                                "valueText": ";",
                                "hasTrailingTrivia": true,
                                "hasTrailingNewLine": true,
                                "trailingTrivia": [
                                    {
                                        "kind": "NewLineTrivia",
                                        "text": "\r\n"
                                    }
                                ]
                            }
                        },
                        {
                            "kind": "VariableStatement",
                            "fullStart": 1019,
                            "fullEnd": 1057,
                            "start": 1029,
                            "end": 1055,
                            "fullWidth": 38,
                            "width": 26,
                            "modifiers": [],
                            "variableDeclaration": {
                                "kind": "VariableDeclaration",
                                "fullStart": 1019,
                                "fullEnd": 1054,
                                "start": 1029,
                                "end": 1054,
                                "fullWidth": 35,
                                "width": 25,
                                "varKeyword": {
                                    "kind": "VarKeyword",
                                    "fullStart": 1019,
                                    "fullEnd": 1033,
                                    "start": 1029,
                                    "end": 1032,
                                    "fullWidth": 14,
                                    "width": 3,
                                    "text": "var",
                                    "value": "var",
                                    "valueText": "var",
                                    "hasLeadingTrivia": true,
                                    "hasLeadingNewLine": true,
                                    "hasTrailingTrivia": true,
                                    "leadingTrivia": [
                                        {
                                            "kind": "NewLineTrivia",
                                            "text": "\r\n"
                                        },
                                        {
                                            "kind": "WhitespaceTrivia",
                                            "text": "        "
                                        }
                                    ],
                                    "trailingTrivia": [
                                        {
                                            "kind": "WhitespaceTrivia",
                                            "text": " "
                                        }
                                    ]
                                },
                                "variableDeclarators": [
                                    {
                                        "kind": "VariableDeclarator",
                                        "fullStart": 1033,
                                        "fullEnd": 1054,
                                        "start": 1033,
                                        "end": 1054,
                                        "fullWidth": 21,
                                        "width": 21,
                                        "identifier": {
                                            "kind": "IdentifierName",
                                            "fullStart": 1033,
                                            "fullEnd": 1037,
                                            "start": 1033,
                                            "end": 1036,
                                            "fullWidth": 4,
                                            "width": 3,
                                            "text": "Con",
                                            "value": "Con",
                                            "valueText": "Con",
                                            "hasTrailingTrivia": true,
                                            "trailingTrivia": [
                                                {
                                                    "kind": "WhitespaceTrivia",
                                                    "text": " "
                                                }
                                            ]
                                        },
                                        "equalsValueClause": {
                                            "kind": "EqualsValueClause",
                                            "fullStart": 1037,
                                            "fullEnd": 1054,
                                            "start": 1037,
                                            "end": 1054,
                                            "fullWidth": 17,
                                            "width": 17,
                                            "equalsToken": {
                                                "kind": "EqualsToken",
                                                "fullStart": 1037,
                                                "fullEnd": 1039,
                                                "start": 1037,
                                                "end": 1038,
                                                "fullWidth": 2,
                                                "width": 1,
                                                "text": "=",
                                                "value": "=",
                                                "valueText": "=",
                                                "hasTrailingTrivia": true,
                                                "trailingTrivia": [
                                                    {
                                                        "kind": "WhitespaceTrivia",
                                                        "text": " "
                                                    }
                                                ]
                                            },
                                            "value": {
                                                "kind": "FunctionExpression",
                                                "fullStart": 1039,
                                                "fullEnd": 1054,
                                                "start": 1039,
                                                "end": 1054,
                                                "fullWidth": 15,
                                                "width": 15,
                                                "functionKeyword": {
                                                    "kind": "FunctionKeyword",
                                                    "fullStart": 1039,
                                                    "fullEnd": 1048,
                                                    "start": 1039,
                                                    "end": 1047,
                                                    "fullWidth": 9,
                                                    "width": 8,
                                                    "text": "function",
                                                    "value": "function",
                                                    "valueText": "function",
                                                    "hasTrailingTrivia": true,
                                                    "trailingTrivia": [
                                                        {
                                                            "kind": "WhitespaceTrivia",
                                                            "text": " "
                                                        }
                                                    ]
                                                },
                                                "callSignature": {
                                                    "kind": "CallSignature",
                                                    "fullStart": 1048,
                                                    "fullEnd": 1051,
                                                    "start": 1048,
                                                    "end": 1050,
                                                    "fullWidth": 3,
                                                    "width": 2,
                                                    "parameterList": {
                                                        "kind": "ParameterList",
                                                        "fullStart": 1048,
                                                        "fullEnd": 1051,
                                                        "start": 1048,
                                                        "end": 1050,
                                                        "fullWidth": 3,
                                                        "width": 2,
                                                        "openParenToken": {
                                                            "kind": "OpenParenToken",
                                                            "fullStart": 1048,
                                                            "fullEnd": 1049,
                                                            "start": 1048,
                                                            "end": 1049,
                                                            "fullWidth": 1,
                                                            "width": 1,
                                                            "text": "(",
                                                            "value": "(",
                                                            "valueText": "("
                                                        },
                                                        "parameters": [],
                                                        "closeParenToken": {
                                                            "kind": "CloseParenToken",
                                                            "fullStart": 1049,
                                                            "fullEnd": 1051,
                                                            "start": 1049,
                                                            "end": 1050,
                                                            "fullWidth": 2,
                                                            "width": 1,
                                                            "text": ")",
                                                            "value": ")",
                                                            "valueText": ")",
                                                            "hasTrailingTrivia": true,
                                                            "trailingTrivia": [
                                                                {
                                                                    "kind": "WhitespaceTrivia",
                                                                    "text": " "
                                                                }
                                                            ]
                                                        }
                                                    }
                                                },
                                                "block": {
                                                    "kind": "Block",
                                                    "fullStart": 1051,
                                                    "fullEnd": 1054,
                                                    "start": 1051,
                                                    "end": 1054,
                                                    "fullWidth": 3,
                                                    "width": 3,
                                                    "openBraceToken": {
                                                        "kind": "OpenBraceToken",
                                                        "fullStart": 1051,
                                                        "fullEnd": 1053,
                                                        "start": 1051,
                                                        "end": 1052,
                                                        "fullWidth": 2,
                                                        "width": 1,
                                                        "text": "{",
                                                        "value": "{",
                                                        "valueText": "{",
                                                        "hasTrailingTrivia": true,
                                                        "trailingTrivia": [
                                                            {
                                                                "kind": "WhitespaceTrivia",
                                                                "text": " "
                                                            }
                                                        ]
                                                    },
                                                    "statements": [],
                                                    "closeBraceToken": {
                                                        "kind": "CloseBraceToken",
                                                        "fullStart": 1053,
                                                        "fullEnd": 1054,
                                                        "start": 1053,
                                                        "end": 1054,
                                                        "fullWidth": 1,
                                                        "width": 1,
                                                        "text": "}",
                                                        "value": "}",
                                                        "valueText": "}"
                                                    }
                                                }
                                            }
                                        }
                                    }
                                ]
                            },
                            "semicolonToken": {
                                "kind": "SemicolonToken",
                                "fullStart": 1054,
                                "fullEnd": 1057,
                                "start": 1054,
                                "end": 1055,
                                "fullWidth": 3,
                                "width": 1,
                                "text": ";",
                                "value": ";",
                                "valueText": ";",
                                "hasTrailingTrivia": true,
                                "hasTrailingNewLine": true,
                                "trailingTrivia": [
                                    {
                                        "kind": "NewLineTrivia",
                                        "text": "\r\n"
                                    }
                                ]
                            }
                        },
                        {
                            "kind": "ExpressionStatement",
                            "fullStart": 1057,
                            "fullEnd": 1089,
                            "start": 1065,
                            "end": 1087,
                            "fullWidth": 32,
                            "width": 22,
                            "expression": {
                                "kind": "AssignmentExpression",
                                "fullStart": 1057,
                                "fullEnd": 1086,
                                "start": 1065,
                                "end": 1086,
                                "fullWidth": 29,
                                "width": 21,
                                "left": {
                                    "kind": "MemberAccessExpression",
                                    "fullStart": 1057,
                                    "fullEnd": 1079,
                                    "start": 1065,
                                    "end": 1078,
                                    "fullWidth": 22,
                                    "width": 13,
                                    "expression": {
                                        "kind": "IdentifierName",
                                        "fullStart": 1057,
                                        "fullEnd": 1068,
                                        "start": 1065,
                                        "end": 1068,
                                        "fullWidth": 11,
                                        "width": 3,
                                        "text": "Con",
                                        "value": "Con",
                                        "valueText": "Con",
                                        "hasLeadingTrivia": true,
                                        "leadingTrivia": [
                                            {
                                                "kind": "WhitespaceTrivia",
                                                "text": "        "
                                            }
                                        ]
                                    },
                                    "dotToken": {
                                        "kind": "DotToken",
                                        "fullStart": 1068,
                                        "fullEnd": 1069,
                                        "start": 1068,
                                        "end": 1069,
                                        "fullWidth": 1,
                                        "width": 1,
                                        "text": ".",
                                        "value": ".",
                                        "valueText": "."
                                    },
                                    "name": {
                                        "kind": "IdentifierName",
                                        "fullStart": 1069,
                                        "fullEnd": 1079,
                                        "start": 1069,
                                        "end": 1078,
                                        "fullWidth": 10,
                                        "width": 9,
                                        "text": "prototype",
                                        "value": "prototype",
                                        "valueText": "prototype",
                                        "hasTrailingTrivia": true,
                                        "trailingTrivia": [
                                            {
                                                "kind": "WhitespaceTrivia",
                                                "text": " "
                                            }
                                        ]
                                    }
                                },
                                "operatorToken": {
                                    "kind": "EqualsToken",
                                    "fullStart": 1079,
                                    "fullEnd": 1081,
                                    "start": 1079,
                                    "end": 1080,
                                    "fullWidth": 2,
                                    "width": 1,
                                    "text": "=",
                                    "value": "=",
                                    "valueText": "=",
                                    "hasTrailingTrivia": true,
                                    "trailingTrivia": [
                                        {
                                            "kind": "WhitespaceTrivia",
                                            "text": " "
                                        }
                                    ]
                                },
                                "right": {
                                    "kind": "IdentifierName",
                                    "fullStart": 1081,
                                    "fullEnd": 1086,
                                    "start": 1081,
                                    "end": 1086,
                                    "fullWidth": 5,
                                    "width": 5,
                                    "text": "proto",
                                    "value": "proto",
                                    "valueText": "proto"
                                }
                            },
                            "semicolonToken": {
                                "kind": "SemicolonToken",
                                "fullStart": 1086,
                                "fullEnd": 1089,
                                "start": 1086,
                                "end": 1087,
                                "fullWidth": 3,
                                "width": 1,
                                "text": ";",
                                "value": ";",
                                "valueText": ";",
                                "hasTrailingTrivia": true,
                                "hasTrailingNewLine": true,
                                "trailingTrivia": [
                                    {
                                        "kind": "NewLineTrivia",
                                        "text": "\r\n"
                                    }
                                ]
                            }
                        },
                        {
                            "kind": "VariableStatement",
                            "fullStart": 1089,
                            "fullEnd": 1123,
                            "start": 1099,
                            "end": 1121,
                            "fullWidth": 34,
                            "width": 22,
                            "modifiers": [],
                            "variableDeclaration": {
                                "kind": "VariableDeclaration",
                                "fullStart": 1089,
                                "fullEnd": 1120,
                                "start": 1099,
                                "end": 1120,
                                "fullWidth": 31,
                                "width": 21,
                                "varKeyword": {
                                    "kind": "VarKeyword",
                                    "fullStart": 1089,
                                    "fullEnd": 1103,
                                    "start": 1099,
                                    "end": 1102,
                                    "fullWidth": 14,
                                    "width": 3,
                                    "text": "var",
                                    "value": "var",
                                    "valueText": "var",
                                    "hasLeadingTrivia": true,
                                    "hasLeadingNewLine": true,
                                    "hasTrailingTrivia": true,
                                    "leadingTrivia": [
                                        {
                                            "kind": "NewLineTrivia",
                                            "text": "\r\n"
                                        },
                                        {
                                            "kind": "WhitespaceTrivia",
                                            "text": "        "
                                        }
                                    ],
                                    "trailingTrivia": [
                                        {
                                            "kind": "WhitespaceTrivia",
                                            "text": " "
                                        }
                                    ]
                                },
                                "variableDeclarators": [
                                    {
                                        "kind": "VariableDeclarator",
                                        "fullStart": 1103,
                                        "fullEnd": 1120,
                                        "start": 1103,
                                        "end": 1120,
                                        "fullWidth": 17,
                                        "width": 17,
                                        "identifier": {
                                            "kind": "IdentifierName",
                                            "fullStart": 1103,
                                            "fullEnd": 1109,
                                            "start": 1103,
                                            "end": 1108,
                                            "fullWidth": 6,
                                            "width": 5,
                                            "text": "child",
                                            "value": "child",
                                            "valueText": "child",
                                            "hasTrailingTrivia": true,
                                            "trailingTrivia": [
                                                {
                                                    "kind": "WhitespaceTrivia",
                                                    "text": " "
                                                }
                                            ]
                                        },
                                        "equalsValueClause": {
                                            "kind": "EqualsValueClause",
                                            "fullStart": 1109,
                                            "fullEnd": 1120,
                                            "start": 1109,
                                            "end": 1120,
                                            "fullWidth": 11,
                                            "width": 11,
                                            "equalsToken": {
                                                "kind": "EqualsToken",
                                                "fullStart": 1109,
                                                "fullEnd": 1111,
                                                "start": 1109,
                                                "end": 1110,
                                                "fullWidth": 2,
                                                "width": 1,
                                                "text": "=",
                                                "value": "=",
                                                "valueText": "=",
                                                "hasTrailingTrivia": true,
                                                "trailingTrivia": [
                                                    {
                                                        "kind": "WhitespaceTrivia",
                                                        "text": " "
                                                    }
                                                ]
                                            },
                                            "value": {
                                                "kind": "ObjectCreationExpression",
                                                "fullStart": 1111,
                                                "fullEnd": 1120,
                                                "start": 1111,
                                                "end": 1120,
                                                "fullWidth": 9,
                                                "width": 9,
                                                "newKeyword": {
                                                    "kind": "NewKeyword",
                                                    "fullStart": 1111,
                                                    "fullEnd": 1115,
                                                    "start": 1111,
                                                    "end": 1114,
                                                    "fullWidth": 4,
                                                    "width": 3,
                                                    "text": "new",
                                                    "value": "new",
                                                    "valueText": "new",
                                                    "hasTrailingTrivia": true,
                                                    "trailingTrivia": [
                                                        {
                                                            "kind": "WhitespaceTrivia",
                                                            "text": " "
                                                        }
                                                    ]
                                                },
                                                "expression": {
                                                    "kind": "IdentifierName",
                                                    "fullStart": 1115,
                                                    "fullEnd": 1118,
                                                    "start": 1115,
                                                    "end": 1118,
                                                    "fullWidth": 3,
                                                    "width": 3,
                                                    "text": "Con",
                                                    "value": "Con",
                                                    "valueText": "Con"
                                                },
                                                "argumentList": {
                                                    "kind": "ArgumentList",
                                                    "fullStart": 1118,
                                                    "fullEnd": 1120,
                                                    "start": 1118,
                                                    "end": 1120,
                                                    "fullWidth": 2,
                                                    "width": 2,
                                                    "openParenToken": {
                                                        "kind": "OpenParenToken",
                                                        "fullStart": 1118,
                                                        "fullEnd": 1119,
                                                        "start": 1118,
                                                        "end": 1119,
                                                        "fullWidth": 1,
                                                        "width": 1,
                                                        "text": "(",
                                                        "value": "(",
                                                        "valueText": "("
                                                    },
                                                    "arguments": [],
                                                    "closeParenToken": {
                                                        "kind": "CloseParenToken",
                                                        "fullStart": 1119,
                                                        "fullEnd": 1120,
                                                        "start": 1119,
                                                        "end": 1120,
                                                        "fullWidth": 1,
                                                        "width": 1,
                                                        "text": ")",
                                                        "value": ")",
                                                        "valueText": ")"
                                                    }
                                                }
                                            }
                                        }
                                    }
                                ]
                            },
                            "semicolonToken": {
                                "kind": "SemicolonToken",
                                "fullStart": 1120,
                                "fullEnd": 1123,
                                "start": 1120,
                                "end": 1121,
                                "fullWidth": 3,
                                "width": 1,
                                "text": ";",
                                "value": ";",
                                "valueText": ";",
                                "hasTrailingTrivia": true,
                                "hasTrailingNewLine": true,
                                "trailingTrivia": [
                                    {
                                        "kind": "NewLineTrivia",
                                        "text": "\r\n"
                                    }
                                ]
                            }
                        },
                        {
                            "kind": "ExpressionStatement",
                            "fullStart": 1123,
                            "fullEnd": 1151,
                            "start": 1131,
                            "end": 1149,
                            "fullWidth": 28,
                            "width": 18,
                            "expression": {
                                "kind": "AssignmentExpression",
                                "fullStart": 1123,
                                "fullEnd": 1148,
                                "start": 1131,
                                "end": 1148,
                                "fullWidth": 25,
                                "width": 17,
                                "left": {
                                    "kind": "MemberAccessExpression",
                                    "fullStart": 1123,
                                    "fullEnd": 1144,
                                    "start": 1131,
                                    "end": 1143,
                                    "fullWidth": 21,
                                    "width": 12,
                                    "expression": {
                                        "kind": "IdentifierName",
                                        "fullStart": 1123,
                                        "fullEnd": 1136,
                                        "start": 1131,
                                        "end": 1136,
                                        "fullWidth": 13,
                                        "width": 5,
                                        "text": "child",
                                        "value": "child",
                                        "valueText": "child",
                                        "hasLeadingTrivia": true,
                                        "leadingTrivia": [
                                            {
                                                "kind": "WhitespaceTrivia",
                                                "text": "        "
                                            }
                                        ]
                                    },
                                    "dotToken": {
                                        "kind": "DotToken",
                                        "fullStart": 1136,
                                        "fullEnd": 1137,
                                        "start": 1136,
                                        "end": 1137,
                                        "fullWidth": 1,
                                        "width": 1,
                                        "text": ".",
                                        "value": ".",
                                        "valueText": "."
                                    },
                                    "name": {
                                        "kind": "IdentifierName",
                                        "fullStart": 1137,
                                        "fullEnd": 1144,
                                        "start": 1137,
                                        "end": 1143,
                                        "fullWidth": 7,
                                        "width": 6,
                                        "text": "length",
                                        "value": "length",
                                        "valueText": "length",
                                        "hasTrailingTrivia": true,
                                        "trailingTrivia": [
                                            {
                                                "kind": "WhitespaceTrivia",
                                                "text": " "
                                            }
                                        ]
                                    }
                                },
                                "operatorToken": {
                                    "kind": "EqualsToken",
                                    "fullStart": 1144,
                                    "fullEnd": 1146,
                                    "start": 1144,
                                    "end": 1145,
                                    "fullWidth": 2,
                                    "width": 1,
                                    "text": "=",
                                    "value": "=",
                                    "valueText": "=",
                                    "hasTrailingTrivia": true,
                                    "trailingTrivia": [
                                        {
                                            "kind": "WhitespaceTrivia",
                                            "text": " "
                                        }
                                    ]
                                },
                                "right": {
                                    "kind": "NumericLiteral",
                                    "fullStart": 1146,
                                    "fullEnd": 1148,
                                    "start": 1146,
                                    "end": 1148,
                                    "fullWidth": 2,
                                    "width": 2,
                                    "text": "10",
                                    "value": 10,
                                    "valueText": "10"
                                }
                            },
                            "semicolonToken": {
                                "kind": "SemicolonToken",
                                "fullStart": 1148,
                                "fullEnd": 1151,
                                "start": 1148,
                                "end": 1149,
                                "fullWidth": 3,
                                "width": 1,
                                "text": ";",
                                "value": ";",
                                "valueText": ";",
                                "hasTrailingTrivia": true,
                                "hasTrailingNewLine": true,
                                "trailingTrivia": [
                                    {
                                        "kind": "NewLineTrivia",
                                        "text": "\r\n"
                                    }
                                ]
                            }
                        },
                        {
                            "kind": "ExpressionStatement",
                            "fullStart": 1151,
                            "fullEnd": 1319,
                            "start": 1161,
                            "end": 1317,
                            "fullWidth": 168,
                            "width": 156,
                            "isIncrementallyUnusable": true,
                            "expression": {
                                "kind": "InvocationExpression",
                                "fullStart": 1151,
                                "fullEnd": 1316,
                                "start": 1161,
                                "end": 1316,
                                "fullWidth": 165,
                                "width": 155,
                                "isIncrementallyUnusable": true,
                                "expression": {
                                    "kind": "MemberAccessExpression",
                                    "fullStart": 1151,
                                    "fullEnd": 1182,
                                    "start": 1161,
                                    "end": 1182,
                                    "fullWidth": 31,
                                    "width": 21,
                                    "expression": {
                                        "kind": "IdentifierName",
                                        "fullStart": 1151,
                                        "fullEnd": 1167,
                                        "start": 1161,
                                        "end": 1167,
                                        "fullWidth": 16,
                                        "width": 6,
                                        "text": "Object",
                                        "value": "Object",
                                        "valueText": "Object",
                                        "hasLeadingTrivia": true,
                                        "hasLeadingNewLine": true,
                                        "leadingTrivia": [
                                            {
                                                "kind": "NewLineTrivia",
                                                "text": "\r\n"
                                            },
                                            {
                                                "kind": "WhitespaceTrivia",
                                                "text": "        "
                                            }
                                        ]
                                    },
                                    "dotToken": {
                                        "kind": "DotToken",
                                        "fullStart": 1167,
                                        "fullEnd": 1168,
                                        "start": 1167,
                                        "end": 1168,
                                        "fullWidth": 1,
                                        "width": 1,
                                        "text": ".",
                                        "value": ".",
                                        "valueText": "."
                                    },
                                    "name": {
                                        "kind": "IdentifierName",
                                        "fullStart": 1168,
                                        "fullEnd": 1182,
                                        "start": 1168,
                                        "end": 1182,
                                        "fullWidth": 14,
                                        "width": 14,
                                        "text": "defineProperty",
                                        "value": "defineProperty",
                                        "valueText": "defineProperty"
                                    }
                                },
                                "argumentList": {
                                    "kind": "ArgumentList",
                                    "fullStart": 1182,
                                    "fullEnd": 1316,
                                    "start": 1182,
                                    "end": 1316,
                                    "fullWidth": 134,
                                    "width": 134,
                                    "isIncrementallyUnusable": true,
                                    "openParenToken": {
                                        "kind": "OpenParenToken",
                                        "fullStart": 1182,
                                        "fullEnd": 1183,
                                        "start": 1182,
                                        "end": 1183,
                                        "fullWidth": 1,
                                        "width": 1,
                                        "text": "(",
                                        "value": "(",
                                        "valueText": "("
                                    },
                                    "arguments": [
                                        {
                                            "kind": "IdentifierName",
                                            "fullStart": 1183,
                                            "fullEnd": 1188,
                                            "start": 1183,
                                            "end": 1188,
                                            "fullWidth": 5,
                                            "width": 5,
                                            "text": "child",
                                            "value": "child",
                                            "valueText": "child"
                                        },
                                        {
                                            "kind": "CommaToken",
                                            "fullStart": 1188,
                                            "fullEnd": 1190,
                                            "start": 1188,
                                            "end": 1189,
                                            "fullWidth": 2,
                                            "width": 1,
                                            "text": ",",
                                            "value": ",",
                                            "valueText": ",",
                                            "hasTrailingTrivia": true,
                                            "trailingTrivia": [
                                                {
                                                    "kind": "WhitespaceTrivia",
                                                    "text": " "
                                                }
                                            ]
                                        },
                                        {
                                            "kind": "StringLiteral",
                                            "fullStart": 1190,
                                            "fullEnd": 1193,
                                            "start": 1190,
                                            "end": 1193,
                                            "fullWidth": 3,
                                            "width": 3,
                                            "text": "\"1\"",
                                            "value": "1",
                                            "valueText": "1"
                                        },
                                        {
                                            "kind": "CommaToken",
                                            "fullStart": 1193,
                                            "fullEnd": 1195,
                                            "start": 1193,
                                            "end": 1194,
                                            "fullWidth": 2,
                                            "width": 1,
                                            "text": ",",
                                            "value": ",",
                                            "valueText": ",",
                                            "hasTrailingTrivia": true,
                                            "trailingTrivia": [
                                                {
                                                    "kind": "WhitespaceTrivia",
                                                    "text": " "
                                                }
                                            ]
                                        },
                                        {
                                            "kind": "ObjectLiteralExpression",
                                            "fullStart": 1195,
                                            "fullEnd": 1315,
                                            "start": 1195,
                                            "end": 1315,
                                            "fullWidth": 120,
                                            "width": 120,
                                            "isIncrementallyUnusable": true,
                                            "openBraceToken": {
                                                "kind": "OpenBraceToken",
                                                "fullStart": 1195,
                                                "fullEnd": 1198,
                                                "start": 1195,
                                                "end": 1196,
                                                "fullWidth": 3,
                                                "width": 1,
                                                "text": "{",
                                                "value": "{",
                                                "valueText": "{",
                                                "hasTrailingTrivia": true,
                                                "hasTrailingNewLine": true,
                                                "trailingTrivia": [
                                                    {
                                                        "kind": "NewLineTrivia",
                                                        "text": "\r\n"
                                                    }
                                                ]
                                            },
                                            "propertyAssignments": [
                                                {
                                                    "kind": "SimplePropertyAssignment",
                                                    "fullStart": 1198,
                                                    "fullEnd": 1271,
                                                    "start": 1210,
                                                    "end": 1271,
                                                    "fullWidth": 73,
                                                    "width": 61,
                                                    "isIncrementallyUnusable": true,
                                                    "propertyName": {
                                                        "kind": "IdentifierName",
                                                        "fullStart": 1198,
                                                        "fullEnd": 1213,
                                                        "start": 1210,
                                                        "end": 1213,
                                                        "fullWidth": 15,
                                                        "width": 3,
                                                        "text": "get",
                                                        "value": "get",
                                                        "valueText": "get",
                                                        "hasLeadingTrivia": true,
                                                        "leadingTrivia": [
                                                            {
                                                                "kind": "WhitespaceTrivia",
                                                                "text": "            "
                                                            }
                                                        ]
                                                    },
                                                    "colonToken": {
                                                        "kind": "ColonToken",
                                                        "fullStart": 1213,
                                                        "fullEnd": 1215,
                                                        "start": 1213,
                                                        "end": 1214,
                                                        "fullWidth": 2,
                                                        "width": 1,
                                                        "text": ":",
                                                        "value": ":",
                                                        "valueText": ":",
                                                        "hasTrailingTrivia": true,
                                                        "trailingTrivia": [
                                                            {
                                                                "kind": "WhitespaceTrivia",
                                                                "text": " "
                                                            }
                                                        ]
                                                    },
                                                    "expression": {
                                                        "kind": "FunctionExpression",
                                                        "fullStart": 1215,
                                                        "fullEnd": 1271,
                                                        "start": 1215,
                                                        "end": 1271,
                                                        "fullWidth": 56,
                                                        "width": 56,
                                                        "functionKeyword": {
                                                            "kind": "FunctionKeyword",
                                                            "fullStart": 1215,
                                                            "fullEnd": 1224,
                                                            "start": 1215,
                                                            "end": 1223,
                                                            "fullWidth": 9,
                                                            "width": 8,
                                                            "text": "function",
                                                            "value": "function",
                                                            "valueText": "function",
                                                            "hasTrailingTrivia": true,
                                                            "trailingTrivia": [
                                                                {
                                                                    "kind": "WhitespaceTrivia",
                                                                    "text": " "
                                                                }
                                                            ]
                                                        },
                                                        "callSignature": {
                                                            "kind": "CallSignature",
                                                            "fullStart": 1224,
                                                            "fullEnd": 1227,
                                                            "start": 1224,
                                                            "end": 1226,
                                                            "fullWidth": 3,
                                                            "width": 2,
                                                            "parameterList": {
                                                                "kind": "ParameterList",
                                                                "fullStart": 1224,
                                                                "fullEnd": 1227,
                                                                "start": 1224,
                                                                "end": 1226,
                                                                "fullWidth": 3,
                                                                "width": 2,
                                                                "openParenToken": {
                                                                    "kind": "OpenParenToken",
                                                                    "fullStart": 1224,
                                                                    "fullEnd": 1225,
                                                                    "start": 1224,
                                                                    "end": 1225,
                                                                    "fullWidth": 1,
                                                                    "width": 1,
                                                                    "text": "(",
                                                                    "value": "(",
                                                                    "valueText": "("
                                                                },
                                                                "parameters": [],
                                                                "closeParenToken": {
                                                                    "kind": "CloseParenToken",
                                                                    "fullStart": 1225,
                                                                    "fullEnd": 1227,
                                                                    "start": 1225,
                                                                    "end": 1226,
                                                                    "fullWidth": 2,
                                                                    "width": 1,
                                                                    "text": ")",
                                                                    "value": ")",
                                                                    "valueText": ")",
                                                                    "hasTrailingTrivia": true,
                                                                    "trailingTrivia": [
                                                                        {
                                                                            "kind": "WhitespaceTrivia",
                                                                            "text": " "
                                                                        }
                                                                    ]
                                                                }
                                                            }
                                                        },
                                                        "block": {
                                                            "kind": "Block",
                                                            "fullStart": 1227,
                                                            "fullEnd": 1271,
                                                            "start": 1227,
                                                            "end": 1271,
                                                            "fullWidth": 44,
                                                            "width": 44,
                                                            "openBraceToken": {
                                                                "kind": "OpenBraceToken",
                                                                "fullStart": 1227,
                                                                "fullEnd": 1230,
                                                                "start": 1227,
                                                                "end": 1228,
                                                                "fullWidth": 3,
                                                                "width": 1,
                                                                "text": "{",
                                                                "value": "{",
                                                                "valueText": "{",
                                                                "hasTrailingTrivia": true,
                                                                "hasTrailingNewLine": true,
                                                                "trailingTrivia": [
                                                                    {
                                                                        "kind": "NewLineTrivia",
                                                                        "text": "\r\n"
                                                                    }
                                                                ]
                                                            },
                                                            "statements": [
                                                                {
                                                                    "kind": "ReturnStatement",
                                                                    "fullStart": 1230,
                                                                    "fullEnd": 1258,
                                                                    "start": 1246,
                                                                    "end": 1256,
                                                                    "fullWidth": 28,
                                                                    "width": 10,
                                                                    "returnKeyword": {
                                                                        "kind": "ReturnKeyword",
                                                                        "fullStart": 1230,
                                                                        "fullEnd": 1253,
                                                                        "start": 1246,
                                                                        "end": 1252,
                                                                        "fullWidth": 23,
                                                                        "width": 6,
                                                                        "text": "return",
                                                                        "value": "return",
                                                                        "valueText": "return",
                                                                        "hasLeadingTrivia": true,
                                                                        "hasTrailingTrivia": true,
                                                                        "leadingTrivia": [
                                                                            {
                                                                                "kind": "WhitespaceTrivia",
                                                                                "text": "                "
                                                                            }
                                                                        ],
                                                                        "trailingTrivia": [
                                                                            {
                                                                                "kind": "WhitespaceTrivia",
                                                                                "text": " "
                                                                            }
                                                                        ]
                                                                    },
                                                                    "expression": {
                                                                        "kind": "NumericLiteral",
                                                                        "fullStart": 1253,
                                                                        "fullEnd": 1255,
                                                                        "start": 1253,
                                                                        "end": 1255,
                                                                        "fullWidth": 2,
                                                                        "width": 2,
                                                                        "text": "12",
                                                                        "value": 12,
                                                                        "valueText": "12"
                                                                    },
                                                                    "semicolonToken": {
                                                                        "kind": "SemicolonToken",
                                                                        "fullStart": 1255,
                                                                        "fullEnd": 1258,
                                                                        "start": 1255,
                                                                        "end": 1256,
                                                                        "fullWidth": 3,
                                                                        "width": 1,
                                                                        "text": ";",
                                                                        "value": ";",
                                                                        "valueText": ";",
                                                                        "hasTrailingTrivia": true,
                                                                        "hasTrailingNewLine": true,
                                                                        "trailingTrivia": [
                                                                            {
                                                                                "kind": "NewLineTrivia",
                                                                                "text": "\r\n"
                                                                            }
                                                                        ]
                                                                    }
                                                                }
                                                            ],
                                                            "closeBraceToken": {
                                                                "kind": "CloseBraceToken",
                                                                "fullStart": 1258,
                                                                "fullEnd": 1271,
                                                                "start": 1270,
                                                                "end": 1271,
                                                                "fullWidth": 13,
                                                                "width": 1,
                                                                "text": "}",
                                                                "value": "}",
                                                                "valueText": "}",
                                                                "hasLeadingTrivia": true,
                                                                "leadingTrivia": [
                                                                    {
                                                                        "kind": "WhitespaceTrivia",
                                                                        "text": "            "
                                                                    }
                                                                ]
                                                            }
                                                        }
                                                    }
                                                },
                                                {
                                                    "kind": "CommaToken",
                                                    "fullStart": 1271,
                                                    "fullEnd": 1274,
                                                    "start": 1271,
                                                    "end": 1272,
                                                    "fullWidth": 3,
                                                    "width": 1,
                                                    "text": ",",
                                                    "value": ",",
                                                    "valueText": ",",
                                                    "hasTrailingTrivia": true,
                                                    "hasTrailingNewLine": true,
                                                    "trailingTrivia": [
                                                        {
                                                            "kind": "NewLineTrivia",
                                                            "text": "\r\n"
                                                        }
                                                    ]
                                                },
                                                {
                                                    "kind": "SimplePropertyAssignment",
                                                    "fullStart": 1274,
                                                    "fullEnd": 1306,
                                                    "start": 1286,
                                                    "end": 1304,
                                                    "fullWidth": 32,
                                                    "width": 18,
                                                    "propertyName": {
                                                        "kind": "IdentifierName",
                                                        "fullStart": 1274,
                                                        "fullEnd": 1298,
                                                        "start": 1286,
                                                        "end": 1298,
                                                        "fullWidth": 24,
                                                        "width": 12,
                                                        "text": "configurable",
                                                        "value": "configurable",
                                                        "valueText": "configurable",
                                                        "hasLeadingTrivia": true,
                                                        "leadingTrivia": [
                                                            {
                                                                "kind": "WhitespaceTrivia",
                                                                "text": "            "
                                                            }
                                                        ]
                                                    },
                                                    "colonToken": {
                                                        "kind": "ColonToken",
                                                        "fullStart": 1298,
                                                        "fullEnd": 1300,
                                                        "start": 1298,
                                                        "end": 1299,
                                                        "fullWidth": 2,
                                                        "width": 1,
                                                        "text": ":",
                                                        "value": ":",
                                                        "valueText": ":",
                                                        "hasTrailingTrivia": true,
                                                        "trailingTrivia": [
                                                            {
                                                                "kind": "WhitespaceTrivia",
                                                                "text": " "
                                                            }
                                                        ]
                                                    },
                                                    "expression": {
                                                        "kind": "TrueKeyword",
                                                        "fullStart": 1300,
                                                        "fullEnd": 1306,
                                                        "start": 1300,
                                                        "end": 1304,
                                                        "fullWidth": 6,
                                                        "width": 4,
                                                        "text": "true",
                                                        "value": true,
                                                        "valueText": "true",
                                                        "hasTrailingTrivia": true,
                                                        "hasTrailingNewLine": true,
                                                        "trailingTrivia": [
                                                            {
                                                                "kind": "NewLineTrivia",
                                                                "text": "\r\n"
                                                            }
                                                        ]
                                                    }
                                                }
                                            ],
                                            "closeBraceToken": {
                                                "kind": "CloseBraceToken",
                                                "fullStart": 1306,
                                                "fullEnd": 1315,
                                                "start": 1314,
                                                "end": 1315,
                                                "fullWidth": 9,
                                                "width": 1,
                                                "text": "}",
                                                "value": "}",
                                                "valueText": "}",
                                                "hasLeadingTrivia": true,
                                                "leadingTrivia": [
                                                    {
                                                        "kind": "WhitespaceTrivia",
                                                        "text": "        "
                                                    }
                                                ]
                                            }
                                        }
                                    ],
                                    "closeParenToken": {
                                        "kind": "CloseParenToken",
                                        "fullStart": 1315,
                                        "fullEnd": 1316,
                                        "start": 1315,
                                        "end": 1316,
                                        "fullWidth": 1,
                                        "width": 1,
                                        "text": ")",
                                        "value": ")",
                                        "valueText": ")"
                                    }
                                }
                            },
                            "semicolonToken": {
                                "kind": "SemicolonToken",
                                "fullStart": 1316,
                                "fullEnd": 1319,
                                "start": 1316,
                                "end": 1317,
                                "fullWidth": 3,
                                "width": 1,
                                "text": ";",
                                "value": ";",
                                "valueText": ";",
                                "hasTrailingTrivia": true,
                                "hasTrailingNewLine": true,
                                "trailingTrivia": [
                                    {
                                        "kind": "NewLineTrivia",
                                        "text": "\r\n"
                                    }
                                ]
                            }
                        },
                        {
                            "kind": "ReturnStatement",
                            "fullStart": 1319,
                            "fullEnd": 1387,
                            "start": 1331,
                            "end": 1385,
                            "fullWidth": 68,
                            "width": 54,
                            "returnKeyword": {
                                "kind": "ReturnKeyword",
                                "fullStart": 1319,
                                "fullEnd": 1338,
                                "start": 1331,
                                "end": 1337,
                                "fullWidth": 19,
                                "width": 6,
                                "text": "return",
                                "value": "return",
                                "valueText": "return",
                                "hasLeadingTrivia": true,
                                "hasLeadingNewLine": true,
                                "hasTrailingTrivia": true,
                                "leadingTrivia": [
                                    {
                                        "kind": "NewLineTrivia",
                                        "text": "\r\n"
                                    },
                                    {
                                        "kind": "NewLineTrivia",
                                        "text": "\r\n"
                                    },
                                    {
                                        "kind": "WhitespaceTrivia",
                                        "text": "        "
                                    }
                                ],
                                "trailingTrivia": [
                                    {
                                        "kind": "WhitespaceTrivia",
                                        "text": " "
                                    }
                                ]
                            },
                            "expression": {
                                "kind": "LogicalNotExpression",
                                "fullStart": 1338,
                                "fullEnd": 1384,
                                "start": 1338,
                                "end": 1384,
                                "fullWidth": 46,
                                "width": 46,
                                "operatorToken": {
                                    "kind": "ExclamationToken",
                                    "fullStart": 1338,
                                    "fullEnd": 1339,
                                    "start": 1338,
                                    "end": 1339,
                                    "fullWidth": 1,
                                    "width": 1,
                                    "text": "!",
                                    "value": "!",
                                    "valueText": "!"
                                },
                                "operand": {
                                    "kind": "InvocationExpression",
                                    "fullStart": 1339,
                                    "fullEnd": 1384,
                                    "start": 1339,
                                    "end": 1384,
                                    "fullWidth": 45,
                                    "width": 45,
                                    "expression": {
                                        "kind": "MemberAccessExpression",
                                        "fullStart": 1339,
                                        "fullEnd": 1365,
                                        "start": 1339,
                                        "end": 1365,
                                        "fullWidth": 26,
                                        "width": 26,
                                        "expression": {
                                            "kind": "MemberAccessExpression",
                                            "fullStart": 1339,
                                            "fullEnd": 1360,
                                            "start": 1339,
                                            "end": 1360,
                                            "fullWidth": 21,
                                            "width": 21,
                                            "expression": {
                                                "kind": "MemberAccessExpression",
                                                "fullStart": 1339,
                                                "fullEnd": 1354,
                                                "start": 1339,
                                                "end": 1354,
                                                "fullWidth": 15,
                                                "width": 15,
                                                "expression": {
                                                    "kind": "IdentifierName",
                                                    "fullStart": 1339,
                                                    "fullEnd": 1344,
                                                    "start": 1339,
                                                    "end": 1344,
                                                    "fullWidth": 5,
                                                    "width": 5,
                                                    "text": "Array",
                                                    "value": "Array",
                                                    "valueText": "Array"
                                                },
                                                "dotToken": {
                                                    "kind": "DotToken",
                                                    "fullStart": 1344,
                                                    "fullEnd": 1345,
                                                    "start": 1344,
                                                    "end": 1345,
                                                    "fullWidth": 1,
                                                    "width": 1,
                                                    "text": ".",
                                                    "value": ".",
                                                    "valueText": "."
                                                },
                                                "name": {
                                                    "kind": "IdentifierName",
                                                    "fullStart": 1345,
                                                    "fullEnd": 1354,
                                                    "start": 1345,
                                                    "end": 1354,
                                                    "fullWidth": 9,
                                                    "width": 9,
                                                    "text": "prototype",
                                                    "value": "prototype",
                                                    "valueText": "prototype"
                                                }
                                            },
                                            "dotToken": {
                                                "kind": "DotToken",
                                                "fullStart": 1354,
                                                "fullEnd": 1355,
                                                "start": 1354,
                                                "end": 1355,
                                                "fullWidth": 1,
                                                "width": 1,
                                                "text": ".",
                                                "value": ".",
                                                "valueText": "."
                                            },
                                            "name": {
                                                "kind": "IdentifierName",
                                                "fullStart": 1355,
                                                "fullEnd": 1360,
                                                "start": 1355,
                                                "end": 1360,
                                                "fullWidth": 5,
                                                "width": 5,
                                                "text": "every",
                                                "value": "every",
                                                "valueText": "every"
                                            }
                                        },
                                        "dotToken": {
                                            "kind": "DotToken",
                                            "fullStart": 1360,
                                            "fullEnd": 1361,
                                            "start": 1360,
                                            "end": 1361,
                                            "fullWidth": 1,
                                            "width": 1,
                                            "text": ".",
                                            "value": ".",
                                            "valueText": "."
                                        },
                                        "name": {
                                            "kind": "IdentifierName",
                                            "fullStart": 1361,
                                            "fullEnd": 1365,
                                            "start": 1361,
                                            "end": 1365,
                                            "fullWidth": 4,
                                            "width": 4,
                                            "text": "call",
                                            "value": "call",
                                            "valueText": "call"
                                        }
                                    },
                                    "argumentList": {
                                        "kind": "ArgumentList",
                                        "fullStart": 1365,
                                        "fullEnd": 1384,
                                        "start": 1365,
                                        "end": 1384,
                                        "fullWidth": 19,
                                        "width": 19,
                                        "openParenToken": {
                                            "kind": "OpenParenToken",
                                            "fullStart": 1365,
                                            "fullEnd": 1366,
                                            "start": 1365,
                                            "end": 1366,
                                            "fullWidth": 1,
                                            "width": 1,
                                            "text": "(",
                                            "value": "(",
                                            "valueText": "("
                                        },
                                        "arguments": [
                                            {
                                                "kind": "IdentifierName",
                                                "fullStart": 1366,
                                                "fullEnd": 1371,
                                                "start": 1366,
                                                "end": 1371,
                                                "fullWidth": 5,
                                                "width": 5,
                                                "text": "child",
                                                "value": "child",
                                                "valueText": "child"
                                            },
                                            {
                                                "kind": "CommaToken",
                                                "fullStart": 1371,
                                                "fullEnd": 1373,
                                                "start": 1371,
                                                "end": 1372,
                                                "fullWidth": 2,
                                                "width": 1,
                                                "text": ",",
                                                "value": ",",
                                                "valueText": ",",
                                                "hasTrailingTrivia": true,
                                                "trailingTrivia": [
                                                    {
                                                        "kind": "WhitespaceTrivia",
                                                        "text": " "
                                                    }
                                                ]
                                            },
                                            {
                                                "kind": "IdentifierName",
                                                "fullStart": 1373,
                                                "fullEnd": 1383,
                                                "start": 1373,
                                                "end": 1383,
                                                "fullWidth": 10,
                                                "width": 10,
                                                "text": "callbackfn",
                                                "value": "callbackfn",
                                                "valueText": "callbackfn"
                                            }
                                        ],
                                        "closeParenToken": {
                                            "kind": "CloseParenToken",
                                            "fullStart": 1383,
                                            "fullEnd": 1384,
                                            "start": 1383,
                                            "end": 1384,
                                            "fullWidth": 1,
                                            "width": 1,
                                            "text": ")",
                                            "value": ")",
                                            "valueText": ")"
                                        }
                                    }
                                }
                            },
                            "semicolonToken": {
                                "kind": "SemicolonToken",
                                "fullStart": 1384,
                                "fullEnd": 1387,
                                "start": 1384,
                                "end": 1385,
                                "fullWidth": 3,
                                "width": 1,
                                "text": ";",
                                "value": ";",
                                "valueText": ";",
                                "hasTrailingTrivia": true,
                                "hasTrailingNewLine": true,
                                "trailingTrivia": [
                                    {
                                        "kind": "NewLineTrivia",
                                        "text": "\r\n"
                                    }
                                ]
                            }
                        }
                    ],
                    "closeBraceToken": {
                        "kind": "CloseBraceToken",
                        "fullStart": 1387,
                        "fullEnd": 1394,
                        "start": 1391,
                        "end": 1392,
                        "fullWidth": 7,
                        "width": 1,
                        "text": "}",
                        "value": "}",
                        "valueText": "}",
                        "hasLeadingTrivia": true,
                        "hasTrailingTrivia": true,
                        "hasTrailingNewLine": true,
                        "leadingTrivia": [
                            {
                                "kind": "WhitespaceTrivia",
                                "text": "    "
                            }
                        ],
                        "trailingTrivia": [
                            {
                                "kind": "NewLineTrivia",
                                "text": "\r\n"
                            }
                        ]
                    }
                }
            },
            {
                "kind": "ExpressionStatement",
                "fullStart": 1394,
                "fullEnd": 1418,
                "start": 1394,
                "end": 1416,
                "fullWidth": 24,
                "width": 22,
                "expression": {
                    "kind": "InvocationExpression",
                    "fullStart": 1394,
                    "fullEnd": 1415,
                    "start": 1394,
                    "end": 1415,
                    "fullWidth": 21,
                    "width": 21,
                    "expression": {
                        "kind": "IdentifierName",
                        "fullStart": 1394,
                        "fullEnd": 1405,
                        "start": 1394,
                        "end": 1405,
                        "fullWidth": 11,
                        "width": 11,
                        "text": "runTestCase",
                        "value": "runTestCase",
                        "valueText": "runTestCase"
                    },
                    "argumentList": {
                        "kind": "ArgumentList",
                        "fullStart": 1405,
                        "fullEnd": 1415,
                        "start": 1405,
                        "end": 1415,
                        "fullWidth": 10,
                        "width": 10,
                        "openParenToken": {
                            "kind": "OpenParenToken",
                            "fullStart": 1405,
                            "fullEnd": 1406,
                            "start": 1405,
                            "end": 1406,
                            "fullWidth": 1,
                            "width": 1,
                            "text": "(",
                            "value": "(",
                            "valueText": "("
                        },
                        "arguments": [
                            {
                                "kind": "IdentifierName",
                                "fullStart": 1406,
                                "fullEnd": 1414,
                                "start": 1406,
                                "end": 1414,
                                "fullWidth": 8,
                                "width": 8,
                                "text": "testcase",
                                "value": "testcase",
                                "valueText": "testcase"
                            }
                        ],
                        "closeParenToken": {
                            "kind": "CloseParenToken",
                            "fullStart": 1414,
                            "fullEnd": 1415,
                            "start": 1414,
                            "end": 1415,
                            "fullWidth": 1,
                            "width": 1,
                            "text": ")",
                            "value": ")",
                            "valueText": ")"
                        }
                    }
                },
                "semicolonToken": {
                    "kind": "SemicolonToken",
                    "fullStart": 1415,
                    "fullEnd": 1418,
                    "start": 1415,
                    "end": 1416,
                    "fullWidth": 3,
                    "width": 1,
                    "text": ";",
                    "value": ";",
                    "valueText": ";",
                    "hasTrailingTrivia": true,
                    "hasTrailingNewLine": true,
                    "trailingTrivia": [
                        {
                            "kind": "NewLineTrivia",
                            "text": "\r\n"
                        }
                    ]
                }
            }
        ],
        "endOfFileToken": {
            "kind": "EndOfFileToken",
            "fullStart": 1418,
            "fullEnd": 1418,
            "start": 1418,
            "end": 1418,
            "fullWidth": 0,
            "width": 0,
            "text": ""
        }
    },
    "lineMap": {
        "lineStarts": [
            0,
            67,
            152,
            232,
            308,
            380,
            385,
            444,
            604,
            609,
            611,
            613,
            636,
            682,
            712,
            747,
            769,
            799,
            814,
            825,
            827,
            852,
            854,
            899,
            931,
            958,
            974,
            1006,
            1019,
            1021,
            1057,
            1089,
            1091,
            1123,
            1151,
            1153,
            1198,
            1230,
            1258,
            1274,
            1306,
            1319,
            1321,
            1323,
            1387,
            1394,
            1418
        ],
        "length": 1418
    }
}<|MERGE_RESOLUTION|>--- conflicted
+++ resolved
@@ -279,11 +279,8 @@
                                             "start": 664,
                                             "end": 667,
                                             "fullWidth": 3,
-<<<<<<< HEAD
                                             "width": 3,
-=======
                                             "modifiers": [],
->>>>>>> e3c38734
                                             "identifier": {
                                                 "kind": "IdentifierName",
                                                 "fullStart": 664,
@@ -323,11 +320,8 @@
                                             "start": 669,
                                             "end": 672,
                                             "fullWidth": 3,
-<<<<<<< HEAD
                                             "width": 3,
-=======
                                             "modifiers": [],
->>>>>>> e3c38734
                                             "identifier": {
                                                 "kind": "IdentifierName",
                                                 "fullStart": 669,
@@ -367,11 +361,8 @@
                                             "start": 674,
                                             "end": 677,
                                             "fullWidth": 3,
-<<<<<<< HEAD
                                             "width": 3,
-=======
                                             "modifiers": [],
->>>>>>> e3c38734
                                             "identifier": {
                                                 "kind": "IdentifierName",
                                                 "fullStart": 674,
