--- conflicted
+++ resolved
@@ -650,12 +650,8 @@
                                         "start": 619,
                                         "end": 632,
                                         "fullWidth": 13,
-<<<<<<< HEAD
                                         "width": 13,
-                                        "identifier": {
-=======
                                         "propertyName": {
->>>>>>> 85e84683
                                             "kind": "IdentifierName",
                                             "fullStart": 619,
                                             "fullEnd": 621,
@@ -1454,12 +1450,8 @@
                                         "start": 762,
                                         "end": 777,
                                         "fullWidth": 15,
-<<<<<<< HEAD
                                         "width": 15,
-                                        "identifier": {
-=======
                                         "propertyName": {
->>>>>>> 85e84683
                                             "kind": "IdentifierName",
                                             "fullStart": 762,
                                             "fullEnd": 764,
