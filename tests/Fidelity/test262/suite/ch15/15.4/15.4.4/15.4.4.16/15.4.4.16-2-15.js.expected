--- conflicted
+++ resolved
@@ -1068,12 +1068,8 @@
                                                     "start": 766,
                                                     "end": 798,
                                                     "fullWidth": 32,
-<<<<<<< HEAD
                                                     "width": 32,
-                                                    "identifier": {
-=======
                                                     "propertyName": {
->>>>>>> 85e84683
                                                         "kind": "IdentifierName",
                                                         "fullStart": 766,
                                                         "fullEnd": 773,
