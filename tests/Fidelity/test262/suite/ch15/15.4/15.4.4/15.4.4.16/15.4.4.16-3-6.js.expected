{
    "isDeclaration": false,
    "languageVersion": "EcmaScript5",
    "parseOptions": {
        "allowAutomaticSemicolonInsertion": true
    },
    "sourceUnit": {
        "kind": "SourceUnit",
        "fullStart": 0,
        "fullEnd": 953,
        "start": 539,
        "end": 953,
        "fullWidth": 953,
        "width": 414,
        "isIncrementallyUnusable": true,
        "moduleElements": [
            {
                "kind": "FunctionDeclaration",
                "fullStart": 0,
                "fullEnd": 929,
                "start": 539,
                "end": 927,
                "fullWidth": 929,
                "width": 388,
                "modifiers": [],
                "functionKeyword": {
                    "kind": "FunctionKeyword",
                    "fullStart": 0,
                    "fullEnd": 548,
                    "start": 539,
                    "end": 547,
                    "fullWidth": 548,
                    "width": 8,
                    "text": "function",
                    "value": "function",
                    "valueText": "function",
                    "hasLeadingTrivia": true,
                    "hasLeadingComment": true,
                    "hasLeadingNewLine": true,
                    "hasTrailingTrivia": true,
                    "leadingTrivia": [
                        {
                            "kind": "SingleLineCommentTrivia",
                            "text": "/// Copyright (c) 2012 Ecma International.  All rights reserved. "
                        },
                        {
                            "kind": "NewLineTrivia",
                            "text": "\r\n"
                        },
                        {
                            "kind": "SingleLineCommentTrivia",
                            "text": "/// Ecma International makes this code available under the terms and conditions set"
                        },
                        {
                            "kind": "NewLineTrivia",
                            "text": "\r\n"
                        },
                        {
                            "kind": "SingleLineCommentTrivia",
                            "text": "/// forth on http://hg.ecmascript.org/tests/test262/raw-file/tip/LICENSE (the "
                        },
                        {
                            "kind": "NewLineTrivia",
                            "text": "\r\n"
                        },
                        {
                            "kind": "SingleLineCommentTrivia",
                            "text": "/// \"Use Terms\").   Any redistribution of this code must retain the above "
                        },
                        {
                            "kind": "NewLineTrivia",
                            "text": "\r\n"
                        },
                        {
                            "kind": "SingleLineCommentTrivia",
                            "text": "/// copyright and this notice and otherwise comply with the Use Terms."
                        },
                        {
                            "kind": "NewLineTrivia",
                            "text": "\r\n"
                        },
                        {
                            "kind": "MultiLineCommentTrivia",
                            "text": "/**\r\n * @path ch15/15.4/15.4.4/15.4.4.16/15.4.4.16-3-6.js\r\n * @description Array.prototype.every - value of 'length' is a number (value is positive)\r\n */"
                        },
                        {
                            "kind": "NewLineTrivia",
                            "text": "\r\n"
                        },
                        {
                            "kind": "NewLineTrivia",
                            "text": "\r\n"
                        },
                        {
                            "kind": "NewLineTrivia",
                            "text": "\r\n"
                        }
                    ],
                    "trailingTrivia": [
                        {
                            "kind": "WhitespaceTrivia",
                            "text": " "
                        }
                    ]
                },
                "identifier": {
                    "kind": "IdentifierName",
                    "fullStart": 548,
                    "fullEnd": 556,
                    "start": 548,
                    "end": 556,
                    "fullWidth": 8,
                    "width": 8,
                    "text": "testcase",
                    "value": "testcase",
                    "valueText": "testcase"
                },
                "callSignature": {
                    "kind": "CallSignature",
                    "fullStart": 556,
                    "fullEnd": 559,
                    "start": 556,
                    "end": 558,
                    "fullWidth": 3,
                    "width": 2,
                    "parameterList": {
                        "kind": "ParameterList",
                        "fullStart": 556,
                        "fullEnd": 559,
                        "start": 556,
                        "end": 558,
                        "fullWidth": 3,
                        "width": 2,
                        "openParenToken": {
                            "kind": "OpenParenToken",
                            "fullStart": 556,
                            "fullEnd": 557,
                            "start": 556,
                            "end": 557,
                            "fullWidth": 1,
                            "width": 1,
                            "text": "(",
                            "value": "(",
                            "valueText": "("
                        },
                        "parameters": [],
                        "closeParenToken": {
                            "kind": "CloseParenToken",
                            "fullStart": 557,
                            "fullEnd": 559,
                            "start": 557,
                            "end": 558,
                            "fullWidth": 2,
                            "width": 1,
                            "text": ")",
                            "value": ")",
                            "valueText": ")",
                            "hasTrailingTrivia": true,
                            "trailingTrivia": [
                                {
                                    "kind": "WhitespaceTrivia",
                                    "text": " "
                                }
                            ]
                        }
                    }
                },
                "block": {
                    "kind": "Block",
                    "fullStart": 559,
                    "fullEnd": 929,
                    "start": 559,
                    "end": 927,
                    "fullWidth": 370,
                    "width": 368,
                    "openBraceToken": {
                        "kind": "OpenBraceToken",
                        "fullStart": 559,
                        "fullEnd": 562,
                        "start": 559,
                        "end": 560,
                        "fullWidth": 3,
                        "width": 1,
                        "text": "{",
                        "value": "{",
                        "valueText": "{",
                        "hasTrailingTrivia": true,
                        "hasTrailingNewLine": true,
                        "trailingTrivia": [
                            {
                                "kind": "NewLineTrivia",
                                "text": "\r\n"
                            }
                        ]
                    },
                    "statements": [
                        {
                            "kind": "FunctionDeclaration",
                            "fullStart": 562,
                            "fullEnd": 650,
                            "start": 570,
                            "end": 648,
                            "fullWidth": 88,
                            "width": 78,
                            "modifiers": [],
                            "functionKeyword": {
                                "kind": "FunctionKeyword",
                                "fullStart": 562,
                                "fullEnd": 579,
                                "start": 570,
                                "end": 578,
                                "fullWidth": 17,
                                "width": 8,
                                "text": "function",
                                "value": "function",
                                "valueText": "function",
                                "hasLeadingTrivia": true,
                                "hasTrailingTrivia": true,
                                "leadingTrivia": [
                                    {
                                        "kind": "WhitespaceTrivia",
                                        "text": "        "
                                    }
                                ],
                                "trailingTrivia": [
                                    {
                                        "kind": "WhitespaceTrivia",
                                        "text": " "
                                    }
                                ]
                            },
                            "identifier": {
                                "kind": "IdentifierName",
                                "fullStart": 579,
                                "fullEnd": 590,
                                "start": 579,
                                "end": 590,
                                "fullWidth": 11,
                                "width": 11,
                                "text": "callbackfn1",
                                "value": "callbackfn1",
                                "valueText": "callbackfn1"
                            },
                            "callSignature": {
                                "kind": "CallSignature",
                                "fullStart": 590,
                                "fullEnd": 606,
                                "start": 590,
                                "end": 605,
                                "fullWidth": 16,
                                "width": 15,
                                "parameterList": {
                                    "kind": "ParameterList",
                                    "fullStart": 590,
                                    "fullEnd": 606,
                                    "start": 590,
                                    "end": 605,
                                    "fullWidth": 16,
                                    "width": 15,
                                    "openParenToken": {
                                        "kind": "OpenParenToken",
                                        "fullStart": 590,
                                        "fullEnd": 591,
                                        "start": 590,
                                        "end": 591,
                                        "fullWidth": 1,
                                        "width": 1,
                                        "text": "(",
                                        "value": "(",
                                        "valueText": "("
                                    },
                                    "parameters": [
                                        {
                                            "kind": "Parameter",
                                            "fullStart": 591,
                                            "fullEnd": 594,
                                            "start": 591,
                                            "end": 594,
                                            "fullWidth": 3,
                                            "width": 3,
                                            "modifiers": [],
                                            "identifier": {
                                                "kind": "IdentifierName",
                                                "fullStart": 591,
                                                "fullEnd": 594,
                                                "start": 591,
                                                "end": 594,
                                                "fullWidth": 3,
                                                "width": 3,
                                                "text": "val",
                                                "value": "val",
                                                "valueText": "val"
                                            }
                                        },
                                        {
                                            "kind": "CommaToken",
                                            "fullStart": 594,
                                            "fullEnd": 596,
                                            "start": 594,
                                            "end": 595,
                                            "fullWidth": 2,
                                            "width": 1,
                                            "text": ",",
                                            "value": ",",
                                            "valueText": ",",
                                            "hasTrailingTrivia": true,
                                            "trailingTrivia": [
                                                {
                                                    "kind": "WhitespaceTrivia",
                                                    "text": " "
                                                }
                                            ]
                                        },
                                        {
                                            "kind": "Parameter",
                                            "fullStart": 596,
                                            "fullEnd": 599,
                                            "start": 596,
                                            "end": 599,
                                            "fullWidth": 3,
                                            "width": 3,
                                            "modifiers": [],
                                            "identifier": {
                                                "kind": "IdentifierName",
                                                "fullStart": 596,
                                                "fullEnd": 599,
                                                "start": 596,
                                                "end": 599,
                                                "fullWidth": 3,
                                                "width": 3,
                                                "text": "idx",
                                                "value": "idx",
                                                "valueText": "idx"
                                            }
                                        },
                                        {
                                            "kind": "CommaToken",
                                            "fullStart": 599,
                                            "fullEnd": 601,
                                            "start": 599,
                                            "end": 600,
                                            "fullWidth": 2,
                                            "width": 1,
                                            "text": ",",
                                            "value": ",",
                                            "valueText": ",",
                                            "hasTrailingTrivia": true,
                                            "trailingTrivia": [
                                                {
                                                    "kind": "WhitespaceTrivia",
                                                    "text": " "
                                                }
                                            ]
                                        },
                                        {
                                            "kind": "Parameter",
                                            "fullStart": 601,
                                            "fullEnd": 604,
                                            "start": 601,
                                            "end": 604,
                                            "fullWidth": 3,
                                            "width": 3,
                                            "modifiers": [],
                                            "identifier": {
                                                "kind": "IdentifierName",
                                                "fullStart": 601,
                                                "fullEnd": 604,
                                                "start": 601,
                                                "end": 604,
                                                "fullWidth": 3,
                                                "width": 3,
                                                "text": "obj",
                                                "value": "obj",
                                                "valueText": "obj"
                                            }
                                        }
                                    ],
                                    "closeParenToken": {
                                        "kind": "CloseParenToken",
                                        "fullStart": 604,
                                        "fullEnd": 606,
                                        "start": 604,
                                        "end": 605,
                                        "fullWidth": 2,
                                        "width": 1,
                                        "text": ")",
                                        "value": ")",
                                        "valueText": ")",
                                        "hasTrailingTrivia": true,
                                        "trailingTrivia": [
                                            {
                                                "kind": "WhitespaceTrivia",
                                                "text": " "
                                            }
                                        ]
                                    }
                                }
                            },
                            "block": {
                                "kind": "Block",
                                "fullStart": 606,
                                "fullEnd": 650,
                                "start": 606,
                                "end": 648,
                                "fullWidth": 44,
                                "width": 42,
                                "openBraceToken": {
                                    "kind": "OpenBraceToken",
                                    "fullStart": 606,
                                    "fullEnd": 609,
                                    "start": 606,
                                    "end": 607,
                                    "fullWidth": 3,
                                    "width": 1,
                                    "text": "{",
                                    "value": "{",
                                    "valueText": "{",
                                    "hasTrailingTrivia": true,
                                    "hasTrailingNewLine": true,
                                    "trailingTrivia": [
                                        {
                                            "kind": "NewLineTrivia",
                                            "text": "\r\n"
                                        }
                                    ]
                                },
                                "statements": [
                                    {
                                        "kind": "ReturnStatement",
                                        "fullStart": 609,
                                        "fullEnd": 639,
                                        "start": 621,
                                        "end": 637,
                                        "fullWidth": 30,
                                        "width": 16,
                                        "returnKeyword": {
                                            "kind": "ReturnKeyword",
                                            "fullStart": 609,
                                            "fullEnd": 628,
                                            "start": 621,
                                            "end": 627,
                                            "fullWidth": 19,
                                            "width": 6,
                                            "text": "return",
                                            "value": "return",
                                            "valueText": "return",
                                            "hasLeadingTrivia": true,
                                            "hasTrailingTrivia": true,
                                            "leadingTrivia": [
                                                {
                                                    "kind": "WhitespaceTrivia",
                                                    "text": "            "
                                                }
                                            ],
                                            "trailingTrivia": [
                                                {
                                                    "kind": "WhitespaceTrivia",
                                                    "text": " "
                                                }
                                            ]
                                        },
                                        "expression": {
                                            "kind": "GreaterThanExpression",
                                            "fullStart": 628,
                                            "fullEnd": 636,
                                            "start": 628,
                                            "end": 636,
                                            "fullWidth": 8,
                                            "width": 8,
                                            "left": {
                                                "kind": "IdentifierName",
                                                "fullStart": 628,
                                                "fullEnd": 632,
                                                "start": 628,
                                                "end": 631,
                                                "fullWidth": 4,
                                                "width": 3,
                                                "text": "val",
                                                "value": "val",
                                                "valueText": "val",
                                                "hasTrailingTrivia": true,
                                                "trailingTrivia": [
                                                    {
                                                        "kind": "WhitespaceTrivia",
                                                        "text": " "
                                                    }
                                                ]
                                            },
                                            "operatorToken": {
                                                "kind": "GreaterThanToken",
                                                "fullStart": 632,
                                                "fullEnd": 634,
                                                "start": 632,
                                                "end": 633,
                                                "fullWidth": 2,
                                                "width": 1,
                                                "text": ">",
                                                "value": ">",
                                                "valueText": ">",
                                                "hasTrailingTrivia": true,
                                                "trailingTrivia": [
                                                    {
                                                        "kind": "WhitespaceTrivia",
                                                        "text": " "
                                                    }
                                                ]
                                            },
                                            "right": {
                                                "kind": "NumericLiteral",
                                                "fullStart": 634,
                                                "fullEnd": 636,
                                                "start": 634,
                                                "end": 636,
                                                "fullWidth": 2,
                                                "width": 2,
                                                "text": "10",
                                                "value": 10,
                                                "valueText": "10"
                                            }
                                        },
                                        "semicolonToken": {
                                            "kind": "SemicolonToken",
                                            "fullStart": 636,
                                            "fullEnd": 639,
                                            "start": 636,
                                            "end": 637,
                                            "fullWidth": 3,
                                            "width": 1,
                                            "text": ";",
                                            "value": ";",
                                            "valueText": ";",
                                            "hasTrailingTrivia": true,
                                            "hasTrailingNewLine": true,
                                            "trailingTrivia": [
                                                {
                                                    "kind": "NewLineTrivia",
                                                    "text": "\r\n"
                                                }
                                            ]
                                        }
                                    }
                                ],
                                "closeBraceToken": {
                                    "kind": "CloseBraceToken",
                                    "fullStart": 639,
                                    "fullEnd": 650,
                                    "start": 647,
                                    "end": 648,
                                    "fullWidth": 11,
                                    "width": 1,
                                    "text": "}",
                                    "value": "}",
                                    "valueText": "}",
                                    "hasLeadingTrivia": true,
                                    "hasTrailingTrivia": true,
                                    "hasTrailingNewLine": true,
                                    "leadingTrivia": [
                                        {
                                            "kind": "WhitespaceTrivia",
                                            "text": "        "
                                        }
                                    ],
                                    "trailingTrivia": [
                                        {
                                            "kind": "NewLineTrivia",
                                            "text": "\r\n"
                                        }
                                    ]
                                }
                            }
                        },
                        {
                            "kind": "FunctionDeclaration",
                            "fullStart": 650,
                            "fullEnd": 740,
                            "start": 660,
                            "end": 738,
                            "fullWidth": 90,
                            "width": 78,
                            "modifiers": [],
                            "functionKeyword": {
                                "kind": "FunctionKeyword",
                                "fullStart": 650,
                                "fullEnd": 669,
                                "start": 660,
                                "end": 668,
                                "fullWidth": 19,
                                "width": 8,
                                "text": "function",
                                "value": "function",
                                "valueText": "function",
                                "hasLeadingTrivia": true,
                                "hasLeadingNewLine": true,
                                "hasTrailingTrivia": true,
                                "leadingTrivia": [
                                    {
                                        "kind": "NewLineTrivia",
                                        "text": "\r\n"
                                    },
                                    {
                                        "kind": "WhitespaceTrivia",
                                        "text": "        "
                                    }
                                ],
                                "trailingTrivia": [
                                    {
                                        "kind": "WhitespaceTrivia",
                                        "text": " "
                                    }
                                ]
                            },
                            "identifier": {
                                "kind": "IdentifierName",
                                "fullStart": 669,
                                "fullEnd": 680,
                                "start": 669,
                                "end": 680,
                                "fullWidth": 11,
                                "width": 11,
                                "text": "callbackfn2",
                                "value": "callbackfn2",
                                "valueText": "callbackfn2"
                            },
                            "callSignature": {
                                "kind": "CallSignature",
                                "fullStart": 680,
                                "fullEnd": 696,
                                "start": 680,
                                "end": 695,
                                "fullWidth": 16,
                                "width": 15,
                                "parameterList": {
                                    "kind": "ParameterList",
                                    "fullStart": 680,
                                    "fullEnd": 696,
                                    "start": 680,
                                    "end": 695,
                                    "fullWidth": 16,
                                    "width": 15,
                                    "openParenToken": {
                                        "kind": "OpenParenToken",
                                        "fullStart": 680,
                                        "fullEnd": 681,
                                        "start": 680,
                                        "end": 681,
                                        "fullWidth": 1,
                                        "width": 1,
                                        "text": "(",
                                        "value": "(",
                                        "valueText": "("
                                    },
                                    "parameters": [
                                        {
                                            "kind": "Parameter",
                                            "fullStart": 681,
                                            "fullEnd": 684,
                                            "start": 681,
                                            "end": 684,
                                            "fullWidth": 3,
                                            "width": 3,
                                            "modifiers": [],
                                            "identifier": {
                                                "kind": "IdentifierName",
                                                "fullStart": 681,
                                                "fullEnd": 684,
                                                "start": 681,
                                                "end": 684,
                                                "fullWidth": 3,
                                                "width": 3,
                                                "text": "val",
                                                "value": "val",
                                                "valueText": "val"
                                            }
                                        },
                                        {
                                            "kind": "CommaToken",
                                            "fullStart": 684,
                                            "fullEnd": 686,
                                            "start": 684,
                                            "end": 685,
                                            "fullWidth": 2,
                                            "width": 1,
                                            "text": ",",
                                            "value": ",",
                                            "valueText": ",",
                                            "hasTrailingTrivia": true,
                                            "trailingTrivia": [
                                                {
                                                    "kind": "WhitespaceTrivia",
                                                    "text": " "
                                                }
                                            ]
                                        },
                                        {
                                            "kind": "Parameter",
                                            "fullStart": 686,
                                            "fullEnd": 689,
                                            "start": 686,
                                            "end": 689,
                                            "fullWidth": 3,
                                            "width": 3,
                                            "modifiers": [],
                                            "identifier": {
                                                "kind": "IdentifierName",
                                                "fullStart": 686,
                                                "fullEnd": 689,
                                                "start": 686,
                                                "end": 689,
                                                "fullWidth": 3,
                                                "width": 3,
                                                "text": "idx",
                                                "value": "idx",
                                                "valueText": "idx"
                                            }
                                        },
                                        {
                                            "kind": "CommaToken",
                                            "fullStart": 689,
                                            "fullEnd": 691,
                                            "start": 689,
                                            "end": 690,
                                            "fullWidth": 2,
                                            "width": 1,
                                            "text": ",",
                                            "value": ",",
                                            "valueText": ",",
                                            "hasTrailingTrivia": true,
                                            "trailingTrivia": [
                                                {
                                                    "kind": "WhitespaceTrivia",
                                                    "text": " "
                                                }
                                            ]
                                        },
                                        {
                                            "kind": "Parameter",
                                            "fullStart": 691,
                                            "fullEnd": 694,
                                            "start": 691,
                                            "end": 694,
                                            "fullWidth": 3,
                                            "width": 3,
                                            "modifiers": [],
                                            "identifier": {
                                                "kind": "IdentifierName",
                                                "fullStart": 691,
                                                "fullEnd": 694,
                                                "start": 691,
                                                "end": 694,
                                                "fullWidth": 3,
                                                "width": 3,
                                                "text": "obj",
                                                "value": "obj",
                                                "valueText": "obj"
                                            }
                                        }
                                    ],
                                    "closeParenToken": {
                                        "kind": "CloseParenToken",
                                        "fullStart": 694,
                                        "fullEnd": 696,
                                        "start": 694,
                                        "end": 695,
                                        "fullWidth": 2,
                                        "width": 1,
                                        "text": ")",
                                        "value": ")",
                                        "valueText": ")",
                                        "hasTrailingTrivia": true,
                                        "trailingTrivia": [
                                            {
                                                "kind": "WhitespaceTrivia",
                                                "text": " "
                                            }
                                        ]
                                    }
                                }
                            },
                            "block": {
                                "kind": "Block",
                                "fullStart": 696,
                                "fullEnd": 740,
                                "start": 696,
                                "end": 738,
                                "fullWidth": 44,
                                "width": 42,
                                "openBraceToken": {
                                    "kind": "OpenBraceToken",
                                    "fullStart": 696,
                                    "fullEnd": 699,
                                    "start": 696,
                                    "end": 697,
                                    "fullWidth": 3,
                                    "width": 1,
                                    "text": "{",
                                    "value": "{",
                                    "valueText": "{",
                                    "hasTrailingTrivia": true,
                                    "hasTrailingNewLine": true,
                                    "trailingTrivia": [
                                        {
                                            "kind": "NewLineTrivia",
                                            "text": "\r\n"
                                        }
                                    ]
                                },
                                "statements": [
                                    {
                                        "kind": "ReturnStatement",
                                        "fullStart": 699,
                                        "fullEnd": 729,
                                        "start": 711,
                                        "end": 727,
                                        "fullWidth": 30,
                                        "width": 16,
                                        "returnKeyword": {
                                            "kind": "ReturnKeyword",
                                            "fullStart": 699,
                                            "fullEnd": 718,
                                            "start": 711,
                                            "end": 717,
                                            "fullWidth": 19,
                                            "width": 6,
                                            "text": "return",
                                            "value": "return",
                                            "valueText": "return",
                                            "hasLeadingTrivia": true,
                                            "hasTrailingTrivia": true,
                                            "leadingTrivia": [
                                                {
                                                    "kind": "WhitespaceTrivia",
                                                    "text": "            "
                                                }
                                            ],
                                            "trailingTrivia": [
                                                {
                                                    "kind": "WhitespaceTrivia",
                                                    "text": " "
                                                }
                                            ]
                                        },
                                        "expression": {
                                            "kind": "GreaterThanExpression",
                                            "fullStart": 718,
                                            "fullEnd": 726,
                                            "start": 718,
                                            "end": 726,
                                            "fullWidth": 8,
                                            "width": 8,
                                            "left": {
                                                "kind": "IdentifierName",
                                                "fullStart": 718,
                                                "fullEnd": 722,
                                                "start": 718,
                                                "end": 721,
                                                "fullWidth": 4,
                                                "width": 3,
                                                "text": "val",
                                                "value": "val",
                                                "valueText": "val",
                                                "hasTrailingTrivia": true,
                                                "trailingTrivia": [
                                                    {
                                                        "kind": "WhitespaceTrivia",
                                                        "text": " "
                                                    }
                                                ]
                                            },
                                            "operatorToken": {
                                                "kind": "GreaterThanToken",
                                                "fullStart": 722,
                                                "fullEnd": 724,
                                                "start": 722,
                                                "end": 723,
                                                "fullWidth": 2,
                                                "width": 1,
                                                "text": ">",
                                                "value": ">",
                                                "valueText": ">",
                                                "hasTrailingTrivia": true,
                                                "trailingTrivia": [
                                                    {
                                                        "kind": "WhitespaceTrivia",
                                                        "text": " "
                                                    }
                                                ]
                                            },
                                            "right": {
                                                "kind": "NumericLiteral",
                                                "fullStart": 724,
                                                "fullEnd": 726,
                                                "start": 724,
                                                "end": 726,
                                                "fullWidth": 2,
                                                "width": 2,
                                                "text": "11",
                                                "value": 11,
                                                "valueText": "11"
                                            }
                                        },
                                        "semicolonToken": {
                                            "kind": "SemicolonToken",
                                            "fullStart": 726,
                                            "fullEnd": 729,
                                            "start": 726,
                                            "end": 727,
                                            "fullWidth": 3,
                                            "width": 1,
                                            "text": ";",
                                            "value": ";",
                                            "valueText": ";",
                                            "hasTrailingTrivia": true,
                                            "hasTrailingNewLine": true,
                                            "trailingTrivia": [
                                                {
                                                    "kind": "NewLineTrivia",
                                                    "text": "\r\n"
                                                }
                                            ]
                                        }
                                    }
                                ],
                                "closeBraceToken": {
                                    "kind": "CloseBraceToken",
                                    "fullStart": 729,
                                    "fullEnd": 740,
                                    "start": 737,
                                    "end": 738,
                                    "fullWidth": 11,
                                    "width": 1,
                                    "text": "}",
                                    "value": "}",
                                    "valueText": "}",
                                    "hasLeadingTrivia": true,
                                    "hasTrailingTrivia": true,
                                    "hasTrailingNewLine": true,
                                    "leadingTrivia": [
                                        {
                                            "kind": "WhitespaceTrivia",
                                            "text": "        "
                                        }
                                    ],
                                    "trailingTrivia": [
                                        {
                                            "kind": "NewLineTrivia",
                                            "text": "\r\n"
                                        }
                                    ]
                                }
                            }
                        },
                        {
                            "kind": "VariableStatement",
                            "fullStart": 740,
                            "fullEnd": 796,
                            "start": 750,
                            "end": 794,
                            "fullWidth": 56,
                            "width": 44,
                            "modifiers": [],
                            "variableDeclaration": {
                                "kind": "VariableDeclaration",
                                "fullStart": 740,
                                "fullEnd": 793,
                                "start": 750,
                                "end": 793,
                                "fullWidth": 53,
                                "width": 43,
                                "varKeyword": {
                                    "kind": "VarKeyword",
                                    "fullStart": 740,
                                    "fullEnd": 754,
                                    "start": 750,
                                    "end": 753,
                                    "fullWidth": 14,
                                    "width": 3,
                                    "text": "var",
                                    "value": "var",
                                    "valueText": "var",
                                    "hasLeadingTrivia": true,
                                    "hasLeadingNewLine": true,
                                    "hasTrailingTrivia": true,
                                    "leadingTrivia": [
                                        {
                                            "kind": "NewLineTrivia",
                                            "text": "\r\n"
                                        },
                                        {
                                            "kind": "WhitespaceTrivia",
                                            "text": "        "
                                        }
                                    ],
                                    "trailingTrivia": [
                                        {
                                            "kind": "WhitespaceTrivia",
                                            "text": " "
                                        }
                                    ]
                                },
                                "variableDeclarators": [
                                    {
                                        "kind": "VariableDeclarator",
                                        "fullStart": 754,
                                        "fullEnd": 793,
                                        "start": 754,
                                        "end": 793,
                                        "fullWidth": 39,
<<<<<<< HEAD
                                        "width": 39,
                                        "identifier": {
=======
                                        "propertyName": {
>>>>>>> 85e84683
                                            "kind": "IdentifierName",
                                            "fullStart": 754,
                                            "fullEnd": 758,
                                            "start": 754,
                                            "end": 757,
                                            "fullWidth": 4,
                                            "width": 3,
                                            "text": "obj",
                                            "value": "obj",
                                            "valueText": "obj",
                                            "hasTrailingTrivia": true,
                                            "trailingTrivia": [
                                                {
                                                    "kind": "WhitespaceTrivia",
                                                    "text": " "
                                                }
                                            ]
                                        },
                                        "equalsValueClause": {
                                            "kind": "EqualsValueClause",
                                            "fullStart": 758,
                                            "fullEnd": 793,
                                            "start": 758,
                                            "end": 793,
                                            "fullWidth": 35,
                                            "width": 35,
                                            "equalsToken": {
                                                "kind": "EqualsToken",
                                                "fullStart": 758,
                                                "fullEnd": 760,
                                                "start": 758,
                                                "end": 759,
                                                "fullWidth": 2,
                                                "width": 1,
                                                "text": "=",
                                                "value": "=",
                                                "valueText": "=",
                                                "hasTrailingTrivia": true,
                                                "trailingTrivia": [
                                                    {
                                                        "kind": "WhitespaceTrivia",
                                                        "text": " "
                                                    }
                                                ]
                                            },
                                            "value": {
                                                "kind": "ObjectLiteralExpression",
                                                "fullStart": 760,
                                                "fullEnd": 793,
                                                "start": 760,
                                                "end": 793,
                                                "fullWidth": 33,
                                                "width": 33,
                                                "openBraceToken": {
                                                    "kind": "OpenBraceToken",
                                                    "fullStart": 760,
                                                    "fullEnd": 762,
                                                    "start": 760,
                                                    "end": 761,
                                                    "fullWidth": 2,
                                                    "width": 1,
                                                    "text": "{",
                                                    "value": "{",
                                                    "valueText": "{",
                                                    "hasTrailingTrivia": true,
                                                    "trailingTrivia": [
                                                        {
                                                            "kind": "WhitespaceTrivia",
                                                            "text": " "
                                                        }
                                                    ]
                                                },
                                                "propertyAssignments": [
                                                    {
                                                        "kind": "SimplePropertyAssignment",
                                                        "fullStart": 762,
                                                        "fullEnd": 767,
                                                        "start": 762,
                                                        "end": 767,
                                                        "fullWidth": 5,
                                                        "width": 5,
                                                        "propertyName": {
                                                            "kind": "NumericLiteral",
                                                            "fullStart": 762,
                                                            "fullEnd": 763,
                                                            "start": 762,
                                                            "end": 763,
                                                            "fullWidth": 1,
                                                            "width": 1,
                                                            "text": "0",
                                                            "value": 0,
                                                            "valueText": "0"
                                                        },
                                                        "colonToken": {
                                                            "kind": "ColonToken",
                                                            "fullStart": 763,
                                                            "fullEnd": 765,
                                                            "start": 763,
                                                            "end": 764,
                                                            "fullWidth": 2,
                                                            "width": 1,
                                                            "text": ":",
                                                            "value": ":",
                                                            "valueText": ":",
                                                            "hasTrailingTrivia": true,
                                                            "trailingTrivia": [
                                                                {
                                                                    "kind": "WhitespaceTrivia",
                                                                    "text": " "
                                                                }
                                                            ]
                                                        },
                                                        "expression": {
                                                            "kind": "NumericLiteral",
                                                            "fullStart": 765,
                                                            "fullEnd": 767,
                                                            "start": 765,
                                                            "end": 767,
                                                            "fullWidth": 2,
                                                            "width": 2,
                                                            "text": "12",
                                                            "value": 12,
                                                            "valueText": "12"
                                                        }
                                                    },
                                                    {
                                                        "kind": "CommaToken",
                                                        "fullStart": 767,
                                                        "fullEnd": 769,
                                                        "start": 767,
                                                        "end": 768,
                                                        "fullWidth": 2,
                                                        "width": 1,
                                                        "text": ",",
                                                        "value": ",",
                                                        "valueText": ",",
                                                        "hasTrailingTrivia": true,
                                                        "trailingTrivia": [
                                                            {
                                                                "kind": "WhitespaceTrivia",
                                                                "text": " "
                                                            }
                                                        ]
                                                    },
                                                    {
                                                        "kind": "SimplePropertyAssignment",
                                                        "fullStart": 769,
                                                        "fullEnd": 774,
                                                        "start": 769,
                                                        "end": 774,
                                                        "fullWidth": 5,
                                                        "width": 5,
                                                        "propertyName": {
                                                            "kind": "NumericLiteral",
                                                            "fullStart": 769,
                                                            "fullEnd": 770,
                                                            "start": 769,
                                                            "end": 770,
                                                            "fullWidth": 1,
                                                            "width": 1,
                                                            "text": "1",
                                                            "value": 1,
                                                            "valueText": "1"
                                                        },
                                                        "colonToken": {
                                                            "kind": "ColonToken",
                                                            "fullStart": 770,
                                                            "fullEnd": 772,
                                                            "start": 770,
                                                            "end": 771,
                                                            "fullWidth": 2,
                                                            "width": 1,
                                                            "text": ":",
                                                            "value": ":",
                                                            "valueText": ":",
                                                            "hasTrailingTrivia": true,
                                                            "trailingTrivia": [
                                                                {
                                                                    "kind": "WhitespaceTrivia",
                                                                    "text": " "
                                                                }
                                                            ]
                                                        },
                                                        "expression": {
                                                            "kind": "NumericLiteral",
                                                            "fullStart": 772,
                                                            "fullEnd": 774,
                                                            "start": 772,
                                                            "end": 774,
                                                            "fullWidth": 2,
                                                            "width": 2,
                                                            "text": "11",
                                                            "value": 11,
                                                            "valueText": "11"
                                                        }
                                                    },
                                                    {
                                                        "kind": "CommaToken",
                                                        "fullStart": 774,
                                                        "fullEnd": 776,
                                                        "start": 774,
                                                        "end": 775,
                                                        "fullWidth": 2,
                                                        "width": 1,
                                                        "text": ",",
                                                        "value": ",",
                                                        "valueText": ",",
                                                        "hasTrailingTrivia": true,
                                                        "trailingTrivia": [
                                                            {
                                                                "kind": "WhitespaceTrivia",
                                                                "text": " "
                                                            }
                                                        ]
                                                    },
                                                    {
                                                        "kind": "SimplePropertyAssignment",
                                                        "fullStart": 776,
                                                        "fullEnd": 780,
                                                        "start": 776,
                                                        "end": 780,
                                                        "fullWidth": 4,
                                                        "width": 4,
                                                        "propertyName": {
                                                            "kind": "NumericLiteral",
                                                            "fullStart": 776,
                                                            "fullEnd": 777,
                                                            "start": 776,
                                                            "end": 777,
                                                            "fullWidth": 1,
                                                            "width": 1,
                                                            "text": "2",
                                                            "value": 2,
                                                            "valueText": "2"
                                                        },
                                                        "colonToken": {
                                                            "kind": "ColonToken",
                                                            "fullStart": 777,
                                                            "fullEnd": 779,
                                                            "start": 777,
                                                            "end": 778,
                                                            "fullWidth": 2,
                                                            "width": 1,
                                                            "text": ":",
                                                            "value": ":",
                                                            "valueText": ":",
                                                            "hasTrailingTrivia": true,
                                                            "trailingTrivia": [
                                                                {
                                                                    "kind": "WhitespaceTrivia",
                                                                    "text": " "
                                                                }
                                                            ]
                                                        },
                                                        "expression": {
                                                            "kind": "NumericLiteral",
                                                            "fullStart": 779,
                                                            "fullEnd": 780,
                                                            "start": 779,
                                                            "end": 780,
                                                            "fullWidth": 1,
                                                            "width": 1,
                                                            "text": "9",
                                                            "value": 9,
                                                            "valueText": "9"
                                                        }
                                                    },
                                                    {
                                                        "kind": "CommaToken",
                                                        "fullStart": 780,
                                                        "fullEnd": 782,
                                                        "start": 780,
                                                        "end": 781,
                                                        "fullWidth": 2,
                                                        "width": 1,
                                                        "text": ",",
                                                        "value": ",",
                                                        "valueText": ",",
                                                        "hasTrailingTrivia": true,
                                                        "trailingTrivia": [
                                                            {
                                                                "kind": "WhitespaceTrivia",
                                                                "text": " "
                                                            }
                                                        ]
                                                    },
                                                    {
                                                        "kind": "SimplePropertyAssignment",
                                                        "fullStart": 782,
                                                        "fullEnd": 792,
                                                        "start": 782,
                                                        "end": 791,
                                                        "fullWidth": 10,
                                                        "width": 9,
                                                        "propertyName": {
                                                            "kind": "IdentifierName",
                                                            "fullStart": 782,
                                                            "fullEnd": 788,
                                                            "start": 782,
                                                            "end": 788,
                                                            "fullWidth": 6,
                                                            "width": 6,
                                                            "text": "length",
                                                            "value": "length",
                                                            "valueText": "length"
                                                        },
                                                        "colonToken": {
                                                            "kind": "ColonToken",
                                                            "fullStart": 788,
                                                            "fullEnd": 790,
                                                            "start": 788,
                                                            "end": 789,
                                                            "fullWidth": 2,
                                                            "width": 1,
                                                            "text": ":",
                                                            "value": ":",
                                                            "valueText": ":",
                                                            "hasTrailingTrivia": true,
                                                            "trailingTrivia": [
                                                                {
                                                                    "kind": "WhitespaceTrivia",
                                                                    "text": " "
                                                                }
                                                            ]
                                                        },
                                                        "expression": {
                                                            "kind": "NumericLiteral",
                                                            "fullStart": 790,
                                                            "fullEnd": 792,
                                                            "start": 790,
                                                            "end": 791,
                                                            "fullWidth": 2,
                                                            "width": 1,
                                                            "text": "2",
                                                            "value": 2,
                                                            "valueText": "2",
                                                            "hasTrailingTrivia": true,
                                                            "trailingTrivia": [
                                                                {
                                                                    "kind": "WhitespaceTrivia",
                                                                    "text": " "
                                                                }
                                                            ]
                                                        }
                                                    }
                                                ],
                                                "closeBraceToken": {
                                                    "kind": "CloseBraceToken",
                                                    "fullStart": 792,
                                                    "fullEnd": 793,
                                                    "start": 792,
                                                    "end": 793,
                                                    "fullWidth": 1,
                                                    "width": 1,
                                                    "text": "}",
                                                    "value": "}",
                                                    "valueText": "}"
                                                }
                                            }
                                        }
                                    }
                                ]
                            },
                            "semicolonToken": {
                                "kind": "SemicolonToken",
                                "fullStart": 793,
                                "fullEnd": 796,
                                "start": 793,
                                "end": 794,
                                "fullWidth": 3,
                                "width": 1,
                                "text": ";",
                                "value": ";",
                                "valueText": ";",
                                "hasTrailingTrivia": true,
                                "hasTrailingNewLine": true,
                                "trailingTrivia": [
                                    {
                                        "kind": "NewLineTrivia",
                                        "text": "\r\n"
                                    }
                                ]
                            }
                        },
                        {
                            "kind": "ReturnStatement",
                            "fullStart": 796,
                            "fullEnd": 922,
                            "start": 806,
                            "end": 920,
                            "fullWidth": 126,
                            "width": 114,
                            "returnKeyword": {
                                "kind": "ReturnKeyword",
                                "fullStart": 796,
                                "fullEnd": 813,
                                "start": 806,
                                "end": 812,
                                "fullWidth": 17,
                                "width": 6,
                                "text": "return",
                                "value": "return",
                                "valueText": "return",
                                "hasLeadingTrivia": true,
                                "hasLeadingNewLine": true,
                                "hasTrailingTrivia": true,
                                "leadingTrivia": [
                                    {
                                        "kind": "NewLineTrivia",
                                        "text": "\r\n"
                                    },
                                    {
                                        "kind": "WhitespaceTrivia",
                                        "text": "        "
                                    }
                                ],
                                "trailingTrivia": [
                                    {
                                        "kind": "WhitespaceTrivia",
                                        "text": " "
                                    }
                                ]
                            },
                            "expression": {
                                "kind": "LogicalAndExpression",
                                "fullStart": 813,
                                "fullEnd": 919,
                                "start": 813,
                                "end": 919,
                                "fullWidth": 106,
                                "width": 106,
                                "left": {
                                    "kind": "InvocationExpression",
                                    "fullStart": 813,
                                    "fullEnd": 858,
                                    "start": 813,
                                    "end": 857,
                                    "fullWidth": 45,
                                    "width": 44,
                                    "expression": {
                                        "kind": "MemberAccessExpression",
                                        "fullStart": 813,
                                        "fullEnd": 839,
                                        "start": 813,
                                        "end": 839,
                                        "fullWidth": 26,
                                        "width": 26,
                                        "expression": {
                                            "kind": "MemberAccessExpression",
                                            "fullStart": 813,
                                            "fullEnd": 834,
                                            "start": 813,
                                            "end": 834,
                                            "fullWidth": 21,
                                            "width": 21,
                                            "expression": {
                                                "kind": "MemberAccessExpression",
                                                "fullStart": 813,
                                                "fullEnd": 828,
                                                "start": 813,
                                                "end": 828,
                                                "fullWidth": 15,
                                                "width": 15,
                                                "expression": {
                                                    "kind": "IdentifierName",
                                                    "fullStart": 813,
                                                    "fullEnd": 818,
                                                    "start": 813,
                                                    "end": 818,
                                                    "fullWidth": 5,
                                                    "width": 5,
                                                    "text": "Array",
                                                    "value": "Array",
                                                    "valueText": "Array"
                                                },
                                                "dotToken": {
                                                    "kind": "DotToken",
                                                    "fullStart": 818,
                                                    "fullEnd": 819,
                                                    "start": 818,
                                                    "end": 819,
                                                    "fullWidth": 1,
                                                    "width": 1,
                                                    "text": ".",
                                                    "value": ".",
                                                    "valueText": "."
                                                },
                                                "name": {
                                                    "kind": "IdentifierName",
                                                    "fullStart": 819,
                                                    "fullEnd": 828,
                                                    "start": 819,
                                                    "end": 828,
                                                    "fullWidth": 9,
                                                    "width": 9,
                                                    "text": "prototype",
                                                    "value": "prototype",
                                                    "valueText": "prototype"
                                                }
                                            },
                                            "dotToken": {
                                                "kind": "DotToken",
                                                "fullStart": 828,
                                                "fullEnd": 829,
                                                "start": 828,
                                                "end": 829,
                                                "fullWidth": 1,
                                                "width": 1,
                                                "text": ".",
                                                "value": ".",
                                                "valueText": "."
                                            },
                                            "name": {
                                                "kind": "IdentifierName",
                                                "fullStart": 829,
                                                "fullEnd": 834,
                                                "start": 829,
                                                "end": 834,
                                                "fullWidth": 5,
                                                "width": 5,
                                                "text": "every",
                                                "value": "every",
                                                "valueText": "every"
                                            }
                                        },
                                        "dotToken": {
                                            "kind": "DotToken",
                                            "fullStart": 834,
                                            "fullEnd": 835,
                                            "start": 834,
                                            "end": 835,
                                            "fullWidth": 1,
                                            "width": 1,
                                            "text": ".",
                                            "value": ".",
                                            "valueText": "."
                                        },
                                        "name": {
                                            "kind": "IdentifierName",
                                            "fullStart": 835,
                                            "fullEnd": 839,
                                            "start": 835,
                                            "end": 839,
                                            "fullWidth": 4,
                                            "width": 4,
                                            "text": "call",
                                            "value": "call",
                                            "valueText": "call"
                                        }
                                    },
                                    "argumentList": {
                                        "kind": "ArgumentList",
                                        "fullStart": 839,
                                        "fullEnd": 858,
                                        "start": 839,
                                        "end": 857,
                                        "fullWidth": 19,
                                        "width": 18,
                                        "openParenToken": {
                                            "kind": "OpenParenToken",
                                            "fullStart": 839,
                                            "fullEnd": 840,
                                            "start": 839,
                                            "end": 840,
                                            "fullWidth": 1,
                                            "width": 1,
                                            "text": "(",
                                            "value": "(",
                                            "valueText": "("
                                        },
                                        "arguments": [
                                            {
                                                "kind": "IdentifierName",
                                                "fullStart": 840,
                                                "fullEnd": 843,
                                                "start": 840,
                                                "end": 843,
                                                "fullWidth": 3,
                                                "width": 3,
                                                "text": "obj",
                                                "value": "obj",
                                                "valueText": "obj"
                                            },
                                            {
                                                "kind": "CommaToken",
                                                "fullStart": 843,
                                                "fullEnd": 845,
                                                "start": 843,
                                                "end": 844,
                                                "fullWidth": 2,
                                                "width": 1,
                                                "text": ",",
                                                "value": ",",
                                                "valueText": ",",
                                                "hasTrailingTrivia": true,
                                                "trailingTrivia": [
                                                    {
                                                        "kind": "WhitespaceTrivia",
                                                        "text": " "
                                                    }
                                                ]
                                            },
                                            {
                                                "kind": "IdentifierName",
                                                "fullStart": 845,
                                                "fullEnd": 856,
                                                "start": 845,
                                                "end": 856,
                                                "fullWidth": 11,
                                                "width": 11,
                                                "text": "callbackfn1",
                                                "value": "callbackfn1",
                                                "valueText": "callbackfn1"
                                            }
                                        ],
                                        "closeParenToken": {
                                            "kind": "CloseParenToken",
                                            "fullStart": 856,
                                            "fullEnd": 858,
                                            "start": 856,
                                            "end": 857,
                                            "fullWidth": 2,
                                            "width": 1,
                                            "text": ")",
                                            "value": ")",
                                            "valueText": ")",
                                            "hasTrailingTrivia": true,
                                            "trailingTrivia": [
                                                {
                                                    "kind": "WhitespaceTrivia",
                                                    "text": " "
                                                }
                                            ]
                                        }
                                    }
                                },
                                "operatorToken": {
                                    "kind": "AmpersandAmpersandToken",
                                    "fullStart": 858,
                                    "fullEnd": 862,
                                    "start": 858,
                                    "end": 860,
                                    "fullWidth": 4,
                                    "width": 2,
                                    "text": "&&",
                                    "value": "&&",
                                    "valueText": "&&",
                                    "hasTrailingTrivia": true,
                                    "hasTrailingNewLine": true,
                                    "trailingTrivia": [
                                        {
                                            "kind": "NewLineTrivia",
                                            "text": "\r\n"
                                        }
                                    ]
                                },
                                "right": {
                                    "kind": "LogicalNotExpression",
                                    "fullStart": 862,
                                    "fullEnd": 919,
                                    "start": 874,
                                    "end": 919,
                                    "fullWidth": 57,
                                    "width": 45,
                                    "operatorToken": {
                                        "kind": "ExclamationToken",
                                        "fullStart": 862,
                                        "fullEnd": 875,
                                        "start": 874,
                                        "end": 875,
                                        "fullWidth": 13,
                                        "width": 1,
                                        "text": "!",
                                        "value": "!",
                                        "valueText": "!",
                                        "hasLeadingTrivia": true,
                                        "leadingTrivia": [
                                            {
                                                "kind": "WhitespaceTrivia",
                                                "text": "            "
                                            }
                                        ]
                                    },
                                    "operand": {
                                        "kind": "InvocationExpression",
                                        "fullStart": 875,
                                        "fullEnd": 919,
                                        "start": 875,
                                        "end": 919,
                                        "fullWidth": 44,
                                        "width": 44,
                                        "expression": {
                                            "kind": "MemberAccessExpression",
                                            "fullStart": 875,
                                            "fullEnd": 901,
                                            "start": 875,
                                            "end": 901,
                                            "fullWidth": 26,
                                            "width": 26,
                                            "expression": {
                                                "kind": "MemberAccessExpression",
                                                "fullStart": 875,
                                                "fullEnd": 896,
                                                "start": 875,
                                                "end": 896,
                                                "fullWidth": 21,
                                                "width": 21,
                                                "expression": {
                                                    "kind": "MemberAccessExpression",
                                                    "fullStart": 875,
                                                    "fullEnd": 890,
                                                    "start": 875,
                                                    "end": 890,
                                                    "fullWidth": 15,
                                                    "width": 15,
                                                    "expression": {
                                                        "kind": "IdentifierName",
                                                        "fullStart": 875,
                                                        "fullEnd": 880,
                                                        "start": 875,
                                                        "end": 880,
                                                        "fullWidth": 5,
                                                        "width": 5,
                                                        "text": "Array",
                                                        "value": "Array",
                                                        "valueText": "Array"
                                                    },
                                                    "dotToken": {
                                                        "kind": "DotToken",
                                                        "fullStart": 880,
                                                        "fullEnd": 881,
                                                        "start": 880,
                                                        "end": 881,
                                                        "fullWidth": 1,
                                                        "width": 1,
                                                        "text": ".",
                                                        "value": ".",
                                                        "valueText": "."
                                                    },
                                                    "name": {
                                                        "kind": "IdentifierName",
                                                        "fullStart": 881,
                                                        "fullEnd": 890,
                                                        "start": 881,
                                                        "end": 890,
                                                        "fullWidth": 9,
                                                        "width": 9,
                                                        "text": "prototype",
                                                        "value": "prototype",
                                                        "valueText": "prototype"
                                                    }
                                                },
                                                "dotToken": {
                                                    "kind": "DotToken",
                                                    "fullStart": 890,
                                                    "fullEnd": 891,
                                                    "start": 890,
                                                    "end": 891,
                                                    "fullWidth": 1,
                                                    "width": 1,
                                                    "text": ".",
                                                    "value": ".",
                                                    "valueText": "."
                                                },
                                                "name": {
                                                    "kind": "IdentifierName",
                                                    "fullStart": 891,
                                                    "fullEnd": 896,
                                                    "start": 891,
                                                    "end": 896,
                                                    "fullWidth": 5,
                                                    "width": 5,
                                                    "text": "every",
                                                    "value": "every",
                                                    "valueText": "every"
                                                }
                                            },
                                            "dotToken": {
                                                "kind": "DotToken",
                                                "fullStart": 896,
                                                "fullEnd": 897,
                                                "start": 896,
                                                "end": 897,
                                                "fullWidth": 1,
                                                "width": 1,
                                                "text": ".",
                                                "value": ".",
                                                "valueText": "."
                                            },
                                            "name": {
                                                "kind": "IdentifierName",
                                                "fullStart": 897,
                                                "fullEnd": 901,
                                                "start": 897,
                                                "end": 901,
                                                "fullWidth": 4,
                                                "width": 4,
                                                "text": "call",
                                                "value": "call",
                                                "valueText": "call"
                                            }
                                        },
                                        "argumentList": {
                                            "kind": "ArgumentList",
                                            "fullStart": 901,
                                            "fullEnd": 919,
                                            "start": 901,
                                            "end": 919,
                                            "fullWidth": 18,
                                            "width": 18,
                                            "openParenToken": {
                                                "kind": "OpenParenToken",
                                                "fullStart": 901,
                                                "fullEnd": 902,
                                                "start": 901,
                                                "end": 902,
                                                "fullWidth": 1,
                                                "width": 1,
                                                "text": "(",
                                                "value": "(",
                                                "valueText": "("
                                            },
                                            "arguments": [
                                                {
                                                    "kind": "IdentifierName",
                                                    "fullStart": 902,
                                                    "fullEnd": 905,
                                                    "start": 902,
                                                    "end": 905,
                                                    "fullWidth": 3,
                                                    "width": 3,
                                                    "text": "obj",
                                                    "value": "obj",
                                                    "valueText": "obj"
                                                },
                                                {
                                                    "kind": "CommaToken",
                                                    "fullStart": 905,
                                                    "fullEnd": 907,
                                                    "start": 905,
                                                    "end": 906,
                                                    "fullWidth": 2,
                                                    "width": 1,
                                                    "text": ",",
                                                    "value": ",",
                                                    "valueText": ",",
                                                    "hasTrailingTrivia": true,
                                                    "trailingTrivia": [
                                                        {
                                                            "kind": "WhitespaceTrivia",
                                                            "text": " "
                                                        }
                                                    ]
                                                },
                                                {
                                                    "kind": "IdentifierName",
                                                    "fullStart": 907,
                                                    "fullEnd": 918,
                                                    "start": 907,
                                                    "end": 918,
                                                    "fullWidth": 11,
                                                    "width": 11,
                                                    "text": "callbackfn2",
                                                    "value": "callbackfn2",
                                                    "valueText": "callbackfn2"
                                                }
                                            ],
                                            "closeParenToken": {
                                                "kind": "CloseParenToken",
                                                "fullStart": 918,
                                                "fullEnd": 919,
                                                "start": 918,
                                                "end": 919,
                                                "fullWidth": 1,
                                                "width": 1,
                                                "text": ")",
                                                "value": ")",
                                                "valueText": ")"
                                            }
                                        }
                                    }
                                }
                            },
                            "semicolonToken": {
                                "kind": "SemicolonToken",
                                "fullStart": 919,
                                "fullEnd": 922,
                                "start": 919,
                                "end": 920,
                                "fullWidth": 3,
                                "width": 1,
                                "text": ";",
                                "value": ";",
                                "valueText": ";",
                                "hasTrailingTrivia": true,
                                "hasTrailingNewLine": true,
                                "trailingTrivia": [
                                    {
                                        "kind": "NewLineTrivia",
                                        "text": "\r\n"
                                    }
                                ]
                            }
                        }
                    ],
                    "closeBraceToken": {
                        "kind": "CloseBraceToken",
                        "fullStart": 922,
                        "fullEnd": 929,
                        "start": 926,
                        "end": 927,
                        "fullWidth": 7,
                        "width": 1,
                        "text": "}",
                        "value": "}",
                        "valueText": "}",
                        "hasLeadingTrivia": true,
                        "hasTrailingTrivia": true,
                        "hasTrailingNewLine": true,
                        "leadingTrivia": [
                            {
                                "kind": "WhitespaceTrivia",
                                "text": "    "
                            }
                        ],
                        "trailingTrivia": [
                            {
                                "kind": "NewLineTrivia",
                                "text": "\r\n"
                            }
                        ]
                    }
                }
            },
            {
                "kind": "ExpressionStatement",
                "fullStart": 929,
                "fullEnd": 953,
                "start": 929,
                "end": 951,
                "fullWidth": 24,
                "width": 22,
                "expression": {
                    "kind": "InvocationExpression",
                    "fullStart": 929,
                    "fullEnd": 950,
                    "start": 929,
                    "end": 950,
                    "fullWidth": 21,
                    "width": 21,
                    "expression": {
                        "kind": "IdentifierName",
                        "fullStart": 929,
                        "fullEnd": 940,
                        "start": 929,
                        "end": 940,
                        "fullWidth": 11,
                        "width": 11,
                        "text": "runTestCase",
                        "value": "runTestCase",
                        "valueText": "runTestCase"
                    },
                    "argumentList": {
                        "kind": "ArgumentList",
                        "fullStart": 940,
                        "fullEnd": 950,
                        "start": 940,
                        "end": 950,
                        "fullWidth": 10,
                        "width": 10,
                        "openParenToken": {
                            "kind": "OpenParenToken",
                            "fullStart": 940,
                            "fullEnd": 941,
                            "start": 940,
                            "end": 941,
                            "fullWidth": 1,
                            "width": 1,
                            "text": "(",
                            "value": "(",
                            "valueText": "("
                        },
                        "arguments": [
                            {
                                "kind": "IdentifierName",
                                "fullStart": 941,
                                "fullEnd": 949,
                                "start": 941,
                                "end": 949,
                                "fullWidth": 8,
                                "width": 8,
                                "text": "testcase",
                                "value": "testcase",
                                "valueText": "testcase"
                            }
                        ],
                        "closeParenToken": {
                            "kind": "CloseParenToken",
                            "fullStart": 949,
                            "fullEnd": 950,
                            "start": 949,
                            "end": 950,
                            "fullWidth": 1,
                            "width": 1,
                            "text": ")",
                            "value": ")",
                            "valueText": ")"
                        }
                    }
                },
                "semicolonToken": {
                    "kind": "SemicolonToken",
                    "fullStart": 950,
                    "fullEnd": 953,
                    "start": 950,
                    "end": 951,
                    "fullWidth": 3,
                    "width": 1,
                    "text": ";",
                    "value": ";",
                    "valueText": ";",
                    "hasTrailingTrivia": true,
                    "hasTrailingNewLine": true,
                    "trailingTrivia": [
                        {
                            "kind": "NewLineTrivia",
                            "text": "\r\n"
                        }
                    ]
                }
            }
        ],
        "endOfFileToken": {
            "kind": "EndOfFileToken",
            "fullStart": 953,
            "fullEnd": 953,
            "start": 953,
            "end": 953,
            "fullWidth": 0,
            "width": 0,
            "text": ""
        }
    },
    "lineMap": {
        "lineStarts": [
            0,
            67,
            152,
            232,
            308,
            380,
            385,
            439,
            530,
            535,
            537,
            539,
            562,
            609,
            639,
            650,
            652,
            699,
            729,
            740,
            742,
            796,
            798,
            862,
            922,
            929,
            953
        ],
        "length": 953
    }
}<|MERGE_RESOLUTION|>--- conflicted
+++ resolved
@@ -1005,12 +1005,8 @@
                                         "start": 754,
                                         "end": 793,
                                         "fullWidth": 39,
-<<<<<<< HEAD
                                         "width": 39,
-                                        "identifier": {
-=======
                                         "propertyName": {
->>>>>>> 85e84683
                                             "kind": "IdentifierName",
                                             "fullStart": 754,
                                             "fullEnd": 758,
