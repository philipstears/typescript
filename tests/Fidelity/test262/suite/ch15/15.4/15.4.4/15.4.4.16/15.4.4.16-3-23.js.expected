{
    "isDeclaration": false,
    "languageVersion": "EcmaScript5",
    "parseOptions": {
        "allowAutomaticSemicolonInsertion": true
    },
    "sourceUnit": {
        "kind": "SourceUnit",
        "fullStart": 0,
        "fullEnd": 1586,
        "start": 596,
        "end": 1586,
        "fullWidth": 1586,
        "width": 990,
        "isIncrementallyUnusable": true,
        "moduleElements": [
            {
                "kind": "FunctionDeclaration",
                "fullStart": 0,
                "fullEnd": 1562,
                "start": 596,
                "end": 1560,
                "fullWidth": 1562,
                "width": 964,
                "modifiers": [],
                "functionKeyword": {
                    "kind": "FunctionKeyword",
                    "fullStart": 0,
                    "fullEnd": 605,
                    "start": 596,
                    "end": 604,
                    "fullWidth": 605,
                    "width": 8,
                    "text": "function",
                    "value": "function",
                    "valueText": "function",
                    "hasLeadingTrivia": true,
                    "hasLeadingComment": true,
                    "hasLeadingNewLine": true,
                    "hasTrailingTrivia": true,
                    "leadingTrivia": [
                        {
                            "kind": "SingleLineCommentTrivia",
                            "text": "/// Copyright (c) 2012 Ecma International.  All rights reserved. "
                        },
                        {
                            "kind": "NewLineTrivia",
                            "text": "\r\n"
                        },
                        {
                            "kind": "SingleLineCommentTrivia",
                            "text": "/// Ecma International makes this code available under the terms and conditions set"
                        },
                        {
                            "kind": "NewLineTrivia",
                            "text": "\r\n"
                        },
                        {
                            "kind": "SingleLineCommentTrivia",
                            "text": "/// forth on http://hg.ecmascript.org/tests/test262/raw-file/tip/LICENSE (the "
                        },
                        {
                            "kind": "NewLineTrivia",
                            "text": "\r\n"
                        },
                        {
                            "kind": "SingleLineCommentTrivia",
                            "text": "/// \"Use Terms\").   Any redistribution of this code must retain the above "
                        },
                        {
                            "kind": "NewLineTrivia",
                            "text": "\r\n"
                        },
                        {
                            "kind": "SingleLineCommentTrivia",
                            "text": "/// copyright and this notice and otherwise comply with the Use Terms."
                        },
                        {
                            "kind": "NewLineTrivia",
                            "text": "\r\n"
                        },
                        {
                            "kind": "MultiLineCommentTrivia",
                            "text": "/**\r\n * @path ch15/15.4/15.4.4/15.4.4.16/15.4.4.16-3-23.js\r\n * @description Array.prototype.every uses inherited valueOf method when 'length' is an object with an own toString and inherited valueOf methods\r\n */"
                        },
                        {
                            "kind": "NewLineTrivia",
                            "text": "\r\n"
                        },
                        {
                            "kind": "NewLineTrivia",
                            "text": "\r\n"
                        },
                        {
                            "kind": "NewLineTrivia",
                            "text": "\r\n"
                        }
                    ],
                    "trailingTrivia": [
                        {
                            "kind": "WhitespaceTrivia",
                            "text": " "
                        }
                    ]
                },
                "identifier": {
                    "kind": "IdentifierName",
                    "fullStart": 605,
                    "fullEnd": 613,
                    "start": 605,
                    "end": 613,
                    "fullWidth": 8,
                    "width": 8,
                    "text": "testcase",
                    "value": "testcase",
                    "valueText": "testcase"
                },
                "callSignature": {
                    "kind": "CallSignature",
                    "fullStart": 613,
                    "fullEnd": 616,
                    "start": 613,
                    "end": 615,
                    "fullWidth": 3,
                    "width": 2,
                    "parameterList": {
                        "kind": "ParameterList",
                        "fullStart": 613,
                        "fullEnd": 616,
                        "start": 613,
                        "end": 615,
                        "fullWidth": 3,
                        "width": 2,
                        "openParenToken": {
                            "kind": "OpenParenToken",
                            "fullStart": 613,
                            "fullEnd": 614,
                            "start": 613,
                            "end": 614,
                            "fullWidth": 1,
                            "width": 1,
                            "text": "(",
                            "value": "(",
                            "valueText": "("
                        },
                        "parameters": [],
                        "closeParenToken": {
                            "kind": "CloseParenToken",
                            "fullStart": 614,
                            "fullEnd": 616,
                            "start": 614,
                            "end": 615,
                            "fullWidth": 2,
                            "width": 1,
                            "text": ")",
                            "value": ")",
                            "valueText": ")",
                            "hasTrailingTrivia": true,
                            "trailingTrivia": [
                                {
                                    "kind": "WhitespaceTrivia",
                                    "text": " "
                                }
                            ]
                        }
                    }
                },
                "block": {
                    "kind": "Block",
                    "fullStart": 616,
                    "fullEnd": 1562,
                    "start": 616,
                    "end": 1560,
                    "fullWidth": 946,
                    "width": 944,
                    "openBraceToken": {
                        "kind": "OpenBraceToken",
                        "fullStart": 616,
                        "fullEnd": 619,
                        "start": 616,
                        "end": 617,
                        "fullWidth": 3,
                        "width": 1,
                        "text": "{",
                        "value": "{",
                        "valueText": "{",
                        "hasTrailingTrivia": true,
                        "hasTrailingNewLine": true,
                        "trailingTrivia": [
                            {
                                "kind": "NewLineTrivia",
                                "text": "\r\n"
                            }
                        ]
                    },
                    "statements": [
                        {
                            "kind": "FunctionDeclaration",
                            "fullStart": 619,
                            "fullEnd": 709,
                            "start": 629,
                            "end": 707,
                            "fullWidth": 90,
                            "width": 78,
                            "modifiers": [],
                            "functionKeyword": {
                                "kind": "FunctionKeyword",
                                "fullStart": 619,
                                "fullEnd": 638,
                                "start": 629,
                                "end": 637,
                                "fullWidth": 19,
                                "width": 8,
                                "text": "function",
                                "value": "function",
                                "valueText": "function",
                                "hasLeadingTrivia": true,
                                "hasLeadingNewLine": true,
                                "hasTrailingTrivia": true,
                                "leadingTrivia": [
                                    {
                                        "kind": "NewLineTrivia",
                                        "text": "\r\n"
                                    },
                                    {
                                        "kind": "WhitespaceTrivia",
                                        "text": "        "
                                    }
                                ],
                                "trailingTrivia": [
                                    {
                                        "kind": "WhitespaceTrivia",
                                        "text": " "
                                    }
                                ]
                            },
                            "identifier": {
                                "kind": "IdentifierName",
                                "fullStart": 638,
                                "fullEnd": 649,
                                "start": 638,
                                "end": 649,
                                "fullWidth": 11,
                                "width": 11,
                                "text": "callbackfn1",
                                "value": "callbackfn1",
                                "valueText": "callbackfn1"
                            },
                            "callSignature": {
                                "kind": "CallSignature",
                                "fullStart": 649,
                                "fullEnd": 665,
                                "start": 649,
                                "end": 664,
                                "fullWidth": 16,
                                "width": 15,
                                "parameterList": {
                                    "kind": "ParameterList",
                                    "fullStart": 649,
                                    "fullEnd": 665,
                                    "start": 649,
                                    "end": 664,
                                    "fullWidth": 16,
                                    "width": 15,
                                    "openParenToken": {
                                        "kind": "OpenParenToken",
                                        "fullStart": 649,
                                        "fullEnd": 650,
                                        "start": 649,
                                        "end": 650,
                                        "fullWidth": 1,
                                        "width": 1,
                                        "text": "(",
                                        "value": "(",
                                        "valueText": "("
                                    },
                                    "parameters": [
                                        {
                                            "kind": "Parameter",
                                            "fullStart": 650,
                                            "fullEnd": 653,
                                            "start": 650,
                                            "end": 653,
                                            "fullWidth": 3,
<<<<<<< HEAD
                                            "width": 3,
=======
                                            "modifiers": [],
>>>>>>> e3c38734
                                            "identifier": {
                                                "kind": "IdentifierName",
                                                "fullStart": 650,
                                                "fullEnd": 653,
                                                "start": 650,
                                                "end": 653,
                                                "fullWidth": 3,
                                                "width": 3,
                                                "text": "val",
                                                "value": "val",
                                                "valueText": "val"
                                            }
                                        },
                                        {
                                            "kind": "CommaToken",
                                            "fullStart": 653,
                                            "fullEnd": 655,
                                            "start": 653,
                                            "end": 654,
                                            "fullWidth": 2,
                                            "width": 1,
                                            "text": ",",
                                            "value": ",",
                                            "valueText": ",",
                                            "hasTrailingTrivia": true,
                                            "trailingTrivia": [
                                                {
                                                    "kind": "WhitespaceTrivia",
                                                    "text": " "
                                                }
                                            ]
                                        },
                                        {
                                            "kind": "Parameter",
                                            "fullStart": 655,
                                            "fullEnd": 658,
                                            "start": 655,
                                            "end": 658,
                                            "fullWidth": 3,
<<<<<<< HEAD
                                            "width": 3,
=======
                                            "modifiers": [],
>>>>>>> e3c38734
                                            "identifier": {
                                                "kind": "IdentifierName",
                                                "fullStart": 655,
                                                "fullEnd": 658,
                                                "start": 655,
                                                "end": 658,
                                                "fullWidth": 3,
                                                "width": 3,
                                                "text": "idx",
                                                "value": "idx",
                                                "valueText": "idx"
                                            }
                                        },
                                        {
                                            "kind": "CommaToken",
                                            "fullStart": 658,
                                            "fullEnd": 660,
                                            "start": 658,
                                            "end": 659,
                                            "fullWidth": 2,
                                            "width": 1,
                                            "text": ",",
                                            "value": ",",
                                            "valueText": ",",
                                            "hasTrailingTrivia": true,
                                            "trailingTrivia": [
                                                {
                                                    "kind": "WhitespaceTrivia",
                                                    "text": " "
                                                }
                                            ]
                                        },
                                        {
                                            "kind": "Parameter",
                                            "fullStart": 660,
                                            "fullEnd": 663,
                                            "start": 660,
                                            "end": 663,
                                            "fullWidth": 3,
<<<<<<< HEAD
                                            "width": 3,
=======
                                            "modifiers": [],
>>>>>>> e3c38734
                                            "identifier": {
                                                "kind": "IdentifierName",
                                                "fullStart": 660,
                                                "fullEnd": 663,
                                                "start": 660,
                                                "end": 663,
                                                "fullWidth": 3,
                                                "width": 3,
                                                "text": "obj",
                                                "value": "obj",
                                                "valueText": "obj"
                                            }
                                        }
                                    ],
                                    "closeParenToken": {
                                        "kind": "CloseParenToken",
                                        "fullStart": 663,
                                        "fullEnd": 665,
                                        "start": 663,
                                        "end": 664,
                                        "fullWidth": 2,
                                        "width": 1,
                                        "text": ")",
                                        "value": ")",
                                        "valueText": ")",
                                        "hasTrailingTrivia": true,
                                        "trailingTrivia": [
                                            {
                                                "kind": "WhitespaceTrivia",
                                                "text": " "
                                            }
                                        ]
                                    }
                                }
                            },
                            "block": {
                                "kind": "Block",
                                "fullStart": 665,
                                "fullEnd": 709,
                                "start": 665,
                                "end": 707,
                                "fullWidth": 44,
                                "width": 42,
                                "openBraceToken": {
                                    "kind": "OpenBraceToken",
                                    "fullStart": 665,
                                    "fullEnd": 668,
                                    "start": 665,
                                    "end": 666,
                                    "fullWidth": 3,
                                    "width": 1,
                                    "text": "{",
                                    "value": "{",
                                    "valueText": "{",
                                    "hasTrailingTrivia": true,
                                    "hasTrailingNewLine": true,
                                    "trailingTrivia": [
                                        {
                                            "kind": "NewLineTrivia",
                                            "text": "\r\n"
                                        }
                                    ]
                                },
                                "statements": [
                                    {
                                        "kind": "ReturnStatement",
                                        "fullStart": 668,
                                        "fullEnd": 698,
                                        "start": 680,
                                        "end": 696,
                                        "fullWidth": 30,
                                        "width": 16,
                                        "returnKeyword": {
                                            "kind": "ReturnKeyword",
                                            "fullStart": 668,
                                            "fullEnd": 687,
                                            "start": 680,
                                            "end": 686,
                                            "fullWidth": 19,
                                            "width": 6,
                                            "text": "return",
                                            "value": "return",
                                            "valueText": "return",
                                            "hasLeadingTrivia": true,
                                            "hasTrailingTrivia": true,
                                            "leadingTrivia": [
                                                {
                                                    "kind": "WhitespaceTrivia",
                                                    "text": "            "
                                                }
                                            ],
                                            "trailingTrivia": [
                                                {
                                                    "kind": "WhitespaceTrivia",
                                                    "text": " "
                                                }
                                            ]
                                        },
                                        "expression": {
                                            "kind": "GreaterThanExpression",
                                            "fullStart": 687,
                                            "fullEnd": 695,
                                            "start": 687,
                                            "end": 695,
                                            "fullWidth": 8,
                                            "width": 8,
                                            "left": {
                                                "kind": "IdentifierName",
                                                "fullStart": 687,
                                                "fullEnd": 691,
                                                "start": 687,
                                                "end": 690,
                                                "fullWidth": 4,
                                                "width": 3,
                                                "text": "val",
                                                "value": "val",
                                                "valueText": "val",
                                                "hasTrailingTrivia": true,
                                                "trailingTrivia": [
                                                    {
                                                        "kind": "WhitespaceTrivia",
                                                        "text": " "
                                                    }
                                                ]
                                            },
                                            "operatorToken": {
                                                "kind": "GreaterThanToken",
                                                "fullStart": 691,
                                                "fullEnd": 693,
                                                "start": 691,
                                                "end": 692,
                                                "fullWidth": 2,
                                                "width": 1,
                                                "text": ">",
                                                "value": ">",
                                                "valueText": ">",
                                                "hasTrailingTrivia": true,
                                                "trailingTrivia": [
                                                    {
                                                        "kind": "WhitespaceTrivia",
                                                        "text": " "
                                                    }
                                                ]
                                            },
                                            "right": {
                                                "kind": "NumericLiteral",
                                                "fullStart": 693,
                                                "fullEnd": 695,
                                                "start": 693,
                                                "end": 695,
                                                "fullWidth": 2,
                                                "width": 2,
                                                "text": "10",
                                                "value": 10,
                                                "valueText": "10"
                                            }
                                        },
                                        "semicolonToken": {
                                            "kind": "SemicolonToken",
                                            "fullStart": 695,
                                            "fullEnd": 698,
                                            "start": 695,
                                            "end": 696,
                                            "fullWidth": 3,
                                            "width": 1,
                                            "text": ";",
                                            "value": ";",
                                            "valueText": ";",
                                            "hasTrailingTrivia": true,
                                            "hasTrailingNewLine": true,
                                            "trailingTrivia": [
                                                {
                                                    "kind": "NewLineTrivia",
                                                    "text": "\r\n"
                                                }
                                            ]
                                        }
                                    }
                                ],
                                "closeBraceToken": {
                                    "kind": "CloseBraceToken",
                                    "fullStart": 698,
                                    "fullEnd": 709,
                                    "start": 706,
                                    "end": 707,
                                    "fullWidth": 11,
                                    "width": 1,
                                    "text": "}",
                                    "value": "}",
                                    "valueText": "}",
                                    "hasLeadingTrivia": true,
                                    "hasTrailingTrivia": true,
                                    "hasTrailingNewLine": true,
                                    "leadingTrivia": [
                                        {
                                            "kind": "WhitespaceTrivia",
                                            "text": "        "
                                        }
                                    ],
                                    "trailingTrivia": [
                                        {
                                            "kind": "NewLineTrivia",
                                            "text": "\r\n"
                                        }
                                    ]
                                }
                            }
                        },
                        {
                            "kind": "FunctionDeclaration",
                            "fullStart": 709,
                            "fullEnd": 799,
                            "start": 719,
                            "end": 797,
                            "fullWidth": 90,
                            "width": 78,
                            "modifiers": [],
                            "functionKeyword": {
                                "kind": "FunctionKeyword",
                                "fullStart": 709,
                                "fullEnd": 728,
                                "start": 719,
                                "end": 727,
                                "fullWidth": 19,
                                "width": 8,
                                "text": "function",
                                "value": "function",
                                "valueText": "function",
                                "hasLeadingTrivia": true,
                                "hasLeadingNewLine": true,
                                "hasTrailingTrivia": true,
                                "leadingTrivia": [
                                    {
                                        "kind": "NewLineTrivia",
                                        "text": "\r\n"
                                    },
                                    {
                                        "kind": "WhitespaceTrivia",
                                        "text": "        "
                                    }
                                ],
                                "trailingTrivia": [
                                    {
                                        "kind": "WhitespaceTrivia",
                                        "text": " "
                                    }
                                ]
                            },
                            "identifier": {
                                "kind": "IdentifierName",
                                "fullStart": 728,
                                "fullEnd": 739,
                                "start": 728,
                                "end": 739,
                                "fullWidth": 11,
                                "width": 11,
                                "text": "callbackfn2",
                                "value": "callbackfn2",
                                "valueText": "callbackfn2"
                            },
                            "callSignature": {
                                "kind": "CallSignature",
                                "fullStart": 739,
                                "fullEnd": 755,
                                "start": 739,
                                "end": 754,
                                "fullWidth": 16,
                                "width": 15,
                                "parameterList": {
                                    "kind": "ParameterList",
                                    "fullStart": 739,
                                    "fullEnd": 755,
                                    "start": 739,
                                    "end": 754,
                                    "fullWidth": 16,
                                    "width": 15,
                                    "openParenToken": {
                                        "kind": "OpenParenToken",
                                        "fullStart": 739,
                                        "fullEnd": 740,
                                        "start": 739,
                                        "end": 740,
                                        "fullWidth": 1,
                                        "width": 1,
                                        "text": "(",
                                        "value": "(",
                                        "valueText": "("
                                    },
                                    "parameters": [
                                        {
                                            "kind": "Parameter",
                                            "fullStart": 740,
                                            "fullEnd": 743,
                                            "start": 740,
                                            "end": 743,
                                            "fullWidth": 3,
<<<<<<< HEAD
                                            "width": 3,
=======
                                            "modifiers": [],
>>>>>>> e3c38734
                                            "identifier": {
                                                "kind": "IdentifierName",
                                                "fullStart": 740,
                                                "fullEnd": 743,
                                                "start": 740,
                                                "end": 743,
                                                "fullWidth": 3,
                                                "width": 3,
                                                "text": "val",
                                                "value": "val",
                                                "valueText": "val"
                                            }
                                        },
                                        {
                                            "kind": "CommaToken",
                                            "fullStart": 743,
                                            "fullEnd": 745,
                                            "start": 743,
                                            "end": 744,
                                            "fullWidth": 2,
                                            "width": 1,
                                            "text": ",",
                                            "value": ",",
                                            "valueText": ",",
                                            "hasTrailingTrivia": true,
                                            "trailingTrivia": [
                                                {
                                                    "kind": "WhitespaceTrivia",
                                                    "text": " "
                                                }
                                            ]
                                        },
                                        {
                                            "kind": "Parameter",
                                            "fullStart": 745,
                                            "fullEnd": 748,
                                            "start": 745,
                                            "end": 748,
                                            "fullWidth": 3,
<<<<<<< HEAD
                                            "width": 3,
=======
                                            "modifiers": [],
>>>>>>> e3c38734
                                            "identifier": {
                                                "kind": "IdentifierName",
                                                "fullStart": 745,
                                                "fullEnd": 748,
                                                "start": 745,
                                                "end": 748,
                                                "fullWidth": 3,
                                                "width": 3,
                                                "text": "idx",
                                                "value": "idx",
                                                "valueText": "idx"
                                            }
                                        },
                                        {
                                            "kind": "CommaToken",
                                            "fullStart": 748,
                                            "fullEnd": 750,
                                            "start": 748,
                                            "end": 749,
                                            "fullWidth": 2,
                                            "width": 1,
                                            "text": ",",
                                            "value": ",",
                                            "valueText": ",",
                                            "hasTrailingTrivia": true,
                                            "trailingTrivia": [
                                                {
                                                    "kind": "WhitespaceTrivia",
                                                    "text": " "
                                                }
                                            ]
                                        },
                                        {
                                            "kind": "Parameter",
                                            "fullStart": 750,
                                            "fullEnd": 753,
                                            "start": 750,
                                            "end": 753,
                                            "fullWidth": 3,
<<<<<<< HEAD
                                            "width": 3,
=======
                                            "modifiers": [],
>>>>>>> e3c38734
                                            "identifier": {
                                                "kind": "IdentifierName",
                                                "fullStart": 750,
                                                "fullEnd": 753,
                                                "start": 750,
                                                "end": 753,
                                                "fullWidth": 3,
                                                "width": 3,
                                                "text": "obj",
                                                "value": "obj",
                                                "valueText": "obj"
                                            }
                                        }
                                    ],
                                    "closeParenToken": {
                                        "kind": "CloseParenToken",
                                        "fullStart": 753,
                                        "fullEnd": 755,
                                        "start": 753,
                                        "end": 754,
                                        "fullWidth": 2,
                                        "width": 1,
                                        "text": ")",
                                        "value": ")",
                                        "valueText": ")",
                                        "hasTrailingTrivia": true,
                                        "trailingTrivia": [
                                            {
                                                "kind": "WhitespaceTrivia",
                                                "text": " "
                                            }
                                        ]
                                    }
                                }
                            },
                            "block": {
                                "kind": "Block",
                                "fullStart": 755,
                                "fullEnd": 799,
                                "start": 755,
                                "end": 797,
                                "fullWidth": 44,
                                "width": 42,
                                "openBraceToken": {
                                    "kind": "OpenBraceToken",
                                    "fullStart": 755,
                                    "fullEnd": 758,
                                    "start": 755,
                                    "end": 756,
                                    "fullWidth": 3,
                                    "width": 1,
                                    "text": "{",
                                    "value": "{",
                                    "valueText": "{",
                                    "hasTrailingTrivia": true,
                                    "hasTrailingNewLine": true,
                                    "trailingTrivia": [
                                        {
                                            "kind": "NewLineTrivia",
                                            "text": "\r\n"
                                        }
                                    ]
                                },
                                "statements": [
                                    {
                                        "kind": "ReturnStatement",
                                        "fullStart": 758,
                                        "fullEnd": 788,
                                        "start": 770,
                                        "end": 786,
                                        "fullWidth": 30,
                                        "width": 16,
                                        "returnKeyword": {
                                            "kind": "ReturnKeyword",
                                            "fullStart": 758,
                                            "fullEnd": 777,
                                            "start": 770,
                                            "end": 776,
                                            "fullWidth": 19,
                                            "width": 6,
                                            "text": "return",
                                            "value": "return",
                                            "valueText": "return",
                                            "hasLeadingTrivia": true,
                                            "hasTrailingTrivia": true,
                                            "leadingTrivia": [
                                                {
                                                    "kind": "WhitespaceTrivia",
                                                    "text": "            "
                                                }
                                            ],
                                            "trailingTrivia": [
                                                {
                                                    "kind": "WhitespaceTrivia",
                                                    "text": " "
                                                }
                                            ]
                                        },
                                        "expression": {
                                            "kind": "GreaterThanExpression",
                                            "fullStart": 777,
                                            "fullEnd": 785,
                                            "start": 777,
                                            "end": 785,
                                            "fullWidth": 8,
                                            "width": 8,
                                            "left": {
                                                "kind": "IdentifierName",
                                                "fullStart": 777,
                                                "fullEnd": 781,
                                                "start": 777,
                                                "end": 780,
                                                "fullWidth": 4,
                                                "width": 3,
                                                "text": "val",
                                                "value": "val",
                                                "valueText": "val",
                                                "hasTrailingTrivia": true,
                                                "trailingTrivia": [
                                                    {
                                                        "kind": "WhitespaceTrivia",
                                                        "text": " "
                                                    }
                                                ]
                                            },
                                            "operatorToken": {
                                                "kind": "GreaterThanToken",
                                                "fullStart": 781,
                                                "fullEnd": 783,
                                                "start": 781,
                                                "end": 782,
                                                "fullWidth": 2,
                                                "width": 1,
                                                "text": ">",
                                                "value": ">",
                                                "valueText": ">",
                                                "hasTrailingTrivia": true,
                                                "trailingTrivia": [
                                                    {
                                                        "kind": "WhitespaceTrivia",
                                                        "text": " "
                                                    }
                                                ]
                                            },
                                            "right": {
                                                "kind": "NumericLiteral",
                                                "fullStart": 783,
                                                "fullEnd": 785,
                                                "start": 783,
                                                "end": 785,
                                                "fullWidth": 2,
                                                "width": 2,
                                                "text": "11",
                                                "value": 11,
                                                "valueText": "11"
                                            }
                                        },
                                        "semicolonToken": {
                                            "kind": "SemicolonToken",
                                            "fullStart": 785,
                                            "fullEnd": 788,
                                            "start": 785,
                                            "end": 786,
                                            "fullWidth": 3,
                                            "width": 1,
                                            "text": ";",
                                            "value": ";",
                                            "valueText": ";",
                                            "hasTrailingTrivia": true,
                                            "hasTrailingNewLine": true,
                                            "trailingTrivia": [
                                                {
                                                    "kind": "NewLineTrivia",
                                                    "text": "\r\n"
                                                }
                                            ]
                                        }
                                    }
                                ],
                                "closeBraceToken": {
                                    "kind": "CloseBraceToken",
                                    "fullStart": 788,
                                    "fullEnd": 799,
                                    "start": 796,
                                    "end": 797,
                                    "fullWidth": 11,
                                    "width": 1,
                                    "text": "}",
                                    "value": "}",
                                    "valueText": "}",
                                    "hasLeadingTrivia": true,
                                    "hasTrailingTrivia": true,
                                    "hasTrailingNewLine": true,
                                    "leadingTrivia": [
                                        {
                                            "kind": "WhitespaceTrivia",
                                            "text": "        "
                                        }
                                    ],
                                    "trailingTrivia": [
                                        {
                                            "kind": "NewLineTrivia",
                                            "text": "\r\n"
                                        }
                                    ]
                                }
                            }
                        },
                        {
                            "kind": "VariableStatement",
                            "fullStart": 799,
                            "fullEnd": 839,
                            "start": 809,
                            "end": 837,
                            "fullWidth": 40,
                            "width": 28,
                            "modifiers": [],
                            "variableDeclaration": {
                                "kind": "VariableDeclaration",
                                "fullStart": 799,
                                "fullEnd": 836,
                                "start": 809,
                                "end": 836,
                                "fullWidth": 37,
                                "width": 27,
                                "varKeyword": {
                                    "kind": "VarKeyword",
                                    "fullStart": 799,
                                    "fullEnd": 813,
                                    "start": 809,
                                    "end": 812,
                                    "fullWidth": 14,
                                    "width": 3,
                                    "text": "var",
                                    "value": "var",
                                    "valueText": "var",
                                    "hasLeadingTrivia": true,
                                    "hasLeadingNewLine": true,
                                    "hasTrailingTrivia": true,
                                    "leadingTrivia": [
                                        {
                                            "kind": "NewLineTrivia",
                                            "text": "\r\n"
                                        },
                                        {
                                            "kind": "WhitespaceTrivia",
                                            "text": "        "
                                        }
                                    ],
                                    "trailingTrivia": [
                                        {
                                            "kind": "WhitespaceTrivia",
                                            "text": " "
                                        }
                                    ]
                                },
                                "variableDeclarators": [
                                    {
                                        "kind": "VariableDeclarator",
                                        "fullStart": 813,
                                        "fullEnd": 836,
                                        "start": 813,
                                        "end": 836,
                                        "fullWidth": 23,
                                        "width": 23,
                                        "identifier": {
                                            "kind": "IdentifierName",
                                            "fullStart": 813,
                                            "fullEnd": 829,
                                            "start": 813,
                                            "end": 828,
                                            "fullWidth": 16,
                                            "width": 15,
                                            "text": "valueOfAccessed",
                                            "value": "valueOfAccessed",
                                            "valueText": "valueOfAccessed",
                                            "hasTrailingTrivia": true,
                                            "trailingTrivia": [
                                                {
                                                    "kind": "WhitespaceTrivia",
                                                    "text": " "
                                                }
                                            ]
                                        },
                                        "equalsValueClause": {
                                            "kind": "EqualsValueClause",
                                            "fullStart": 829,
                                            "fullEnd": 836,
                                            "start": 829,
                                            "end": 836,
                                            "fullWidth": 7,
                                            "width": 7,
                                            "equalsToken": {
                                                "kind": "EqualsToken",
                                                "fullStart": 829,
                                                "fullEnd": 831,
                                                "start": 829,
                                                "end": 830,
                                                "fullWidth": 2,
                                                "width": 1,
                                                "text": "=",
                                                "value": "=",
                                                "valueText": "=",
                                                "hasTrailingTrivia": true,
                                                "trailingTrivia": [
                                                    {
                                                        "kind": "WhitespaceTrivia",
                                                        "text": " "
                                                    }
                                                ]
                                            },
                                            "value": {
                                                "kind": "FalseKeyword",
                                                "fullStart": 831,
                                                "fullEnd": 836,
                                                "start": 831,
                                                "end": 836,
                                                "fullWidth": 5,
                                                "width": 5,
                                                "text": "false",
                                                "value": false,
                                                "valueText": "false"
                                            }
                                        }
                                    }
                                ]
                            },
                            "semicolonToken": {
                                "kind": "SemicolonToken",
                                "fullStart": 836,
                                "fullEnd": 839,
                                "start": 836,
                                "end": 837,
                                "fullWidth": 3,
                                "width": 1,
                                "text": ";",
                                "value": ";",
                                "valueText": ";",
                                "hasTrailingTrivia": true,
                                "hasTrailingNewLine": true,
                                "trailingTrivia": [
                                    {
                                        "kind": "NewLineTrivia",
                                        "text": "\r\n"
                                    }
                                ]
                            }
                        },
                        {
                            "kind": "VariableStatement",
                            "fullStart": 839,
                            "fullEnd": 878,
                            "start": 847,
                            "end": 876,
                            "fullWidth": 39,
                            "width": 29,
                            "modifiers": [],
                            "variableDeclaration": {
                                "kind": "VariableDeclaration",
                                "fullStart": 839,
                                "fullEnd": 875,
                                "start": 847,
                                "end": 875,
                                "fullWidth": 36,
                                "width": 28,
                                "varKeyword": {
                                    "kind": "VarKeyword",
                                    "fullStart": 839,
                                    "fullEnd": 851,
                                    "start": 847,
                                    "end": 850,
                                    "fullWidth": 12,
                                    "width": 3,
                                    "text": "var",
                                    "value": "var",
                                    "valueText": "var",
                                    "hasLeadingTrivia": true,
                                    "hasTrailingTrivia": true,
                                    "leadingTrivia": [
                                        {
                                            "kind": "WhitespaceTrivia",
                                            "text": "        "
                                        }
                                    ],
                                    "trailingTrivia": [
                                        {
                                            "kind": "WhitespaceTrivia",
                                            "text": " "
                                        }
                                    ]
                                },
                                "variableDeclarators": [
                                    {
                                        "kind": "VariableDeclarator",
                                        "fullStart": 851,
                                        "fullEnd": 875,
                                        "start": 851,
                                        "end": 875,
                                        "fullWidth": 24,
                                        "width": 24,
                                        "identifier": {
                                            "kind": "IdentifierName",
                                            "fullStart": 851,
                                            "fullEnd": 868,
                                            "start": 851,
                                            "end": 867,
                                            "fullWidth": 17,
                                            "width": 16,
                                            "text": "toStringAccessed",
                                            "value": "toStringAccessed",
                                            "valueText": "toStringAccessed",
                                            "hasTrailingTrivia": true,
                                            "trailingTrivia": [
                                                {
                                                    "kind": "WhitespaceTrivia",
                                                    "text": " "
                                                }
                                            ]
                                        },
                                        "equalsValueClause": {
                                            "kind": "EqualsValueClause",
                                            "fullStart": 868,
                                            "fullEnd": 875,
                                            "start": 868,
                                            "end": 875,
                                            "fullWidth": 7,
                                            "width": 7,
                                            "equalsToken": {
                                                "kind": "EqualsToken",
                                                "fullStart": 868,
                                                "fullEnd": 870,
                                                "start": 868,
                                                "end": 869,
                                                "fullWidth": 2,
                                                "width": 1,
                                                "text": "=",
                                                "value": "=",
                                                "valueText": "=",
                                                "hasTrailingTrivia": true,
                                                "trailingTrivia": [
                                                    {
                                                        "kind": "WhitespaceTrivia",
                                                        "text": " "
                                                    }
                                                ]
                                            },
                                            "value": {
                                                "kind": "FalseKeyword",
                                                "fullStart": 870,
                                                "fullEnd": 875,
                                                "start": 870,
                                                "end": 875,
                                                "fullWidth": 5,
                                                "width": 5,
                                                "text": "false",
                                                "value": false,
                                                "valueText": "false"
                                            }
                                        }
                                    }
                                ]
                            },
                            "semicolonToken": {
                                "kind": "SemicolonToken",
                                "fullStart": 875,
                                "fullEnd": 878,
                                "start": 875,
                                "end": 876,
                                "fullWidth": 3,
                                "width": 1,
                                "text": ";",
                                "value": ";",
                                "valueText": ";",
                                "hasTrailingTrivia": true,
                                "hasTrailingNewLine": true,
                                "trailingTrivia": [
                                    {
                                        "kind": "NewLineTrivia",
                                        "text": "\r\n"
                                    }
                                ]
                            }
                        },
                        {
                            "kind": "VariableStatement",
                            "fullStart": 878,
                            "fullEnd": 1034,
                            "start": 888,
                            "end": 1032,
                            "fullWidth": 156,
                            "width": 144,
                            "modifiers": [],
                            "variableDeclaration": {
                                "kind": "VariableDeclaration",
                                "fullStart": 878,
                                "fullEnd": 1031,
                                "start": 888,
                                "end": 1031,
                                "fullWidth": 153,
                                "width": 143,
                                "varKeyword": {
                                    "kind": "VarKeyword",
                                    "fullStart": 878,
                                    "fullEnd": 892,
                                    "start": 888,
                                    "end": 891,
                                    "fullWidth": 14,
                                    "width": 3,
                                    "text": "var",
                                    "value": "var",
                                    "valueText": "var",
                                    "hasLeadingTrivia": true,
                                    "hasLeadingNewLine": true,
                                    "hasTrailingTrivia": true,
                                    "leadingTrivia": [
                                        {
                                            "kind": "NewLineTrivia",
                                            "text": "\r\n"
                                        },
                                        {
                                            "kind": "WhitespaceTrivia",
                                            "text": "        "
                                        }
                                    ],
                                    "trailingTrivia": [
                                        {
                                            "kind": "WhitespaceTrivia",
                                            "text": " "
                                        }
                                    ]
                                },
                                "variableDeclarators": [
                                    {
                                        "kind": "VariableDeclarator",
                                        "fullStart": 892,
                                        "fullEnd": 1031,
                                        "start": 892,
                                        "end": 1031,
                                        "fullWidth": 139,
                                        "width": 139,
                                        "identifier": {
                                            "kind": "IdentifierName",
                                            "fullStart": 892,
                                            "fullEnd": 898,
                                            "start": 892,
                                            "end": 897,
                                            "fullWidth": 6,
                                            "width": 5,
                                            "text": "proto",
                                            "value": "proto",
                                            "valueText": "proto",
                                            "hasTrailingTrivia": true,
                                            "trailingTrivia": [
                                                {
                                                    "kind": "WhitespaceTrivia",
                                                    "text": " "
                                                }
                                            ]
                                        },
                                        "equalsValueClause": {
                                            "kind": "EqualsValueClause",
                                            "fullStart": 898,
                                            "fullEnd": 1031,
                                            "start": 898,
                                            "end": 1031,
                                            "fullWidth": 133,
                                            "width": 133,
                                            "equalsToken": {
                                                "kind": "EqualsToken",
                                                "fullStart": 898,
                                                "fullEnd": 900,
                                                "start": 898,
                                                "end": 899,
                                                "fullWidth": 2,
                                                "width": 1,
                                                "text": "=",
                                                "value": "=",
                                                "valueText": "=",
                                                "hasTrailingTrivia": true,
                                                "trailingTrivia": [
                                                    {
                                                        "kind": "WhitespaceTrivia",
                                                        "text": " "
                                                    }
                                                ]
                                            },
                                            "value": {
                                                "kind": "ObjectLiteralExpression",
                                                "fullStart": 900,
                                                "fullEnd": 1031,
                                                "start": 900,
                                                "end": 1031,
                                                "fullWidth": 131,
                                                "width": 131,
                                                "openBraceToken": {
                                                    "kind": "OpenBraceToken",
                                                    "fullStart": 900,
                                                    "fullEnd": 903,
                                                    "start": 900,
                                                    "end": 901,
                                                    "fullWidth": 3,
                                                    "width": 1,
                                                    "text": "{",
                                                    "value": "{",
                                                    "valueText": "{",
                                                    "hasTrailingTrivia": true,
                                                    "hasTrailingNewLine": true,
                                                    "trailingTrivia": [
                                                        {
                                                            "kind": "NewLineTrivia",
                                                            "text": "\r\n"
                                                        }
                                                    ]
                                                },
                                                "propertyAssignments": [
                                                    {
                                                        "kind": "SimplePropertyAssignment",
                                                        "fullStart": 903,
                                                        "fullEnd": 1022,
                                                        "start": 915,
                                                        "end": 1020,
                                                        "fullWidth": 119,
                                                        "width": 105,
                                                        "propertyName": {
                                                            "kind": "IdentifierName",
                                                            "fullStart": 903,
                                                            "fullEnd": 922,
                                                            "start": 915,
                                                            "end": 922,
                                                            "fullWidth": 19,
                                                            "width": 7,
                                                            "text": "valueOf",
                                                            "value": "valueOf",
                                                            "valueText": "valueOf",
                                                            "hasLeadingTrivia": true,
                                                            "leadingTrivia": [
                                                                {
                                                                    "kind": "WhitespaceTrivia",
                                                                    "text": "            "
                                                                }
                                                            ]
                                                        },
                                                        "colonToken": {
                                                            "kind": "ColonToken",
                                                            "fullStart": 922,
                                                            "fullEnd": 924,
                                                            "start": 922,
                                                            "end": 923,
                                                            "fullWidth": 2,
                                                            "width": 1,
                                                            "text": ":",
                                                            "value": ":",
                                                            "valueText": ":",
                                                            "hasTrailingTrivia": true,
                                                            "trailingTrivia": [
                                                                {
                                                                    "kind": "WhitespaceTrivia",
                                                                    "text": " "
                                                                }
                                                            ]
                                                        },
                                                        "expression": {
                                                            "kind": "FunctionExpression",
                                                            "fullStart": 924,
                                                            "fullEnd": 1022,
                                                            "start": 924,
                                                            "end": 1020,
                                                            "fullWidth": 98,
                                                            "width": 96,
                                                            "functionKeyword": {
                                                                "kind": "FunctionKeyword",
                                                                "fullStart": 924,
                                                                "fullEnd": 933,
                                                                "start": 924,
                                                                "end": 932,
                                                                "fullWidth": 9,
                                                                "width": 8,
                                                                "text": "function",
                                                                "value": "function",
                                                                "valueText": "function",
                                                                "hasTrailingTrivia": true,
                                                                "trailingTrivia": [
                                                                    {
                                                                        "kind": "WhitespaceTrivia",
                                                                        "text": " "
                                                                    }
                                                                ]
                                                            },
                                                            "callSignature": {
                                                                "kind": "CallSignature",
                                                                "fullStart": 933,
                                                                "fullEnd": 936,
                                                                "start": 933,
                                                                "end": 935,
                                                                "fullWidth": 3,
                                                                "width": 2,
                                                                "parameterList": {
                                                                    "kind": "ParameterList",
                                                                    "fullStart": 933,
                                                                    "fullEnd": 936,
                                                                    "start": 933,
                                                                    "end": 935,
                                                                    "fullWidth": 3,
                                                                    "width": 2,
                                                                    "openParenToken": {
                                                                        "kind": "OpenParenToken",
                                                                        "fullStart": 933,
                                                                        "fullEnd": 934,
                                                                        "start": 933,
                                                                        "end": 934,
                                                                        "fullWidth": 1,
                                                                        "width": 1,
                                                                        "text": "(",
                                                                        "value": "(",
                                                                        "valueText": "("
                                                                    },
                                                                    "parameters": [],
                                                                    "closeParenToken": {
                                                                        "kind": "CloseParenToken",
                                                                        "fullStart": 934,
                                                                        "fullEnd": 936,
                                                                        "start": 934,
                                                                        "end": 935,
                                                                        "fullWidth": 2,
                                                                        "width": 1,
                                                                        "text": ")",
                                                                        "value": ")",
                                                                        "valueText": ")",
                                                                        "hasTrailingTrivia": true,
                                                                        "trailingTrivia": [
                                                                            {
                                                                                "kind": "WhitespaceTrivia",
                                                                                "text": " "
                                                                            }
                                                                        ]
                                                                    }
                                                                }
                                                            },
                                                            "block": {
                                                                "kind": "Block",
                                                                "fullStart": 936,
                                                                "fullEnd": 1022,
                                                                "start": 936,
                                                                "end": 1020,
                                                                "fullWidth": 86,
                                                                "width": 84,
                                                                "openBraceToken": {
                                                                    "kind": "OpenBraceToken",
                                                                    "fullStart": 936,
                                                                    "fullEnd": 939,
                                                                    "start": 936,
                                                                    "end": 937,
                                                                    "fullWidth": 3,
                                                                    "width": 1,
                                                                    "text": "{",
                                                                    "value": "{",
                                                                    "valueText": "{",
                                                                    "hasTrailingTrivia": true,
                                                                    "hasTrailingNewLine": true,
                                                                    "trailingTrivia": [
                                                                        {
                                                                            "kind": "NewLineTrivia",
                                                                            "text": "\r\n"
                                                                        }
                                                                    ]
                                                                },
                                                                "statements": [
                                                                    {
                                                                        "kind": "ExpressionStatement",
                                                                        "fullStart": 939,
                                                                        "fullEnd": 980,
                                                                        "start": 955,
                                                                        "end": 978,
                                                                        "fullWidth": 41,
                                                                        "width": 23,
                                                                        "expression": {
                                                                            "kind": "AssignmentExpression",
                                                                            "fullStart": 939,
                                                                            "fullEnd": 977,
                                                                            "start": 955,
                                                                            "end": 977,
                                                                            "fullWidth": 38,
                                                                            "width": 22,
                                                                            "left": {
                                                                                "kind": "IdentifierName",
                                                                                "fullStart": 939,
                                                                                "fullEnd": 971,
                                                                                "start": 955,
                                                                                "end": 970,
                                                                                "fullWidth": 32,
                                                                                "width": 15,
                                                                                "text": "valueOfAccessed",
                                                                                "value": "valueOfAccessed",
                                                                                "valueText": "valueOfAccessed",
                                                                                "hasLeadingTrivia": true,
                                                                                "hasTrailingTrivia": true,
                                                                                "leadingTrivia": [
                                                                                    {
                                                                                        "kind": "WhitespaceTrivia",
                                                                                        "text": "                "
                                                                                    }
                                                                                ],
                                                                                "trailingTrivia": [
                                                                                    {
                                                                                        "kind": "WhitespaceTrivia",
                                                                                        "text": " "
                                                                                    }
                                                                                ]
                                                                            },
                                                                            "operatorToken": {
                                                                                "kind": "EqualsToken",
                                                                                "fullStart": 971,
                                                                                "fullEnd": 973,
                                                                                "start": 971,
                                                                                "end": 972,
                                                                                "fullWidth": 2,
                                                                                "width": 1,
                                                                                "text": "=",
                                                                                "value": "=",
                                                                                "valueText": "=",
                                                                                "hasTrailingTrivia": true,
                                                                                "trailingTrivia": [
                                                                                    {
                                                                                        "kind": "WhitespaceTrivia",
                                                                                        "text": " "
                                                                                    }
                                                                                ]
                                                                            },
                                                                            "right": {
                                                                                "kind": "TrueKeyword",
                                                                                "fullStart": 973,
                                                                                "fullEnd": 977,
                                                                                "start": 973,
                                                                                "end": 977,
                                                                                "fullWidth": 4,
                                                                                "width": 4,
                                                                                "text": "true",
                                                                                "value": true,
                                                                                "valueText": "true"
                                                                            }
                                                                        },
                                                                        "semicolonToken": {
                                                                            "kind": "SemicolonToken",
                                                                            "fullStart": 977,
                                                                            "fullEnd": 980,
                                                                            "start": 977,
                                                                            "end": 978,
                                                                            "fullWidth": 3,
                                                                            "width": 1,
                                                                            "text": ";",
                                                                            "value": ";",
                                                                            "valueText": ";",
                                                                            "hasTrailingTrivia": true,
                                                                            "hasTrailingNewLine": true,
                                                                            "trailingTrivia": [
                                                                                {
                                                                                    "kind": "NewLineTrivia",
                                                                                    "text": "\r\n"
                                                                                }
                                                                            ]
                                                                        }
                                                                    },
                                                                    {
                                                                        "kind": "ReturnStatement",
                                                                        "fullStart": 980,
                                                                        "fullEnd": 1007,
                                                                        "start": 996,
                                                                        "end": 1005,
                                                                        "fullWidth": 27,
                                                                        "width": 9,
                                                                        "returnKeyword": {
                                                                            "kind": "ReturnKeyword",
                                                                            "fullStart": 980,
                                                                            "fullEnd": 1003,
                                                                            "start": 996,
                                                                            "end": 1002,
                                                                            "fullWidth": 23,
                                                                            "width": 6,
                                                                            "text": "return",
                                                                            "value": "return",
                                                                            "valueText": "return",
                                                                            "hasLeadingTrivia": true,
                                                                            "hasTrailingTrivia": true,
                                                                            "leadingTrivia": [
                                                                                {
                                                                                    "kind": "WhitespaceTrivia",
                                                                                    "text": "                "
                                                                                }
                                                                            ],
                                                                            "trailingTrivia": [
                                                                                {
                                                                                    "kind": "WhitespaceTrivia",
                                                                                    "text": " "
                                                                                }
                                                                            ]
                                                                        },
                                                                        "expression": {
                                                                            "kind": "NumericLiteral",
                                                                            "fullStart": 1003,
                                                                            "fullEnd": 1004,
                                                                            "start": 1003,
                                                                            "end": 1004,
                                                                            "fullWidth": 1,
                                                                            "width": 1,
                                                                            "text": "2",
                                                                            "value": 2,
                                                                            "valueText": "2"
                                                                        },
                                                                        "semicolonToken": {
                                                                            "kind": "SemicolonToken",
                                                                            "fullStart": 1004,
                                                                            "fullEnd": 1007,
                                                                            "start": 1004,
                                                                            "end": 1005,
                                                                            "fullWidth": 3,
                                                                            "width": 1,
                                                                            "text": ";",
                                                                            "value": ";",
                                                                            "valueText": ";",
                                                                            "hasTrailingTrivia": true,
                                                                            "hasTrailingNewLine": true,
                                                                            "trailingTrivia": [
                                                                                {
                                                                                    "kind": "NewLineTrivia",
                                                                                    "text": "\r\n"
                                                                                }
                                                                            ]
                                                                        }
                                                                    }
                                                                ],
                                                                "closeBraceToken": {
                                                                    "kind": "CloseBraceToken",
                                                                    "fullStart": 1007,
                                                                    "fullEnd": 1022,
                                                                    "start": 1019,
                                                                    "end": 1020,
                                                                    "fullWidth": 15,
                                                                    "width": 1,
                                                                    "text": "}",
                                                                    "value": "}",
                                                                    "valueText": "}",
                                                                    "hasLeadingTrivia": true,
                                                                    "hasTrailingTrivia": true,
                                                                    "hasTrailingNewLine": true,
                                                                    "leadingTrivia": [
                                                                        {
                                                                            "kind": "WhitespaceTrivia",
                                                                            "text": "            "
                                                                        }
                                                                    ],
                                                                    "trailingTrivia": [
                                                                        {
                                                                            "kind": "NewLineTrivia",
                                                                            "text": "\r\n"
                                                                        }
                                                                    ]
                                                                }
                                                            }
                                                        }
                                                    }
                                                ],
                                                "closeBraceToken": {
                                                    "kind": "CloseBraceToken",
                                                    "fullStart": 1022,
                                                    "fullEnd": 1031,
                                                    "start": 1030,
                                                    "end": 1031,
                                                    "fullWidth": 9,
                                                    "width": 1,
                                                    "text": "}",
                                                    "value": "}",
                                                    "valueText": "}",
                                                    "hasLeadingTrivia": true,
                                                    "leadingTrivia": [
                                                        {
                                                            "kind": "WhitespaceTrivia",
                                                            "text": "        "
                                                        }
                                                    ]
                                                }
                                            }
                                        }
                                    }
                                ]
                            },
                            "semicolonToken": {
                                "kind": "SemicolonToken",
                                "fullStart": 1031,
                                "fullEnd": 1034,
                                "start": 1031,
                                "end": 1032,
                                "fullWidth": 3,
                                "width": 1,
                                "text": ";",
                                "value": ";",
                                "valueText": ";",
                                "hasTrailingTrivia": true,
                                "hasTrailingNewLine": true,
                                "trailingTrivia": [
                                    {
                                        "kind": "NewLineTrivia",
                                        "text": "\r\n"
                                    }
                                ]
                            }
                        },
                        {
                            "kind": "VariableStatement",
                            "fullStart": 1034,
                            "fullEnd": 1072,
                            "start": 1044,
                            "end": 1070,
                            "fullWidth": 38,
                            "width": 26,
                            "modifiers": [],
                            "variableDeclaration": {
                                "kind": "VariableDeclaration",
                                "fullStart": 1034,
                                "fullEnd": 1069,
                                "start": 1044,
                                "end": 1069,
                                "fullWidth": 35,
                                "width": 25,
                                "varKeyword": {
                                    "kind": "VarKeyword",
                                    "fullStart": 1034,
                                    "fullEnd": 1048,
                                    "start": 1044,
                                    "end": 1047,
                                    "fullWidth": 14,
                                    "width": 3,
                                    "text": "var",
                                    "value": "var",
                                    "valueText": "var",
                                    "hasLeadingTrivia": true,
                                    "hasLeadingNewLine": true,
                                    "hasTrailingTrivia": true,
                                    "leadingTrivia": [
                                        {
                                            "kind": "NewLineTrivia",
                                            "text": "\r\n"
                                        },
                                        {
                                            "kind": "WhitespaceTrivia",
                                            "text": "        "
                                        }
                                    ],
                                    "trailingTrivia": [
                                        {
                                            "kind": "WhitespaceTrivia",
                                            "text": " "
                                        }
                                    ]
                                },
                                "variableDeclarators": [
                                    {
                                        "kind": "VariableDeclarator",
                                        "fullStart": 1048,
                                        "fullEnd": 1069,
                                        "start": 1048,
                                        "end": 1069,
                                        "fullWidth": 21,
                                        "width": 21,
                                        "identifier": {
                                            "kind": "IdentifierName",
                                            "fullStart": 1048,
                                            "fullEnd": 1052,
                                            "start": 1048,
                                            "end": 1051,
                                            "fullWidth": 4,
                                            "width": 3,
                                            "text": "Con",
                                            "value": "Con",
                                            "valueText": "Con",
                                            "hasTrailingTrivia": true,
                                            "trailingTrivia": [
                                                {
                                                    "kind": "WhitespaceTrivia",
                                                    "text": " "
                                                }
                                            ]
                                        },
                                        "equalsValueClause": {
                                            "kind": "EqualsValueClause",
                                            "fullStart": 1052,
                                            "fullEnd": 1069,
                                            "start": 1052,
                                            "end": 1069,
                                            "fullWidth": 17,
                                            "width": 17,
                                            "equalsToken": {
                                                "kind": "EqualsToken",
                                                "fullStart": 1052,
                                                "fullEnd": 1054,
                                                "start": 1052,
                                                "end": 1053,
                                                "fullWidth": 2,
                                                "width": 1,
                                                "text": "=",
                                                "value": "=",
                                                "valueText": "=",
                                                "hasTrailingTrivia": true,
                                                "trailingTrivia": [
                                                    {
                                                        "kind": "WhitespaceTrivia",
                                                        "text": " "
                                                    }
                                                ]
                                            },
                                            "value": {
                                                "kind": "FunctionExpression",
                                                "fullStart": 1054,
                                                "fullEnd": 1069,
                                                "start": 1054,
                                                "end": 1069,
                                                "fullWidth": 15,
                                                "width": 15,
                                                "functionKeyword": {
                                                    "kind": "FunctionKeyword",
                                                    "fullStart": 1054,
                                                    "fullEnd": 1063,
                                                    "start": 1054,
                                                    "end": 1062,
                                                    "fullWidth": 9,
                                                    "width": 8,
                                                    "text": "function",
                                                    "value": "function",
                                                    "valueText": "function",
                                                    "hasTrailingTrivia": true,
                                                    "trailingTrivia": [
                                                        {
                                                            "kind": "WhitespaceTrivia",
                                                            "text": " "
                                                        }
                                                    ]
                                                },
                                                "callSignature": {
                                                    "kind": "CallSignature",
                                                    "fullStart": 1063,
                                                    "fullEnd": 1066,
                                                    "start": 1063,
                                                    "end": 1065,
                                                    "fullWidth": 3,
                                                    "width": 2,
                                                    "parameterList": {
                                                        "kind": "ParameterList",
                                                        "fullStart": 1063,
                                                        "fullEnd": 1066,
                                                        "start": 1063,
                                                        "end": 1065,
                                                        "fullWidth": 3,
                                                        "width": 2,
                                                        "openParenToken": {
                                                            "kind": "OpenParenToken",
                                                            "fullStart": 1063,
                                                            "fullEnd": 1064,
                                                            "start": 1063,
                                                            "end": 1064,
                                                            "fullWidth": 1,
                                                            "width": 1,
                                                            "text": "(",
                                                            "value": "(",
                                                            "valueText": "("
                                                        },
                                                        "parameters": [],
                                                        "closeParenToken": {
                                                            "kind": "CloseParenToken",
                                                            "fullStart": 1064,
                                                            "fullEnd": 1066,
                                                            "start": 1064,
                                                            "end": 1065,
                                                            "fullWidth": 2,
                                                            "width": 1,
                                                            "text": ")",
                                                            "value": ")",
                                                            "valueText": ")",
                                                            "hasTrailingTrivia": true,
                                                            "trailingTrivia": [
                                                                {
                                                                    "kind": "WhitespaceTrivia",
                                                                    "text": " "
                                                                }
                                                            ]
                                                        }
                                                    }
                                                },
                                                "block": {
                                                    "kind": "Block",
                                                    "fullStart": 1066,
                                                    "fullEnd": 1069,
                                                    "start": 1066,
                                                    "end": 1069,
                                                    "fullWidth": 3,
                                                    "width": 3,
                                                    "openBraceToken": {
                                                        "kind": "OpenBraceToken",
                                                        "fullStart": 1066,
                                                        "fullEnd": 1068,
                                                        "start": 1066,
                                                        "end": 1067,
                                                        "fullWidth": 2,
                                                        "width": 1,
                                                        "text": "{",
                                                        "value": "{",
                                                        "valueText": "{",
                                                        "hasTrailingTrivia": true,
                                                        "trailingTrivia": [
                                                            {
                                                                "kind": "WhitespaceTrivia",
                                                                "text": " "
                                                            }
                                                        ]
                                                    },
                                                    "statements": [],
                                                    "closeBraceToken": {
                                                        "kind": "CloseBraceToken",
                                                        "fullStart": 1068,
                                                        "fullEnd": 1069,
                                                        "start": 1068,
                                                        "end": 1069,
                                                        "fullWidth": 1,
                                                        "width": 1,
                                                        "text": "}",
                                                        "value": "}",
                                                        "valueText": "}"
                                                    }
                                                }
                                            }
                                        }
                                    }
                                ]
                            },
                            "semicolonToken": {
                                "kind": "SemicolonToken",
                                "fullStart": 1069,
                                "fullEnd": 1072,
                                "start": 1069,
                                "end": 1070,
                                "fullWidth": 3,
                                "width": 1,
                                "text": ";",
                                "value": ";",
                                "valueText": ";",
                                "hasTrailingTrivia": true,
                                "hasTrailingNewLine": true,
                                "trailingTrivia": [
                                    {
                                        "kind": "NewLineTrivia",
                                        "text": "\r\n"
                                    }
                                ]
                            }
                        },
                        {
                            "kind": "ExpressionStatement",
                            "fullStart": 1072,
                            "fullEnd": 1104,
                            "start": 1080,
                            "end": 1102,
                            "fullWidth": 32,
                            "width": 22,
                            "expression": {
                                "kind": "AssignmentExpression",
                                "fullStart": 1072,
                                "fullEnd": 1101,
                                "start": 1080,
                                "end": 1101,
                                "fullWidth": 29,
                                "width": 21,
                                "left": {
                                    "kind": "MemberAccessExpression",
                                    "fullStart": 1072,
                                    "fullEnd": 1094,
                                    "start": 1080,
                                    "end": 1093,
                                    "fullWidth": 22,
                                    "width": 13,
                                    "expression": {
                                        "kind": "IdentifierName",
                                        "fullStart": 1072,
                                        "fullEnd": 1083,
                                        "start": 1080,
                                        "end": 1083,
                                        "fullWidth": 11,
                                        "width": 3,
                                        "text": "Con",
                                        "value": "Con",
                                        "valueText": "Con",
                                        "hasLeadingTrivia": true,
                                        "leadingTrivia": [
                                            {
                                                "kind": "WhitespaceTrivia",
                                                "text": "        "
                                            }
                                        ]
                                    },
                                    "dotToken": {
                                        "kind": "DotToken",
                                        "fullStart": 1083,
                                        "fullEnd": 1084,
                                        "start": 1083,
                                        "end": 1084,
                                        "fullWidth": 1,
                                        "width": 1,
                                        "text": ".",
                                        "value": ".",
                                        "valueText": "."
                                    },
                                    "name": {
                                        "kind": "IdentifierName",
                                        "fullStart": 1084,
                                        "fullEnd": 1094,
                                        "start": 1084,
                                        "end": 1093,
                                        "fullWidth": 10,
                                        "width": 9,
                                        "text": "prototype",
                                        "value": "prototype",
                                        "valueText": "prototype",
                                        "hasTrailingTrivia": true,
                                        "trailingTrivia": [
                                            {
                                                "kind": "WhitespaceTrivia",
                                                "text": " "
                                            }
                                        ]
                                    }
                                },
                                "operatorToken": {
                                    "kind": "EqualsToken",
                                    "fullStart": 1094,
                                    "fullEnd": 1096,
                                    "start": 1094,
                                    "end": 1095,
                                    "fullWidth": 2,
                                    "width": 1,
                                    "text": "=",
                                    "value": "=",
                                    "valueText": "=",
                                    "hasTrailingTrivia": true,
                                    "trailingTrivia": [
                                        {
                                            "kind": "WhitespaceTrivia",
                                            "text": " "
                                        }
                                    ]
                                },
                                "right": {
                                    "kind": "IdentifierName",
                                    "fullStart": 1096,
                                    "fullEnd": 1101,
                                    "start": 1096,
                                    "end": 1101,
                                    "fullWidth": 5,
                                    "width": 5,
                                    "text": "proto",
                                    "value": "proto",
                                    "valueText": "proto"
                                }
                            },
                            "semicolonToken": {
                                "kind": "SemicolonToken",
                                "fullStart": 1101,
                                "fullEnd": 1104,
                                "start": 1101,
                                "end": 1102,
                                "fullWidth": 3,
                                "width": 1,
                                "text": ";",
                                "value": ";",
                                "valueText": ";",
                                "hasTrailingTrivia": true,
                                "hasTrailingNewLine": true,
                                "trailingTrivia": [
                                    {
                                        "kind": "NewLineTrivia",
                                        "text": "\r\n"
                                    }
                                ]
                            }
                        },
                        {
                            "kind": "VariableStatement",
                            "fullStart": 1104,
                            "fullEnd": 1138,
                            "start": 1114,
                            "end": 1136,
                            "fullWidth": 34,
                            "width": 22,
                            "modifiers": [],
                            "variableDeclaration": {
                                "kind": "VariableDeclaration",
                                "fullStart": 1104,
                                "fullEnd": 1135,
                                "start": 1114,
                                "end": 1135,
                                "fullWidth": 31,
                                "width": 21,
                                "varKeyword": {
                                    "kind": "VarKeyword",
                                    "fullStart": 1104,
                                    "fullEnd": 1118,
                                    "start": 1114,
                                    "end": 1117,
                                    "fullWidth": 14,
                                    "width": 3,
                                    "text": "var",
                                    "value": "var",
                                    "valueText": "var",
                                    "hasLeadingTrivia": true,
                                    "hasLeadingNewLine": true,
                                    "hasTrailingTrivia": true,
                                    "leadingTrivia": [
                                        {
                                            "kind": "NewLineTrivia",
                                            "text": "\r\n"
                                        },
                                        {
                                            "kind": "WhitespaceTrivia",
                                            "text": "        "
                                        }
                                    ],
                                    "trailingTrivia": [
                                        {
                                            "kind": "WhitespaceTrivia",
                                            "text": " "
                                        }
                                    ]
                                },
                                "variableDeclarators": [
                                    {
                                        "kind": "VariableDeclarator",
                                        "fullStart": 1118,
                                        "fullEnd": 1135,
                                        "start": 1118,
                                        "end": 1135,
                                        "fullWidth": 17,
                                        "width": 17,
                                        "identifier": {
                                            "kind": "IdentifierName",
                                            "fullStart": 1118,
                                            "fullEnd": 1124,
                                            "start": 1118,
                                            "end": 1123,
                                            "fullWidth": 6,
                                            "width": 5,
                                            "text": "child",
                                            "value": "child",
                                            "valueText": "child",
                                            "hasTrailingTrivia": true,
                                            "trailingTrivia": [
                                                {
                                                    "kind": "WhitespaceTrivia",
                                                    "text": " "
                                                }
                                            ]
                                        },
                                        "equalsValueClause": {
                                            "kind": "EqualsValueClause",
                                            "fullStart": 1124,
                                            "fullEnd": 1135,
                                            "start": 1124,
                                            "end": 1135,
                                            "fullWidth": 11,
                                            "width": 11,
                                            "equalsToken": {
                                                "kind": "EqualsToken",
                                                "fullStart": 1124,
                                                "fullEnd": 1126,
                                                "start": 1124,
                                                "end": 1125,
                                                "fullWidth": 2,
                                                "width": 1,
                                                "text": "=",
                                                "value": "=",
                                                "valueText": "=",
                                                "hasTrailingTrivia": true,
                                                "trailingTrivia": [
                                                    {
                                                        "kind": "WhitespaceTrivia",
                                                        "text": " "
                                                    }
                                                ]
                                            },
                                            "value": {
                                                "kind": "ObjectCreationExpression",
                                                "fullStart": 1126,
                                                "fullEnd": 1135,
                                                "start": 1126,
                                                "end": 1135,
                                                "fullWidth": 9,
                                                "width": 9,
                                                "newKeyword": {
                                                    "kind": "NewKeyword",
                                                    "fullStart": 1126,
                                                    "fullEnd": 1130,
                                                    "start": 1126,
                                                    "end": 1129,
                                                    "fullWidth": 4,
                                                    "width": 3,
                                                    "text": "new",
                                                    "value": "new",
                                                    "valueText": "new",
                                                    "hasTrailingTrivia": true,
                                                    "trailingTrivia": [
                                                        {
                                                            "kind": "WhitespaceTrivia",
                                                            "text": " "
                                                        }
                                                    ]
                                                },
                                                "expression": {
                                                    "kind": "IdentifierName",
                                                    "fullStart": 1130,
                                                    "fullEnd": 1133,
                                                    "start": 1130,
                                                    "end": 1133,
                                                    "fullWidth": 3,
                                                    "width": 3,
                                                    "text": "Con",
                                                    "value": "Con",
                                                    "valueText": "Con"
                                                },
                                                "argumentList": {
                                                    "kind": "ArgumentList",
                                                    "fullStart": 1133,
                                                    "fullEnd": 1135,
                                                    "start": 1133,
                                                    "end": 1135,
                                                    "fullWidth": 2,
                                                    "width": 2,
                                                    "openParenToken": {
                                                        "kind": "OpenParenToken",
                                                        "fullStart": 1133,
                                                        "fullEnd": 1134,
                                                        "start": 1133,
                                                        "end": 1134,
                                                        "fullWidth": 1,
                                                        "width": 1,
                                                        "text": "(",
                                                        "value": "(",
                                                        "valueText": "("
                                                    },
                                                    "arguments": [],
                                                    "closeParenToken": {
                                                        "kind": "CloseParenToken",
                                                        "fullStart": 1134,
                                                        "fullEnd": 1135,
                                                        "start": 1134,
                                                        "end": 1135,
                                                        "fullWidth": 1,
                                                        "width": 1,
                                                        "text": ")",
                                                        "value": ")",
                                                        "valueText": ")"
                                                    }
                                                }
                                            }
                                        }
                                    }
                                ]
                            },
                            "semicolonToken": {
                                "kind": "SemicolonToken",
                                "fullStart": 1135,
                                "fullEnd": 1138,
                                "start": 1135,
                                "end": 1136,
                                "fullWidth": 3,
                                "width": 1,
                                "text": ";",
                                "value": ";",
                                "valueText": ";",
                                "hasTrailingTrivia": true,
                                "hasTrailingNewLine": true,
                                "trailingTrivia": [
                                    {
                                        "kind": "NewLineTrivia",
                                        "text": "\r\n"
                                    }
                                ]
                            }
                        },
                        {
                            "kind": "ExpressionStatement",
                            "fullStart": 1138,
                            "fullEnd": 1255,
                            "start": 1148,
                            "end": 1253,
                            "fullWidth": 117,
                            "width": 105,
                            "expression": {
                                "kind": "AssignmentExpression",
                                "fullStart": 1138,
                                "fullEnd": 1252,
                                "start": 1148,
                                "end": 1252,
                                "fullWidth": 114,
                                "width": 104,
                                "left": {
                                    "kind": "MemberAccessExpression",
                                    "fullStart": 1138,
                                    "fullEnd": 1163,
                                    "start": 1148,
                                    "end": 1162,
                                    "fullWidth": 25,
                                    "width": 14,
                                    "expression": {
                                        "kind": "IdentifierName",
                                        "fullStart": 1138,
                                        "fullEnd": 1153,
                                        "start": 1148,
                                        "end": 1153,
                                        "fullWidth": 15,
                                        "width": 5,
                                        "text": "child",
                                        "value": "child",
                                        "valueText": "child",
                                        "hasLeadingTrivia": true,
                                        "hasLeadingNewLine": true,
                                        "leadingTrivia": [
                                            {
                                                "kind": "NewLineTrivia",
                                                "text": "\r\n"
                                            },
                                            {
                                                "kind": "WhitespaceTrivia",
                                                "text": "        "
                                            }
                                        ]
                                    },
                                    "dotToken": {
                                        "kind": "DotToken",
                                        "fullStart": 1153,
                                        "fullEnd": 1154,
                                        "start": 1153,
                                        "end": 1154,
                                        "fullWidth": 1,
                                        "width": 1,
                                        "text": ".",
                                        "value": ".",
                                        "valueText": "."
                                    },
                                    "name": {
                                        "kind": "IdentifierName",
                                        "fullStart": 1154,
                                        "fullEnd": 1163,
                                        "start": 1154,
                                        "end": 1162,
                                        "fullWidth": 9,
                                        "width": 8,
                                        "text": "toString",
                                        "value": "toString",
                                        "valueText": "toString",
                                        "hasTrailingTrivia": true,
                                        "trailingTrivia": [
                                            {
                                                "kind": "WhitespaceTrivia",
                                                "text": " "
                                            }
                                        ]
                                    }
                                },
                                "operatorToken": {
                                    "kind": "EqualsToken",
                                    "fullStart": 1163,
                                    "fullEnd": 1165,
                                    "start": 1163,
                                    "end": 1164,
                                    "fullWidth": 2,
                                    "width": 1,
                                    "text": "=",
                                    "value": "=",
                                    "valueText": "=",
                                    "hasTrailingTrivia": true,
                                    "trailingTrivia": [
                                        {
                                            "kind": "WhitespaceTrivia",
                                            "text": " "
                                        }
                                    ]
                                },
                                "right": {
                                    "kind": "FunctionExpression",
                                    "fullStart": 1165,
                                    "fullEnd": 1252,
                                    "start": 1165,
                                    "end": 1252,
                                    "fullWidth": 87,
                                    "width": 87,
                                    "functionKeyword": {
                                        "kind": "FunctionKeyword",
                                        "fullStart": 1165,
                                        "fullEnd": 1174,
                                        "start": 1165,
                                        "end": 1173,
                                        "fullWidth": 9,
                                        "width": 8,
                                        "text": "function",
                                        "value": "function",
                                        "valueText": "function",
                                        "hasTrailingTrivia": true,
                                        "trailingTrivia": [
                                            {
                                                "kind": "WhitespaceTrivia",
                                                "text": " "
                                            }
                                        ]
                                    },
                                    "callSignature": {
                                        "kind": "CallSignature",
                                        "fullStart": 1174,
                                        "fullEnd": 1177,
                                        "start": 1174,
                                        "end": 1176,
                                        "fullWidth": 3,
                                        "width": 2,
                                        "parameterList": {
                                            "kind": "ParameterList",
                                            "fullStart": 1174,
                                            "fullEnd": 1177,
                                            "start": 1174,
                                            "end": 1176,
                                            "fullWidth": 3,
                                            "width": 2,
                                            "openParenToken": {
                                                "kind": "OpenParenToken",
                                                "fullStart": 1174,
                                                "fullEnd": 1175,
                                                "start": 1174,
                                                "end": 1175,
                                                "fullWidth": 1,
                                                "width": 1,
                                                "text": "(",
                                                "value": "(",
                                                "valueText": "("
                                            },
                                            "parameters": [],
                                            "closeParenToken": {
                                                "kind": "CloseParenToken",
                                                "fullStart": 1175,
                                                "fullEnd": 1177,
                                                "start": 1175,
                                                "end": 1176,
                                                "fullWidth": 2,
                                                "width": 1,
                                                "text": ")",
                                                "value": ")",
                                                "valueText": ")",
                                                "hasTrailingTrivia": true,
                                                "trailingTrivia": [
                                                    {
                                                        "kind": "WhitespaceTrivia",
                                                        "text": " "
                                                    }
                                                ]
                                            }
                                        }
                                    },
                                    "block": {
                                        "kind": "Block",
                                        "fullStart": 1177,
                                        "fullEnd": 1252,
                                        "start": 1177,
                                        "end": 1252,
                                        "fullWidth": 75,
                                        "width": 75,
                                        "openBraceToken": {
                                            "kind": "OpenBraceToken",
                                            "fullStart": 1177,
                                            "fullEnd": 1180,
                                            "start": 1177,
                                            "end": 1178,
                                            "fullWidth": 3,
                                            "width": 1,
                                            "text": "{",
                                            "value": "{",
                                            "valueText": "{",
                                            "hasTrailingTrivia": true,
                                            "hasTrailingNewLine": true,
                                            "trailingTrivia": [
                                                {
                                                    "kind": "NewLineTrivia",
                                                    "text": "\r\n"
                                                }
                                            ]
                                        },
                                        "statements": [
                                            {
                                                "kind": "ExpressionStatement",
                                                "fullStart": 1180,
                                                "fullEnd": 1218,
                                                "start": 1192,
                                                "end": 1216,
                                                "fullWidth": 38,
                                                "width": 24,
                                                "expression": {
                                                    "kind": "AssignmentExpression",
                                                    "fullStart": 1180,
                                                    "fullEnd": 1215,
                                                    "start": 1192,
                                                    "end": 1215,
                                                    "fullWidth": 35,
                                                    "width": 23,
                                                    "left": {
                                                        "kind": "IdentifierName",
                                                        "fullStart": 1180,
                                                        "fullEnd": 1209,
                                                        "start": 1192,
                                                        "end": 1208,
                                                        "fullWidth": 29,
                                                        "width": 16,
                                                        "text": "toStringAccessed",
                                                        "value": "toStringAccessed",
                                                        "valueText": "toStringAccessed",
                                                        "hasLeadingTrivia": true,
                                                        "hasTrailingTrivia": true,
                                                        "leadingTrivia": [
                                                            {
                                                                "kind": "WhitespaceTrivia",
                                                                "text": "            "
                                                            }
                                                        ],
                                                        "trailingTrivia": [
                                                            {
                                                                "kind": "WhitespaceTrivia",
                                                                "text": " "
                                                            }
                                                        ]
                                                    },
                                                    "operatorToken": {
                                                        "kind": "EqualsToken",
                                                        "fullStart": 1209,
                                                        "fullEnd": 1211,
                                                        "start": 1209,
                                                        "end": 1210,
                                                        "fullWidth": 2,
                                                        "width": 1,
                                                        "text": "=",
                                                        "value": "=",
                                                        "valueText": "=",
                                                        "hasTrailingTrivia": true,
                                                        "trailingTrivia": [
                                                            {
                                                                "kind": "WhitespaceTrivia",
                                                                "text": " "
                                                            }
                                                        ]
                                                    },
                                                    "right": {
                                                        "kind": "TrueKeyword",
                                                        "fullStart": 1211,
                                                        "fullEnd": 1215,
                                                        "start": 1211,
                                                        "end": 1215,
                                                        "fullWidth": 4,
                                                        "width": 4,
                                                        "text": "true",
                                                        "value": true,
                                                        "valueText": "true"
                                                    }
                                                },
                                                "semicolonToken": {
                                                    "kind": "SemicolonToken",
                                                    "fullStart": 1215,
                                                    "fullEnd": 1218,
                                                    "start": 1215,
                                                    "end": 1216,
                                                    "fullWidth": 3,
                                                    "width": 1,
                                                    "text": ";",
                                                    "value": ";",
                                                    "valueText": ";",
                                                    "hasTrailingTrivia": true,
                                                    "hasTrailingNewLine": true,
                                                    "trailingTrivia": [
                                                        {
                                                            "kind": "NewLineTrivia",
                                                            "text": "\r\n"
                                                        }
                                                    ]
                                                }
                                            },
                                            {
                                                "kind": "ReturnStatement",
                                                "fullStart": 1218,
                                                "fullEnd": 1243,
                                                "start": 1230,
                                                "end": 1241,
                                                "fullWidth": 25,
                                                "width": 11,
                                                "returnKeyword": {
                                                    "kind": "ReturnKeyword",
                                                    "fullStart": 1218,
                                                    "fullEnd": 1237,
                                                    "start": 1230,
                                                    "end": 1236,
                                                    "fullWidth": 19,
                                                    "width": 6,
                                                    "text": "return",
                                                    "value": "return",
                                                    "valueText": "return",
                                                    "hasLeadingTrivia": true,
                                                    "hasTrailingTrivia": true,
                                                    "leadingTrivia": [
                                                        {
                                                            "kind": "WhitespaceTrivia",
                                                            "text": "            "
                                                        }
                                                    ],
                                                    "trailingTrivia": [
                                                        {
                                                            "kind": "WhitespaceTrivia",
                                                            "text": " "
                                                        }
                                                    ]
                                                },
                                                "expression": {
                                                    "kind": "StringLiteral",
                                                    "fullStart": 1237,
                                                    "fullEnd": 1240,
                                                    "start": 1237,
                                                    "end": 1240,
                                                    "fullWidth": 3,
                                                    "width": 3,
                                                    "text": "'1'",
                                                    "value": "1",
                                                    "valueText": "1"
                                                },
                                                "semicolonToken": {
                                                    "kind": "SemicolonToken",
                                                    "fullStart": 1240,
                                                    "fullEnd": 1243,
                                                    "start": 1240,
                                                    "end": 1241,
                                                    "fullWidth": 3,
                                                    "width": 1,
                                                    "text": ";",
                                                    "value": ";",
                                                    "valueText": ";",
                                                    "hasTrailingTrivia": true,
                                                    "hasTrailingNewLine": true,
                                                    "trailingTrivia": [
                                                        {
                                                            "kind": "NewLineTrivia",
                                                            "text": "\r\n"
                                                        }
                                                    ]
                                                }
                                            }
                                        ],
                                        "closeBraceToken": {
                                            "kind": "CloseBraceToken",
                                            "fullStart": 1243,
                                            "fullEnd": 1252,
                                            "start": 1251,
                                            "end": 1252,
                                            "fullWidth": 9,
                                            "width": 1,
                                            "text": "}",
                                            "value": "}",
                                            "valueText": "}",
                                            "hasLeadingTrivia": true,
                                            "leadingTrivia": [
                                                {
                                                    "kind": "WhitespaceTrivia",
                                                    "text": "        "
                                                }
                                            ]
                                        }
                                    }
                                }
                            },
                            "semicolonToken": {
                                "kind": "SemicolonToken",
                                "fullStart": 1252,
                                "fullEnd": 1255,
                                "start": 1252,
                                "end": 1253,
                                "fullWidth": 3,
                                "width": 1,
                                "text": ";",
                                "value": ";",
                                "valueText": ";",
                                "hasTrailingTrivia": true,
                                "hasTrailingNewLine": true,
                                "trailingTrivia": [
                                    {
                                        "kind": "NewLineTrivia",
                                        "text": "\r\n"
                                    }
                                ]
                            }
                        },
                        {
                            "kind": "VariableStatement",
                            "fullStart": 1255,
                            "fullEnd": 1376,
                            "start": 1265,
                            "end": 1374,
                            "fullWidth": 121,
                            "width": 109,
                            "modifiers": [],
                            "variableDeclaration": {
                                "kind": "VariableDeclaration",
                                "fullStart": 1255,
                                "fullEnd": 1373,
                                "start": 1265,
                                "end": 1373,
                                "fullWidth": 118,
                                "width": 108,
                                "varKeyword": {
                                    "kind": "VarKeyword",
                                    "fullStart": 1255,
                                    "fullEnd": 1269,
                                    "start": 1265,
                                    "end": 1268,
                                    "fullWidth": 14,
                                    "width": 3,
                                    "text": "var",
                                    "value": "var",
                                    "valueText": "var",
                                    "hasLeadingTrivia": true,
                                    "hasLeadingNewLine": true,
                                    "hasTrailingTrivia": true,
                                    "leadingTrivia": [
                                        {
                                            "kind": "NewLineTrivia",
                                            "text": "\r\n"
                                        },
                                        {
                                            "kind": "WhitespaceTrivia",
                                            "text": "        "
                                        }
                                    ],
                                    "trailingTrivia": [
                                        {
                                            "kind": "WhitespaceTrivia",
                                            "text": " "
                                        }
                                    ]
                                },
                                "variableDeclarators": [
                                    {
                                        "kind": "VariableDeclarator",
                                        "fullStart": 1269,
                                        "fullEnd": 1373,
                                        "start": 1269,
                                        "end": 1373,
                                        "fullWidth": 104,
                                        "width": 104,
                                        "identifier": {
                                            "kind": "IdentifierName",
                                            "fullStart": 1269,
                                            "fullEnd": 1273,
                                            "start": 1269,
                                            "end": 1272,
                                            "fullWidth": 4,
                                            "width": 3,
                                            "text": "obj",
                                            "value": "obj",
                                            "valueText": "obj",
                                            "hasTrailingTrivia": true,
                                            "trailingTrivia": [
                                                {
                                                    "kind": "WhitespaceTrivia",
                                                    "text": " "
                                                }
                                            ]
                                        },
                                        "equalsValueClause": {
                                            "kind": "EqualsValueClause",
                                            "fullStart": 1273,
                                            "fullEnd": 1373,
                                            "start": 1273,
                                            "end": 1373,
                                            "fullWidth": 100,
                                            "width": 100,
                                            "equalsToken": {
                                                "kind": "EqualsToken",
                                                "fullStart": 1273,
                                                "fullEnd": 1275,
                                                "start": 1273,
                                                "end": 1274,
                                                "fullWidth": 2,
                                                "width": 1,
                                                "text": "=",
                                                "value": "=",
                                                "valueText": "=",
                                                "hasTrailingTrivia": true,
                                                "trailingTrivia": [
                                                    {
                                                        "kind": "WhitespaceTrivia",
                                                        "text": " "
                                                    }
                                                ]
                                            },
                                            "value": {
                                                "kind": "ObjectLiteralExpression",
                                                "fullStart": 1275,
                                                "fullEnd": 1373,
                                                "start": 1275,
                                                "end": 1373,
                                                "fullWidth": 98,
                                                "width": 98,
                                                "openBraceToken": {
                                                    "kind": "OpenBraceToken",
                                                    "fullStart": 1275,
                                                    "fullEnd": 1278,
                                                    "start": 1275,
                                                    "end": 1276,
                                                    "fullWidth": 3,
                                                    "width": 1,
                                                    "text": "{",
                                                    "value": "{",
                                                    "valueText": "{",
                                                    "hasTrailingTrivia": true,
                                                    "hasTrailingNewLine": true,
                                                    "trailingTrivia": [
                                                        {
                                                            "kind": "NewLineTrivia",
                                                            "text": "\r\n"
                                                        }
                                                    ]
                                                },
                                                "propertyAssignments": [
                                                    {
                                                        "kind": "SimplePropertyAssignment",
                                                        "fullStart": 1278,
                                                        "fullEnd": 1295,
                                                        "start": 1290,
                                                        "end": 1295,
                                                        "fullWidth": 17,
                                                        "width": 5,
                                                        "propertyName": {
                                                            "kind": "NumericLiteral",
                                                            "fullStart": 1278,
                                                            "fullEnd": 1291,
                                                            "start": 1290,
                                                            "end": 1291,
                                                            "fullWidth": 13,
                                                            "width": 1,
                                                            "text": "0",
                                                            "value": 0,
                                                            "valueText": "0",
                                                            "hasLeadingTrivia": true,
                                                            "leadingTrivia": [
                                                                {
                                                                    "kind": "WhitespaceTrivia",
                                                                    "text": "            "
                                                                }
                                                            ]
                                                        },
                                                        "colonToken": {
                                                            "kind": "ColonToken",
                                                            "fullStart": 1291,
                                                            "fullEnd": 1293,
                                                            "start": 1291,
                                                            "end": 1292,
                                                            "fullWidth": 2,
                                                            "width": 1,
                                                            "text": ":",
                                                            "value": ":",
                                                            "valueText": ":",
                                                            "hasTrailingTrivia": true,
                                                            "trailingTrivia": [
                                                                {
                                                                    "kind": "WhitespaceTrivia",
                                                                    "text": " "
                                                                }
                                                            ]
                                                        },
                                                        "expression": {
                                                            "kind": "NumericLiteral",
                                                            "fullStart": 1293,
                                                            "fullEnd": 1295,
                                                            "start": 1293,
                                                            "end": 1295,
                                                            "fullWidth": 2,
                                                            "width": 2,
                                                            "text": "12",
                                                            "value": 12,
                                                            "valueText": "12"
                                                        }
                                                    },
                                                    {
                                                        "kind": "CommaToken",
                                                        "fullStart": 1295,
                                                        "fullEnd": 1298,
                                                        "start": 1295,
                                                        "end": 1296,
                                                        "fullWidth": 3,
                                                        "width": 1,
                                                        "text": ",",
                                                        "value": ",",
                                                        "valueText": ",",
                                                        "hasTrailingTrivia": true,
                                                        "hasTrailingNewLine": true,
                                                        "trailingTrivia": [
                                                            {
                                                                "kind": "NewLineTrivia",
                                                                "text": "\r\n"
                                                            }
                                                        ]
                                                    },
                                                    {
                                                        "kind": "SimplePropertyAssignment",
                                                        "fullStart": 1298,
                                                        "fullEnd": 1315,
                                                        "start": 1310,
                                                        "end": 1315,
                                                        "fullWidth": 17,
                                                        "width": 5,
                                                        "propertyName": {
                                                            "kind": "NumericLiteral",
                                                            "fullStart": 1298,
                                                            "fullEnd": 1311,
                                                            "start": 1310,
                                                            "end": 1311,
                                                            "fullWidth": 13,
                                                            "width": 1,
                                                            "text": "1",
                                                            "value": 1,
                                                            "valueText": "1",
                                                            "hasLeadingTrivia": true,
                                                            "leadingTrivia": [
                                                                {
                                                                    "kind": "WhitespaceTrivia",
                                                                    "text": "            "
                                                                }
                                                            ]
                                                        },
                                                        "colonToken": {
                                                            "kind": "ColonToken",
                                                            "fullStart": 1311,
                                                            "fullEnd": 1313,
                                                            "start": 1311,
                                                            "end": 1312,
                                                            "fullWidth": 2,
                                                            "width": 1,
                                                            "text": ":",
                                                            "value": ":",
                                                            "valueText": ":",
                                                            "hasTrailingTrivia": true,
                                                            "trailingTrivia": [
                                                                {
                                                                    "kind": "WhitespaceTrivia",
                                                                    "text": " "
                                                                }
                                                            ]
                                                        },
                                                        "expression": {
                                                            "kind": "NumericLiteral",
                                                            "fullStart": 1313,
                                                            "fullEnd": 1315,
                                                            "start": 1313,
                                                            "end": 1315,
                                                            "fullWidth": 2,
                                                            "width": 2,
                                                            "text": "11",
                                                            "value": 11,
                                                            "valueText": "11"
                                                        }
                                                    },
                                                    {
                                                        "kind": "CommaToken",
                                                        "fullStart": 1315,
                                                        "fullEnd": 1318,
                                                        "start": 1315,
                                                        "end": 1316,
                                                        "fullWidth": 3,
                                                        "width": 1,
                                                        "text": ",",
                                                        "value": ",",
                                                        "valueText": ",",
                                                        "hasTrailingTrivia": true,
                                                        "hasTrailingNewLine": true,
                                                        "trailingTrivia": [
                                                            {
                                                                "kind": "NewLineTrivia",
                                                                "text": "\r\n"
                                                            }
                                                        ]
                                                    },
                                                    {
                                                        "kind": "SimplePropertyAssignment",
                                                        "fullStart": 1318,
                                                        "fullEnd": 1334,
                                                        "start": 1330,
                                                        "end": 1334,
                                                        "fullWidth": 16,
                                                        "width": 4,
                                                        "propertyName": {
                                                            "kind": "NumericLiteral",
                                                            "fullStart": 1318,
                                                            "fullEnd": 1331,
                                                            "start": 1330,
                                                            "end": 1331,
                                                            "fullWidth": 13,
                                                            "width": 1,
                                                            "text": "2",
                                                            "value": 2,
                                                            "valueText": "2",
                                                            "hasLeadingTrivia": true,
                                                            "leadingTrivia": [
                                                                {
                                                                    "kind": "WhitespaceTrivia",
                                                                    "text": "            "
                                                                }
                                                            ]
                                                        },
                                                        "colonToken": {
                                                            "kind": "ColonToken",
                                                            "fullStart": 1331,
                                                            "fullEnd": 1333,
                                                            "start": 1331,
                                                            "end": 1332,
                                                            "fullWidth": 2,
                                                            "width": 1,
                                                            "text": ":",
                                                            "value": ":",
                                                            "valueText": ":",
                                                            "hasTrailingTrivia": true,
                                                            "trailingTrivia": [
                                                                {
                                                                    "kind": "WhitespaceTrivia",
                                                                    "text": " "
                                                                }
                                                            ]
                                                        },
                                                        "expression": {
                                                            "kind": "NumericLiteral",
                                                            "fullStart": 1333,
                                                            "fullEnd": 1334,
                                                            "start": 1333,
                                                            "end": 1334,
                                                            "fullWidth": 1,
                                                            "width": 1,
                                                            "text": "9",
                                                            "value": 9,
                                                            "valueText": "9"
                                                        }
                                                    },
                                                    {
                                                        "kind": "CommaToken",
                                                        "fullStart": 1334,
                                                        "fullEnd": 1337,
                                                        "start": 1334,
                                                        "end": 1335,
                                                        "fullWidth": 3,
                                                        "width": 1,
                                                        "text": ",",
                                                        "value": ",",
                                                        "valueText": ",",
                                                        "hasTrailingTrivia": true,
                                                        "hasTrailingNewLine": true,
                                                        "trailingTrivia": [
                                                            {
                                                                "kind": "NewLineTrivia",
                                                                "text": "\r\n"
                                                            }
                                                        ]
                                                    },
                                                    {
                                                        "kind": "SimplePropertyAssignment",
                                                        "fullStart": 1337,
                                                        "fullEnd": 1364,
                                                        "start": 1349,
                                                        "end": 1362,
                                                        "fullWidth": 27,
                                                        "width": 13,
                                                        "propertyName": {
                                                            "kind": "IdentifierName",
                                                            "fullStart": 1337,
                                                            "fullEnd": 1355,
                                                            "start": 1349,
                                                            "end": 1355,
                                                            "fullWidth": 18,
                                                            "width": 6,
                                                            "text": "length",
                                                            "value": "length",
                                                            "valueText": "length",
                                                            "hasLeadingTrivia": true,
                                                            "leadingTrivia": [
                                                                {
                                                                    "kind": "WhitespaceTrivia",
                                                                    "text": "            "
                                                                }
                                                            ]
                                                        },
                                                        "colonToken": {
                                                            "kind": "ColonToken",
                                                            "fullStart": 1355,
                                                            "fullEnd": 1357,
                                                            "start": 1355,
                                                            "end": 1356,
                                                            "fullWidth": 2,
                                                            "width": 1,
                                                            "text": ":",
                                                            "value": ":",
                                                            "valueText": ":",
                                                            "hasTrailingTrivia": true,
                                                            "trailingTrivia": [
                                                                {
                                                                    "kind": "WhitespaceTrivia",
                                                                    "text": " "
                                                                }
                                                            ]
                                                        },
                                                        "expression": {
                                                            "kind": "IdentifierName",
                                                            "fullStart": 1357,
                                                            "fullEnd": 1364,
                                                            "start": 1357,
                                                            "end": 1362,
                                                            "fullWidth": 7,
                                                            "width": 5,
                                                            "text": "child",
                                                            "value": "child",
                                                            "valueText": "child",
                                                            "hasTrailingTrivia": true,
                                                            "hasTrailingNewLine": true,
                                                            "trailingTrivia": [
                                                                {
                                                                    "kind": "NewLineTrivia",
                                                                    "text": "\r\n"
                                                                }
                                                            ]
                                                        }
                                                    }
                                                ],
                                                "closeBraceToken": {
                                                    "kind": "CloseBraceToken",
                                                    "fullStart": 1364,
                                                    "fullEnd": 1373,
                                                    "start": 1372,
                                                    "end": 1373,
                                                    "fullWidth": 9,
                                                    "width": 1,
                                                    "text": "}",
                                                    "value": "}",
                                                    "valueText": "}",
                                                    "hasLeadingTrivia": true,
                                                    "leadingTrivia": [
                                                        {
                                                            "kind": "WhitespaceTrivia",
                                                            "text": "        "
                                                        }
                                                    ]
                                                }
                                            }
                                        }
                                    }
                                ]
                            },
                            "semicolonToken": {
                                "kind": "SemicolonToken",
                                "fullStart": 1373,
                                "fullEnd": 1376,
                                "start": 1373,
                                "end": 1374,
                                "fullWidth": 3,
                                "width": 1,
                                "text": ";",
                                "value": ";",
                                "valueText": ";",
                                "hasTrailingTrivia": true,
                                "hasTrailingNewLine": true,
                                "trailingTrivia": [
                                    {
                                        "kind": "NewLineTrivia",
                                        "text": "\r\n"
                                    }
                                ]
                            }
                        },
                        {
                            "kind": "ReturnStatement",
                            "fullStart": 1376,
                            "fullEnd": 1555,
                            "start": 1386,
                            "end": 1553,
                            "fullWidth": 179,
                            "width": 167,
                            "returnKeyword": {
                                "kind": "ReturnKeyword",
                                "fullStart": 1376,
                                "fullEnd": 1393,
                                "start": 1386,
                                "end": 1392,
                                "fullWidth": 17,
                                "width": 6,
                                "text": "return",
                                "value": "return",
                                "valueText": "return",
                                "hasLeadingTrivia": true,
                                "hasLeadingNewLine": true,
                                "hasTrailingTrivia": true,
                                "leadingTrivia": [
                                    {
                                        "kind": "NewLineTrivia",
                                        "text": "\r\n"
                                    },
                                    {
                                        "kind": "WhitespaceTrivia",
                                        "text": "        "
                                    }
                                ],
                                "trailingTrivia": [
                                    {
                                        "kind": "WhitespaceTrivia",
                                        "text": " "
                                    }
                                ]
                            },
                            "expression": {
                                "kind": "LogicalAndExpression",
                                "fullStart": 1393,
                                "fullEnd": 1552,
                                "start": 1393,
                                "end": 1552,
                                "fullWidth": 159,
                                "width": 159,
                                "left": {
                                    "kind": "LogicalAndExpression",
                                    "fullStart": 1393,
                                    "fullEnd": 1532,
                                    "start": 1393,
                                    "end": 1531,
                                    "fullWidth": 139,
                                    "width": 138,
                                    "left": {
                                        "kind": "LogicalAndExpression",
                                        "fullStart": 1393,
                                        "fullEnd": 1500,
                                        "start": 1393,
                                        "end": 1499,
                                        "fullWidth": 107,
                                        "width": 106,
                                        "left": {
                                            "kind": "InvocationExpression",
                                            "fullStart": 1393,
                                            "fullEnd": 1438,
                                            "start": 1393,
                                            "end": 1437,
                                            "fullWidth": 45,
                                            "width": 44,
                                            "expression": {
                                                "kind": "MemberAccessExpression",
                                                "fullStart": 1393,
                                                "fullEnd": 1419,
                                                "start": 1393,
                                                "end": 1419,
                                                "fullWidth": 26,
                                                "width": 26,
                                                "expression": {
                                                    "kind": "MemberAccessExpression",
                                                    "fullStart": 1393,
                                                    "fullEnd": 1414,
                                                    "start": 1393,
                                                    "end": 1414,
                                                    "fullWidth": 21,
                                                    "width": 21,
                                                    "expression": {
                                                        "kind": "MemberAccessExpression",
                                                        "fullStart": 1393,
                                                        "fullEnd": 1408,
                                                        "start": 1393,
                                                        "end": 1408,
                                                        "fullWidth": 15,
                                                        "width": 15,
                                                        "expression": {
                                                            "kind": "IdentifierName",
                                                            "fullStart": 1393,
                                                            "fullEnd": 1398,
                                                            "start": 1393,
                                                            "end": 1398,
                                                            "fullWidth": 5,
                                                            "width": 5,
                                                            "text": "Array",
                                                            "value": "Array",
                                                            "valueText": "Array"
                                                        },
                                                        "dotToken": {
                                                            "kind": "DotToken",
                                                            "fullStart": 1398,
                                                            "fullEnd": 1399,
                                                            "start": 1398,
                                                            "end": 1399,
                                                            "fullWidth": 1,
                                                            "width": 1,
                                                            "text": ".",
                                                            "value": ".",
                                                            "valueText": "."
                                                        },
                                                        "name": {
                                                            "kind": "IdentifierName",
                                                            "fullStart": 1399,
                                                            "fullEnd": 1408,
                                                            "start": 1399,
                                                            "end": 1408,
                                                            "fullWidth": 9,
                                                            "width": 9,
                                                            "text": "prototype",
                                                            "value": "prototype",
                                                            "valueText": "prototype"
                                                        }
                                                    },
                                                    "dotToken": {
                                                        "kind": "DotToken",
                                                        "fullStart": 1408,
                                                        "fullEnd": 1409,
                                                        "start": 1408,
                                                        "end": 1409,
                                                        "fullWidth": 1,
                                                        "width": 1,
                                                        "text": ".",
                                                        "value": ".",
                                                        "valueText": "."
                                                    },
                                                    "name": {
                                                        "kind": "IdentifierName",
                                                        "fullStart": 1409,
                                                        "fullEnd": 1414,
                                                        "start": 1409,
                                                        "end": 1414,
                                                        "fullWidth": 5,
                                                        "width": 5,
                                                        "text": "every",
                                                        "value": "every",
                                                        "valueText": "every"
                                                    }
                                                },
                                                "dotToken": {
                                                    "kind": "DotToken",
                                                    "fullStart": 1414,
                                                    "fullEnd": 1415,
                                                    "start": 1414,
                                                    "end": 1415,
                                                    "fullWidth": 1,
                                                    "width": 1,
                                                    "text": ".",
                                                    "value": ".",
                                                    "valueText": "."
                                                },
                                                "name": {
                                                    "kind": "IdentifierName",
                                                    "fullStart": 1415,
                                                    "fullEnd": 1419,
                                                    "start": 1415,
                                                    "end": 1419,
                                                    "fullWidth": 4,
                                                    "width": 4,
                                                    "text": "call",
                                                    "value": "call",
                                                    "valueText": "call"
                                                }
                                            },
                                            "argumentList": {
                                                "kind": "ArgumentList",
                                                "fullStart": 1419,
                                                "fullEnd": 1438,
                                                "start": 1419,
                                                "end": 1437,
                                                "fullWidth": 19,
                                                "width": 18,
                                                "openParenToken": {
                                                    "kind": "OpenParenToken",
                                                    "fullStart": 1419,
                                                    "fullEnd": 1420,
                                                    "start": 1419,
                                                    "end": 1420,
                                                    "fullWidth": 1,
                                                    "width": 1,
                                                    "text": "(",
                                                    "value": "(",
                                                    "valueText": "("
                                                },
                                                "arguments": [
                                                    {
                                                        "kind": "IdentifierName",
                                                        "fullStart": 1420,
                                                        "fullEnd": 1423,
                                                        "start": 1420,
                                                        "end": 1423,
                                                        "fullWidth": 3,
                                                        "width": 3,
                                                        "text": "obj",
                                                        "value": "obj",
                                                        "valueText": "obj"
                                                    },
                                                    {
                                                        "kind": "CommaToken",
                                                        "fullStart": 1423,
                                                        "fullEnd": 1425,
                                                        "start": 1423,
                                                        "end": 1424,
                                                        "fullWidth": 2,
                                                        "width": 1,
                                                        "text": ",",
                                                        "value": ",",
                                                        "valueText": ",",
                                                        "hasTrailingTrivia": true,
                                                        "trailingTrivia": [
                                                            {
                                                                "kind": "WhitespaceTrivia",
                                                                "text": " "
                                                            }
                                                        ]
                                                    },
                                                    {
                                                        "kind": "IdentifierName",
                                                        "fullStart": 1425,
                                                        "fullEnd": 1436,
                                                        "start": 1425,
                                                        "end": 1436,
                                                        "fullWidth": 11,
                                                        "width": 11,
                                                        "text": "callbackfn1",
                                                        "value": "callbackfn1",
                                                        "valueText": "callbackfn1"
                                                    }
                                                ],
                                                "closeParenToken": {
                                                    "kind": "CloseParenToken",
                                                    "fullStart": 1436,
                                                    "fullEnd": 1438,
                                                    "start": 1436,
                                                    "end": 1437,
                                                    "fullWidth": 2,
                                                    "width": 1,
                                                    "text": ")",
                                                    "value": ")",
                                                    "valueText": ")",
                                                    "hasTrailingTrivia": true,
                                                    "trailingTrivia": [
                                                        {
                                                            "kind": "WhitespaceTrivia",
                                                            "text": " "
                                                        }
                                                    ]
                                                }
                                            }
                                        },
                                        "operatorToken": {
                                            "kind": "AmpersandAmpersandToken",
                                            "fullStart": 1438,
                                            "fullEnd": 1442,
                                            "start": 1438,
                                            "end": 1440,
                                            "fullWidth": 4,
                                            "width": 2,
                                            "text": "&&",
                                            "value": "&&",
                                            "valueText": "&&",
                                            "hasTrailingTrivia": true,
                                            "hasTrailingNewLine": true,
                                            "trailingTrivia": [
                                                {
                                                    "kind": "NewLineTrivia",
                                                    "text": "\r\n"
                                                }
                                            ]
                                        },
                                        "right": {
                                            "kind": "LogicalNotExpression",
                                            "fullStart": 1442,
                                            "fullEnd": 1500,
                                            "start": 1454,
                                            "end": 1499,
                                            "fullWidth": 58,
                                            "width": 45,
                                            "operatorToken": {
                                                "kind": "ExclamationToken",
                                                "fullStart": 1442,
                                                "fullEnd": 1455,
                                                "start": 1454,
                                                "end": 1455,
                                                "fullWidth": 13,
                                                "width": 1,
                                                "text": "!",
                                                "value": "!",
                                                "valueText": "!",
                                                "hasLeadingTrivia": true,
                                                "leadingTrivia": [
                                                    {
                                                        "kind": "WhitespaceTrivia",
                                                        "text": "            "
                                                    }
                                                ]
                                            },
                                            "operand": {
                                                "kind": "InvocationExpression",
                                                "fullStart": 1455,
                                                "fullEnd": 1500,
                                                "start": 1455,
                                                "end": 1499,
                                                "fullWidth": 45,
                                                "width": 44,
                                                "expression": {
                                                    "kind": "MemberAccessExpression",
                                                    "fullStart": 1455,
                                                    "fullEnd": 1481,
                                                    "start": 1455,
                                                    "end": 1481,
                                                    "fullWidth": 26,
                                                    "width": 26,
                                                    "expression": {
                                                        "kind": "MemberAccessExpression",
                                                        "fullStart": 1455,
                                                        "fullEnd": 1476,
                                                        "start": 1455,
                                                        "end": 1476,
                                                        "fullWidth": 21,
                                                        "width": 21,
                                                        "expression": {
                                                            "kind": "MemberAccessExpression",
                                                            "fullStart": 1455,
                                                            "fullEnd": 1470,
                                                            "start": 1455,
                                                            "end": 1470,
                                                            "fullWidth": 15,
                                                            "width": 15,
                                                            "expression": {
                                                                "kind": "IdentifierName",
                                                                "fullStart": 1455,
                                                                "fullEnd": 1460,
                                                                "start": 1455,
                                                                "end": 1460,
                                                                "fullWidth": 5,
                                                                "width": 5,
                                                                "text": "Array",
                                                                "value": "Array",
                                                                "valueText": "Array"
                                                            },
                                                            "dotToken": {
                                                                "kind": "DotToken",
                                                                "fullStart": 1460,
                                                                "fullEnd": 1461,
                                                                "start": 1460,
                                                                "end": 1461,
                                                                "fullWidth": 1,
                                                                "width": 1,
                                                                "text": ".",
                                                                "value": ".",
                                                                "valueText": "."
                                                            },
                                                            "name": {
                                                                "kind": "IdentifierName",
                                                                "fullStart": 1461,
                                                                "fullEnd": 1470,
                                                                "start": 1461,
                                                                "end": 1470,
                                                                "fullWidth": 9,
                                                                "width": 9,
                                                                "text": "prototype",
                                                                "value": "prototype",
                                                                "valueText": "prototype"
                                                            }
                                                        },
                                                        "dotToken": {
                                                            "kind": "DotToken",
                                                            "fullStart": 1470,
                                                            "fullEnd": 1471,
                                                            "start": 1470,
                                                            "end": 1471,
                                                            "fullWidth": 1,
                                                            "width": 1,
                                                            "text": ".",
                                                            "value": ".",
                                                            "valueText": "."
                                                        },
                                                        "name": {
                                                            "kind": "IdentifierName",
                                                            "fullStart": 1471,
                                                            "fullEnd": 1476,
                                                            "start": 1471,
                                                            "end": 1476,
                                                            "fullWidth": 5,
                                                            "width": 5,
                                                            "text": "every",
                                                            "value": "every",
                                                            "valueText": "every"
                                                        }
                                                    },
                                                    "dotToken": {
                                                        "kind": "DotToken",
                                                        "fullStart": 1476,
                                                        "fullEnd": 1477,
                                                        "start": 1476,
                                                        "end": 1477,
                                                        "fullWidth": 1,
                                                        "width": 1,
                                                        "text": ".",
                                                        "value": ".",
                                                        "valueText": "."
                                                    },
                                                    "name": {
                                                        "kind": "IdentifierName",
                                                        "fullStart": 1477,
                                                        "fullEnd": 1481,
                                                        "start": 1477,
                                                        "end": 1481,
                                                        "fullWidth": 4,
                                                        "width": 4,
                                                        "text": "call",
                                                        "value": "call",
                                                        "valueText": "call"
                                                    }
                                                },
                                                "argumentList": {
                                                    "kind": "ArgumentList",
                                                    "fullStart": 1481,
                                                    "fullEnd": 1500,
                                                    "start": 1481,
                                                    "end": 1499,
                                                    "fullWidth": 19,
                                                    "width": 18,
                                                    "openParenToken": {
                                                        "kind": "OpenParenToken",
                                                        "fullStart": 1481,
                                                        "fullEnd": 1482,
                                                        "start": 1481,
                                                        "end": 1482,
                                                        "fullWidth": 1,
                                                        "width": 1,
                                                        "text": "(",
                                                        "value": "(",
                                                        "valueText": "("
                                                    },
                                                    "arguments": [
                                                        {
                                                            "kind": "IdentifierName",
                                                            "fullStart": 1482,
                                                            "fullEnd": 1485,
                                                            "start": 1482,
                                                            "end": 1485,
                                                            "fullWidth": 3,
                                                            "width": 3,
                                                            "text": "obj",
                                                            "value": "obj",
                                                            "valueText": "obj"
                                                        },
                                                        {
                                                            "kind": "CommaToken",
                                                            "fullStart": 1485,
                                                            "fullEnd": 1487,
                                                            "start": 1485,
                                                            "end": 1486,
                                                            "fullWidth": 2,
                                                            "width": 1,
                                                            "text": ",",
                                                            "value": ",",
                                                            "valueText": ",",
                                                            "hasTrailingTrivia": true,
                                                            "trailingTrivia": [
                                                                {
                                                                    "kind": "WhitespaceTrivia",
                                                                    "text": " "
                                                                }
                                                            ]
                                                        },
                                                        {
                                                            "kind": "IdentifierName",
                                                            "fullStart": 1487,
                                                            "fullEnd": 1498,
                                                            "start": 1487,
                                                            "end": 1498,
                                                            "fullWidth": 11,
                                                            "width": 11,
                                                            "text": "callbackfn2",
                                                            "value": "callbackfn2",
                                                            "valueText": "callbackfn2"
                                                        }
                                                    ],
                                                    "closeParenToken": {
                                                        "kind": "CloseParenToken",
                                                        "fullStart": 1498,
                                                        "fullEnd": 1500,
                                                        "start": 1498,
                                                        "end": 1499,
                                                        "fullWidth": 2,
                                                        "width": 1,
                                                        "text": ")",
                                                        "value": ")",
                                                        "valueText": ")",
                                                        "hasTrailingTrivia": true,
                                                        "trailingTrivia": [
                                                            {
                                                                "kind": "WhitespaceTrivia",
                                                                "text": " "
                                                            }
                                                        ]
                                                    }
                                                }
                                            }
                                        }
                                    },
                                    "operatorToken": {
                                        "kind": "AmpersandAmpersandToken",
                                        "fullStart": 1500,
                                        "fullEnd": 1504,
                                        "start": 1500,
                                        "end": 1502,
                                        "fullWidth": 4,
                                        "width": 2,
                                        "text": "&&",
                                        "value": "&&",
                                        "valueText": "&&",
                                        "hasTrailingTrivia": true,
                                        "hasTrailingNewLine": true,
                                        "trailingTrivia": [
                                            {
                                                "kind": "NewLineTrivia",
                                                "text": "\r\n"
                                            }
                                        ]
                                    },
                                    "right": {
                                        "kind": "IdentifierName",
                                        "fullStart": 1504,
                                        "fullEnd": 1532,
                                        "start": 1516,
                                        "end": 1531,
                                        "fullWidth": 28,
                                        "width": 15,
                                        "text": "valueOfAccessed",
                                        "value": "valueOfAccessed",
                                        "valueText": "valueOfAccessed",
                                        "hasLeadingTrivia": true,
                                        "hasTrailingTrivia": true,
                                        "leadingTrivia": [
                                            {
                                                "kind": "WhitespaceTrivia",
                                                "text": "            "
                                            }
                                        ],
                                        "trailingTrivia": [
                                            {
                                                "kind": "WhitespaceTrivia",
                                                "text": " "
                                            }
                                        ]
                                    }
                                },
                                "operatorToken": {
                                    "kind": "AmpersandAmpersandToken",
                                    "fullStart": 1532,
                                    "fullEnd": 1535,
                                    "start": 1532,
                                    "end": 1534,
                                    "fullWidth": 3,
                                    "width": 2,
                                    "text": "&&",
                                    "value": "&&",
                                    "valueText": "&&",
                                    "hasTrailingTrivia": true,
                                    "trailingTrivia": [
                                        {
                                            "kind": "WhitespaceTrivia",
                                            "text": " "
                                        }
                                    ]
                                },
                                "right": {
                                    "kind": "LogicalNotExpression",
                                    "fullStart": 1535,
                                    "fullEnd": 1552,
                                    "start": 1535,
                                    "end": 1552,
                                    "fullWidth": 17,
                                    "width": 17,
                                    "operatorToken": {
                                        "kind": "ExclamationToken",
                                        "fullStart": 1535,
                                        "fullEnd": 1536,
                                        "start": 1535,
                                        "end": 1536,
                                        "fullWidth": 1,
                                        "width": 1,
                                        "text": "!",
                                        "value": "!",
                                        "valueText": "!"
                                    },
                                    "operand": {
                                        "kind": "IdentifierName",
                                        "fullStart": 1536,
                                        "fullEnd": 1552,
                                        "start": 1536,
                                        "end": 1552,
                                        "fullWidth": 16,
                                        "width": 16,
                                        "text": "toStringAccessed",
                                        "value": "toStringAccessed",
                                        "valueText": "toStringAccessed"
                                    }
                                }
                            },
                            "semicolonToken": {
                                "kind": "SemicolonToken",
                                "fullStart": 1552,
                                "fullEnd": 1555,
                                "start": 1552,
                                "end": 1553,
                                "fullWidth": 3,
                                "width": 1,
                                "text": ";",
                                "value": ";",
                                "valueText": ";",
                                "hasTrailingTrivia": true,
                                "hasTrailingNewLine": true,
                                "trailingTrivia": [
                                    {
                                        "kind": "NewLineTrivia",
                                        "text": "\r\n"
                                    }
                                ]
                            }
                        }
                    ],
                    "closeBraceToken": {
                        "kind": "CloseBraceToken",
                        "fullStart": 1555,
                        "fullEnd": 1562,
                        "start": 1559,
                        "end": 1560,
                        "fullWidth": 7,
                        "width": 1,
                        "text": "}",
                        "value": "}",
                        "valueText": "}",
                        "hasLeadingTrivia": true,
                        "hasTrailingTrivia": true,
                        "hasTrailingNewLine": true,
                        "leadingTrivia": [
                            {
                                "kind": "WhitespaceTrivia",
                                "text": "    "
                            }
                        ],
                        "trailingTrivia": [
                            {
                                "kind": "NewLineTrivia",
                                "text": "\r\n"
                            }
                        ]
                    }
                }
            },
            {
                "kind": "ExpressionStatement",
                "fullStart": 1562,
                "fullEnd": 1586,
                "start": 1562,
                "end": 1584,
                "fullWidth": 24,
                "width": 22,
                "expression": {
                    "kind": "InvocationExpression",
                    "fullStart": 1562,
                    "fullEnd": 1583,
                    "start": 1562,
                    "end": 1583,
                    "fullWidth": 21,
                    "width": 21,
                    "expression": {
                        "kind": "IdentifierName",
                        "fullStart": 1562,
                        "fullEnd": 1573,
                        "start": 1562,
                        "end": 1573,
                        "fullWidth": 11,
                        "width": 11,
                        "text": "runTestCase",
                        "value": "runTestCase",
                        "valueText": "runTestCase"
                    },
                    "argumentList": {
                        "kind": "ArgumentList",
                        "fullStart": 1573,
                        "fullEnd": 1583,
                        "start": 1573,
                        "end": 1583,
                        "fullWidth": 10,
                        "width": 10,
                        "openParenToken": {
                            "kind": "OpenParenToken",
                            "fullStart": 1573,
                            "fullEnd": 1574,
                            "start": 1573,
                            "end": 1574,
                            "fullWidth": 1,
                            "width": 1,
                            "text": "(",
                            "value": "(",
                            "valueText": "("
                        },
                        "arguments": [
                            {
                                "kind": "IdentifierName",
                                "fullStart": 1574,
                                "fullEnd": 1582,
                                "start": 1574,
                                "end": 1582,
                                "fullWidth": 8,
                                "width": 8,
                                "text": "testcase",
                                "value": "testcase",
                                "valueText": "testcase"
                            }
                        ],
                        "closeParenToken": {
                            "kind": "CloseParenToken",
                            "fullStart": 1582,
                            "fullEnd": 1583,
                            "start": 1582,
                            "end": 1583,
                            "fullWidth": 1,
                            "width": 1,
                            "text": ")",
                            "value": ")",
                            "valueText": ")"
                        }
                    }
                },
                "semicolonToken": {
                    "kind": "SemicolonToken",
                    "fullStart": 1583,
                    "fullEnd": 1586,
                    "start": 1583,
                    "end": 1584,
                    "fullWidth": 3,
                    "width": 1,
                    "text": ";",
                    "value": ";",
                    "valueText": ";",
                    "hasTrailingTrivia": true,
                    "hasTrailingNewLine": true,
                    "trailingTrivia": [
                        {
                            "kind": "NewLineTrivia",
                            "text": "\r\n"
                        }
                    ]
                }
            }
        ],
        "endOfFileToken": {
            "kind": "EndOfFileToken",
            "fullStart": 1586,
            "fullEnd": 1586,
            "start": 1586,
            "end": 1586,
            "fullWidth": 0,
            "width": 0,
            "text": ""
        }
    },
    "lineMap": {
        "lineStarts": [
            0,
            67,
            152,
            232,
            308,
            380,
            385,
            440,
            587,
            592,
            594,
            596,
            619,
            621,
            668,
            698,
            709,
            711,
            758,
            788,
            799,
            801,
            839,
            878,
            880,
            903,
            939,
            980,
            1007,
            1022,
            1034,
            1036,
            1072,
            1104,
            1106,
            1138,
            1140,
            1180,
            1218,
            1243,
            1255,
            1257,
            1278,
            1298,
            1318,
            1337,
            1364,
            1376,
            1378,
            1442,
            1504,
            1555,
            1562,
            1586
        ],
        "length": 1586
    }
}<|MERGE_RESOLUTION|>--- conflicted
+++ resolved
@@ -282,11 +282,8 @@
                                             "start": 650,
                                             "end": 653,
                                             "fullWidth": 3,
-<<<<<<< HEAD
                                             "width": 3,
-=======
                                             "modifiers": [],
->>>>>>> e3c38734
                                             "identifier": {
                                                 "kind": "IdentifierName",
                                                 "fullStart": 650,
@@ -326,11 +323,8 @@
                                             "start": 655,
                                             "end": 658,
                                             "fullWidth": 3,
-<<<<<<< HEAD
                                             "width": 3,
-=======
                                             "modifiers": [],
->>>>>>> e3c38734
                                             "identifier": {
                                                 "kind": "IdentifierName",
                                                 "fullStart": 655,
@@ -370,11 +364,8 @@
                                             "start": 660,
                                             "end": 663,
                                             "fullWidth": 3,
-<<<<<<< HEAD
                                             "width": 3,
-=======
                                             "modifiers": [],
->>>>>>> e3c38734
                                             "identifier": {
                                                 "kind": "IdentifierName",
                                                 "fullStart": 660,
@@ -671,11 +662,8 @@
                                             "start": 740,
                                             "end": 743,
                                             "fullWidth": 3,
-<<<<<<< HEAD
                                             "width": 3,
-=======
                                             "modifiers": [],
->>>>>>> e3c38734
                                             "identifier": {
                                                 "kind": "IdentifierName",
                                                 "fullStart": 740,
@@ -715,11 +703,8 @@
                                             "start": 745,
                                             "end": 748,
                                             "fullWidth": 3,
-<<<<<<< HEAD
                                             "width": 3,
-=======
                                             "modifiers": [],
->>>>>>> e3c38734
                                             "identifier": {
                                                 "kind": "IdentifierName",
                                                 "fullStart": 745,
@@ -759,11 +744,8 @@
                                             "start": 750,
                                             "end": 753,
                                             "fullWidth": 3,
-<<<<<<< HEAD
                                             "width": 3,
-=======
                                             "modifiers": [],
->>>>>>> e3c38734
                                             "identifier": {
                                                 "kind": "IdentifierName",
                                                 "fullStart": 750,
