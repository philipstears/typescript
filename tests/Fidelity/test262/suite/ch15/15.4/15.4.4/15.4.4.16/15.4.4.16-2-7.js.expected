--- conflicted
+++ resolved
@@ -279,11 +279,8 @@
                                             "start": 606,
                                             "end": 609,
                                             "fullWidth": 3,
-<<<<<<< HEAD
                                             "width": 3,
-=======
                                             "modifiers": [],
->>>>>>> e3c38734
                                             "identifier": {
                                                 "kind": "IdentifierName",
                                                 "fullStart": 606,
@@ -323,11 +320,8 @@
                                             "start": 611,
                                             "end": 614,
                                             "fullWidth": 3,
-<<<<<<< HEAD
                                             "width": 3,
-=======
                                             "modifiers": [],
->>>>>>> e3c38734
                                             "identifier": {
                                                 "kind": "IdentifierName",
                                                 "fullStart": 611,
@@ -367,11 +361,8 @@
                                             "start": 616,
                                             "end": 619,
                                             "fullWidth": 3,
-<<<<<<< HEAD
                                             "width": 3,
-=======
                                             "modifiers": [],
->>>>>>> e3c38734
                                             "identifier": {
                                                 "kind": "IdentifierName",
                                                 "fullStart": 616,
@@ -668,11 +659,8 @@
                                             "start": 696,
                                             "end": 699,
                                             "fullWidth": 3,
-<<<<<<< HEAD
                                             "width": 3,
-=======
                                             "modifiers": [],
->>>>>>> e3c38734
                                             "identifier": {
                                                 "kind": "IdentifierName",
                                                 "fullStart": 696,
@@ -712,11 +700,8 @@
                                             "start": 701,
                                             "end": 704,
                                             "fullWidth": 3,
-<<<<<<< HEAD
                                             "width": 3,
-=======
                                             "modifiers": [],
->>>>>>> e3c38734
                                             "identifier": {
                                                 "kind": "IdentifierName",
                                                 "fullStart": 701,
@@ -756,11 +741,8 @@
                                             "start": 706,
                                             "end": 709,
                                             "fullWidth": 3,
-<<<<<<< HEAD
                                             "width": 3,
-=======
                                             "modifiers": [],
->>>>>>> e3c38734
                                             "identifier": {
                                                 "kind": "IdentifierName",
                                                 "fullStart": 706,
