--- conflicted
+++ resolved
@@ -250,12 +250,8 @@
                                         "start": 576,
                                         "end": 586,
                                         "fullWidth": 10,
-<<<<<<< HEAD
                                         "width": 10,
-                                        "identifier": {
-=======
                                         "propertyName": {
->>>>>>> 85e84683
                                             "kind": "IdentifierName",
                                             "fullStart": 576,
                                             "fullEnd": 583,
