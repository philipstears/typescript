{
    "isDeclaration": false,
    "languageVersion": "EcmaScript5",
    "parseOptions": {
        "allowAutomaticSemicolonInsertion": true
    },
    "sourceUnit": {
        "kind": "SourceUnit",
        "fullStart": 0,
        "fullEnd": 783,
        "start": 536,
        "end": 783,
        "fullWidth": 783,
        "width": 247,
        "isIncrementallyUnusable": true,
        "moduleElements": [
            {
                "kind": "FunctionDeclaration",
                "fullStart": 0,
                "fullEnd": 759,
                "start": 536,
                "end": 757,
                "fullWidth": 759,
                "width": 221,
                "modifiers": [],
                "functionKeyword": {
                    "kind": "FunctionKeyword",
                    "fullStart": 0,
                    "fullEnd": 545,
                    "start": 536,
                    "end": 544,
                    "fullWidth": 545,
                    "width": 8,
                    "text": "function",
                    "value": "function",
                    "valueText": "function",
                    "hasLeadingTrivia": true,
                    "hasLeadingComment": true,
                    "hasLeadingNewLine": true,
                    "hasTrailingTrivia": true,
                    "leadingTrivia": [
                        {
                            "kind": "SingleLineCommentTrivia",
                            "text": "/// Copyright (c) 2012 Ecma International.  All rights reserved. "
                        },
                        {
                            "kind": "NewLineTrivia",
                            "text": "\r\n"
                        },
                        {
                            "kind": "SingleLineCommentTrivia",
                            "text": "/// Ecma International makes this code available under the terms and conditions set"
                        },
                        {
                            "kind": "NewLineTrivia",
                            "text": "\r\n"
                        },
                        {
                            "kind": "SingleLineCommentTrivia",
                            "text": "/// forth on http://hg.ecmascript.org/tests/test262/raw-file/tip/LICENSE (the "
                        },
                        {
                            "kind": "NewLineTrivia",
                            "text": "\r\n"
                        },
                        {
                            "kind": "SingleLineCommentTrivia",
                            "text": "/// \"Use Terms\").   Any redistribution of this code must retain the above "
                        },
                        {
                            "kind": "NewLineTrivia",
                            "text": "\r\n"
                        },
                        {
                            "kind": "SingleLineCommentTrivia",
                            "text": "/// copyright and this notice and otherwise comply with the Use Terms."
                        },
                        {
                            "kind": "NewLineTrivia",
                            "text": "\r\n"
                        },
                        {
                            "kind": "MultiLineCommentTrivia",
                            "text": "/**\r\n * @path ch15/15.4/15.4.4/15.4.4.16/15.4.4.16-7-c-ii-1.js\r\n * @description Array.prototype.every - callbackfn called with correct parameters\r\n */"
                        },
                        {
                            "kind": "NewLineTrivia",
                            "text": "\r\n"
                        },
                        {
                            "kind": "NewLineTrivia",
                            "text": "\r\n"
                        },
                        {
                            "kind": "NewLineTrivia",
                            "text": "\r\n"
                        }
                    ],
                    "trailingTrivia": [
                        {
                            "kind": "WhitespaceTrivia",
                            "text": " "
                        }
                    ]
                },
                "identifier": {
                    "kind": "IdentifierName",
                    "fullStart": 545,
                    "fullEnd": 553,
                    "start": 545,
                    "end": 553,
                    "fullWidth": 8,
                    "width": 8,
                    "text": "testcase",
                    "value": "testcase",
                    "valueText": "testcase"
                },
                "callSignature": {
                    "kind": "CallSignature",
                    "fullStart": 553,
                    "fullEnd": 556,
                    "start": 553,
                    "end": 555,
                    "fullWidth": 3,
                    "width": 2,
                    "parameterList": {
                        "kind": "ParameterList",
                        "fullStart": 553,
                        "fullEnd": 556,
                        "start": 553,
                        "end": 555,
                        "fullWidth": 3,
                        "width": 2,
                        "openParenToken": {
                            "kind": "OpenParenToken",
                            "fullStart": 553,
                            "fullEnd": 554,
                            "start": 553,
                            "end": 554,
                            "fullWidth": 1,
                            "width": 1,
                            "text": "(",
                            "value": "(",
                            "valueText": "("
                        },
                        "parameters": [],
                        "closeParenToken": {
                            "kind": "CloseParenToken",
                            "fullStart": 554,
                            "fullEnd": 556,
                            "start": 554,
                            "end": 555,
                            "fullWidth": 2,
                            "width": 1,
                            "text": ")",
                            "value": ")",
                            "valueText": ")",
                            "hasTrailingTrivia": true,
                            "trailingTrivia": [
                                {
                                    "kind": "WhitespaceTrivia",
                                    "text": " "
                                }
                            ]
                        }
                    }
                },
                "block": {
                    "kind": "Block",
                    "fullStart": 556,
                    "fullEnd": 759,
                    "start": 556,
                    "end": 757,
                    "fullWidth": 203,
                    "width": 201,
                    "openBraceToken": {
                        "kind": "OpenBraceToken",
                        "fullStart": 556,
                        "fullEnd": 560,
                        "start": 556,
                        "end": 557,
                        "fullWidth": 4,
                        "width": 1,
                        "text": "{",
                        "value": "{",
                        "valueText": "{",
                        "hasTrailingTrivia": true,
                        "hasTrailingNewLine": true,
                        "trailingTrivia": [
                            {
                                "kind": "WhitespaceTrivia",
                                "text": " "
                            },
                            {
                                "kind": "NewLineTrivia",
                                "text": "\r\n"
                            }
                        ]
                    },
                    "statements": [
                        {
                            "kind": "FunctionDeclaration",
                            "fullStart": 560,
                            "fullEnd": 657,
                            "start": 565,
                            "end": 655,
                            "fullWidth": 97,
                            "width": 90,
                            "modifiers": [],
                            "functionKeyword": {
                                "kind": "FunctionKeyword",
                                "fullStart": 560,
                                "fullEnd": 574,
                                "start": 565,
                                "end": 573,
                                "fullWidth": 14,
                                "width": 8,
                                "text": "function",
                                "value": "function",
                                "valueText": "function",
                                "hasLeadingTrivia": true,
                                "hasLeadingNewLine": true,
                                "hasTrailingTrivia": true,
                                "leadingTrivia": [
                                    {
                                        "kind": "WhitespaceTrivia",
                                        "text": " "
                                    },
                                    {
                                        "kind": "NewLineTrivia",
                                        "text": "\r\n"
                                    },
                                    {
                                        "kind": "WhitespaceTrivia",
                                        "text": "  "
                                    }
                                ],
                                "trailingTrivia": [
                                    {
                                        "kind": "WhitespaceTrivia",
                                        "text": " "
                                    }
                                ]
                            },
                            "identifier": {
                                "kind": "IdentifierName",
                                "fullStart": 574,
                                "fullEnd": 584,
                                "start": 574,
                                "end": 584,
                                "fullWidth": 10,
                                "width": 10,
                                "text": "callbackfn",
                                "value": "callbackfn",
                                "valueText": "callbackfn"
                            },
                            "callSignature": {
                                "kind": "CallSignature",
                                "fullStart": 584,
                                "fullEnd": 601,
                                "start": 584,
                                "end": 599,
                                "fullWidth": 17,
                                "width": 15,
                                "parameterList": {
                                    "kind": "ParameterList",
                                    "fullStart": 584,
                                    "fullEnd": 601,
                                    "start": 584,
                                    "end": 599,
                                    "fullWidth": 17,
                                    "width": 15,
                                    "openParenToken": {
                                        "kind": "OpenParenToken",
                                        "fullStart": 584,
                                        "fullEnd": 585,
                                        "start": 584,
                                        "end": 585,
                                        "fullWidth": 1,
                                        "width": 1,
                                        "text": "(",
                                        "value": "(",
                                        "valueText": "("
                                    },
                                    "parameters": [
                                        {
                                            "kind": "Parameter",
                                            "fullStart": 585,
                                            "fullEnd": 588,
                                            "start": 585,
                                            "end": 588,
                                            "fullWidth": 3,
<<<<<<< HEAD
                                            "width": 3,
=======
                                            "modifiers": [],
>>>>>>> e3c38734
                                            "identifier": {
                                                "kind": "IdentifierName",
                                                "fullStart": 585,
                                                "fullEnd": 588,
                                                "start": 585,
                                                "end": 588,
                                                "fullWidth": 3,
                                                "width": 3,
                                                "text": "val",
                                                "value": "val",
                                                "valueText": "val"
                                            }
                                        },
                                        {
                                            "kind": "CommaToken",
                                            "fullStart": 588,
                                            "fullEnd": 590,
                                            "start": 588,
                                            "end": 589,
                                            "fullWidth": 2,
                                            "width": 1,
                                            "text": ",",
                                            "value": ",",
                                            "valueText": ",",
                                            "hasTrailingTrivia": true,
                                            "trailingTrivia": [
                                                {
                                                    "kind": "WhitespaceTrivia",
                                                    "text": " "
                                                }
                                            ]
                                        },
                                        {
                                            "kind": "Parameter",
                                            "fullStart": 590,
                                            "fullEnd": 593,
                                            "start": 590,
                                            "end": 593,
                                            "fullWidth": 3,
<<<<<<< HEAD
                                            "width": 3,
=======
                                            "modifiers": [],
>>>>>>> e3c38734
                                            "identifier": {
                                                "kind": "IdentifierName",
                                                "fullStart": 590,
                                                "fullEnd": 593,
                                                "start": 590,
                                                "end": 593,
                                                "fullWidth": 3,
                                                "width": 3,
                                                "text": "Idx",
                                                "value": "Idx",
                                                "valueText": "Idx"
                                            }
                                        },
                                        {
                                            "kind": "CommaToken",
                                            "fullStart": 593,
                                            "fullEnd": 595,
                                            "start": 593,
                                            "end": 594,
                                            "fullWidth": 2,
                                            "width": 1,
                                            "text": ",",
                                            "value": ",",
                                            "valueText": ",",
                                            "hasTrailingTrivia": true,
                                            "trailingTrivia": [
                                                {
                                                    "kind": "WhitespaceTrivia",
                                                    "text": " "
                                                }
                                            ]
                                        },
                                        {
                                            "kind": "Parameter",
                                            "fullStart": 595,
                                            "fullEnd": 598,
                                            "start": 595,
                                            "end": 598,
                                            "fullWidth": 3,
<<<<<<< HEAD
                                            "width": 3,
=======
                                            "modifiers": [],
>>>>>>> e3c38734
                                            "identifier": {
                                                "kind": "IdentifierName",
                                                "fullStart": 595,
                                                "fullEnd": 598,
                                                "start": 595,
                                                "end": 598,
                                                "fullWidth": 3,
                                                "width": 3,
                                                "text": "obj",
                                                "value": "obj",
                                                "valueText": "obj"
                                            }
                                        }
                                    ],
                                    "closeParenToken": {
                                        "kind": "CloseParenToken",
                                        "fullStart": 598,
                                        "fullEnd": 601,
                                        "start": 598,
                                        "end": 599,
                                        "fullWidth": 3,
                                        "width": 1,
                                        "text": ")",
                                        "value": ")",
                                        "valueText": ")",
                                        "hasTrailingTrivia": true,
                                        "hasTrailingNewLine": true,
                                        "trailingTrivia": [
                                            {
                                                "kind": "NewLineTrivia",
                                                "text": "\r\n"
                                            }
                                        ]
                                    }
                                }
                            },
                            "block": {
                                "kind": "Block",
                                "fullStart": 601,
                                "fullEnd": 657,
                                "start": 603,
                                "end": 655,
                                "fullWidth": 56,
                                "width": 52,
                                "openBraceToken": {
                                    "kind": "OpenBraceToken",
                                    "fullStart": 601,
                                    "fullEnd": 606,
                                    "start": 603,
                                    "end": 604,
                                    "fullWidth": 5,
                                    "width": 1,
                                    "text": "{",
                                    "value": "{",
                                    "valueText": "{",
                                    "hasLeadingTrivia": true,
                                    "hasTrailingTrivia": true,
                                    "hasTrailingNewLine": true,
                                    "leadingTrivia": [
                                        {
                                            "kind": "WhitespaceTrivia",
                                            "text": "  "
                                        }
                                    ],
                                    "trailingTrivia": [
                                        {
                                            "kind": "NewLineTrivia",
                                            "text": "\r\n"
                                        }
                                    ]
                                },
                                "statements": [
                                    {
                                        "kind": "IfStatement",
                                        "fullStart": 606,
                                        "fullEnd": 652,
                                        "start": 610,
                                        "end": 650,
                                        "fullWidth": 46,
                                        "width": 40,
                                        "ifKeyword": {
                                            "kind": "IfKeyword",
                                            "fullStart": 606,
                                            "fullEnd": 612,
                                            "start": 610,
                                            "end": 612,
                                            "fullWidth": 6,
                                            "width": 2,
                                            "text": "if",
                                            "value": "if",
                                            "valueText": "if",
                                            "hasLeadingTrivia": true,
                                            "leadingTrivia": [
                                                {
                                                    "kind": "WhitespaceTrivia",
                                                    "text": "    "
                                                }
                                            ]
                                        },
                                        "openParenToken": {
                                            "kind": "OpenParenToken",
                                            "fullStart": 612,
                                            "fullEnd": 613,
                                            "start": 612,
                                            "end": 613,
                                            "fullWidth": 1,
                                            "width": 1,
                                            "text": "(",
                                            "value": "(",
                                            "valueText": "("
                                        },
                                        "condition": {
                                            "kind": "EqualsExpression",
                                            "fullStart": 613,
                                            "fullEnd": 629,
                                            "start": 613,
                                            "end": 629,
                                            "fullWidth": 16,
                                            "width": 16,
                                            "left": {
                                                "kind": "ElementAccessExpression",
                                                "fullStart": 613,
                                                "fullEnd": 622,
                                                "start": 613,
                                                "end": 621,
                                                "fullWidth": 9,
                                                "width": 8,
                                                "expression": {
                                                    "kind": "IdentifierName",
                                                    "fullStart": 613,
                                                    "fullEnd": 616,
                                                    "start": 613,
                                                    "end": 616,
                                                    "fullWidth": 3,
                                                    "width": 3,
                                                    "text": "obj",
                                                    "value": "obj",
                                                    "valueText": "obj"
                                                },
                                                "openBracketToken": {
                                                    "kind": "OpenBracketToken",
                                                    "fullStart": 616,
                                                    "fullEnd": 617,
                                                    "start": 616,
                                                    "end": 617,
                                                    "fullWidth": 1,
                                                    "width": 1,
                                                    "text": "[",
                                                    "value": "[",
                                                    "valueText": "["
                                                },
                                                "argumentExpression": {
                                                    "kind": "IdentifierName",
                                                    "fullStart": 617,
                                                    "fullEnd": 620,
                                                    "start": 617,
                                                    "end": 620,
                                                    "fullWidth": 3,
                                                    "width": 3,
                                                    "text": "Idx",
                                                    "value": "Idx",
                                                    "valueText": "Idx"
                                                },
                                                "closeBracketToken": {
                                                    "kind": "CloseBracketToken",
                                                    "fullStart": 620,
                                                    "fullEnd": 622,
                                                    "start": 620,
                                                    "end": 621,
                                                    "fullWidth": 2,
                                                    "width": 1,
                                                    "text": "]",
                                                    "value": "]",
                                                    "valueText": "]",
                                                    "hasTrailingTrivia": true,
                                                    "trailingTrivia": [
                                                        {
                                                            "kind": "WhitespaceTrivia",
                                                            "text": " "
                                                        }
                                                    ]
                                                }
                                            },
                                            "operatorToken": {
                                                "kind": "EqualsEqualsEqualsToken",
                                                "fullStart": 622,
                                                "fullEnd": 626,
                                                "start": 622,
                                                "end": 625,
                                                "fullWidth": 4,
                                                "width": 3,
                                                "text": "===",
                                                "value": "===",
                                                "valueText": "===",
                                                "hasTrailingTrivia": true,
                                                "trailingTrivia": [
                                                    {
                                                        "kind": "WhitespaceTrivia",
                                                        "text": " "
                                                    }
                                                ]
                                            },
                                            "right": {
                                                "kind": "IdentifierName",
                                                "fullStart": 626,
                                                "fullEnd": 629,
                                                "start": 626,
                                                "end": 629,
                                                "fullWidth": 3,
                                                "width": 3,
                                                "text": "val",
                                                "value": "val",
                                                "valueText": "val"
                                            }
                                        },
                                        "closeParenToken": {
                                            "kind": "CloseParenToken",
                                            "fullStart": 629,
                                            "fullEnd": 632,
                                            "start": 629,
                                            "end": 630,
                                            "fullWidth": 3,
                                            "width": 1,
                                            "text": ")",
                                            "value": ")",
                                            "valueText": ")",
                                            "hasTrailingTrivia": true,
                                            "hasTrailingNewLine": true,
                                            "trailingTrivia": [
                                                {
                                                    "kind": "NewLineTrivia",
                                                    "text": "\r\n"
                                                }
                                            ]
                                        },
                                        "statement": {
                                            "kind": "ReturnStatement",
                                            "fullStart": 632,
                                            "fullEnd": 652,
                                            "start": 638,
                                            "end": 650,
                                            "fullWidth": 20,
                                            "width": 12,
                                            "returnKeyword": {
                                                "kind": "ReturnKeyword",
                                                "fullStart": 632,
                                                "fullEnd": 645,
                                                "start": 638,
                                                "end": 644,
                                                "fullWidth": 13,
                                                "width": 6,
                                                "text": "return",
                                                "value": "return",
                                                "valueText": "return",
                                                "hasLeadingTrivia": true,
                                                "hasTrailingTrivia": true,
                                                "leadingTrivia": [
                                                    {
                                                        "kind": "WhitespaceTrivia",
                                                        "text": "      "
                                                    }
                                                ],
                                                "trailingTrivia": [
                                                    {
                                                        "kind": "WhitespaceTrivia",
                                                        "text": " "
                                                    }
                                                ]
                                            },
                                            "expression": {
                                                "kind": "TrueKeyword",
                                                "fullStart": 645,
                                                "fullEnd": 649,
                                                "start": 645,
                                                "end": 649,
                                                "fullWidth": 4,
                                                "width": 4,
                                                "text": "true",
                                                "value": true,
                                                "valueText": "true"
                                            },
                                            "semicolonToken": {
                                                "kind": "SemicolonToken",
                                                "fullStart": 649,
                                                "fullEnd": 652,
                                                "start": 649,
                                                "end": 650,
                                                "fullWidth": 3,
                                                "width": 1,
                                                "text": ";",
                                                "value": ";",
                                                "valueText": ";",
                                                "hasTrailingTrivia": true,
                                                "hasTrailingNewLine": true,
                                                "trailingTrivia": [
                                                    {
                                                        "kind": "NewLineTrivia",
                                                        "text": "\r\n"
                                                    }
                                                ]
                                            }
                                        }
                                    }
                                ],
                                "closeBraceToken": {
                                    "kind": "CloseBraceToken",
                                    "fullStart": 652,
                                    "fullEnd": 657,
                                    "start": 654,
                                    "end": 655,
                                    "fullWidth": 5,
                                    "width": 1,
                                    "text": "}",
                                    "value": "}",
                                    "valueText": "}",
                                    "hasLeadingTrivia": true,
                                    "hasTrailingTrivia": true,
                                    "hasTrailingNewLine": true,
                                    "leadingTrivia": [
                                        {
                                            "kind": "WhitespaceTrivia",
                                            "text": "  "
                                        }
                                    ],
                                    "trailingTrivia": [
                                        {
                                            "kind": "NewLineTrivia",
                                            "text": "\r\n"
                                        }
                                    ]
                                }
                            }
                        },
                        {
                            "kind": "VariableStatement",
                            "fullStart": 657,
                            "fullEnd": 695,
                            "start": 661,
                            "end": 693,
                            "fullWidth": 38,
                            "width": 32,
                            "modifiers": [],
                            "variableDeclaration": {
                                "kind": "VariableDeclaration",
                                "fullStart": 657,
                                "fullEnd": 692,
                                "start": 661,
                                "end": 692,
                                "fullWidth": 35,
                                "width": 31,
                                "varKeyword": {
                                    "kind": "VarKeyword",
                                    "fullStart": 657,
                                    "fullEnd": 665,
                                    "start": 661,
                                    "end": 664,
                                    "fullWidth": 8,
                                    "width": 3,
                                    "text": "var",
                                    "value": "var",
                                    "valueText": "var",
                                    "hasLeadingTrivia": true,
                                    "hasLeadingNewLine": true,
                                    "hasTrailingTrivia": true,
                                    "leadingTrivia": [
                                        {
                                            "kind": "NewLineTrivia",
                                            "text": "\r\n"
                                        },
                                        {
                                            "kind": "WhitespaceTrivia",
                                            "text": "  "
                                        }
                                    ],
                                    "trailingTrivia": [
                                        {
                                            "kind": "WhitespaceTrivia",
                                            "text": " "
                                        }
                                    ]
                                },
                                "variableDeclarators": [
                                    {
                                        "kind": "VariableDeclarator",
                                        "fullStart": 665,
                                        "fullEnd": 692,
                                        "start": 665,
                                        "end": 692,
                                        "fullWidth": 27,
                                        "width": 27,
                                        "identifier": {
                                            "kind": "IdentifierName",
                                            "fullStart": 665,
                                            "fullEnd": 669,
                                            "start": 665,
                                            "end": 668,
                                            "fullWidth": 4,
                                            "width": 3,
                                            "text": "arr",
                                            "value": "arr",
                                            "valueText": "arr",
                                            "hasTrailingTrivia": true,
                                            "trailingTrivia": [
                                                {
                                                    "kind": "WhitespaceTrivia",
                                                    "text": " "
                                                }
                                            ]
                                        },
                                        "equalsValueClause": {
                                            "kind": "EqualsValueClause",
                                            "fullStart": 669,
                                            "fullEnd": 692,
                                            "start": 669,
                                            "end": 692,
                                            "fullWidth": 23,
                                            "width": 23,
                                            "equalsToken": {
                                                "kind": "EqualsToken",
                                                "fullStart": 669,
                                                "fullEnd": 671,
                                                "start": 669,
                                                "end": 670,
                                                "fullWidth": 2,
                                                "width": 1,
                                                "text": "=",
                                                "value": "=",
                                                "valueText": "=",
                                                "hasTrailingTrivia": true,
                                                "trailingTrivia": [
                                                    {
                                                        "kind": "WhitespaceTrivia",
                                                        "text": " "
                                                    }
                                                ]
                                            },
                                            "value": {
                                                "kind": "ArrayLiteralExpression",
                                                "fullStart": 671,
                                                "fullEnd": 692,
                                                "start": 671,
                                                "end": 692,
                                                "fullWidth": 21,
                                                "width": 21,
                                                "openBracketToken": {
                                                    "kind": "OpenBracketToken",
                                                    "fullStart": 671,
                                                    "fullEnd": 672,
                                                    "start": 671,
                                                    "end": 672,
                                                    "fullWidth": 1,
                                                    "width": 1,
                                                    "text": "[",
                                                    "value": "[",
                                                    "valueText": "["
                                                },
                                                "expressions": [
                                                    {
                                                        "kind": "NumericLiteral",
                                                        "fullStart": 672,
                                                        "fullEnd": 673,
                                                        "start": 672,
                                                        "end": 673,
                                                        "fullWidth": 1,
                                                        "width": 1,
                                                        "text": "0",
                                                        "value": 0,
                                                        "valueText": "0"
                                                    },
                                                    {
                                                        "kind": "CommaToken",
                                                        "fullStart": 673,
                                                        "fullEnd": 674,
                                                        "start": 673,
                                                        "end": 674,
                                                        "fullWidth": 1,
                                                        "width": 1,
                                                        "text": ",",
                                                        "value": ",",
                                                        "valueText": ","
                                                    },
                                                    {
                                                        "kind": "NumericLiteral",
                                                        "fullStart": 674,
                                                        "fullEnd": 675,
                                                        "start": 674,
                                                        "end": 675,
                                                        "fullWidth": 1,
                                                        "width": 1,
                                                        "text": "1",
                                                        "value": 1,
                                                        "valueText": "1"
                                                    },
                                                    {
                                                        "kind": "CommaToken",
                                                        "fullStart": 675,
                                                        "fullEnd": 676,
                                                        "start": 675,
                                                        "end": 676,
                                                        "fullWidth": 1,
                                                        "width": 1,
                                                        "text": ",",
                                                        "value": ",",
                                                        "valueText": ","
                                                    },
                                                    {
                                                        "kind": "NumericLiteral",
                                                        "fullStart": 676,
                                                        "fullEnd": 677,
                                                        "start": 676,
                                                        "end": 677,
                                                        "fullWidth": 1,
                                                        "width": 1,
                                                        "text": "2",
                                                        "value": 2,
                                                        "valueText": "2"
                                                    },
                                                    {
                                                        "kind": "CommaToken",
                                                        "fullStart": 677,
                                                        "fullEnd": 678,
                                                        "start": 677,
                                                        "end": 678,
                                                        "fullWidth": 1,
                                                        "width": 1,
                                                        "text": ",",
                                                        "value": ",",
                                                        "valueText": ","
                                                    },
                                                    {
                                                        "kind": "NumericLiteral",
                                                        "fullStart": 678,
                                                        "fullEnd": 679,
                                                        "start": 678,
                                                        "end": 679,
                                                        "fullWidth": 1,
                                                        "width": 1,
                                                        "text": "3",
                                                        "value": 3,
                                                        "valueText": "3"
                                                    },
                                                    {
                                                        "kind": "CommaToken",
                                                        "fullStart": 679,
                                                        "fullEnd": 680,
                                                        "start": 679,
                                                        "end": 680,
                                                        "fullWidth": 1,
                                                        "width": 1,
                                                        "text": ",",
                                                        "value": ",",
                                                        "valueText": ","
                                                    },
                                                    {
                                                        "kind": "NumericLiteral",
                                                        "fullStart": 680,
                                                        "fullEnd": 681,
                                                        "start": 680,
                                                        "end": 681,
                                                        "fullWidth": 1,
                                                        "width": 1,
                                                        "text": "4",
                                                        "value": 4,
                                                        "valueText": "4"
                                                    },
                                                    {
                                                        "kind": "CommaToken",
                                                        "fullStart": 681,
                                                        "fullEnd": 682,
                                                        "start": 681,
                                                        "end": 682,
                                                        "fullWidth": 1,
                                                        "width": 1,
                                                        "text": ",",
                                                        "value": ",",
                                                        "valueText": ","
                                                    },
                                                    {
                                                        "kind": "NumericLiteral",
                                                        "fullStart": 682,
                                                        "fullEnd": 683,
                                                        "start": 682,
                                                        "end": 683,
                                                        "fullWidth": 1,
                                                        "width": 1,
                                                        "text": "5",
                                                        "value": 5,
                                                        "valueText": "5"
                                                    },
                                                    {
                                                        "kind": "CommaToken",
                                                        "fullStart": 683,
                                                        "fullEnd": 684,
                                                        "start": 683,
                                                        "end": 684,
                                                        "fullWidth": 1,
                                                        "width": 1,
                                                        "text": ",",
                                                        "value": ",",
                                                        "valueText": ","
                                                    },
                                                    {
                                                        "kind": "NumericLiteral",
                                                        "fullStart": 684,
                                                        "fullEnd": 685,
                                                        "start": 684,
                                                        "end": 685,
                                                        "fullWidth": 1,
                                                        "width": 1,
                                                        "text": "6",
                                                        "value": 6,
                                                        "valueText": "6"
                                                    },
                                                    {
                                                        "kind": "CommaToken",
                                                        "fullStart": 685,
                                                        "fullEnd": 686,
                                                        "start": 685,
                                                        "end": 686,
                                                        "fullWidth": 1,
                                                        "width": 1,
                                                        "text": ",",
                                                        "value": ",",
                                                        "valueText": ","
                                                    },
                                                    {
                                                        "kind": "NumericLiteral",
                                                        "fullStart": 686,
                                                        "fullEnd": 687,
                                                        "start": 686,
                                                        "end": 687,
                                                        "fullWidth": 1,
                                                        "width": 1,
                                                        "text": "7",
                                                        "value": 7,
                                                        "valueText": "7"
                                                    },
                                                    {
                                                        "kind": "CommaToken",
                                                        "fullStart": 687,
                                                        "fullEnd": 688,
                                                        "start": 687,
                                                        "end": 688,
                                                        "fullWidth": 1,
                                                        "width": 1,
                                                        "text": ",",
                                                        "value": ",",
                                                        "valueText": ","
                                                    },
                                                    {
                                                        "kind": "NumericLiteral",
                                                        "fullStart": 688,
                                                        "fullEnd": 689,
                                                        "start": 688,
                                                        "end": 689,
                                                        "fullWidth": 1,
                                                        "width": 1,
                                                        "text": "8",
                                                        "value": 8,
                                                        "valueText": "8"
                                                    },
                                                    {
                                                        "kind": "CommaToken",
                                                        "fullStart": 689,
                                                        "fullEnd": 690,
                                                        "start": 689,
                                                        "end": 690,
                                                        "fullWidth": 1,
                                                        "width": 1,
                                                        "text": ",",
                                                        "value": ",",
                                                        "valueText": ","
                                                    },
                                                    {
                                                        "kind": "NumericLiteral",
                                                        "fullStart": 690,
                                                        "fullEnd": 691,
                                                        "start": 690,
                                                        "end": 691,
                                                        "fullWidth": 1,
                                                        "width": 1,
                                                        "text": "9",
                                                        "value": 9,
                                                        "valueText": "9"
                                                    }
                                                ],
                                                "closeBracketToken": {
                                                    "kind": "CloseBracketToken",
                                                    "fullStart": 691,
                                                    "fullEnd": 692,
                                                    "start": 691,
                                                    "end": 692,
                                                    "fullWidth": 1,
                                                    "width": 1,
                                                    "text": "]",
                                                    "value": "]",
                                                    "valueText": "]"
                                                }
                                            }
                                        }
                                    }
                                ]
                            },
                            "semicolonToken": {
                                "kind": "SemicolonToken",
                                "fullStart": 692,
                                "fullEnd": 695,
                                "start": 692,
                                "end": 693,
                                "fullWidth": 3,
                                "width": 1,
                                "text": ";",
                                "value": ";",
                                "valueText": ";",
                                "hasTrailingTrivia": true,
                                "hasTrailingNewLine": true,
                                "trailingTrivia": [
                                    {
                                        "kind": "NewLineTrivia",
                                        "text": "\r\n"
                                    }
                                ]
                            }
                        },
                        {
                            "kind": "IfStatement",
                            "fullStart": 695,
                            "fullEnd": 755,
                            "start": 701,
                            "end": 753,
                            "fullWidth": 60,
                            "width": 52,
                            "ifKeyword": {
                                "kind": "IfKeyword",
                                "fullStart": 695,
                                "fullEnd": 703,
                                "start": 701,
                                "end": 703,
                                "fullWidth": 8,
                                "width": 2,
                                "text": "if",
                                "value": "if",
                                "valueText": "if",
                                "hasLeadingTrivia": true,
                                "hasLeadingNewLine": true,
                                "leadingTrivia": [
                                    {
                                        "kind": "WhitespaceTrivia",
                                        "text": "  "
                                    },
                                    {
                                        "kind": "NewLineTrivia",
                                        "text": "\r\n"
                                    },
                                    {
                                        "kind": "WhitespaceTrivia",
                                        "text": "  "
                                    }
                                ]
                            },
                            "openParenToken": {
                                "kind": "OpenParenToken",
                                "fullStart": 703,
                                "fullEnd": 704,
                                "start": 703,
                                "end": 704,
                                "fullWidth": 1,
                                "width": 1,
                                "text": "(",
                                "value": "(",
                                "valueText": "("
                            },
                            "condition": {
                                "kind": "EqualsExpression",
                                "fullStart": 704,
                                "fullEnd": 734,
                                "start": 704,
                                "end": 734,
                                "fullWidth": 30,
                                "width": 30,
                                "left": {
                                    "kind": "InvocationExpression",
                                    "fullStart": 704,
                                    "fullEnd": 726,
                                    "start": 704,
                                    "end": 725,
                                    "fullWidth": 22,
                                    "width": 21,
                                    "expression": {
                                        "kind": "MemberAccessExpression",
                                        "fullStart": 704,
                                        "fullEnd": 713,
                                        "start": 704,
                                        "end": 713,
                                        "fullWidth": 9,
                                        "width": 9,
                                        "expression": {
                                            "kind": "IdentifierName",
                                            "fullStart": 704,
                                            "fullEnd": 707,
                                            "start": 704,
                                            "end": 707,
                                            "fullWidth": 3,
                                            "width": 3,
                                            "text": "arr",
                                            "value": "arr",
                                            "valueText": "arr"
                                        },
                                        "dotToken": {
                                            "kind": "DotToken",
                                            "fullStart": 707,
                                            "fullEnd": 708,
                                            "start": 707,
                                            "end": 708,
                                            "fullWidth": 1,
                                            "width": 1,
                                            "text": ".",
                                            "value": ".",
                                            "valueText": "."
                                        },
                                        "name": {
                                            "kind": "IdentifierName",
                                            "fullStart": 708,
                                            "fullEnd": 713,
                                            "start": 708,
                                            "end": 713,
                                            "fullWidth": 5,
                                            "width": 5,
                                            "text": "every",
                                            "value": "every",
                                            "valueText": "every"
                                        }
                                    },
                                    "argumentList": {
                                        "kind": "ArgumentList",
                                        "fullStart": 713,
                                        "fullEnd": 726,
                                        "start": 713,
                                        "end": 725,
                                        "fullWidth": 13,
                                        "width": 12,
                                        "openParenToken": {
                                            "kind": "OpenParenToken",
                                            "fullStart": 713,
                                            "fullEnd": 714,
                                            "start": 713,
                                            "end": 714,
                                            "fullWidth": 1,
                                            "width": 1,
                                            "text": "(",
                                            "value": "(",
                                            "valueText": "("
                                        },
                                        "arguments": [
                                            {
                                                "kind": "IdentifierName",
                                                "fullStart": 714,
                                                "fullEnd": 724,
                                                "start": 714,
                                                "end": 724,
                                                "fullWidth": 10,
                                                "width": 10,
                                                "text": "callbackfn",
                                                "value": "callbackfn",
                                                "valueText": "callbackfn"
                                            }
                                        ],
                                        "closeParenToken": {
                                            "kind": "CloseParenToken",
                                            "fullStart": 724,
                                            "fullEnd": 726,
                                            "start": 724,
                                            "end": 725,
                                            "fullWidth": 2,
                                            "width": 1,
                                            "text": ")",
                                            "value": ")",
                                            "valueText": ")",
                                            "hasTrailingTrivia": true,
                                            "trailingTrivia": [
                                                {
                                                    "kind": "WhitespaceTrivia",
                                                    "text": " "
                                                }
                                            ]
                                        }
                                    }
                                },
                                "operatorToken": {
                                    "kind": "EqualsEqualsEqualsToken",
                                    "fullStart": 726,
                                    "fullEnd": 730,
                                    "start": 726,
                                    "end": 729,
                                    "fullWidth": 4,
                                    "width": 3,
                                    "text": "===",
                                    "value": "===",
                                    "valueText": "===",
                                    "hasTrailingTrivia": true,
                                    "trailingTrivia": [
                                        {
                                            "kind": "WhitespaceTrivia",
                                            "text": " "
                                        }
                                    ]
                                },
                                "right": {
                                    "kind": "TrueKeyword",
                                    "fullStart": 730,
                                    "fullEnd": 734,
                                    "start": 730,
                                    "end": 734,
                                    "fullWidth": 4,
                                    "width": 4,
                                    "text": "true",
                                    "value": true,
                                    "valueText": "true"
                                }
                            },
                            "closeParenToken": {
                                "kind": "CloseParenToken",
                                "fullStart": 734,
                                "fullEnd": 737,
                                "start": 734,
                                "end": 735,
                                "fullWidth": 3,
                                "width": 1,
                                "text": ")",
                                "value": ")",
                                "valueText": ")",
                                "hasTrailingTrivia": true,
                                "hasTrailingNewLine": true,
                                "trailingTrivia": [
                                    {
                                        "kind": "NewLineTrivia",
                                        "text": "\r\n"
                                    }
                                ]
                            },
                            "statement": {
                                "kind": "ReturnStatement",
                                "fullStart": 737,
                                "fullEnd": 755,
                                "start": 741,
                                "end": 753,
                                "fullWidth": 18,
                                "width": 12,
                                "returnKeyword": {
                                    "kind": "ReturnKeyword",
                                    "fullStart": 737,
                                    "fullEnd": 748,
                                    "start": 741,
                                    "end": 747,
                                    "fullWidth": 11,
                                    "width": 6,
                                    "text": "return",
                                    "value": "return",
                                    "valueText": "return",
                                    "hasLeadingTrivia": true,
                                    "hasTrailingTrivia": true,
                                    "leadingTrivia": [
                                        {
                                            "kind": "WhitespaceTrivia",
                                            "text": "    "
                                        }
                                    ],
                                    "trailingTrivia": [
                                        {
                                            "kind": "WhitespaceTrivia",
                                            "text": " "
                                        }
                                    ]
                                },
                                "expression": {
                                    "kind": "TrueKeyword",
                                    "fullStart": 748,
                                    "fullEnd": 752,
                                    "start": 748,
                                    "end": 752,
                                    "fullWidth": 4,
                                    "width": 4,
                                    "text": "true",
                                    "value": true,
                                    "valueText": "true"
                                },
                                "semicolonToken": {
                                    "kind": "SemicolonToken",
                                    "fullStart": 752,
                                    "fullEnd": 755,
                                    "start": 752,
                                    "end": 753,
                                    "fullWidth": 3,
                                    "width": 1,
                                    "text": ";",
                                    "value": ";",
                                    "valueText": ";",
                                    "hasTrailingTrivia": true,
                                    "hasTrailingNewLine": true,
                                    "trailingTrivia": [
                                        {
                                            "kind": "NewLineTrivia",
                                            "text": "\r\n"
                                        }
                                    ]
                                }
                            }
                        }
                    ],
                    "closeBraceToken": {
                        "kind": "CloseBraceToken",
                        "fullStart": 755,
                        "fullEnd": 759,
                        "start": 756,
                        "end": 757,
                        "fullWidth": 4,
                        "width": 1,
                        "text": "}",
                        "value": "}",
                        "valueText": "}",
                        "hasLeadingTrivia": true,
                        "hasTrailingTrivia": true,
                        "hasTrailingNewLine": true,
                        "leadingTrivia": [
                            {
                                "kind": "WhitespaceTrivia",
                                "text": " "
                            }
                        ],
                        "trailingTrivia": [
                            {
                                "kind": "NewLineTrivia",
                                "text": "\r\n"
                            }
                        ]
                    }
                }
            },
            {
                "kind": "ExpressionStatement",
                "fullStart": 759,
                "fullEnd": 783,
                "start": 759,
                "end": 781,
                "fullWidth": 24,
                "width": 22,
                "expression": {
                    "kind": "InvocationExpression",
                    "fullStart": 759,
                    "fullEnd": 780,
                    "start": 759,
                    "end": 780,
                    "fullWidth": 21,
                    "width": 21,
                    "expression": {
                        "kind": "IdentifierName",
                        "fullStart": 759,
                        "fullEnd": 770,
                        "start": 759,
                        "end": 770,
                        "fullWidth": 11,
                        "width": 11,
                        "text": "runTestCase",
                        "value": "runTestCase",
                        "valueText": "runTestCase"
                    },
                    "argumentList": {
                        "kind": "ArgumentList",
                        "fullStart": 770,
                        "fullEnd": 780,
                        "start": 770,
                        "end": 780,
                        "fullWidth": 10,
                        "width": 10,
                        "openParenToken": {
                            "kind": "OpenParenToken",
                            "fullStart": 770,
                            "fullEnd": 771,
                            "start": 770,
                            "end": 771,
                            "fullWidth": 1,
                            "width": 1,
                            "text": "(",
                            "value": "(",
                            "valueText": "("
                        },
                        "arguments": [
                            {
                                "kind": "IdentifierName",
                                "fullStart": 771,
                                "fullEnd": 779,
                                "start": 771,
                                "end": 779,
                                "fullWidth": 8,
                                "width": 8,
                                "text": "testcase",
                                "value": "testcase",
                                "valueText": "testcase"
                            }
                        ],
                        "closeParenToken": {
                            "kind": "CloseParenToken",
                            "fullStart": 779,
                            "fullEnd": 780,
                            "start": 779,
                            "end": 780,
                            "fullWidth": 1,
                            "width": 1,
                            "text": ")",
                            "value": ")",
                            "valueText": ")"
                        }
                    }
                },
                "semicolonToken": {
                    "kind": "SemicolonToken",
                    "fullStart": 780,
                    "fullEnd": 783,
                    "start": 780,
                    "end": 781,
                    "fullWidth": 3,
                    "width": 1,
                    "text": ";",
                    "value": ";",
                    "valueText": ";",
                    "hasTrailingTrivia": true,
                    "hasTrailingNewLine": true,
                    "trailingTrivia": [
                        {
                            "kind": "NewLineTrivia",
                            "text": "\r\n"
                        }
                    ]
                }
            }
        ],
        "endOfFileToken": {
            "kind": "EndOfFileToken",
            "fullStart": 783,
            "fullEnd": 783,
            "start": 783,
            "end": 783,
            "fullWidth": 0,
            "width": 0,
            "text": ""
        }
    },
    "lineMap": {
        "lineStarts": [
            0,
            67,
            152,
            232,
            308,
            380,
            385,
            444,
            527,
            532,
            534,
            536,
            560,
            563,
            601,
            606,
            632,
            652,
            657,
            659,
            695,
            699,
            737,
            755,
            759,
            783
        ],
        "length": 783
    }
}<|MERGE_RESOLUTION|>--- conflicted
+++ resolved
@@ -290,11 +290,8 @@
                                             "start": 585,
                                             "end": 588,
                                             "fullWidth": 3,
-<<<<<<< HEAD
                                             "width": 3,
-=======
                                             "modifiers": [],
->>>>>>> e3c38734
                                             "identifier": {
                                                 "kind": "IdentifierName",
                                                 "fullStart": 585,
@@ -334,11 +331,8 @@
                                             "start": 590,
                                             "end": 593,
                                             "fullWidth": 3,
-<<<<<<< HEAD
                                             "width": 3,
-=======
                                             "modifiers": [],
->>>>>>> e3c38734
                                             "identifier": {
                                                 "kind": "IdentifierName",
                                                 "fullStart": 590,
@@ -378,11 +372,8 @@
                                             "start": 595,
                                             "end": 598,
                                             "fullWidth": 3,
-<<<<<<< HEAD
                                             "width": 3,
-=======
                                             "modifiers": [],
->>>>>>> e3c38734
                                             "identifier": {
                                                 "kind": "IdentifierName",
                                                 "fullStart": 595,
